--- conflicted
+++ resolved
@@ -16,13 +16,8 @@
     "<div class=\"alert alert-block alert-warning\">\n",
     "    This notebook assumes\n",
     "    <ul>\n",
-<<<<<<< HEAD
     "        <li><b>Terra</b> is running custom Docker image <kbd>gcr.io/uk-biobank-sek-data/ml4cvd_terra:20200818_114421</kbd>.</li>\n",
-    "        <li><b>ml4cvd</b> is running custom Docker image <kbd>gcr.io/broad-ml4cvd/deeplearning:tf2-latest-gpu</kbd>.</li>\n",
-=======
-    "        <li><b>Terra</b> is running custom Docker image <kbd>gcr.io/uk-biobank-sek-data/ml4h_terra:20200729_091732</kbd>.</li>\n",
     "        <li><b>ml4h</b> is running custom Docker image <kbd>gcr.io/broad-ml4cvd/deeplearning:tf2-latest-gpu</kbd>.</li>\n",
->>>>>>> b026fb90
     "    </ul>\n",
     "</div>"
    ]
@@ -46,7 +41,7 @@
     "from ml4h.runtime_data_defines import determine_runtime\n",
     "from ml4h.runtime_data_defines import Runtime\n",
     "\n",
-    "if Runtime.ml4h_VM == determine_runtime():\n",
+    "if Runtime.ML4H_VM == determine_runtime():\n",
     "  !pip3 install --user --upgrade pandas_gbq pyarrow\n",
     "  # Be sure to restart the kernel if pip installs anything."
    ]
