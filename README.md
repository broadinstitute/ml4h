--- conflicted
+++ resolved
@@ -1,26 +1,15 @@
-<<<<<<< HEAD
-# ml4cvd
-`ml4cvd` is a project aimed at using machine learning to model multi-modal cardiovascular
-time series and imaging data. `ml4cvd` began as a set of tools to make it easy to work
-with the UK Biobank on Google Cloud Platform and has since expanded to include other data sources
-=======
 # ml4h
 `ml4h` is a project aimed at using machine learning to model multi-modal cardiovascular
 time series and imaging data. `ml4h` began as a set of tools to make it easy to work
-with the UK Biobank on the Google Cloud and has since expanded to include other data sources
->>>>>>> 5fef5936
+with the UK Biobank on Google Cloud Platform and has since expanded to include other data sources
 and functionality.   
 
 
 Getting Started
 * [Setting up your local environment](#setting-up-your-local-environment)
 * [Setting up a remote VM](#setting-up-a-remote-vm)
-<<<<<<< HEAD
-* Modeling/Data Sources/Tests [(`ml4cvd/DATA_MODELING_TESTS.md`)](ml4cvd/DATA_MODELING_TESTS.md)
+* Modeling/Data Sources/Tests [(`ml4h/DATA_MODELING_TESTS.md`)](ml4h/DATA_MODELING_TESTS.md)
 * [Contributing Code](#contributing-code)
-=======
-* Modeling/Data Sources/Tests [(`ml4h/DATA_MODELING_TESTS.md`)](ml4h/DATA_MODELING_TESTS.md)
->>>>>>> 5fef5936
 
 Advanced Topics:
 * Tensorizing Data (going from raw data to arrays suitable for modeling, in `ml4h/tensorize/README.md, TENSORIZE.md` )
@@ -159,32 +148,4 @@
 
 ## Contributing code
 
-<<<<<<< HEAD
-Want to contribute code to this project? Please see [CONTRIBUTING](./CONTRIBUTING.md) for developer setup and other details.
-=======
-### Installing git-secrets
-
-```git-secrets``` helps us avoid committing secrets (e.g. private keys) and other critical data (e.g. PHI) to our 
-repositories. ```git-secrets``` can be obtained via [github](https://github.com/awslabs/git-secrets) or on MacOS can be 
-installed with Homebrew by running ```brew install git-secrets```. 
-
-To add hooks to all repositories that you initialize or clone in the future:
-
-```git secrets --install --global```
-
-To add hooks to all local repositories:
-
-```
-git secrets --install ~/.git-templates/git-secrets
-git config --global init.templateDir ~/.git-templates/git-secrets
-```
-
-We maintain our own custom "provider" to cover any private keys or other critical data that we would like to avoid 
-committing to our repositories. Feel free to add ```egrep```-compatible regular expressions to 
-```git_secrets_provider_ml4h.txt``` to match types of critical data that are not currently covered by the patterns in that 
-file. To register the patterns in this file with ```git-secrets```:
-
-```
-git secrets --add-provider -- cat ${HOME}/ml/git_secrets_provider_ml4h.txt
-```
->>>>>>> 5fef5936
+Want to contribute code to this project? Please see [CONTRIBUTING](./CONTRIBUTING.md) for developer setup and other details.