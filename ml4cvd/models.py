# models.py
# This file defines model factories.
# Model factories connect input TensorMaps to output TensorMaps with computational graphs.

# Imports
import os
import time
import logging
import numpy as np
from collections import defaultdict
from typing import Dict, List, Tuple, Iterable, Union, Optional, TypeVar, Set

# Keras imports
import tensorflow as tf
<<<<<<< HEAD
tf.compat.v1.disable_eager_execution()
import tensorflow.keras.backend as K
from tensorflow.keras.optimizers import Adam
from tensorflow.keras.models import Model, load_model
from tensorflow.keras.callbacks import History, Callback
from tensorflow.keras.utils import model_to_dot
from tensorflow.keras.layers import SeparableConv1D, SeparableConv2D, DepthwiseConv2D
from tensorflow.keras.layers import LeakyReLU, PReLU, ELU, ThresholdedReLU, Lambda, Reshape
from tensorflow.keras.callbacks import ModelCheckpoint, EarlyStopping, ReduceLROnPlateau
from tensorflow.keras.layers import Input, Dense, Dropout, BatchNormalization, Activation, Flatten, LSTM, RepeatVector
from tensorflow.keras.layers import SpatialDropout1D, SpatialDropout2D, SpatialDropout3D, add, concatenate, Concatenate
from tensorflow.keras.layers import Conv1D, Conv2D, Conv3D, UpSampling1D, UpSampling2D, UpSampling3D, MaxPooling1D, Add
from tensorflow.keras.layers import MaxPooling2D, MaxPooling3D, AveragePooling1D, AveragePooling2D, AveragePooling3D, Layer
=======
import tensorflow.keras.backend as K
from tensorflow.keras.callbacks import History
from tensorflow.keras.optimizers import Adam
from tensorflow.keras.models import Model, load_model
from tensorflow.keras.utils import model_to_dot
from tensorflow.keras.layers import LeakyReLU, PReLU, ELU, ThresholdedReLU, Lambda
from tensorflow.keras.callbacks import ModelCheckpoint, EarlyStopping, ReduceLROnPlateau, Callback
from tensorflow.keras.layers import SpatialDropout1D, SpatialDropout2D, SpatialDropout3D, add, concatenate
from tensorflow.keras.layers import Input, Dense, Dropout, BatchNormalization, Activation, Flatten, LSTM, RepeatVector
from tensorflow.keras.layers import Conv1D, Conv2D, Conv3D, UpSampling1D, UpSampling2D, UpSampling3D, MaxPooling1D
from tensorflow.keras.layers import MaxPooling2D, MaxPooling3D, AveragePooling1D, AveragePooling2D, AveragePooling3D, Layer
from tensorflow.keras.layers import SeparableConv1D, SeparableConv2D, DepthwiseConv2D
>>>>>>> 76cb1ebb

from ml4cvd.metrics import get_metric_dict
from ml4cvd.optimizers import get_optimizer
from ml4cvd.plots import plot_metric_history
from ml4cvd.TensorMap import TensorMap, Interpretation
from ml4cvd.defines import JOIN_CHAR, IMAGE_EXT, TENSOR_EXT, ECG_CHAR_2_IDX


CHANNEL_AXIS = -1  # Set to 1 for Theano backend


def make_shallow_model(tensor_maps_in: List[TensorMap], tensor_maps_out: List[TensorMap],
                       learning_rate: float, model_file: str = None, model_layers: str = None) -> Model:
    """Make a shallow model (e.g. linear or logistic regression)

	Input and output tensor maps are set from the command line.
	Model summary printed to output

    :param tensor_maps_in: List of input TensorMaps, only 1 input TensorMap is currently supported,
                            otherwise there are layer name collisions.
    :param tensor_maps_out: List of output TensorMaps
    :param learning_rate: Size of learning steps in SGD optimization
    :param model_file: Optional HD5 model file to load and return.
    :param model_layers: Optional HD5 model file whose weights will be loaded into this model when layer names match.
    :return: a compiled keras model
    """
    if model_file is not None:
        m = load_model(model_file, custom_objects=get_metric_dict(tensor_maps_out))
        m.summary()
        logging.info("Loaded model file from: {}".format(model_file))
        return m

    losses = []
    outputs = []
    my_metrics = {}
    loss_weights = []
    input_tensors = [Input(shape=tm.shape, name=tm.input_name()) for tm in tensor_maps_in]
    if len(input_tensors) > 1:
        logging.warning('multi input tensors not fully supported')
    for it in input_tensors:
        for ot in tensor_maps_out:
            losses.append(ot.loss)
            loss_weights.append(ot.loss_weight)
            my_metrics[ot.output_name()] = ot.metrics
            outputs.append(Dense(units=len(ot.channel_map), activation=ot.activation, name=ot.output_name())(it))

    opt = Adam(lr=learning_rate, beta_1=0.9, beta_2=0.999, epsilon=1e-08)
    m = Model(inputs=input_tensors, outputs=outputs)
    m.compile(optimizer=opt, loss=losses, loss_weights=loss_weights, metrics=my_metrics)
    m.summary()

    if model_layers is not None:
        m.load_weights(model_layers, by_name=True)
        logging.info('Loaded model weights from:{}'.format(model_layers))

    return m


def make_waveform_model_unet(tensor_maps_in: List[TensorMap], tensor_maps_out: List[TensorMap], learning_rate: float,
                             model_file: str = None, model_layers: str = None) -> Model:
    """Make a waveform predicting model

	Input and output tensor maps are set from the command line.
	Model summary printed to output

    :param tensor_maps_in: List of input TensorMaps, only 1 input TensorMap is currently supported,
                            otherwise there are layer name collisions.
    :param tensor_maps_out: List of output TensorMaps
    :param learning_rate: Size of learning steps in SGD optimization
    :param model_file: Optional HD5 model file to load and return.
    :param model_layers: Optional HD5 model file whose weights will be loaded into this model when layer names match.
    :return: a compiled keras model
    """
    if model_file is not None:
        m = load_model(model_file, custom_objects=get_metric_dict(tensor_maps_out))
        m.summary()
        logging.info("Loaded model file from: {}".format(model_file))
        return m

    neurons = 24
    input_tensor = residual = Input(shape=tensor_maps_in[0].shape, name=tensor_maps_in[0].input_name())
    x = c600 = Conv1D(filters=neurons, kernel_size=11, activation='relu', padding='same')(input_tensor)
    x = Conv1D(filters=neurons, kernel_size=51, activation='relu', padding='same')(x)
    x = MaxPooling1D(2)(x)
    x = c300 = Conv1D(filters=neurons, kernel_size=111, activation='relu', padding='same')(x)
    x = Conv1D(filters=neurons, kernel_size=201, activation='relu', padding='same')(x)
    x = MaxPooling1D(2)(x)
    x = Conv1D(filters=neurons, kernel_size=301, activation='relu', padding='same')(x)
    x = Conv1D(filters=neurons, kernel_size=301, activation='relu', padding='same')(x)
    x = UpSampling1D(2)(x)
    x = concatenate([x, c300])
    x = Conv1D(filters=neurons, kernel_size=201, activation='relu', padding='same')(x)
    x = UpSampling1D(2)(x)
    x = Conv1D(filters=neurons, kernel_size=111, activation='relu', padding='same')(x)
    x = concatenate([x, c600])
    x = Conv1D(filters=neurons, kernel_size=51, activation='relu', padding='same')(x)
    x = concatenate([x, residual])
    conv_label = Conv1D(filters=tensor_maps_out[0].shape[CHANNEL_AXIS], kernel_size=1, activation="linear")(x)
    output_y = Activation(tensor_maps_out[0].activation, name=tensor_maps_out[0].output_name())(conv_label)
    m = Model(inputs=[input_tensor], outputs=[output_y])
    m.summary()
    opt = Adam(lr=learning_rate, beta_1=0.9, beta_2=0.999, epsilon=1e-08, clipnorm=1.0)
    m.compile(optimizer=opt, loss=tensor_maps_out[0].loss, metrics=tensor_maps_out[0].metrics)

    if model_layers is not None:
        m.load_weights(model_layers, by_name=True)
        logging.info('Loaded model weights from:{}'.format(model_layers))

    return m


def make_character_model_plus(tensor_maps_in: List[TensorMap], tensor_maps_out: List[TensorMap], learning_rate: float,
                              base_model: Model, model_layers: str = None) -> Tuple[Model, Model]:
    """Make a ECG captioning model from an ECG embedding model

    The base_model must have an embedding layer, but besides that can have any number of other predicition TensorMaps.
    Input and output tensor maps are set from the command line.
    Model summary printed to output

    :param tensor_maps_in: List of input TensorMaps, only 1 input TensorMap is currently supported,
                            otherwise there are layer name collisions.
    :param tensor_maps_out: List of output TensorMaps
    :param learning_rate: Size of learning steps in SGD optimization
    :param base_model: The model the computes the ECG embedding
    :param model_layers: Optional HD5 model file whose weights will be loaded into this model when layer names match.
    :return: a tuple of the compiled keras model and the character emitting sub-model
    """
    char_maps_in, char_maps_out = _get_tensor_maps_for_characters(tensor_maps_in, base_model)
    tensor_maps_in.extend(char_maps_in)
    tensor_maps_out.extend(char_maps_out)
    char_model = make_character_model(tensor_maps_in, tensor_maps_out, learning_rate)
    losses = []
    my_metrics = {}
    loss_weights = []
    output_layers = []
    for tm in tensor_maps_out:
        losses.append(tm.loss)
        loss_weights.append(tm.loss_weight)
        my_metrics[tm.output_name()] = tm.metrics
        if tm.name == 'ecg_rest_next_char':
            output_layers.append(char_model.get_layer(tm.output_name()))
        else:
            output_layers.append(base_model.get_layer(tm.output_name()))

    m = Model(inputs=base_model.inputs + char_model.inputs, outputs=base_model.outputs + char_model.outputs)
    m.summary()
    opt = Adam(lr=learning_rate, beta_1=0.9, beta_2=0.999, epsilon=1e-08, clipnorm=1.0)
    m.compile(optimizer=opt, loss=losses, loss_weights=loss_weights, metrics=my_metrics)

    if model_layers is not None:
        m.load_weights(model_layers, by_name=True)
        logging.info('Loaded model weights from:{}'.format(model_layers))

    return m, char_model


def make_character_model(tensor_maps_in: List[TensorMap], tensor_maps_out: List[TensorMap], learning_rate: float,
                         model_file: str = None, model_layers: str = None) -> Model:
    """Make a ECG captioning model

	Input and output tensor maps are set from the command line.
	Model summary printed to output

    :param tensor_maps_in: List of input TensorMaps, only 1 input TensorMap is currently supported,
                            otherwise there are layer name collisions.
    :param tensor_maps_out: List of output TensorMaps
    :param learning_rate: Size of learning steps in SGD optimization
    :param model_file: Optional HD5 model file to load and return.
    :param model_layers: Optional HD5 model file whose weights will be loaded into this model when layer names match.
    :return: a compiled keras model
    """
    if model_file is not None:
        m = load_model(model_file, custom_objects=get_metric_dict(tensor_maps_out))
        m.summary()
        logging.info("Loaded model file from: {}".format(model_file))
        return m

    input_layers = []
    for it in tensor_maps_in:
        if it.is_embedding():
            embed_in = Input(shape=it.shape, name=it.input_name())
            input_layers.append(embed_in)
        elif it.is_language():
            burn_in = Input(shape=it.shape, name=it.input_name())
            input_layers.append(burn_in)
            repeater = RepeatVector(it.shape[0])
        else:
            logging.warning(f"character model cant handle  input TensorMap:{it.name} with interpretation:{it.interpretation}")

    logging.info(f"inputs: {[il.name for il in input_layers]}")
    wave_embeds = repeater(embed_in)
    lstm_in = concatenate([burn_in, wave_embeds], name='concat_embed_and_text')
    lstm_out = LSTM(128)(lstm_in)

    output_layers = []
    for ot in tensor_maps_out:
        if ot.name == 'ecg_rest_next_char':
            output_layers.append(Dense(ot.shape[-1], activation=ot.activation, name=ot.output_name())(lstm_out))

    m = Model(inputs=input_layers, outputs=output_layers)
    m.summary()
    opt = Adam(lr=learning_rate, beta_1=0.9, beta_2=0.999, epsilon=1e-08, clipnorm=1.0)
    m.compile(optimizer=opt, loss='categorical_crossentropy')

    if model_layers is not None:
        m.load_weights(model_layers, by_name=True)
        logging.info('Loaded model weights from:{}'.format(model_layers))

    return m


def make_siamese_model(base_model: Model,
                       tensor_maps_in: List[TensorMap],
                       hidden_layer: str,
                       learning_rate: float = None,
                       optimizer: str = 'adam',
                       **kwargs) -> Model:
    in_left = [Input(shape=tm.shape, name=tm.input_name() + '_left') for tm in tensor_maps_in]
    in_right = [Input(shape=tm.shape, name=tm.input_name() + '_right') for tm in tensor_maps_in]
    encode_model = make_hidden_layer_model(base_model, tensor_maps_in, hidden_layer)
    h_left = encode_model(in_left)
    h_right = encode_model(in_right)

    # Compute the L1 distance
    l1_layer = Lambda(lambda tensors: K.abs(tensors[0] - tensors[1]))
    l1_distance = l1_layer([h_left, h_right])

    # Add a dense layer with a sigmoid unit to generate the similarity score
    prediction = Dense(1, activation='sigmoid', name='output_siamese')(l1_distance)

    m = Model(inputs=in_left + in_right, outputs=prediction)
    opt = get_optimizer(optimizer, learning_rate, kwargs.get('optimizer_kwargs'))
    m.compile(optimizer=opt, loss='binary_crossentropy')

    if kwargs['model_layers'] is not None:
        m.load_weights(kwargs['model_layers'], by_name=True)
        logging.info(f"Loaded model weights from:{kwargs['model_layers']}")

    return m


def make_hidden_layer_model_from_file(parent_file: str, tensor_maps_in: List[TensorMap], output_layer_name: str, tensor_maps_out: List[TensorMap]) -> Model:
    parent_model = load_model(parent_file, custom_objects=get_metric_dict(tensor_maps_out))
    return make_hidden_layer_model(parent_model, tensor_maps_in, output_layer_name)


def make_hidden_layer_model(parent_model: Model, tensor_maps_in: List[TensorMap], output_layer_name: str) -> Model:
    target_layer = None
    # TODO: handle more nested models?
    for layer in parent_model.layers:
        if isinstance(layer, Model):
            try:
                target_layer = layer.get_layer(output_layer_name)
                parent_model = layer
                break
            except ValueError:
                continue
    else:
        target_layer = parent_model.get_layer(output_layer_name)
    parent_inputs = [parent_model.get_layer(tm.input_name()).input for tm in tensor_maps_in]
    dummy_input = {tm.input_name(): np.zeros((1,) + parent_model.get_layer(tm.input_name()).input_shape[0][1:]) for tm in tensor_maps_in}
    intermediate_layer_model = Model(inputs=parent_inputs, outputs=target_layer.output)
    # If we do not predict here then the graph is disconnected, I do not know why?!
    intermediate_layer_model.predict(dummy_input)
    return intermediate_layer_model


class KLDivergenceLayer(Layer):
    """ Identity transform layer that adds KL divergence
    to the final model loss.
    """
    def __init__(self, *args, **kwargs):
        self.is_placeholder = True
        self.kl_weight = K.variable(1e-5)
        super(KLDivergenceLayer, self).__init__(**kwargs)

    def call(self, inputs, **kwargs):
        mu, log_var = inputs
        kl_batch = -self.kl_weight * .5 * K.sum(1 + log_var - K.square(mu) - K.exp(log_var), axis=-1)
        loss = K.mean(kl_batch)
        self.add_loss(loss, inputs=inputs)
        return inputs


def _check_layer_for_kl(layer, new_weight):
    if "kl_divergence" in layer.name:
        K.set_value(layer.kl_weight, new_weight)
        logging.info(f'Setting {layer.name} loss weight to {new_weight}.')
        return True
    return False


class AdjustKLLoss(Callback):
    def __init__(self, maximum, rate, shift):
        self.rate = rate
        self.shift = shift
        self.maximum = maximum
        super().__init__()

    def on_epoch_end(self, epoch, logs=None):
        kl_found = False
        new_weight = self.maximum / (1 + np.exp(self.rate*(-self.shift - epoch)))
        for layer in self.model.layers:
            if isinstance(layer, Model):  # This check is necessary, because decoder and encoder are nested models
                for l in layer.layers:
                    kl_found |= _check_layer_for_kl(l, new_weight)
            else:
                kl_found |= _check_layer_for_kl(layer, new_weight)

        if kl_found:
            logs = logs or {}
            logs['KL_loss'] = new_weight


def _get_custom_layers():
    return {"KLDivergenceLayer": KLDivergenceLayer}


def _upsamplers_size_multiplier(num_upsamples: int, pool_x: int, pool_y: int, pool_z: int) -> Tuple[int, int, int]:
    return pool_x**num_upsamples, pool_y**num_upsamples, pool_z**num_upsamples


def _build_embed_adapters(tm: TensorMap, num_upsamples: int, pool_x: int, pool_y: int, pool_z: int) -> Tuple[Layer, Layer]:
    multipliers = _upsamplers_size_multiplier(num_upsamples, pool_x, pool_y, pool_z)
    size_multipliers = np.array(multipliers[:len(tm.shape) - 1])
    pre_upsample_size = tuple(np.array(tm.shape)[:len(size_multipliers)] // size_multipliers)
    pre_upsample_size += tm.shape[len(size_multipliers):]
    return Dense(np.prod(pre_upsample_size)), Reshape(pre_upsample_size)


def sampling(args):
    """Reparameterization trick by sampling from an isotropic unit Gaussian.
    # Arguments
        args (tensor): mean and log of variance of Q(z|X)
    # Returns
        z (tensor): sampled latent vector
    """
    z_mean, z_log_var = args
    epsilon = K.random_normal(shape=(K.shape(z_mean)))
    return z_mean + K.exp(0.5 * z_log_var) * epsilon


def _variational_dense_layer(x: K.placeholder,
                             layers: Dict[str, K.placeholder],
                             units: int,
                             activation: str, normalization: str,
                             name=None):
    if name:
        mu = layers[f"{name}_mu_{str(len(layers))}"] = Dense(units=units, name=name + '_mu')(x)
        log_var = layers[f"{name}_log_var_{str(len(layers))}"] = Dense(units=units, name=name + '_log_var')(x)
    else:
        mu = layers[f"mu_{str(len(layers))}"] = Dense(units=units)(x)
        log_var = layers[f"log_var_{str(len(layers))}"] = Dense(units=units)(x)
    mu, log_var = KLDivergenceLayer()([mu, log_var])
    sampled = Lambda(sampling)([mu, log_var])
    return sampled, mu, log_var


class MLP(Layer):

    def __init__(
            self,
            widths: List[int],
            activation: str,
            normalization: str,
            regularization: str,
            regularization_rate: float,
            **kwargs
    ):
        super(MLP, self).__init__(**kwargs)
        self.denses = [Dense(units=width) for width in widths]
        self.activations = [_activation_layer(activation) for _ in widths]
        self.regularizations = [_regularization_layer(1, regularization, regularization_rate) for _ in widths]
        self.norms = [_normalization_layer(normalization) for _ in widths]

    def call(self, x, **kwargs):
        for dense, norm, activation, reg in zip(self.denses, self.norms, self.activations, self.regularizations):
            x = norm(reg(activation(dense(x))))
        return x


class FlattenAll(Layer):
    """
    Used as a bottleneck
    """

    def __init__(
            self,
            num_inputs: int,
            activation: str,
            normalization: str,
            dense_layers: List[int],
            regularization: str,
            regularization_rate: float,
            **kwargs
    ):
        super(FlattenAll, self).__init__(**kwargs)
        self.flattens = [Flatten() for _ in range(num_inputs)]
        self.concat = None
        if num_inputs > 1:
            self.concat = Concatenate()
        self.mlp = MLP(
            dense_layers,
            activation,
            normalization,
            regularization,
            regularization_rate,
        )

    def call(self, inputs, **kwargs):
        flattened = [flat(x) for x, flat in zip(inputs, self.flattens)]
        if self.concat:
            return self.mlp(self.concat(flattened))
        return self.mlp(flattened[0])


class FlatToStructure(Layer):

    def __init__(
            self,
            output_shape: Tuple[int, ...],
            activation: str,
            normalization: str,
            **kwargs
    ):
        super().__init__(**kwargs)
        self.input_shapes = output_shape
        self.dense = Dense(units=int(np.prod(output_shape)))
        self.activation = _activation_layer(activation)
        self.reshape = Reshape(output_shape)
        self.norm = _normalization_layer(normalization)

    def call(self, x, **kwargs):
        return self.reshape(self.norm(self.activation(self.dense(x))))


class ConvDecoder(Model):

    def __init__(self,
                 final_shape: Tuple[int, ...],
                 filters_per_dense: List[int],
                 conv_layer_type: str,
                 conv_x,
                 conv_y,
                 conv_z,
                 block_size: int,
                 activation: str,
                 normalization: str,
                 regularization: str,
                 regularization_rate: float,
                 pool_type: str,
                 pool_x: int,
                 pool_y: int,
                 pool_z: int,
                 categorical: bool,
                 **kwargs
                 ):
        super(ConvDecoder, self).__init__(**kwargs)
        if pool_x == pool_y == pool_z == 1:
            num_blocks = 1
        else:
            num_blocks = int(min(np.log(pool) / np.log(final_shape[i])
                                 for i, pool in enumerate([pool_x, pool_y, pool_z][:len(final_shape)])))
        first_shape = tuple(dim // pool**num_blocks for dim, pool in zip(final_shape, [pool_x, pool_y, pool_z, 1,]))  # 1 necessary for 4D outputs
        self.structurize = FlatToStructure(first_shape, activation, normalization)
        self.dense_blocks = [DenseBlock(
            len(final_shape),
            conv_layer_type,
            filters,
            conv_x,
            conv_y,
            conv_z,
            block_size,
            activation,
            normalization,
            regularization,
            regularization_rate,
            pool_type,
            pool_x,
            pool_y,
            pool_z,
        ) for filters in list(reversed(filters_per_dense))[:num_blocks]]
        final_activation = 'softmax' if categorical else 'linear'
        conv_layer, _ = _conv_layer_from_kind_and_dimension(len(final_shape), 'conv', conv_x, conv_y, conv_z)
        self.conv_label = conv_layer(final_shape[-1], _one_by_n_kernel(len(final_shape)), activation=final_activation)

    def call(self, x, **kwargs):
        x = self.structurize(x)
        for dense_block in self.dense_blocks:
            x = dense_block(x)
        return self.conv_label(x)


class ConvEncoder(Model):

    def __init__(
            self,
            filters_per_dense: List[int],
            dimension: int,
            res_filters: List[int],
            conv_layer_type: str,
            conv_x: int,
            conv_y: int,
            conv_z: int,
            block_size: int,
            activation: str,
            normalization: str,
            regularization: str,
            regularization_rate: float,
            dilate: bool,
            pool_type: str,
            pool_x: int,
            pool_y: int,
            pool_z: int,
            **kwargs):
        super(ConvEncoder, self).__init__(**kwargs)
        self.res_block = ResidualBlock(
            dimension, res_filters, conv_layer_type, conv_x, conv_y, conv_z, activation, normalization,
            regularization, regularization_rate, dilate, pool_type, pool_x, pool_y, pool_z,
        )
        self.dense_blocks = [DenseBlock(
            dimension,
            conv_layer_type,
            conv_width,
            conv_x,
            conv_y,
            conv_z,
            block_size,
            activation,
            normalization,
            regularization,
            regularization_rate,
            pool_type,
            pool_x,
            pool_y,
            pool_z,
        ) for conv_width in filters_per_dense]

    def call(self, x, **kwargs):
        x = self.res_block(x)
        for dense_block in self.dense_blocks:
            x = dense_block(x)
        return x


class UConnectConvDecoder(Model):

    def __init__(self,
                 encoder: ConvEncoder,  # TODO: could be a list of encoders
                 final_shape: Tuple[int, ...],
                 filters_per_dense: List[int],
                 conv_layer_type: str,
                 conv_x,
                 conv_y,
                 conv_z,
                 block_size: int,
                 activation: str,
                 normalization: str,
                 regularization: str,
                 regularization_rate: float,
                 pool_type: str,
                 pool_x: int,
                 pool_y: int,
                 pool_z: int,
                 categorical: bool,
                 **kwargs
                 ):
        super(UConnectConvDecoder, self).__init__(**kwargs)
        num_blocks = len(encoder.dense_blocks)
        self.encoder = encoder
        first_shape = encoder.res_block.output_shape[1:]
        self.structurize = FlatToStructure(first_shape, activation, normalization)
        self.dense_blocks = [DenseBlock(
            len(final_shape),
            conv_layer_type,
            filters,
            conv_x,
            conv_y,
            conv_z,
            block_size,
            activation,
            normalization,
            regularization,
            regularization_rate,
            pool_type,
            pool_x,
            pool_y,
            pool_z,
        ) for filters in list(reversed(filters_per_dense))[:num_blocks]]
        final_activation = 'softmax' if categorical else 'linear'
        conv_layer, _ = _conv_layer_from_kind_and_dimension(len(final_shape), 'conv', conv_x, conv_y, conv_z)
        self.conv_label = conv_layer(final_shape[-1], _one_by_n_kernel(len(final_shape)), activation=final_activation)

    def call(self, x, **kwargs):
        x = self.structurize(x)
        for dense_block, enc_dense_block in zip(self.dense_blocks, reversed(self.encoder.dense_blocks)):
            x = concatenate([enc_dense_block.output, x])
            x = dense_block(x)
        x = concatenate([self.encoder.res_block.output, x])
        return self.conv_label(x)


T = TypeVar('T')


def delist_len_one(x: List[T]) -> Union[T, List[T]]:
    if len(x) == 1:
        return x[0]
    return x


def make_multimodal_multitask_model(
        tensor_maps_in: List[TensorMap] = None,
        tensor_maps_out: List[TensorMap] = None,
        activation: str = None,
        dense_layers: List[int] = None,
        dropout: float = None,  # TODO: should be dense_regularization rate for flexiblility
        mlp_concat: bool = None,
        conv_layers: List[int] = None,
        max_pools: List[int] = None,
        dense_blocks: List[int] = None,
        block_size: int = None,
        conv_type: str = None,
        conv_normalize: str = None,
        conv_regularize: str = None,
        conv_x: int = None,
        conv_y: int = None,
        conv_z: int = None,
        conv_dropout: float = None,
        conv_dilate: bool = None,
        u_connect: Dict[TensorMap, Set[TensorMap]] = None,
        pool_x: int = None,
        pool_y: int = None,
        pool_z: int = None,
        pool_type: str = None,
        learning_rate: float = None,
        optimizer: str = 'adam',
        **kwargs
) -> Model:
    opt = get_optimizer(optimizer, learning_rate, kwargs.get('optimizer_kwargs'))
    metric_dict = get_metric_dict(tensor_maps_out)
    custom_dict = {**metric_dict, type(opt).__name__: opt}
    if 'model_file' in kwargs and kwargs['model_file'] is not None:
        logging.info("Attempting to load model file from: {}".format(kwargs['model_file']))
        m = load_model(kwargs['model_file'], custom_objects=custom_dict)
        m.summary()
        logging.info("Loaded model file from: {}".format(kwargs['model_file']))
        return m

    normalization = 'batch_norm'  # TODO: should be more flexible
    dense_regularize = 'dropout'
    dense_regularize_rate = dropout
    conv_regularize_rate = conv_dropout

    encoders: Dict[TensorMap: Layer] = {}
    u_connect_encoders: Dict[TensorMap, ConvEncoder] = {}
    for tm in tensor_maps_in:
        if tm.axes() > 1:
            encoder = ConvEncoder(
                dense_blocks,
                tm.axes(),
                conv_layers,
                conv_type,
                conv_x,
                conv_y,
                conv_z,
                block_size,
                activation,
                conv_normalize,
                conv_regularize,
                conv_regularize_rate,
                conv_dilate,
                pool_type,
                pool_x,
                pool_y,
                pool_z,
            )
        else:
            encoder = MLP(
                [tm.annotation_units],
                activation,
                normalization,
                dense_regularize,
                dense_regularize_rate,
            )
        encoder_input = Input(name=tm.input_name(), shape=tm.shape)
        out = encoder(encoder_input)
        if tm in u_connect:
            u_connect_encoders[tm] = encoder
        encoders[tm] = Model(name=f'{tm.input_name()}_encoder', inputs=encoder_input, outputs=out)

    bottle_neck = FlattenAll(  # TODO: Handle mlp_concat, variational
        len(tensor_maps_in),
        activation,
        normalization,
        dense_layers,
        dense_regularize,
        dense_regularize_rate,
    )
    bottle_neck_inputs = [Input(encoders[tm].output_shape[1:]) for tm in tensor_maps_in]
    out = bottle_neck(bottle_neck_inputs)
    bottle_neck = Model(name='bottleneck', inputs=bottle_neck_inputs, outputs=out)

    decoders: Dict[TensorMap, Layer] = {}
    for tm in tensor_maps_out:  # TODO: handle u_connect, parents
        u_parent = [tm_in for tm_in in tensor_maps_in if tm in u_connect[tm_in]][0]
        # TODO: this is getting a bit long - could be shortened by taking advantage of kwargs
        if u_parent:
            decoder = UConnectConvDecoder(
                u_connect_encoders[u_parent],
                tm.shape,
                dense_layers,
                conv_type,
                conv_x,
                conv_y,
                conv_z,
                block_size,
                activation,
                normalization,
                conv_regularize,
                conv_regularize_rate,
                pool_type,
                pool_x,
                pool_y,
                pool_z,
                tm.is_categorical()
            )
        elif tm.axes() > 1:
            decoder = ConvDecoder(
                tm.shape,
                dense_layers,
                conv_type,
                conv_x,
                conv_y,
                conv_z,
                block_size,
                activation,
                normalization,
                conv_regularize,
                conv_regularize_rate,
                pool_type,
                pool_x,
                pool_y,
                pool_z,
                tm.is_categorical()
            )
        else:
            decoder = MLP(
                [tm.annotation_units, tm.shape[0]],
                activation,
                normalization,
                dense_regularize,
                dense_regularize_rate,
            )
        decoder_input = Input(name='embed', shape=bottle_neck.output_shape[1:])
        out = decoder(decoder_input)
        decoders[tm] = Model(name=f'{tm.output_name()}_decoder', inputs=decoder_input, outputs=out)

    inputs = [Input(shape=tm.shape, name=tm.input_name()) for tm in tensor_maps_in]
    out = [encoders[tm](x) for x, tm in zip(inputs, tensor_maps_in)]
    out = bottle_neck(delist_len_one(out))
    out = [decoders[tm](out) for tm in tensor_maps_out]
    m = Model(inputs=inputs, outputs=out)

    # load layers for transfer learning
    model_layers = kwargs.get('model_layers', False)
    if model_layers:
        loaded = 0
        freeze = kwargs.get('freeze_model_layers', False)
        m.load_weights(model_layers, by_name=True)
        try:
            m_other = load_model(model_layers, custom_objects=custom_dict)
            for other_layer in m_other.layers:
                try:
                    target_layer = m.get_layer(other_layer.name)
                    target_layer.set_weights(other_layer.get_weights())
                    loaded += 1
                    if freeze:
                        target_layer.trainable = False
                except (ValueError, KeyError):
                    logging.warning(f'Error loading layer {other_layer.name} from model: {model_layers}. Will still try to load other layers.')
        except ValueError as e:
            logging.info(f'Loaded model weights, but got ValueError in model loading: {str(e)}')
        logging.info(f'Loaded {"and froze " if freeze else ""}{loaded} layers from {model_layers}.')

    m.compile(optimizer=opt, loss=[tm.loss for tm in tensor_maps_out])
    m.summary()
    return m


# ~~~~~~~~~~~~~~~~~~~~~~~~~~~~~~~~~
# ~~~~~~~ Training ~~~~~~~~~~~~~~~~
# ~~~~~~~~~~~~~~~~~~~~~~~~~~~~~~~~~
def train_model_from_generators(model: Model,
                                generate_train: Iterable,
                                generate_valid: Iterable,
                                training_steps: int,
                                validation_steps: int,
                                batch_size: int,
                                epochs: int,
                                patience: int,
                                output_folder: str,
                                run_id: str,
                                inspect_model: bool,
                                inspect_show_labels: bool,
                                return_history: bool = False,
                                plot: bool = True,
                                anneal_max: Optional[float] = None,
                                anneal_shift: Optional[float] = None,
                                anneal_rate: Optional[float] = None) -> Union[Model, Tuple[Model, History]]:
    """Train a model from tensor generators for validation and training data.

	Training data lives on disk, it will be loaded by generator functions.
	Plots the metric history after training. Creates a directory to save weights, if necessary.
	Measures runtime and plots architecture diagram if inspect_model is True.

    :param model: The model to optimize
    :param generate_train: Generator function that yields mini-batches of training data.
    :param generate_valid: Generator function that yields mini-batches of validation data.
    :param training_steps: Number of mini-batches in each so-called epoch
    :param validation_steps: Number of validation mini-batches to examine after each epoch.
    :param batch_size: Number of training examples in each mini-batch
    :param epochs: Maximum number of epochs to run regardless of Early Stopping
    :param patience: Number of epochs to wait before reducing learning rate.
    :param output_folder: Directory where output file will be stored
    :param run_id: User-chosen string identifying this run
    :param inspect_model: If True, measure training and inference runtime of the model and generate architecture plot.
    :param inspect_show_labels: If True, show labels on the architecture plot.
    :param return_history: If true return history from training and don't plot the training history
    :return: The optimized model.
    """
    model_file = os.path.join(output_folder, run_id, run_id + '.h5')
    if not os.path.exists(os.path.dirname(model_file)):
        os.makedirs(os.path.dirname(model_file))

    if inspect_model:
        image_p = os.path.join(output_folder, run_id, 'architecture_graph_' + run_id + IMAGE_EXT)
        _inspect_model(model, generate_train, generate_valid, batch_size, training_steps, inspect_show_labels, image_p)

    history = model.fit(generate_train, steps_per_epoch=training_steps, epochs=epochs, verbose=1, validation_steps=validation_steps,
                        validation_data=generate_valid, callbacks=_get_callbacks(patience, model_file))

    logging.info('Model weights saved at: %s' % model_file)
    if plot:
        plot_metric_history(history, run_id, os.path.dirname(model_file))
    if return_history:
        return model, history
    return model


def _get_callbacks(patience: int, model_file: str,
                   anneal_max: Optional[float] = None,
                   anneal_shift: Optional[float] = None,
                   anneal_rate: Optional[float] = None,
                   ) -> List[Callback]:
    callbacks = [
        ModelCheckpoint(filepath=model_file, verbose=1, save_best_only=True),
        EarlyStopping(monitor='val_loss', patience=patience * 3, verbose=1),
        ReduceLROnPlateau(monitor='val_loss', factor=0.5, patience=patience, verbose=1)
    ]
    if anneal_max and anneal_rate and anneal_shift:
        callbacks.append(AdjustKLLoss(anneal_max, anneal_rate, anneal_shift))
    return callbacks


# ~~~~~~~~~~~~~~~~~~~~~~~~~~~~~~~~~
# ~~~~~~~ Predicting ~~~~~~~~~~~~~~
# ~~~~~~~~~~~~~~~~~~~~~~~~~~~~~~~~~
def embed_model_predict(model, tensor_maps_in, embed_layer, test_data, batch_size):
    embed_model = make_hidden_layer_model(model, tensor_maps_in, embed_layer)
    return embed_model.predict(test_data, batch_size=batch_size)


<<<<<<< HEAD
class ResidualBlock(Layer):
    """
    Usually used right after the input layer before a series of DenseBlocks
    """

    def __init__(
            self,
            dimension: int,
            filters: List[int],
            conv_layer_type: str,
            conv_x: int,
            conv_y: int,
            conv_z: int,
            activation: str,
            normalization: str,
            regularization: str,
            regularization_rate: float,
            dilate: bool,
            pool_type: str,
            pool_x: int,
            pool_y: int,
            pool_z: int,
            **kwargs
    ):
        super(ResidualBlock, self).__init__(**kwargs)
        block_size = len(filters)
        conv_layer, kernel = _conv_layer_from_kind_and_dimension(dimension, conv_layer_type, conv_x, conv_y, conv_z)
        self.conv_layers = [
            conv_layer(filters=num_filters, kernel_size=kernel, padding='same', dilation_rate=2**i if dilate else 1)
            for i, num_filters in enumerate(filters)]
        self.activations = [_activation_layer(activation) for _ in range(block_size)]
        self.normalizations = [_normalization_layer(normalization) for _ in range(block_size)]
        self.regularizations = [_regularization_layer(dimension, regularization, regularization_rate) for _ in range(block_size)]
        self.adds = [Add() for _ in range(block_size - 1)]
        self.pool = _pool_layers_from_kind_and_dimension(dimension, pool_type, 1, pool_x, pool_y, pool_z)[0]
        residual_conv_layer, _ = _conv_layer_from_kind_and_dimension(dimension, 'conv', conv_x, conv_y, conv_z)
        self.residual_convs = [residual_conv_layer(filters=filters, kernel_size=_one_by_n_kernel(dimension)) for _ in range(block_size - 1)]

    def call(self, x, **kwargs):
        previous = x
        for conv, activation, norm, reg, adder, res in zip(
                self.conv_layers, self.activations, self.normalizations, self.regularizations, [None] + self.adds, [None] + self.residual_convs
        ):
            x = reg(norm(activation(conv(x))))
            if add is not None and res is not None:  # Do not residual add the input
                x = adder([x, previous])
            previous = x
        x = self.pool(x)
        return x


class DenseBlock(Layer):

    def __init__(
            self,
            dimension: int,
            conv_layer_type: str,
            filters: int,
            conv_x,
            conv_y,
            conv_z,
            block_size: int,
            activation: str,
            normalization: str,
            regularization: str,
            regularization_rate: float,
            pool_type: str,
            pool_x: int,
            pool_y: int,
            pool_z: int,
            **kwargs
    ):
        super().__init__(**kwargs)
        conv_layer, kernel = _conv_layer_from_kind_and_dimension(dimension, conv_layer_type, conv_x, conv_y, conv_z)
        self.conv_layers = [conv_layer(filters=filters, kernel_size=kernel, padding='same') for _ in range(block_size)]
        self.activations = [_activation_layer(activation) for _ in range(block_size)]
        self.normalizations = [_normalization_layer(normalization) for _ in range(block_size)]
        self.regularizations = [_regularization_layer(dimension, regularization, regularization_rate) for _ in range(block_size)]
        self.concatenations = [Concatenate() for _ in range(block_size)]
        self.pool = _pool_layers_from_kind_and_dimension(dimension, pool_type, 1, pool_x, pool_y, pool_z)[0]

    def call(self, x, **kwargs):
        dense_connections = [x]
        for conv, activation, norm, reg, concat in zip(
                self.conv_layers, self.activations, self.normalizations, self.regularizations, self.concatenations):
            x = reg(norm(activation(conv(x))))
            dense_connections.append(x)
            x = concat(dense_connections)
        x = self.pool(x)
        return x
=======
# ~~~~~~~~~~~~~~~~~~~~~~~~~~~~~~~~~
# ~~~~~~~ Model Builders ~~~~~~~~~~
# ~~~~~~~~~~~~~~~~~~~~~~~~~~~~~~~~~
def _conv_block_new(x: K.placeholder,
                    layers: Dict[str, K.placeholder],
                    conv_layers: List[Layer],
                    pool_layers: List[Layer],
                    dimension: int,
                    activation: str,
                    normalization: str,
                    regularization: str,
                    regularization_rate: float,
                    residual_convolution_layer: Layer):
    pool_diff = len(conv_layers) - len(pool_layers)

    for i, conv_layer in enumerate(conv_layers):
        residual = x
        x = layers[f"Conv_{str(len(layers))}"] = conv_layer(x)
        x = layers[f"Activation_{str(len(layers))}"] = _activation_layer(activation)(x)
        x = layers[f"Normalization_{str(len(layers))}"] = _normalization_layer(normalization)(x)
        x = layers[f"Regularization_{str(len(layers))}"] = _regularization_layer(dimension, regularization, regularization_rate)(x)
        if i >= pool_diff:
            x = layers[f"Pooling_{str(len(layers))}"] = pool_layers[i - pool_diff](x)
            if residual_convolution_layer is not None:
                residual = layers[f"Pooling_{str(len(layers))}"] = pool_layers[i - pool_diff](residual)
        if residual_convolution_layer is not None:
            if K.int_shape(x)[CHANNEL_AXIS] == K.int_shape(residual)[CHANNEL_AXIS]:
                x = layers[f"add_{str(len(layers))}"] = tf.keras.layers.Add()([x, residual])
            else:
                residual = layers[f"Conv_{str(len(layers))}"] = residual_convolution_layer(filters=K.int_shape(x)[CHANNEL_AXIS], kernel_size=(1, 1))(residual)
                x = layers[f"add_{str(len(layers))}"] = tf.keras.layers.Add()([x, residual])
    return x


def _dense_block(x: K.placeholder,
                 layers: Dict[str, K.placeholder],
                 block_size: int,
                 conv_layers: List[Layer],
                 pool_layers: List[Layer],
                 dimension: int,
                 activation: str,
                 normalization: str,
                 regularization: str,
                 regularization_rate: float,
                 tm: Optional[TensorMap] = None):
    name_prefix = "{tm.input_name()}_" if tm else ""
    for i, conv_layer in enumerate(conv_layers):
        layers[f"{name_prefix}Conv_{str(len(layers))}"] = conv_layer(x)
        layers[f"{name_prefix}Activation_{str(len(layers))}"] = _activation_layer(activation)(_get_last_layer(layers))
        layers[f"{name_prefix}Normalization_{str(len(layers))}"] = _normalization_layer(normalization)(_get_last_layer(layers))
        layers[f"{name_prefix}Regularization_{str(len(layers))}"] = _regularization_layer(dimension, regularization, regularization_rate)(_get_last_layer(layers))
        if i % block_size == 0:  # TODO: pools should come AFTER the dense conv block not before.
            x = layers[f"{name_prefix}Pooling{JOIN_CHAR}{str(len(layers))}"] = pool_layers[i // block_size](_get_last_layer(layers))
            dense_connections = [_get_last_layer(layers)]
        else:
            dense_connections += [_get_last_layer(layers)]
            x = layers[f"{name_prefix}concatenate{JOIN_CHAR}{str(len(layers))}"] = tf.keras.layers.Concatenate(axis=CHANNEL_AXIS)(dense_connections[:])
    return _get_last_layer(layers)
>>>>>>> 76cb1ebb


def _one_by_n_kernel(dimension):
    return tuple([1] * (dimension - 1))


def _conv_layer_from_kind_and_dimension(dimension, conv_layer_type, conv_x, conv_y, conv_z):
    if dimension == 4 and conv_layer_type == 'conv':
        conv_layer = Conv3D
        kernel = (conv_x, conv_y, conv_z)
    elif dimension == 3 and conv_layer_type == 'conv':
        conv_layer = Conv2D
        kernel = (conv_x, conv_y)
    elif dimension == 2 and conv_layer_type == 'conv':
        conv_layer = Conv1D
        kernel = conv_x
    elif dimension == 3 and conv_layer_type == 'separable':
        conv_layer = SeparableConv2D
        kernel = (conv_x, conv_y)
    elif dimension == 2 and conv_layer_type == 'separable':
        conv_layer = SeparableConv1D
        kernel = conv_x
    elif dimension == 3 and conv_layer_type == 'depth':
        conv_layer = DepthwiseConv2D
        kernel = (conv_x, conv_y)
    else:
        raise ValueError(f'Unknown convolution type: {conv_layer_type} for dimension: {dimension}')
    return conv_layer, kernel


def _pool_layers_from_kind_and_dimension(dimension, pool_type, pool_number, pool_x, pool_y, pool_z):
    if dimension == 4 and pool_type == 'max':
        return [MaxPooling3D(pool_size=(pool_x, pool_y, pool_z)) for _ in range(pool_number)]
    elif dimension == 3 and pool_type == 'max':
        return [MaxPooling2D(pool_size=(pool_x, pool_y)) for _ in range(pool_number)]
    elif dimension == 2 and pool_type == 'max':
        return [MaxPooling1D(pool_size=pool_x) for _ in range(pool_number)]
    elif dimension == 4 and pool_type == 'average':
        return [AveragePooling3D(pool_size=(pool_x, pool_y, pool_z)) for _ in range(pool_number)]
    elif dimension == 3 and pool_type == 'average':
        return [AveragePooling2D(pool_size=(pool_x, pool_y)) for _ in range(pool_number)]
    elif dimension == 2 and pool_type == 'average':
        return [AveragePooling1D(pool_size=pool_x) for _ in range(pool_number)]
    else:
        raise ValueError(f'Unknown pooling type: {pool_type} for dimension: {dimension}')


def _upsampler(dimension, pool_x, pool_y, pool_z):
    if dimension == 4:
        return UpSampling3D(size=(pool_x, pool_y, pool_z))
    elif dimension == 3:
        return UpSampling2D(size=(pool_x, pool_y))
    elif dimension == 2:
        return UpSampling1D(size=pool_x)


def _activation_layer(activation):
    if activation == 'leaky':
        return LeakyReLU()
    elif activation == 'prelu':
        return PReLU()
    elif activation == 'elu':
        return ELU()
    elif activation == 'thresh_relu':
        return ThresholdedReLU()
    else:
        return Activation(activation)


def _normalization_layer(norm):
    if norm == 'batch_norm':
        return BatchNormalization(axis=CHANNEL_AXIS)
    else:
        return lambda x: x


def _regularization_layer(dimension, regularization_type, rate):
    if dimension == 4 and regularization_type == 'spatial_dropout':
        return SpatialDropout3D(rate)
    elif dimension == 3 and regularization_type == 'spatial_dropout':
        return SpatialDropout2D(rate)
    elif dimension == 2 and regularization_type == 'spatial_dropout':
        return SpatialDropout1D(rate)
    elif regularization_type == 'dropout':
        return Dropout(rate)
    else:
        return lambda x: x


# ~~~~~~~~~~~~~~~~~~~~~~~~~~~~~~~~~
# ~~~~~~~ Inspections ~~~~~~~~~~~~~
# ~~~~~~~~~~~~~~~~~~~~~~~~~~~~~~~~~
def _inspect_model(model: Model,
                   generate_train: Iterable,
                   generate_valid: Iterable,
                   batch_size: int,
                   training_steps: int,
                   inspect_show_labels: bool,
                   image_path: str) -> Model:
    """Collect statistics on model inference and training times.

    Arguments:
        model: the model to inspect
        generate_train: training data generator function
        generate_valid: Validation data generator function
        batch_size: size of the mini-batches
        training_steps: number of optimization steps to take
        inspect_show_labels: if True, show layer labels on the architecture diagram
        image_path: file path of the architecture diagram

    Returns:
        The slightly optimized keras model
    """
    if image_path:
        _plot_dot_model_in_color(model_to_dot(model, show_shapes=inspect_show_labels, expand_nested=True), image_path, inspect_show_labels)
    t0 = time.time()
    _ = model.fit(generate_train, steps_per_epoch=training_steps, validation_steps=1, validation_data=generate_valid)
    t1 = time.time()
    n = batch_size*training_steps
    train_speed = (t1 - t0) / n
    logging.info(f'Spent:{(t1 - t0):0.2f} seconds training, Samples trained on:{n} Per sample training speed:{train_speed:0.3f} seconds.')
    t0 = time.time()
    _ = model.predict(generate_valid, steps=training_steps, verbose=1)
    t1 = time.time()
    inference_speed = (t1 - t0) / n
    logging.info(f'Spent:{(t1 - t0):0.2f} seconds predicting, Samples inferred:{n} Per sample inference speed:{inference_speed:0.4f} seconds.')
    return model


def _plot_dot_model_in_color(dot, image_path, inspect_show_labels):
    import pydot
    legend = {}
    for n in dot.get_nodes():
        if n.get_label():
            if 'Conv1' in n.get_label():
                legend['Conv1'] = "cyan"
                n.set_fillcolor("cyan")
            elif 'Conv2' in n.get_label():
                legend['Conv2'] = "deepskyblue1"
                n.set_fillcolor("deepskyblue1")
            elif 'Conv3' in n.get_label():
                legend['Conv3'] = "deepskyblue3"
                n.set_fillcolor("deepskyblue3")
            elif 'UpSampling' in n.get_label():
                legend['UpSampling'] = "darkslategray2"
                n.set_fillcolor("darkslategray2")
            elif 'Transpose' in n.get_label():
                legend['Transpose'] = "deepskyblue2"
                n.set_fillcolor("deepskyblue2")
            elif 'BatchNormalization' in n.get_label():
                legend['BatchNormalization'] = "goldenrod1"
                n.set_fillcolor("goldenrod1")
            elif 'output_' in n.get_label():
                n.set_fillcolor("darkolivegreen2")
                legend['Output'] = "darkolivegreen2"
            elif 'softmax' in n.get_label():
                n.set_fillcolor("chartreuse")
                legend['softmax'] = "chartreuse"
            elif 'MaxPooling' in n.get_label():
                legend['MaxPooling'] = "aquamarine"
                n.set_fillcolor("aquamarine")
            elif 'Dense' in n.get_label():
                legend['Dense'] = "gold"
                n.set_fillcolor("gold")
            elif 'Reshape' in n.get_label():
                legend['Reshape'] = "coral"
                n.set_fillcolor("coral")
            elif 'Input' in n.get_label():
                legend['Input'] = "darkolivegreen1"
                n.set_fillcolor("darkolivegreen1")
            elif 'Activation' in n.get_label():
                legend['Activation'] = "yellow"
                n.set_fillcolor("yellow")
        n.set_style("filled")
        if not inspect_show_labels:
            n.set_label('\n')

    for label in legend:
        legend_node = pydot.Node('legend' + label, label=label, shape="box", fillcolor=legend[label])
        dot.add_node(legend_node)

    logging.info('Saving architecture diagram to:{}'.format(image_path))
    dot.write_png(image_path)


def saliency_map(input_tensor: np.ndarray, model: Model, output_layer_name: str, output_index: int) -> np.ndarray:
    """Compute saliency maps of the given model (presumably already trained) on a batch of inputs with respect to the desired output layer and index.

    For example, with a trinary classification layer called quality and classes good, medium, and bad output layer name would be "quality_output"
    and output_index would be 0 to get gradients w.r.t. good, 1 to get gradients w.r.t. medium, and 2 for gradients w.r.t. bad.

    :param input_tensor: A batch of input tensors
    :param model: A trained model expecting those inputs
    :param output_layer_name: The name of the output layer that the derivative will be taken with respect to
    :param output_index: The index within the output layer that the derivative will be taken with respect to

    :return: Array of the gradients same shape as input_tensor
    """
    get_gradients = _gradients_from_output(model, output_layer_name, output_index)
    activation, gradients = get_gradients([input_tensor])
    return gradients


def _gradients_from_output(model, output_layer, output_index):
    K.set_learning_phase(1)
    input_tensor = model.input
    x = model.get_layer(output_layer).output[:, output_index]
    grads = K.gradients(x, input_tensor)[0]
    grads /= (K.sqrt(K.mean(K.square(grads))) + 1e-6)  # normalization trick: we normalize the gradient
    iterate = K.function([input_tensor], [x, grads])
    return iterate


def _get_tensor_maps_for_characters(tensor_maps_in: List[TensorMap], base_model: Model, embed_name='embed', embed_size=64, burn_in=100):
    embed_model = make_hidden_layer_model(base_model, tensor_maps_in, embed_name)
    tm_embed = TensorMap(embed_name, shape=(embed_size,), interpretation=Interpretation.EMBEDDING, parents=tensor_maps_in.copy(), model=embed_model)
    tm_char = TensorMap('ecg_rest_next_char', shape=(len(ECG_CHAR_2_IDX),), Interpretation=Interpretation.LANGUAGE, channel_map=ECG_CHAR_2_IDX, cacheable=False)
    tm_burn_in = TensorMap('ecg_rest_text', shape=(burn_in, len(ECG_CHAR_2_IDX)), Interpretation=Interpretation.LANGUAGE,
                           channel_map={'context': 0, 'alphabet': 1}, dependent_map=tm_char, cacheable=False)
    return [tm_embed, tm_burn_in], [tm_char]


def get_model_inputs_outputs(model_files: List[str],
                             tensor_maps_in: List[TensorMap],
                             tensor_maps_out: List[TensorMap]) -> Dict[str, Dict[str, TensorMap]]:
    """Organizes given input and output tensors as nested dictionary.

    Returns:
        dict: The nested dictionary of tensors.
            The inner dictionary is keyed by tensor type ('input' or 'output').
            The outer dictionary is keyed by 'model_file'.

            {
                'model_file_1':
                    {
                        'input': [tensor1, tensor2],
                        'output': [tensor3, tensor4]
                    },
                'model_file_2':
                    {
                        'input': [tensor2, tensor5],
                        'output': [tensor4, tensor6]
                    }
            }
                        
    """

    input_prefix = "input"
    output_prefix = "output"
    got_tensor_maps_for_characters = False
    models_inputs_outputs = dict()

    for model_file in model_files:
        custom = get_metric_dict(tensor_maps_out)
        logging.info(f'custom keysssss: {list(custom.keys())}')
        m = load_model(model_file, custom_objects=custom)
        model_inputs_outputs = defaultdict(list)
        for input_tensor_map in tensor_maps_in:
            try:
                m.get_layer(input_tensor_map.input_name())
                model_inputs_outputs[input_prefix].append(input_tensor_map)
            except ValueError:
                pass
        for output_tensor_map in tensor_maps_out:
            try:
                m.get_layer(output_tensor_map.output_name())
                model_inputs_outputs[output_prefix].append(output_tensor_map)
            except ValueError:
                pass
        if not got_tensor_maps_for_characters:
            try:
                m.get_layer('input_ecg_rest_text_ecg_text')
                char_maps_in, char_maps_out = _get_tensor_maps_for_characters(tensor_maps_in, m)
                model_inputs_outputs[input_prefix].extend(char_maps_in)
                tensor_maps_in.extend(char_maps_in)
                model_inputs_outputs[output_prefix].extend(char_maps_out)
                tensor_maps_out.extend(char_maps_out)
                got_tensor_maps_for_characters = True
                logging.info(f"Doing char model dance:{[tm.input_name() for tm in tensor_maps_in]}")
                logging.info(f"Doing char model dance out:{[tm.output_name() for tm in tensor_maps_out]}")
            except ValueError:
                pass
        models_inputs_outputs[model_file] = model_inputs_outputs

    return models_inputs_outputs<|MERGE_RESOLUTION|>--- conflicted
+++ resolved
@@ -12,21 +12,6 @@
 
 # Keras imports
 import tensorflow as tf
-<<<<<<< HEAD
-tf.compat.v1.disable_eager_execution()
-import tensorflow.keras.backend as K
-from tensorflow.keras.optimizers import Adam
-from tensorflow.keras.models import Model, load_model
-from tensorflow.keras.callbacks import History, Callback
-from tensorflow.keras.utils import model_to_dot
-from tensorflow.keras.layers import SeparableConv1D, SeparableConv2D, DepthwiseConv2D
-from tensorflow.keras.layers import LeakyReLU, PReLU, ELU, ThresholdedReLU, Lambda, Reshape
-from tensorflow.keras.callbacks import ModelCheckpoint, EarlyStopping, ReduceLROnPlateau
-from tensorflow.keras.layers import Input, Dense, Dropout, BatchNormalization, Activation, Flatten, LSTM, RepeatVector
-from tensorflow.keras.layers import SpatialDropout1D, SpatialDropout2D, SpatialDropout3D, add, concatenate, Concatenate
-from tensorflow.keras.layers import Conv1D, Conv2D, Conv3D, UpSampling1D, UpSampling2D, UpSampling3D, MaxPooling1D, Add
-from tensorflow.keras.layers import MaxPooling2D, MaxPooling3D, AveragePooling1D, AveragePooling2D, AveragePooling3D, Layer
-=======
 import tensorflow.keras.backend as K
 from tensorflow.keras.callbacks import History
 from tensorflow.keras.optimizers import Adam
@@ -38,8 +23,7 @@
 from tensorflow.keras.layers import Input, Dense, Dropout, BatchNormalization, Activation, Flatten, LSTM, RepeatVector
 from tensorflow.keras.layers import Conv1D, Conv2D, Conv3D, UpSampling1D, UpSampling2D, UpSampling3D, MaxPooling1D
 from tensorflow.keras.layers import MaxPooling2D, MaxPooling3D, AveragePooling1D, AveragePooling2D, AveragePooling3D, Layer
-from tensorflow.keras.layers import SeparableConv1D, SeparableConv2D, DepthwiseConv2D
->>>>>>> 76cb1ebb
+from tensorflow.keras.layers import SeparableConv1D, SeparableConv2D, DepthwiseConv2D, Concatenate, Reshape
 
 from ml4cvd.metrics import get_metric_dict
 from ml4cvd.optimizers import get_optimizer
@@ -679,6 +663,7 @@
         optimizer: str = 'adam',
         **kwargs
 ) -> Model:
+    u_connect = u_connect or defaultdict(set)
     opt = get_optimizer(optimizer, learning_rate, kwargs.get('optimizer_kwargs'))
     metric_dict = get_metric_dict(tensor_maps_out)
     custom_dict = {**metric_dict, type(opt).__name__: opt}
@@ -745,7 +730,8 @@
 
     decoders: Dict[TensorMap, Layer] = {}
     for tm in tensor_maps_out:  # TODO: handle u_connect, parents
-        u_parent = [tm_in for tm_in in tensor_maps_in if tm in u_connect[tm_in]][0]
+        u_parent = [tm_in for tm_in in tensor_maps_in if tm in u_connect[tm_in]]
+        u_parent = u_parent[0] if u_parent else False
         # TODO: this is getting a bit long - could be shortened by taking advantage of kwargs
         if u_parent:
             decoder = UConnectConvDecoder(
@@ -913,7 +899,6 @@
     return embed_model.predict(test_data, batch_size=batch_size)
 
 
-<<<<<<< HEAD
 class ResidualBlock(Layer):
     """
     Usually used right after the input layer before a series of DenseBlocks
@@ -1004,66 +989,6 @@
             x = concat(dense_connections)
         x = self.pool(x)
         return x
-=======
-# ~~~~~~~~~~~~~~~~~~~~~~~~~~~~~~~~~
-# ~~~~~~~ Model Builders ~~~~~~~~~~
-# ~~~~~~~~~~~~~~~~~~~~~~~~~~~~~~~~~
-def _conv_block_new(x: K.placeholder,
-                    layers: Dict[str, K.placeholder],
-                    conv_layers: List[Layer],
-                    pool_layers: List[Layer],
-                    dimension: int,
-                    activation: str,
-                    normalization: str,
-                    regularization: str,
-                    regularization_rate: float,
-                    residual_convolution_layer: Layer):
-    pool_diff = len(conv_layers) - len(pool_layers)
-
-    for i, conv_layer in enumerate(conv_layers):
-        residual = x
-        x = layers[f"Conv_{str(len(layers))}"] = conv_layer(x)
-        x = layers[f"Activation_{str(len(layers))}"] = _activation_layer(activation)(x)
-        x = layers[f"Normalization_{str(len(layers))}"] = _normalization_layer(normalization)(x)
-        x = layers[f"Regularization_{str(len(layers))}"] = _regularization_layer(dimension, regularization, regularization_rate)(x)
-        if i >= pool_diff:
-            x = layers[f"Pooling_{str(len(layers))}"] = pool_layers[i - pool_diff](x)
-            if residual_convolution_layer is not None:
-                residual = layers[f"Pooling_{str(len(layers))}"] = pool_layers[i - pool_diff](residual)
-        if residual_convolution_layer is not None:
-            if K.int_shape(x)[CHANNEL_AXIS] == K.int_shape(residual)[CHANNEL_AXIS]:
-                x = layers[f"add_{str(len(layers))}"] = tf.keras.layers.Add()([x, residual])
-            else:
-                residual = layers[f"Conv_{str(len(layers))}"] = residual_convolution_layer(filters=K.int_shape(x)[CHANNEL_AXIS], kernel_size=(1, 1))(residual)
-                x = layers[f"add_{str(len(layers))}"] = tf.keras.layers.Add()([x, residual])
-    return x
-
-
-def _dense_block(x: K.placeholder,
-                 layers: Dict[str, K.placeholder],
-                 block_size: int,
-                 conv_layers: List[Layer],
-                 pool_layers: List[Layer],
-                 dimension: int,
-                 activation: str,
-                 normalization: str,
-                 regularization: str,
-                 regularization_rate: float,
-                 tm: Optional[TensorMap] = None):
-    name_prefix = "{tm.input_name()}_" if tm else ""
-    for i, conv_layer in enumerate(conv_layers):
-        layers[f"{name_prefix}Conv_{str(len(layers))}"] = conv_layer(x)
-        layers[f"{name_prefix}Activation_{str(len(layers))}"] = _activation_layer(activation)(_get_last_layer(layers))
-        layers[f"{name_prefix}Normalization_{str(len(layers))}"] = _normalization_layer(normalization)(_get_last_layer(layers))
-        layers[f"{name_prefix}Regularization_{str(len(layers))}"] = _regularization_layer(dimension, regularization, regularization_rate)(_get_last_layer(layers))
-        if i % block_size == 0:  # TODO: pools should come AFTER the dense conv block not before.
-            x = layers[f"{name_prefix}Pooling{JOIN_CHAR}{str(len(layers))}"] = pool_layers[i // block_size](_get_last_layer(layers))
-            dense_connections = [_get_last_layer(layers)]
-        else:
-            dense_connections += [_get_last_layer(layers)]
-            x = layers[f"{name_prefix}concatenate{JOIN_CHAR}{str(len(layers))}"] = tf.keras.layers.Concatenate(axis=CHANNEL_AXIS)(dense_connections[:])
-    return _get_last_layer(layers)
->>>>>>> 76cb1ebb
 
 
 def _one_by_n_kernel(dimension):
