# models.py
# This file defines model factories.
# Model factories connect input TensorMaps to output TensorMaps with computational graphs.

# Imports
import os
import h5py
import time
import logging
import numpy as np
from collections import defaultdict
from typing import Dict, List, Tuple, Iterable, Union, Optional

# Keras imports
import keras.backend as K
from keras.optimizers import Adam
from keras.models import Model, load_model
from keras.callbacks import History, Callback
from keras.utils.vis_utils import model_to_dot
from keras.layers import SeparableConv1D, SeparableConv2D, DepthwiseConv2D
from keras.layers import LeakyReLU, PReLU, ELU, ThresholdedReLU, Lambda, Reshape
from keras.callbacks import ModelCheckpoint, EarlyStopping, ReduceLROnPlateau
from keras.layers import SpatialDropout1D, SpatialDropout2D, SpatialDropout3D, add, concatenate
from keras.layers import Input, Dense, Dropout, BatchNormalization, Activation, Flatten, LSTM, RepeatVector
from keras.layers import Conv1D, Conv2D, Conv3D, UpSampling1D, UpSampling2D, UpSampling3D, MaxPooling1D
from keras.layers import MaxPooling2D, MaxPooling3D, AveragePooling1D, AveragePooling2D, AveragePooling3D, Layer

from ml4cvd.metrics import get_metric_dict
from ml4cvd.optimizers import get_optimizer
from ml4cvd.plots import plot_metric_history
from ml4cvd.TensorMap import TensorMap, Interpretation
from ml4cvd.defines import JOIN_CHAR, IMAGE_EXT, TENSOR_EXT, ECG_CHAR_2_IDX


CHANNEL_AXIS = -1  # Set to 1 for Theano backend


def make_shallow_model(
    tensor_maps_in: List[TensorMap], tensor_maps_out: List[TensorMap],
    learning_rate: float, model_file: str = None, model_layers: str = None,
) -> Model:
    """Make a shallow model (e.g. linear or logistic regression)

    Input and output tensor maps are set from the command line.
    Model summary printed to output

    :param tensor_maps_in: List of input TensorMaps, only 1 input TensorMap is currently supported,
                            otherwise there are layer name collisions.
    :param tensor_maps_out: List of output TensorMaps
    :param learning_rate: Size of learning steps in SGD optimization
    :param model_file: Optional HD5 model file to load and return.
    :param model_layers: Optional HD5 model file whose weights will be loaded into this model when layer names match.
    :return: a compiled keras model
    """
    if model_file is not None:
        m = load_model(model_file, custom_objects=get_metric_dict(tensor_maps_out))
        m.summary()
        logging.info("Loaded model file from: {}".format(model_file))
        return m

    losses = []
    outputs = []
    my_metrics = {}
    loss_weights = []
    input_tensors = [Input(shape=tm.shape, name=tm.input_name()) for tm in tensor_maps_in]
    if len(input_tensors) > 1:
        logging.warning('multi input tensors not fully supported')
    for it in input_tensors:
        for ot in tensor_maps_out:
            losses.append(ot.loss)
            loss_weights.append(ot.loss_weight)
            my_metrics[ot.output_name()] = ot.metrics
            outputs.append(Dense(units=len(ot.channel_map), activation=ot.activation, name=ot.output_name())(it))

    opt = Adam(lr=learning_rate, beta_1=0.9, beta_2=0.999, epsilon=1e-08)
    m = Model(inputs=input_tensors, outputs=outputs)
    m.compile(optimizer=opt, loss=losses, loss_weights=loss_weights, metrics=my_metrics)
    m.summary()

    if model_layers is not None:
        m.load_weights(model_layers, by_name=True)
        logging.info('Loaded model weights from:{}'.format(model_layers))

    return m


def make_waveform_model_unet(
    tensor_maps_in: List[TensorMap], tensor_maps_out: List[TensorMap], learning_rate: float,
    model_file: str = None, model_layers: str = None,
) -> Model:
    """Make a waveform predicting model

    Input and output tensor maps are set from the command line.
    Model summary printed to output

    :param tensor_maps_in: List of input TensorMaps, only 1 input TensorMap is currently supported,
                            otherwise there are layer name collisions.
    :param tensor_maps_out: List of output TensorMaps
    :param learning_rate: Size of learning steps in SGD optimization
    :param model_file: Optional HD5 model file to load and return.
    :param model_layers: Optional HD5 model file whose weights will be loaded into this model when layer names match.
    :return: a compiled keras model
    """
    if model_file is not None:
        m = load_model(model_file, custom_objects=get_metric_dict(tensor_maps_out))
        m.summary()
        logging.info("Loaded model file from: {}".format(model_file))
        return m

    neurons = 24
    input_tensor = residual = Input(shape=tensor_maps_in[0].shape, name=tensor_maps_in[0].input_name())
    x = c600 = Conv1D(filters=neurons, kernel_size=11, activation='relu', padding='same')(input_tensor)
    x = Conv1D(filters=neurons, kernel_size=51, activation='relu', padding='same')(x)
    x = MaxPooling1D(2)(x)
    x = c300 = Conv1D(filters=neurons, kernel_size=111, activation='relu', padding='same')(x)
    x = Conv1D(filters=neurons, kernel_size=201, activation='relu', padding='same')(x)
    x = MaxPooling1D(2)(x)
    x = Conv1D(filters=neurons, kernel_size=301, activation='relu', padding='same')(x)
    x = Conv1D(filters=neurons, kernel_size=301, activation='relu', padding='same')(x)
    x = UpSampling1D(2)(x)
    x = concatenate([x, c300])
    x = Conv1D(filters=neurons, kernel_size=201, activation='relu', padding='same')(x)
    x = UpSampling1D(2)(x)
    x = Conv1D(filters=neurons, kernel_size=111, activation='relu', padding='same')(x)
    x = concatenate([x, c600])
    x = Conv1D(filters=neurons, kernel_size=51, activation='relu', padding='same')(x)
    x = concatenate([x, residual])
    conv_label = Conv1D(filters=tensor_maps_out[0].shape[CHANNEL_AXIS], kernel_size=1, activation="linear")(x)
    output_y = Activation(tensor_maps_out[0].activation, name=tensor_maps_out[0].output_name())(conv_label)
    m = Model(inputs=[input_tensor], outputs=[output_y])
    m.summary()
    opt = Adam(lr=learning_rate, beta_1=0.9, beta_2=0.999, epsilon=1e-08, clipnorm=1.0)
    m.compile(optimizer=opt, loss=tensor_maps_out[0].loss, metrics=tensor_maps_out[0].metrics)

    if model_layers is not None:
        m.load_weights(model_layers, by_name=True)
        logging.info('Loaded model weights from:{}'.format(model_layers))

    return m


<<<<<<< HEAD
def make_character_model_plus(
    tensor_maps_in: List[TensorMap], tensor_maps_out: List[TensorMap], learning_rate: float,
    base_model: Model, model_layers: str=None,
) -> Tuple[Model, Model]:
=======
def make_character_model_plus(tensor_maps_in: List[TensorMap], tensor_maps_out: List[TensorMap], learning_rate: float,
                              base_model: Model, model_layers: str = None) -> Tuple[Model, Model]:
>>>>>>> 332d063b
    """Make a ECG captioning model from an ECG embedding model

    The base_model must have an embedding layer, but besides that can have any number of other predicition TensorMaps.
    Input and output tensor maps are set from the command line.
    Model summary printed to output

    :param tensor_maps_in: List of input TensorMaps, only 1 input TensorMap is currently supported,
                            otherwise there are layer name collisions.
    :param tensor_maps_out: List of output TensorMaps
    :param learning_rate: Size of learning steps in SGD optimization
    :param base_model: The model the computes the ECG embedding
    :param model_layers: Optional HD5 model file whose weights will be loaded into this model when layer names match.
    :return: a tuple of the compiled keras model and the character emitting sub-model
    """
    char_maps_in, char_maps_out = _get_tensor_maps_for_characters(tensor_maps_in, base_model)
    tensor_maps_in.extend(char_maps_in)
    tensor_maps_out.extend(char_maps_out)
    char_model = make_character_model(tensor_maps_in, tensor_maps_out, learning_rate)
    losses = []
    my_metrics = {}
    loss_weights = []
    output_layers = []
    for tm in tensor_maps_out:
        losses.append(tm.loss)
        loss_weights.append(tm.loss_weight)
        my_metrics[tm.output_name()] = tm.metrics
        if tm.name == 'ecg_rest_next_char':
            output_layers.append(char_model.get_layer(tm.output_name()))
        else:
            output_layers.append(base_model.get_layer(tm.output_name()))

    m = Model(inputs=base_model.inputs + char_model.inputs, outputs=base_model.outputs + char_model.outputs)
    m.summary()
    opt = Adam(lr=learning_rate, beta_1=0.9, beta_2=0.999, epsilon=1e-08, clipnorm=1.0)
    m.compile(optimizer=opt, loss=losses, loss_weights=loss_weights, metrics=my_metrics)

    if model_layers is not None:
        m.load_weights(model_layers, by_name=True)
        logging.info('Loaded model weights from:{}'.format(model_layers))

    return m, char_model


def make_character_model(
    tensor_maps_in: List[TensorMap], tensor_maps_out: List[TensorMap], learning_rate: float,
    model_file: str = None, model_layers: str = None,
) -> Model:
    """Make a ECG captioning model

    Input and output tensor maps are set from the command line.
    Model summary printed to output

    :param tensor_maps_in: List of input TensorMaps, only 1 input TensorMap is currently supported,
                            otherwise there are layer name collisions.
    :param tensor_maps_out: List of output TensorMaps
    :param learning_rate: Size of learning steps in SGD optimization
    :param model_file: Optional HD5 model file to load and return.
    :param model_layers: Optional HD5 model file whose weights will be loaded into this model when layer names match.
    :return: a compiled keras model
    """
    if model_file is not None:
        m = load_model(model_file, custom_objects=get_metric_dict(tensor_maps_out))
        m.summary()
        logging.info("Loaded model file from: {}".format(model_file))
        return m

    input_layers = []
    for it in tensor_maps_in:
        if it.is_embedding():
            embed_in = Input(shape=it.shape, name=it.input_name())
            input_layers.append(embed_in)
        elif it.is_language():
            burn_in = Input(shape=it.shape, name=it.input_name())
            input_layers.append(burn_in)
            repeater = RepeatVector(it.shape[0])
        else:
            logging.warning(f"character model cant handle  input TensorMap:{it.name} with interpretation:{it.interpretation}")

    logging.info(f"inputs: {[il.name for il in input_layers]}")
    wave_embeds = repeater(embed_in)
    lstm_in = concatenate([burn_in, wave_embeds], name='concat_embed_and_text')
    lstm_out = LSTM(128)(lstm_in)

    output_layers = []
    for ot in tensor_maps_out:
        if ot.name == 'ecg_rest_next_char':
            output_layers.append(Dense(ot.shape[-1], activation=ot.activation, name=ot.output_name())(lstm_out))

    m = Model(inputs=input_layers, outputs=output_layers)
    m.summary()
    opt = Adam(lr=learning_rate, beta_1=0.9, beta_2=0.999, epsilon=1e-08, clipnorm=1.0)
    m.compile(optimizer=opt, loss='categorical_crossentropy')

    if model_layers is not None:
        m.load_weights(model_layers, by_name=True)
        logging.info('Loaded model weights from:{}'.format(model_layers))

    return m


<<<<<<< HEAD
def make_siamese_model(
    base_model: Model,
    tensor_maps_in: List[TensorMap],
    hidden_layer: str,
    learning_rate: float = None,
    optimizer: str = 'adam',
    **kwargs
) -> Model:
    in_left = [Input(shape=tm.shape, name=tm.input_name()+'_left') for tm in tensor_maps_in]
    in_right = [Input(shape=tm.shape, name=tm.input_name()+'_right') for tm in tensor_maps_in]
=======
def make_siamese_model(base_model: Model,
                       tensor_maps_in: List[TensorMap],
                       hidden_layer: str,
                       learning_rate: float = None,
                       optimizer: str = 'adam',
                       **kwargs) -> Model:
    in_left = [Input(shape=tm.shape, name=tm.input_name() + '_left') for tm in tensor_maps_in]
    in_right = [Input(shape=tm.shape, name=tm.input_name() + '_right') for tm in tensor_maps_in]
>>>>>>> 332d063b
    encode_model = make_hidden_layer_model(base_model, tensor_maps_in, hidden_layer)
    h_left = encode_model(in_left)
    h_right = encode_model(in_right)

    # Compute the L1 distance
    l1_layer = Lambda(lambda tensors: K.abs(tensors[0] - tensors[1]))
    l1_distance = l1_layer([h_left, h_right])

    # Add a dense layer with a sigmoid unit to generate the similarity score
    prediction = Dense(1, activation='sigmoid', name='output_siamese')(l1_distance)

    m = Model(inputs=in_left + in_right, outputs=prediction)
    opt = get_optimizer(optimizer, learning_rate, kwargs.get('optimizer_kwargs'))
    m.compile(optimizer=opt, loss='binary_crossentropy')

    if kwargs['model_layers'] is not None:
        m.load_weights(kwargs['model_layers'], by_name=True)
        logging.info(f"Loaded model weights from:{kwargs['model_layers']}")

    return m


def make_hidden_layer_model_from_file(parent_file: str, tensor_maps_in: List[TensorMap], output_layer_name: str, tensor_maps_out: List[TensorMap]) -> Model:
    parent_model = load_model(parent_file, custom_objects=get_metric_dict(tensor_maps_out))
    return make_hidden_layer_model(parent_model, tensor_maps_in, output_layer_name)


def make_hidden_layer_model(parent_model: Model, tensor_maps_in: List[TensorMap], output_layer_name: str) -> Model:
    target_layer = None
    # TODO: handle more nested models?
    for layer in parent_model.layers:
        if isinstance(layer, Model):
            try:
                target_layer = layer.get_layer(output_layer_name)
                parent_model = layer
                break
            except ValueError:
                continue
    else:
        target_layer = parent_model.get_layer(output_layer_name)
    parent_inputs = [parent_model.get_layer(tm.input_name()).input for tm in tensor_maps_in]
    dummy_input = {tm.input_name(): np.zeros((1,) + parent_model.get_layer(tm.input_name()).input_shape[1:]) for tm in tensor_maps_in}
    intermediate_layer_model = Model(inputs=parent_inputs, outputs=target_layer.output)
    # If we do not predict here then the graph is disconnected, I do not know why?!
    intermediate_layer_model.predict(dummy_input)
    return intermediate_layer_model


<<<<<<< HEAD
def make_multimodal_multitask_model(
    tensor_maps_in: List[TensorMap]=None,
    tensor_maps_out: List[TensorMap]=None,
    activation: str=None,
    dense_layers: List[int]=None,
    dropout: float=None,
    mlp_concat: bool=None,
    conv_layers: List[int]=None,
    max_pools: List[int]=None,
    res_layers: List[int]=None,
    dense_blocks: List[int]=None,
    block_size: List[int]=None,
    conv_type: str=None,
    conv_normalize: str=None,
    conv_regularize: str=None,
    conv_x: int=None,
    conv_y: int=None,
    conv_z: int=None,
    conv_dropout: float=None,
    conv_width: int=None,
    conv_dilate: bool=None,
    u_connect: bool=None,
    pool_x: int=None,
    pool_y: int=None,
    pool_z: int=None,
    pool_type: int=None,
    padding: str=None,
    learning_rate: float=None,
    optimizer: str='adam',
    **kwargs
) -> Model:
    """Make multi-task, multi-modal feed forward neural network for all kinds of prediction

    This model factory can be used to make networks for classification, regression, and segmentation
    The tasks attempted are given by the output TensorMaps.
    The modalities and the first layers in the architecture are determined by the input TensorMaps.

    Hyperparameters are exposed to the command line.
    Model summary printed to output
=======
class KLDivergenceLayer(Layer):
    """ Identity transform layer that adds KL divergence
    to the final model loss.
    """
    def __init__(self, *args, **kwargs):
        self.is_placeholder = True
        self.kl_weight = K.variable(1e-5)
        super(KLDivergenceLayer, self).__init__(**kwargs)

    def call(self, inputs, **kwargs):
        mu, log_var = inputs
        kl_batch = -self.kl_weight * .5 * K.sum(1 + log_var - K.square(mu) - K.exp(log_var), axis=-1)
        loss = K.mean(kl_batch)
        self.add_loss(loss, inputs=inputs)
        return inputs


def _check_layer_for_kl(layer, new_weight):
    if "kl_divergence" in layer.name:
        K.set_value(layer.kl_weight, new_weight)
        logging.info(f'Setting {layer.name} loss weight to {new_weight}.')
        return True
    return False


class AdjustKLLoss(Callback):
    def __init__(self, maximum, rate, shift):
        self.rate = rate
        self.shift = shift
        self.maximum = maximum
        super().__init__()

    def on_epoch_end(self, epoch, logs=None):
        kl_found = False
        new_weight = self.maximum / (1 + np.exp(self.rate*(-self.shift - epoch)))
        for layer in self.model.layers:
            if isinstance(layer, Model):  # This check is necessary, because decoder and encoder are nested models
                for l in layer.layers:
                    kl_found |= _check_layer_for_kl(l, new_weight)
            else:
                kl_found |= _check_layer_for_kl(layer, new_weight)

        if kl_found:
            logs = logs or {}
            logs['KL_loss'] = new_weight

>>>>>>> 332d063b

def _get_custom_layers():
    return {"KLDivergenceLayer": KLDivergenceLayer}


def _upsamplers_size_multiplier(num_upsamples: int, pool_x: int, pool_y: int, pool_z: int) -> Tuple[int, int, int]:
    return pool_x**num_upsamples, pool_y**num_upsamples, pool_z**num_upsamples


def _build_embed_adapters(tm: TensorMap, num_upsamples: int, pool_x: int, pool_y: int, pool_z: int) -> Tuple[Layer, Layer]:
    multipliers = _upsamplers_size_multiplier(num_upsamples, pool_x, pool_y, pool_z)
    size_multipliers = np.array(multipliers[:len(tm.shape) - 1])
    pre_upsample_size = tuple(np.array(tm.shape)[:len(size_multipliers)] // size_multipliers)
    pre_upsample_size += tm.shape[len(size_multipliers):]
    return Dense(np.prod(pre_upsample_size)), Reshape(pre_upsample_size)


def sampling(args):
    """Reparameterization trick by sampling from an isotropic unit Gaussian.
    # Arguments
        args (tensor): mean and log of variance of Q(z|X)
    # Returns
        z (tensor): sampled latent vector
    """
    z_mean, z_log_var = args
    epsilon = K.random_normal(shape=(K.shape(z_mean)))
    return z_mean + K.exp(0.5 * z_log_var) * epsilon


def _variational_dense_layer(x: K.placeholder,
                             layers: Dict[str, K.placeholder],
                             units: int,
                             activation: str, normalization: str,
                             name=None):
    if name:
        mu = layers[f"{name}_mu_{str(len(layers))}"] = Dense(units=units, name=name + '_mu')(x)
        log_var = layers[f"{name}_log_var_{str(len(layers))}"] = Dense(units=units, name=name + '_log_var')(x)
    else:
        mu = layers[f"mu_{str(len(layers))}"] = Dense(units=units)(x)
        log_var = layers[f"log_var_{str(len(layers))}"] = Dense(units=units)(x)
    mu, log_var = KLDivergenceLayer()([mu, log_var])
    sampled = Lambda(sampling)([mu, log_var])
    return sampled, mu, log_var


def make_variational_multimodal_multitask_model(
        tensor_maps_in: List[TensorMap] = None,
        tensor_maps_out: List[TensorMap] = None,
        activation: str = None,
        dense_layers: List[int] = None,
        dropout: float = None,
        mlp_concat: bool = None,
        conv_layers: List[int] = None,
        max_pools: List[int] = None,
        dense_blocks: List[int] = None,
        block_size: List[int] = None,
        conv_type: str = None,
        conv_normalize: str = None,
        conv_regularize: str = None,
        conv_x: int = None,
        conv_y: int = None,
        conv_z: int = None,
        conv_dropout: float = None,
        conv_width: int = None,
        conv_dilate: bool = None,
        pool_x: int = None,
        pool_y: int = None,
        pool_z: int = None,
        pool_type: int = None,
        padding: str = None,
        learning_rate: float = None,
        optimizer: str = 'radam',
        **kwargs) -> Tuple[Model, Model, Model]:
    """
    variational version of make_multimodal_multitask_model
    """
    opt = get_optimizer(optimizer, learning_rate, kwargs.get('optimizer_kwargs'))
    metric_dict = get_metric_dict(tensor_maps_out)
    layers_dict = _get_custom_layers()
    custom_dict = {**metric_dict, **layers_dict, type(opt).__name__: opt}
    if 'model_file' in kwargs and kwargs['model_file'] is not None:
        logging.info("Attempting to load model file from: {}".format(kwargs['model_file']))
        m = load_model(kwargs['model_file'], custom_objects=custom_dict)
        m.summary()
        logging.info("Loaded model file from: {}".format(kwargs['model_file']))
        encoder = [i for i in m.layers if i.name == 'encoder']
        decoder = [i for i in m.layers if i.name == 'decoder']
        if not encoder or not decoder:
            logging.warning('Encoder or decoder not found.')
        return m, encoder[0], decoder[0]

    input_tensors = [Input(shape=tm.shape, name=tm.input_name()) for tm in tensor_maps_in]
    input_multimodal = []
    channel_axis = -1
    layers = {}

    for j, tm in enumerate(tensor_maps_in):
        if len(tm.shape) > 1:
            conv_fxns = _conv_layers_from_kind_and_dimension(len(tm.shape), conv_type, conv_layers, conv_width, conv_x, conv_y, conv_z, padding, conv_dilate)
            pool_layers = _pool_layers_from_kind_and_dimension(len(tm.shape), pool_type, len(max_pools), pool_x, pool_y, pool_z)
            last_conv = _conv_block_new(input_tensors[j], layers, conv_fxns, pool_layers, len(tm.shape), activation, conv_normalize, conv_regularize,
                                        conv_dropout, None)
            dense_conv_fxns = _conv_layers_from_kind_and_dimension(len(tm.shape), conv_type, dense_blocks, conv_width, conv_x, conv_y, conv_z, padding, False,
                                                                   block_size)
            dense_pool_layers = _pool_layers_from_kind_and_dimension(len(tm.shape), pool_type, len(dense_blocks), pool_x, pool_y, pool_z)
            last_conv = _dense_block(last_conv, layers, block_size, dense_conv_fxns, dense_pool_layers, len(tm.shape), activation, conv_normalize,
                                     conv_regularize, conv_dropout, tm)
            input_multimodal.append(Flatten()(last_conv))
        else:
            mlp_input = input_tensors[j]
            mlp = _dense_layer(mlp_input, layers, tm.annotation_units, activation, conv_normalize)
            input_multimodal.append(mlp)
    if len(input_multimodal) > 1:
        multimodal_activation = concatenate(input_multimodal, axis=channel_axis)
    elif len(input_multimodal) == 1:
        multimodal_activation = input_multimodal[0]
    else:
        raise ValueError('No input activations.')

    for i, hidden_units in enumerate(dense_layers):
        if i == len(dense_layers) - 1:
            multimodal_activation = _variational_dense_layer(multimodal_activation, layers, hidden_units, activation, conv_normalize, name='embed')[0]
        else:
            multimodal_activation = _dense_layer(multimodal_activation, layers, hidden_units, activation, conv_normalize)
        if dropout > 0:
            multimodal_activation = Dropout(dropout)(multimodal_activation)
        if mlp_concat:
            multimodal_activation = concatenate([multimodal_activation, mlp_input], axis=channel_axis)

    latent_inputs = Input(shape=(dense_layers[-1],), name='latent_input')
    losses = []
    my_metrics = {}
    loss_weights = []
    output_predictions = {}
    output_tensor_maps_to_process = tensor_maps_out.copy()

    while len(output_tensor_maps_to_process) > 0:
        tm = output_tensor_maps_to_process.pop(0)

        if tm.parents is not None and any(p not in output_predictions for p in tm.parents):
            output_tensor_maps_to_process.append(tm)
            continue

        losses.append(tm.loss)
        loss_weights.append(tm.loss_weight)
        my_metrics[tm.output_name()] = tm.metrics

        if len(tm.shape) > 1:
            all_filters = conv_layers + dense_blocks
            conv_layer, kernel = _conv_layer_from_kind_and_dimension(len(tm.shape), conv_type, conv_width, conv_x, conv_y, conv_z)
            num_upsamples = len([pool for pool in reversed(_get_layer_kind_sorted(layers, 'Pooling'))
                             if tm.input_name() in pool]) or 3  # TODO: arbitrary 3 upsamples if no matching input
            dense, reshape = _build_embed_adapters(tm, num_upsamples, pool_x, pool_y, pool_z)
            to_upsample = reshape(dense(latent_inputs))
            for i in range(num_upsamples):
                conv_embed = conv_layer(filters=all_filters[-(1 + i)], kernel_size=kernel, padding=padding)
                to_upsample = _upsampler(len(tm.shape), pool_x, pool_y, pool_z)(conv_embed(to_upsample))

            conv_label = conv_layer(tm.shape[channel_axis], _one_by_n_kernel(len(tm.shape)), activation="linear")(
                to_upsample)
            output_predictions[tm.output_name()] = Activation(tm.activation, name=tm.output_name())(conv_label)
        elif tm.parents is not None:
            parented_activation = concatenate([latent_inputs] + [output_predictions[p.output_name()] for p in tm.parents])
            parented_activation = _dense_layer(parented_activation, layers, tm.annotation_units, activation, conv_normalize)
            output_predictions[tm.output_name()] = Dense(units=tm.shape[0], activation=tm.activation, name=tm.output_name())(parented_activation)
        elif tm.is_categorical_any():
            output_predictions[tm.output_name()] = Dense(units=tm.shape[0], activation='softmax', name=tm.output_name())(latent_inputs)
        else:
            output_predictions[tm.output_name()] = Dense(units=tm.shape[0], activation=tm.activation, name=tm.output_name())(latent_inputs)

    out_list = list(output_predictions.values())
    encoder = Model(inputs=input_tensors, outputs=multimodal_activation, name='encoder')
    decoder = Model(inputs=latent_inputs, outputs=out_list, name='decoder')
    outputs = decoder(encoder(input_tensors))
    m = Model(inputs=input_tensors, outputs=outputs)
    m.output_names = list(output_predictions.keys())
    decoder.output_names = list(output_predictions.keys())
    encoder.summary(print_fn=logging.info)
    decoder.summary(print_fn=logging.info)
    m.summary(print_fn=logging.info)

    model_layers = kwargs.get('model_layers', False)
    if model_layers:
        loaded = 0
        freeze = kwargs.get('freeze_model_layers', False)
        m.load_weights(model_layers, by_name=True)
        try:
            m_other = load_model(model_layers, custom_objects=custom_dict)
            for other_layer in m_other.layers:
                try:
                    target_layer = m.get_layer(other_layer.name)
                    target_layer.set_weights(other_layer.get_weights())
                    loaded += 1
                    if freeze:
                        target_layer.trainable = False
                except (ValueError, KeyError):
                    logging.warning(f'Error loading layer {other_layer.name} from model: {model_layers}. Will still try to load other layers.')
        except ValueError as e:
            logging.info(f'Loaded model weights, but got ValueError in model loading: {str(e)}')
        logging.info(f'Loaded {"and froze " if freeze else ""}{loaded} layers from {model_layers}.')

    m.compile(optimizer=opt, loss=losses, loss_weights=loss_weights, metrics=my_metrics)
    return m, encoder, decoder


def _build_convolutional_encoder(
        input_tensor: K.placeholder,
        tm: TensorMap,
        layers: Dict[str, Layer],
        activation: str = None,
        conv_layers: List[int] = None,
        max_pools: List[int] = None,
        dense_blocks: List[int] = None,
        block_size: List[int] = None,
        conv_type: str = None,
        conv_normalize: str = None,
        conv_regularize: str = None,
        conv_x: int = None,
        conv_y: int = None,
        conv_z: int = None,
        conv_dropout: float = None,
        conv_width: int = None,
        conv_dilate: bool = None,
        pool_x: int = None,
        pool_y: int = None,
        pool_z: int = None,
        pool_type: int = None,
        padding: str = None,
) -> K.placeholder:
    conv_fxns = _conv_layers_from_kind_and_dimension(tm.axes(), conv_type, conv_layers, conv_width, conv_x, conv_y, conv_z, padding, conv_dilate)
    pool_layers = _pool_layers_from_kind_and_dimension(tm.axes(), pool_type, len(max_pools), pool_x, pool_y, pool_z)
    last_conv = _conv_block_new(input_tensor, layers, conv_fxns, pool_layers, tm.axes(), activation, conv_normalize, conv_regularize,
                                conv_dropout, None)
    dense_conv_fxns = _conv_layers_from_kind_and_dimension(tm.axes(), conv_type, dense_blocks, conv_width, conv_x, conv_y, conv_z, padding, False,
                                                           block_size)
    dense_pool_layers = _pool_layers_from_kind_and_dimension(tm.axes(), pool_type, len(dense_blocks), pool_x, pool_y, pool_z)
    last_conv = _dense_block(last_conv, layers, block_size, dense_conv_fxns, dense_pool_layers, tm.axes(), activation, conv_normalize,
                             conv_regularize, conv_dropout)
    return last_conv


def _build_mlp_encoder(
    input_tensor: K.placeholder,
    tm: TensorMap,
    layers: Dict[str, Layer],
    activation: str = None,
    conv_normalize: str = None,
) -> K.placeholder:
    mlp_input = input_tensor
    mlp = _dense_layer(mlp_input, layers, tm.annotation_units, activation, conv_normalize)
    return mlp


def _build_bottleneck(
        input_multimodal,
        layers: Dict[str, Layer],
        mlp_inputs: List[K.placeholder],
        activation: str = None,
        dense_layers: List[int] = None,
        dropout: float = None,
        mlp_concat: bool = None,
        conv_normalize: str = None,
) -> K.placeholder:
    if len(input_multimodal) > 1:
        multimodal_activation = concatenate(input_multimodal)
    elif len(input_multimodal) == 1:
        multimodal_activation = input_multimodal[0]
    else:
        raise ValueError('No input activations.')

    if len(mlp_inputs) > 1:
        mlp_input = concatenate(mlp_inputs)
    elif len(mlp_inputs) == 1:
        mlp_input = mlp_inputs[0]
    else:
        mlp_input = None

    for i, hidden_units in enumerate(dense_layers):
        if i == len(dense_layers) - 1:
            multimodal_activation = _dense_layer(multimodal_activation, layers, hidden_units, activation, conv_normalize, name='embed')
        else:
            multimodal_activation = _dense_layer(multimodal_activation, layers, hidden_units, activation, conv_normalize)
        if dropout > 0:
            multimodal_activation = Dropout(dropout)(multimodal_activation)
        if mlp_concat and mlp_input is not None:
            multimodal_activation = concatenate([multimodal_activation, mlp_input])
    return multimodal_activation


def _build_decoder(
        tm: TensorMap,
        multimodal_activation: K.placeholder,
        last_conv: K.placeholder,
        layers: Dict[str, Layer],
        losses: List[str],
        loss_weights: List[float],
        my_metrics: Dict[str, str],
        activation: str = None,
        conv_layers: List[int] = None,
        dense_blocks: List[int] = None,
        conv_type: str = None,
        conv_x: int = None,
        conv_y: int = None,
        conv_z: int = None,
        conv_width: int = None,
        u_connect: bool = None,
        pool_x: int = None,
        pool_y: int = None,
        pool_z: int = None,
        padding: str = None,
) -> Layer:
    losses.append(tm.loss)
    loss_weights.append(tm.loss_weight)
    my_metrics[tm.output_name()] = tm.metrics

    if tm.axes() > 1:
        all_filters = conv_layers + dense_blocks
        conv_layer, kernel = _conv_layer_from_kind_and_dimension(tm.axes(), conv_type, conv_width, conv_x, conv_y, conv_z)
        for i, name in enumerate(reversed(_get_layer_kind_sorted(layers, 'Pooling'))):
            early_conv = _get_last_layer_by_kind(layers, 'Conv', int(name.split(JOIN_CHAR)[-1]))
            if u_connect:
                last_conv = _upsampler(tm.axes(), pool_x, pool_y, pool_z)(last_conv)
                last_conv = conv_layer(filters=all_filters[-(1 + i)], kernel_size=kernel, padding=padding)(last_conv)
                last_conv = _activation_layer(activation)(last_conv)
                last_conv = concatenate([last_conv, early_conv])
            else:
                last_conv = _upsampler(tm.axes(), pool_x, pool_y, pool_z)(last_conv)
                last_conv = conv_layer(filters=all_filters[-(1 + i)], kernel_size=kernel, padding=padding)(last_conv)

        conv_label = conv_layer(tm.shape[-1], _one_by_n_kernel(tm.axes()), activation="linear")(last_conv)
        return Activation(tm.activation, name=tm.output_name())(conv_label)
    elif tm.is_categorical():
        return Dense(units=tm.shape[0], activation='softmax', name=tm.output_name())(multimodal_activation)
    else:
        return Dense(units=tm.shape[0], activation=tm.activation, name=tm.output_name())(multimodal_activation)


def make_multimodal_multitask_model(tensor_maps_in: List[TensorMap] = None,
                                    tensor_maps_out: List[TensorMap] = None,
                                    activation: str = None,
                                    dense_layers: List[int] = None,
                                    dropout: float = None,
                                    mlp_concat: bool = None,
                                    conv_layers: List[int] = None,
                                    max_pools: List[int] = None,
                                    res_layers: List[int] = None,
                                    dense_blocks: List[int] = None,
                                    block_size: List[int] = None,
                                    conv_type: str = None,
                                    conv_normalize: str = None,
                                    conv_regularize: str = None,
                                    conv_x: int = None,
                                    conv_y: int = None,
                                    conv_z: int = None,
                                    conv_dropout: float = None,
                                    conv_width: int = None,
                                    conv_dilate: bool = None,
                                    u_connect: bool = None,
                                    pool_x: int = None,
                                    pool_y: int = None,
                                    pool_z: int = None,
                                    pool_type: int = None,
                                    padding: str = None,
                                    learning_rate: float = None,
                                    optimizer: str = 'adam',
                                    **kwargs) -> Model:
    """Make multi-task, multi-modal feed forward neural network for all kinds of prediction

    This model factory can be used to make networks for classification, regression, and segmentation
    The tasks attempted are given by the output TensorMaps.
    The modalities and the first layers in the architecture are determined by the input TensorMaps.

    Hyperparameters are exposed to the command line.
    Model summary printed to output

    :param model_file: HD5 model file to load and return.
    :param model_layers: HD5 model file whose weights will be loaded into this model when layer names match.
    :param freeze_model_layers: Whether to freeze layers from loaded from model_layers
    :param tensor_maps_in: List of input TensorMaps
    :param tensor_maps_out: List of output TensorMaps
    :param activation: Activation function as a string (e.g. 'relu', 'linear, or 'softmax)
    :param dense_layers: List of number of filters in each dense layer.
    :param dropout: Dropout rate in dense layers
    :param mlp_concat: If True, conncatenate unstructured inputs to each deeper dense layer
    :param conv_layers: List of number of filters in each convolutional layer
    :param max_pools: List of maxpool sizes in X and Y dimensions after convolutional layers
    :param res_layers: List of convolutional layers with residual connections
    :param dense_blocks: List of number of filters in densenet modules for densenet convolutional models
    :param block_size: Number of layers within each Densenet module for densenet convolutional models
    :param conv_normalize: Type of normalization layer for convolutions
    :param conv_x: Size of X dimension for 2D and 3D convolutional kernels
    :param conv_y: Size of Y dimension for 2D and 3D convolutional kernels
    :param conv_z: Size of Z dimension for 3D convolutional kernels
    :param conv_dropout: Dropout rate in convolutional layers
    :param conv_width: Size of convolutional kernel for 1D models.
    :param u_connect: Include U connections between early and late convolutional layers.
    :param pool_x: Pooling in the X dimension for Convolutional models.
    :param pool_y: Pooling in the Y dimension for Convolutional models.
    :param pool_z: Pooling in the Z dimension for 3D Convolutional models.
    :param padding: Padding string can be 'valid' or 'same'. UNets and residual nets require 'same'.
    :param learning_rate:
    :param optimizer: which optimizer to use. See optimizers.py.
    :return: a compiled keras model
    """
    opt = get_optimizer(optimizer, learning_rate, kwargs.get('optimizer_kwargs'))
    metric_dict = get_metric_dict(tensor_maps_out)
    custom_dict = {**metric_dict, type(opt).__name__: opt}
    if 'model_file' in kwargs and kwargs['model_file'] is not None:
        logging.info("Attempting to load model file from: {}".format(kwargs['model_file']))
        m = load_model(kwargs['model_file'], custom_objects=custom_dict)
        m.summary()
        logging.info("Loaded model file from: {}".format(kwargs['model_file']))
        return m

    input_tensors = [Input(shape=tm.shape, name=tm.input_name()) for tm in tensor_maps_in]
    input_multimodal = []
    layers = {}
    mlp_inputs = []

    # build encoders
    last_conv = None
    for j, (tm, input_tensor) in enumerate(zip(tensor_maps_in, input_tensors)):
        if tm.axes() > 1:
            last_conv = _build_convolutional_encoder(
                input_tensor, tm, layers, activation, conv_layers, max_pools, dense_blocks, block_size, conv_type,
                conv_normalize, conv_regularize, conv_x, conv_y, conv_z, conv_dropout, conv_width, conv_dilate, pool_x,
                pool_y, pool_z, pool_type, padding,
            )
            encoder_out = Flatten()(last_conv)
        else:
            encoder_out = _build_mlp_encoder(
                input_tensor, tm, layers, activation, conv_normalize,
            )
            mlp_inputs.append(encoder_out)
        input_multimodal.append(encoder_out)

    multimodal_activation = _build_bottleneck(
        input_multimodal, layers, mlp_inputs, activation, dense_layers, dropout, mlp_concat, conv_normalize,
    )

    # build decoders
    losses = []
    my_metrics = {}
    loss_weights = []
    output_predictions = {}
    output_tensor_maps_to_process = tensor_maps_out.copy()
    while len(output_tensor_maps_to_process) > 0:
        tm = output_tensor_maps_to_process.pop(0)
        if tm.parents is not None and set(tm.parents) <= set(tensor_maps_out):
            raise ValueError(f'Output tensor {tm.output_name()} must have all its parents as output.')
        if tm.parents is not None and not (set(tm.parents) <= set(output_predictions.keys())):
            output_tensor_maps_to_process.append(tm)
            continue
        output_predictions[tm] = _build_decoder(
            tm, multimodal_activation, last_conv, layers, losses, loss_weights, my_metrics, activation, conv_layers,
            dense_blocks, conv_type, conv_x, conv_y, conv_z, conv_width, u_connect, pool_x, pool_y, pool_z, padding,
        )

    # merge encoders, bottleneck, decoders
    m = Model(inputs=input_tensors, outputs=[output_predictions[tm] for tm in tensor_maps_out])
    m.summary()

    # load layers for transfer learning
    model_layers = kwargs.get('model_layers', False)
    if model_layers:
        loaded = 0
        freeze = kwargs.get('freeze_model_layers', False)
        m.load_weights(model_layers, by_name=True)
        try:
            m_other = load_model(model_layers, custom_objects=custom_dict)
            for other_layer in m_other.layers:
                try:
                    target_layer = m.get_layer(other_layer.name)
                    target_layer.set_weights(other_layer.get_weights())
                    loaded += 1
                    if freeze:
                        target_layer.trainable = False
                except (ValueError, KeyError):
                    logging.warning(f'Error loading layer {other_layer.name} from model: {model_layers}. Will still try to load other layers.')
        except ValueError as e:
            logging.info(f'Loaded model weights, but got ValueError in model loading: {str(e)}')
        logging.info(f'Loaded {"and froze " if freeze else ""}{loaded} layers from {model_layers}.')

    m.compile(optimizer=opt, loss=losses, loss_weights=loss_weights, metrics=my_metrics)
    return m


# ~~~~~~~~~~~~~~~~~~~~~~~~~~~~~~~~~
# ~~~~~~~ Training ~~~~~~~~~~~~~~~~
# ~~~~~~~~~~~~~~~~~~~~~~~~~~~~~~~~~
<<<<<<< HEAD
def train_model_from_generators(
    model: Model,
    generate_train: Iterable,
    generate_valid: Iterable,
    training_steps: int,
    validation_steps: int,
    batch_size: int,
    epochs: int,
    patience: int,
    output_folder: str,
    run_id: str,
    inspect_model: bool,
    inspect_show_labels: bool,
    return_history: bool = False,
    plot: bool = True,
) -> Union[Model, Tuple[Model, History]]:
=======
def train_model_from_generators(model: Model,
                                generate_train: Iterable,
                                generate_valid: Iterable,
                                training_steps: int,
                                validation_steps: int,
                                batch_size: int,
                                epochs: int,
                                patience: int,
                                output_folder: str,
                                run_id: str,
                                inspect_model: bool,
                                inspect_show_labels: bool,
                                return_history: bool = False,
                                plot: bool = True,
                                anneal_max: Optional[float] = None,
                                anneal_shift: Optional[float] = None,
                                anneal_rate: Optional[float] = None) -> Union[Model, Tuple[Model, History]]:
>>>>>>> 332d063b
    """Train a model from tensor generators for validation and training data.

    Training data lives on disk, it will be loaded by generator functions.
    Plots the metric history after training. Creates a directory to save weights, if necessary.
    Measures runtime and plots architecture diagram if inspect_model is True.

    :param model: The model to optimize
    :param generate_train: Generator function that yields mini-batches of training data.
    :param generate_valid: Generator function that yields mini-batches of validation data.
    :param training_steps: Number of mini-batches in each so-called epoch
    :param validation_steps: Number of validation mini-batches to examine after each epoch.
    :param batch_size: Number of training examples in each mini-batch
    :param epochs: Maximum number of epochs to run regardless of Early Stopping
    :param patience: Number of epochs to wait before reducing learning rate.
    :param output_folder: Directory where output file will be stored
    :param run_id: User-chosen string identifying this run
    :param inspect_model: If True, measure training and inference runtime of the model and generate architecture plot.
    :param inspect_show_labels: If True, show labels on the architecture plot.
    :param return_history: If true return history from training and don't plot the training history
    :return: The optimized model.
    """
    model_file = os.path.join(output_folder, run_id, run_id + TENSOR_EXT)
    if not os.path.exists(os.path.dirname(model_file)):
        os.makedirs(os.path.dirname(model_file))

    if inspect_model:
        image_p = os.path.join(output_folder, run_id, 'architecture_graph_' + run_id + IMAGE_EXT)
        _inspect_model(model, generate_train, generate_valid, batch_size, training_steps, inspect_show_labels, image_p)

<<<<<<< HEAD
    history = model.fit_generator(
        generate_train, steps_per_epoch=training_steps, epochs=epochs, verbose=1,
        validation_steps=validation_steps, validation_data=generate_valid,
        callbacks=_get_callbacks(patience, model_file),
    )
=======
    history = model.fit_generator(generate_train, steps_per_epoch=training_steps, epochs=epochs, verbose=1,
                                  validation_steps=validation_steps, validation_data=generate_valid,
                                  callbacks=_get_callbacks(patience, model_file, anneal_max, anneal_shift, anneal_rate), )
>>>>>>> 332d063b

    logging.info('Model weights saved at: %s' % model_file)
    if plot:
        plot_metric_history(history, run_id, os.path.dirname(model_file))
    if return_history:
        return model, history
    return model


def _get_callbacks(patience: int, model_file: str,
                   anneal_max: Optional[float] = None,
                   anneal_shift: Optional[float] = None,
                   anneal_rate: Optional[float] = None,
                   ) -> List[Callback]:
    callbacks = [
        ModelCheckpoint(filepath=model_file, verbose=1, save_best_only=True),
        EarlyStopping(monitor='val_loss', patience=patience * 3, verbose=1),
        ReduceLROnPlateau(monitor='val_loss', factor=0.5, patience=patience, verbose=1),
    ]
    if anneal_max and anneal_rate and anneal_shift:
        callbacks.append(AdjustKLLoss(anneal_max, anneal_rate, anneal_shift))
    return callbacks


# ~~~~~~~~~~~~~~~~~~~~~~~~~~~~~~~~~
# ~~~~~~~ Predicting ~~~~~~~~~~~~~~
# ~~~~~~~~~~~~~~~~~~~~~~~~~~~~~~~~~
def embed_model_predict(model, tensor_maps_in, embed_layer, test_data, batch_size):
    embed_model = make_hidden_layer_model(model, tensor_maps_in, embed_layer)
    return embed_model.predict(test_data, batch_size=batch_size)


# ~~~~~~~~~~~~~~~~~~~~~~~~~~~~~~~~~
# ~~~~~~~ Model Builders ~~~~~~~~~~
# ~~~~~~~~~~~~~~~~~~~~~~~~~~~~~~~~~
def _conv_block_new(
    x: K.placeholder,
    layers: Dict[str, K.placeholder],
    conv_layers: List[Layer],
    pool_layers: List[Layer],
    dimension: int,
    activation: str,
    normalization: str,
    regularization: str,
    regularization_rate: float,
    residual_convolution_layer: Layer,
):
    pool_diff = len(conv_layers) - len(pool_layers)

    for i, conv_layer in enumerate(conv_layers):
        residual = x
        x = layers[f"Conv_{str(len(layers))}"] = conv_layer(x)
        x = layers[f"Activation_{str(len(layers))}"] = _activation_layer(activation)(x)
        x = layers[f"Normalization_{str(len(layers))}"] = _normalization_layer(normalization)(x)
        x = layers[f"Regularization_{str(len(layers))}"] = _regularization_layer(dimension, regularization, regularization_rate)(x)
        if i >= pool_diff:
            x = layers[f"Pooling_{str(len(layers))}"] = pool_layers[i - pool_diff](x)
            if residual_convolution_layer is not None:
                residual = layers[f"Pooling_{str(len(layers))}"] = pool_layers[i - pool_diff](residual)
        if residual_convolution_layer is not None:
            if K.int_shape(x)[CHANNEL_AXIS] == K.int_shape(residual)[CHANNEL_AXIS]:
                x = layers[f"add_{str(len(layers))}"] = add([x, residual])
            else:
                residual = layers[f"Conv_{str(len(layers))}"] = residual_convolution_layer(filters=K.int_shape(x)[CHANNEL_AXIS], kernel_size=(1, 1))(residual)
                x = layers[f"add_{str(len(layers))}"] = add([x, residual])
    return _get_last_layer(layers)


<<<<<<< HEAD
def _dense_block(
    x: K.placeholder,
    layers: Dict[str, K.placeholder],
    block_size: int,
    conv_layers: List[Layer],
    pool_layers: List[Layer],
    dimension: int,
    activation: str,
    normalization: str,
    regularization: str,
    regularization_rate: float,
):
=======
def _dense_block(x: K.placeholder,
                 layers: Dict[str, K.placeholder],
                 block_size: int,
                 conv_layers: List[Layer],
                 pool_layers: List[Layer],
                 dimension: int,
                 activation: str,
                 normalization: str,
                 regularization: str,
                 regularization_rate: float,
                 tm: Optional[TensorMap] = None):
    name_prefix = "{tm.input_name()}_" if tm else ""
>>>>>>> 332d063b
    for i, conv_layer in enumerate(conv_layers):
        x = layers[f"{name_prefix}Conv_{str(len(layers))}"] = conv_layer(x)
        x = layers[f"{name_prefix}Activation_{str(len(layers))}"] = _activation_layer(activation)(x)
        x = layers[f"{name_prefix}Normalization_{str(len(layers))}"] = _normalization_layer(normalization)(x)
        x = layers[f"{name_prefix}Regularization_{str(len(layers))}"] = _regularization_layer(dimension, regularization, regularization_rate)(x)
        if i % block_size == 0:  # TODO: pools should come AFTER the dense conv block not before.
            x = layers[f"{name_prefix}Pooling{JOIN_CHAR}{str(len(layers))}"] = pool_layers[i // block_size](x)
            dense_connections = [x]
        else:
            dense_connections += [x]
            x = layers[f"{name_prefix}concatenate{JOIN_CHAR}{str(len(layers))}"] = concatenate(dense_connections, axis=CHANNEL_AXIS)
    return _get_last_layer(layers)


def _one_by_n_kernel(dimension):
    return tuple([1] * (dimension - 1))


def _conv_layer_from_kind_and_dimension(dimension, conv_layer_type, conv_width, conv_x, conv_y, conv_z):
    if dimension == 4 and conv_layer_type == 'conv':
        conv_layer = Conv3D
        kernel = (conv_x, conv_y, conv_z)
    elif dimension == 3 and conv_layer_type == 'conv':
        conv_layer = Conv2D
        kernel = (conv_x, conv_y)
    elif dimension == 2 and conv_layer_type == 'conv':
        conv_layer = Conv1D
        kernel = conv_width
    elif dimension == 3 and conv_layer_type == 'separable':
        conv_layer = SeparableConv2D
        kernel = (conv_x, conv_y)
    elif dimension == 2 and conv_layer_type == 'separable':
        conv_layer = SeparableConv1D
        kernel = conv_width
    elif dimension == 3 and conv_layer_type == 'depth':
        conv_layer = DepthwiseConv2D
        kernel = (conv_x, conv_y)
    else:
        raise ValueError(f'Unknown convolution type: {conv_layer_type} for dimension: {dimension}')
    return conv_layer, kernel


def _conv_layers_from_kind_and_dimension(dimension, conv_layer_type, conv_layers, conv_width, conv_x, conv_y, conv_z, padding, dilate, inner_loop=1):
    conv_layer, kernel = _conv_layer_from_kind_and_dimension(dimension, conv_layer_type, conv_width, conv_x, conv_y, conv_z)
    dilation_rate = 1
    conv_layer_functions = []
    for i, c in enumerate(conv_layers):
        for _ in range(inner_loop):
            if dilate:
                dilation_rate = 1 << i
            conv_layer_functions.append(conv_layer(filters=c, kernel_size=kernel, padding=padding, dilation_rate=dilation_rate))

    return conv_layer_functions


def _pool_layers_from_kind_and_dimension(dimension, pool_type, pool_number, pool_x, pool_y, pool_z):
    if dimension == 4 and pool_type == 'max':
        return [MaxPooling3D(pool_size=(pool_x, pool_y, pool_z)) for _ in range(pool_number)]
    elif dimension == 3 and pool_type == 'max':
        return [MaxPooling2D(pool_size=(pool_x, pool_y)) for _ in range(pool_number)]
    elif dimension == 2 and pool_type == 'max':
        return [MaxPooling1D(pool_size=pool_x) for _ in range(pool_number)]
    elif dimension == 4 and pool_type == 'average':
        return [AveragePooling3D(pool_size=(pool_x, pool_y, pool_z)) for _ in range(pool_number)]
    elif dimension == 3 and pool_type == 'average':
        return [AveragePooling2D(pool_size=(pool_x, pool_y)) for _ in range(pool_number)]
    elif dimension == 2 and pool_type == 'average':
        return [AveragePooling1D(pool_size=pool_x) for _ in range(pool_number)]
    else:
        raise ValueError(f'Unknown pooling type: {pool_type} for dimension: {dimension}')


def _dense_layer(x: K.placeholder, layers: Dict[str, K.placeholder], units: int, activation: str, normalization: str, name=None):
    if name is not None:
        x = layers[f"{name}_{str(len(layers))}"] = Dense(units=units, name=name)(x)
    else:
        x = layers[f"Dense_{str(len(layers))}"] = Dense(units=units)(x)
    x = layers[f"Activation_{str(len(layers))}"] = _activation_layer(activation)(x)
    x = layers[f"Normalization_{str(len(layers))}"] = _normalization_layer(normalization)(x)
    return _get_last_layer(layers)


def _upsampler(dimension, pool_x, pool_y, pool_z):
    if dimension == 4:
        return UpSampling3D(size=(pool_x, pool_y, pool_z))
    elif dimension == 3:
        return UpSampling2D(size=(pool_x, pool_y))
    elif dimension == 2:
        return UpSampling1D(size=pool_x)


def _activation_layer(activation):
    if activation == 'leaky':
        return LeakyReLU()
    elif activation == 'prelu':
        return PReLU()
    elif activation == 'elu':
        return ELU()
    elif activation == 'thresh_relu':
        return ThresholdedReLU()
    else:
        return Activation(activation)


def _normalization_layer(norm):
    if norm == 'batch_norm':
        return BatchNormalization(axis=CHANNEL_AXIS)
    else:
        return lambda x: x


def _regularization_layer(dimension, regularization_type, rate):
    if dimension == 4 and regularization_type == 'spatial_dropout':
        return SpatialDropout3D(rate)
    elif dimension == 3 and regularization_type == 'spatial_dropout':
        return SpatialDropout2D(rate)
    elif dimension == 2 and regularization_type == 'spatial_dropout':
        return SpatialDropout1D(rate)
    elif regularization_type == 'dropout':
        return Dropout(rate)
    else:
        return lambda x: x


def _get_last_layer(named_layers):
    max_index = -1
    max_layer = ''
    for k in named_layers:
        cur_index = int(k.split('_')[-1])
        if max_index < cur_index:
            max_index = cur_index
            max_layer = k
    return named_layers[max_layer]


def _get_last_layer_by_kind(named_layers, kind, mask_after=9e9):
    max_index = -1
    for k in named_layers:
        if kind in k:
            val = int(k.split('_')[-1])
            if val < mask_after:
                max_index = max(max_index, val)
    return named_layers[kind + JOIN_CHAR + str(max_index)]


def _get_layer_kind_sorted(named_layers, kind):
    return [k for k in sorted(list(named_layers.keys()), key=lambda x: int(x.split('_')[-1])) if kind in k]


# ~~~~~~~~~~~~~~~~~~~~~~~~~~~~~~~~~
# ~~~~~~~ Inspections ~~~~~~~~~~~~~
# ~~~~~~~~~~~~~~~~~~~~~~~~~~~~~~~~~
<<<<<<< HEAD
def _inspect_model(
    model: Model,
    generate_train: Iterable,
    generate_valid: Iterable,
    batch_size: int,
    training_steps: int,
    inspect_show_labels: bool,
    image_path: str,
) -> Model:
    """Collect statistics on model inference and training times.

    Arguments
=======
def _inspect_model(model: Model,
                   generate_train: Iterable,
                   generate_valid: Iterable,
                   batch_size: int,
                   training_steps: int,
                   inspect_show_labels: bool,
                   image_path: str) -> Model:
    """Collect statistics on model inference and training times.

    Arguments:
>>>>>>> 332d063b
        model: the model to inspect
        generate_train: training data generator function
        generate_valid: Validation data generator function
        batch_size: size of the mini-batches
        training_steps: number of optimization steps to take
        inspect_show_labels: if True, show layer labels on the architecture diagram
        image_path: file path of the architecture diagram

<<<<<<< HEAD
    Returns
=======
    Returns:
>>>>>>> 332d063b
        The slightly optimized keras model
    """
    if image_path:
        _plot_dot_model_in_color(model_to_dot(model, show_shapes=inspect_show_labels, expand_nested=True), image_path, inspect_show_labels)
    t0 = time.time()
<<<<<<< HEAD
    _ = model.fit_generator(
        generate_train, steps_per_epoch=training_steps,
        validation_steps=1, validation_data=generate_valid,
    )
    t1 = time.time()
    train_speed = (t1 - t0) / (batch_size * training_steps)
    logging.info(
        'Spent:{} seconds training, batch_size:{} steps:{} Per example training speed:{}'.format(
        (t1 - t0), batch_size, training_steps, train_speed,
        ),
    )

=======
    _ = model.fit_generator(generate_train, steps_per_epoch=training_steps, validation_steps=1, validation_data=generate_valid)
    t1 = time.time()
    n = batch_size*training_steps
    train_speed = (t1 - t0) / n
    logging.info(f'Spent:{(t1 - t0):0.2f} seconds training, Samples trained on:{n} Per sample training speed:{train_speed:0.3f} seconds.')
>>>>>>> 332d063b
    t0 = time.time()
    _ = model.predict_generator(generate_valid, steps=training_steps, verbose=1)
    t1 = time.time()
    inference_speed = (t1 - t0) / n
    logging.info(f'Spent:{(t1 - t0):0.2f} seconds predicting, Samples inferred:{n} Per sample inference speed:{inference_speed:0.4f} seconds.')
    return model


def _plot_dot_model_in_color(dot, image_path, inspect_show_labels):
    import pydot
    legend = {}
    for n in dot.get_nodes():
        if n.get_label():
            if 'Conv1' in n.get_label():
                legend['Conv1'] = "cyan"
                n.set_fillcolor("cyan")
            elif 'Conv2' in n.get_label():
                legend['Conv2'] = "deepskyblue1"
                n.set_fillcolor("deepskyblue1")
            elif 'Conv3' in n.get_label():
                legend['Conv3'] = "deepskyblue3"
                n.set_fillcolor("deepskyblue3")
            elif 'UpSampling' in n.get_label():
                legend['UpSampling'] = "darkslategray2"
                n.set_fillcolor("darkslategray2")
            elif 'Transpose' in n.get_label():
                legend['Transpose'] = "deepskyblue2"
                n.set_fillcolor("deepskyblue2")
            elif 'BatchNormalization' in n.get_label():
                legend['BatchNormalization'] = "goldenrod1"
                n.set_fillcolor("goldenrod1")
            elif 'output_' in n.get_label():
                n.set_fillcolor("darkolivegreen2")
                legend['Output'] = "darkolivegreen2"
            elif 'softmax' in n.get_label():
                n.set_fillcolor("chartreuse")
                legend['softmax'] = "chartreuse"
            elif 'MaxPooling' in n.get_label():
                legend['MaxPooling'] = "aquamarine"
                n.set_fillcolor("aquamarine")
            elif 'Dense' in n.get_label():
                legend['Dense'] = "gold"
                n.set_fillcolor("gold")
            elif 'Reshape' in n.get_label():
                legend['Reshape'] = "coral"
                n.set_fillcolor("coral")
            elif 'Input' in n.get_label():
                legend['Input'] = "darkolivegreen1"
                n.set_fillcolor("darkolivegreen1")
            elif 'Activation' in n.get_label():
                legend['Activation'] = "yellow"
                n.set_fillcolor("yellow")
        n.set_style("filled")
        if not inspect_show_labels:
            n.set_label('\n')

    for label in legend:
        legend_node = pydot.Node('legend' + label, label=label, shape="box", fillcolor=legend[label])
        dot.add_node(legend_node)

    logging.info('Saving architecture diagram to:{}'.format(image_path))
    dot.write_png(image_path)


def saliency_map(input_tensor: np.ndarray, model: Model, output_layer_name: str, output_index: int) -> np.ndarray:
    """Compute saliency maps of the given model (presumably already trained) on a batch of inputs with respect to the desired output layer and index.

    For example, with a trinary classification layer called quality and classes good, medium, and bad output layer name would be "quality_output"
    and output_index would be 0 to get gradients w.r.t. good, 1 to get gradients w.r.t. medium, and 2 for gradients w.r.t. bad.

    :param input_tensor: A batch of input tensors
    :param model: A trained model expecting those inputs
    :param output_layer_name: The name of the output layer that the derivative will be taken with respect to
    :param output_index: The index within the output layer that the derivative will be taken with respect to

    :return: Array of the gradients same shape as input_tensor
    """
    get_gradients = _gradients_from_output(model, output_layer_name, output_index)
    activation, gradients = get_gradients([input_tensor])
    return gradients


def _gradients_from_output(model, output_layer, output_index):
    K.set_learning_phase(1)
    input_tensor = model.input
    x = model.get_layer(output_layer).output[:, output_index]
    grads = K.gradients(x, input_tensor)[0]
    grads /= (K.sqrt(K.mean(K.square(grads))) + 1e-6)  # normalization trick: we normalize the gradient
    iterate = K.function([input_tensor], [x, grads])
    return iterate


def _get_tensor_maps_for_characters(tensor_maps_in: List[TensorMap], base_model: Model, embed_name='embed', embed_size=64, burn_in=100):
    embed_model = make_hidden_layer_model(base_model, tensor_maps_in, embed_name)
    tm_embed = TensorMap(embed_name, shape=(embed_size,), interpretation=Interpretation.EMBEDDING, parents=tensor_maps_in.copy(), model=embed_model)
    tm_char = TensorMap('ecg_rest_next_char', shape=(len(ECG_CHAR_2_IDX),), Interpretation=Interpretation.LANGUAGE, channel_map=ECG_CHAR_2_IDX, cacheable=False)
    tm_burn_in = TensorMap('ecg_rest_text', shape=(burn_in, len(ECG_CHAR_2_IDX)), Interpretation=Interpretation.LANGUAGE,
                           channel_map={'context': 0, 'alphabet': 1}, dependent_map=tm_char, cacheable=False)
    return [tm_embed, tm_burn_in], [tm_char]


def get_model_inputs_outputs(
    model_files: List[str],
    tensor_maps_in: List[TensorMap],
    tensor_maps_out: List[TensorMap],
) -> Dict[str, Dict[str, TensorMap]]:
    """Organizes given input and output tensors as nested dictionary.

    Returns:
        dict: The nested dictionary of tensors.
            The inner dictionary is keyed by tensor type ('input' or 'output').
            The outer dictionary is keyed by 'model_file'.

            {
                'model_file_1':
                    {
                        'input': [tensor1, tensor2],
                        'output': [tensor3, tensor4]
                    },
                'model_file_2':
                    {
                        'input': [tensor2, tensor5],
                        'output': [tensor4, tensor6]
                    }
            }

    """

    input_prefix = "input"
    output_prefix = "output"
    got_tensor_maps_for_characters = False
    models_inputs_outputs = dict()

    for model_file in model_files:
        with h5py.File(model_file, 'r') as hd5:
            model_inputs_outputs = defaultdict(list)
            for input_tensor_map in tensor_maps_in:
                if input_tensor_map.input_name() in hd5["model_weights"]:
                    model_inputs_outputs[input_prefix].append(input_tensor_map)
            for output_tensor_map in tensor_maps_out:
                if output_tensor_map.output_name() in hd5["model_weights"]:
                    model_inputs_outputs[output_prefix].append(output_tensor_map)
            if not got_tensor_maps_for_characters and 'input_ecg_rest_text_ecg_text' in hd5["model_weights"]:
                m = load_model(model_file, custom_objects=get_metric_dict(tensor_maps_out))
                char_maps_in, char_maps_out = _get_tensor_maps_for_characters(tensor_maps_in, m)
                model_inputs_outputs[input_prefix].extend(char_maps_in)
                tensor_maps_in.extend(char_maps_in)
                model_inputs_outputs[output_prefix].extend(char_maps_out)
                tensor_maps_out.extend(char_maps_out)
                got_tensor_maps_for_characters = True
                logging.info(f"Doing char model dance:{[tm.input_name() for tm in tensor_maps_in]}")
                logging.info(f"Doing char model dance out:{[tm.output_name() for tm in tensor_maps_out]}")

        models_inputs_outputs[model_file] = model_inputs_outputs

    return models_inputs_outputs<|MERGE_RESOLUTION|>--- conflicted
+++ resolved
@@ -139,15 +139,8 @@
     return m
 
 
-<<<<<<< HEAD
-def make_character_model_plus(
-    tensor_maps_in: List[TensorMap], tensor_maps_out: List[TensorMap], learning_rate: float,
-    base_model: Model, model_layers: str=None,
-) -> Tuple[Model, Model]:
-=======
 def make_character_model_plus(tensor_maps_in: List[TensorMap], tensor_maps_out: List[TensorMap], learning_rate: float,
                               base_model: Model, model_layers: str = None) -> Tuple[Model, Model]:
->>>>>>> 332d063b
     """Make a ECG captioning model from an ECG embedding model
 
     The base_model must have an embedding layer, but besides that can have any number of other predicition TensorMaps.
@@ -248,18 +241,6 @@
     return m
 
 
-<<<<<<< HEAD
-def make_siamese_model(
-    base_model: Model,
-    tensor_maps_in: List[TensorMap],
-    hidden_layer: str,
-    learning_rate: float = None,
-    optimizer: str = 'adam',
-    **kwargs
-) -> Model:
-    in_left = [Input(shape=tm.shape, name=tm.input_name()+'_left') for tm in tensor_maps_in]
-    in_right = [Input(shape=tm.shape, name=tm.input_name()+'_right') for tm in tensor_maps_in]
-=======
 def make_siamese_model(base_model: Model,
                        tensor_maps_in: List[TensorMap],
                        hidden_layer: str,
@@ -268,7 +249,6 @@
                        **kwargs) -> Model:
     in_left = [Input(shape=tm.shape, name=tm.input_name() + '_left') for tm in tensor_maps_in]
     in_right = [Input(shape=tm.shape, name=tm.input_name() + '_right') for tm in tensor_maps_in]
->>>>>>> 332d063b
     encode_model = make_hidden_layer_model(base_model, tensor_maps_in, hidden_layer)
     h_left = encode_model(in_left)
     h_right = encode_model(in_right)
@@ -317,47 +297,6 @@
     return intermediate_layer_model
 
 
-<<<<<<< HEAD
-def make_multimodal_multitask_model(
-    tensor_maps_in: List[TensorMap]=None,
-    tensor_maps_out: List[TensorMap]=None,
-    activation: str=None,
-    dense_layers: List[int]=None,
-    dropout: float=None,
-    mlp_concat: bool=None,
-    conv_layers: List[int]=None,
-    max_pools: List[int]=None,
-    res_layers: List[int]=None,
-    dense_blocks: List[int]=None,
-    block_size: List[int]=None,
-    conv_type: str=None,
-    conv_normalize: str=None,
-    conv_regularize: str=None,
-    conv_x: int=None,
-    conv_y: int=None,
-    conv_z: int=None,
-    conv_dropout: float=None,
-    conv_width: int=None,
-    conv_dilate: bool=None,
-    u_connect: bool=None,
-    pool_x: int=None,
-    pool_y: int=None,
-    pool_z: int=None,
-    pool_type: int=None,
-    padding: str=None,
-    learning_rate: float=None,
-    optimizer: str='adam',
-    **kwargs
-) -> Model:
-    """Make multi-task, multi-modal feed forward neural network for all kinds of prediction
-
-    This model factory can be used to make networks for classification, regression, and segmentation
-    The tasks attempted are given by the output TensorMaps.
-    The modalities and the first layers in the architecture are determined by the input TensorMaps.
-
-    Hyperparameters are exposed to the command line.
-    Model summary printed to output
-=======
 class KLDivergenceLayer(Layer):
     """ Identity transform layer that adds KL divergence
     to the final model loss.
@@ -404,7 +343,6 @@
             logs = logs or {}
             logs['KL_loss'] = new_weight
 
->>>>>>> 332d063b
 
 def _get_custom_layers():
     return {"KLDivergenceLayer": KLDivergenceLayer}
@@ -895,24 +833,6 @@
 # ~~~~~~~~~~~~~~~~~~~~~~~~~~~~~~~~~
 # ~~~~~~~ Training ~~~~~~~~~~~~~~~~
 # ~~~~~~~~~~~~~~~~~~~~~~~~~~~~~~~~~
-<<<<<<< HEAD
-def train_model_from_generators(
-    model: Model,
-    generate_train: Iterable,
-    generate_valid: Iterable,
-    training_steps: int,
-    validation_steps: int,
-    batch_size: int,
-    epochs: int,
-    patience: int,
-    output_folder: str,
-    run_id: str,
-    inspect_model: bool,
-    inspect_show_labels: bool,
-    return_history: bool = False,
-    plot: bool = True,
-) -> Union[Model, Tuple[Model, History]]:
-=======
 def train_model_from_generators(model: Model,
                                 generate_train: Iterable,
                                 generate_valid: Iterable,
@@ -930,7 +850,6 @@
                                 anneal_max: Optional[float] = None,
                                 anneal_shift: Optional[float] = None,
                                 anneal_rate: Optional[float] = None) -> Union[Model, Tuple[Model, History]]:
->>>>>>> 332d063b
     """Train a model from tensor generators for validation and training data.
 
     Training data lives on disk, it will be loaded by generator functions.
@@ -960,17 +879,9 @@
         image_p = os.path.join(output_folder, run_id, 'architecture_graph_' + run_id + IMAGE_EXT)
         _inspect_model(model, generate_train, generate_valid, batch_size, training_steps, inspect_show_labels, image_p)
 
-<<<<<<< HEAD
-    history = model.fit_generator(
-        generate_train, steps_per_epoch=training_steps, epochs=epochs, verbose=1,
-        validation_steps=validation_steps, validation_data=generate_valid,
-        callbacks=_get_callbacks(patience, model_file),
-    )
-=======
     history = model.fit_generator(generate_train, steps_per_epoch=training_steps, epochs=epochs, verbose=1,
                                   validation_steps=validation_steps, validation_data=generate_valid,
                                   callbacks=_get_callbacks(patience, model_file, anneal_max, anneal_shift, anneal_rate), )
->>>>>>> 332d063b
 
     logging.info('Model weights saved at: %s' % model_file)
     if plot:
@@ -1039,20 +950,6 @@
     return _get_last_layer(layers)
 
 
-<<<<<<< HEAD
-def _dense_block(
-    x: K.placeholder,
-    layers: Dict[str, K.placeholder],
-    block_size: int,
-    conv_layers: List[Layer],
-    pool_layers: List[Layer],
-    dimension: int,
-    activation: str,
-    normalization: str,
-    regularization: str,
-    regularization_rate: float,
-):
-=======
 def _dense_block(x: K.placeholder,
                  layers: Dict[str, K.placeholder],
                  block_size: int,
@@ -1065,7 +962,6 @@
                  regularization_rate: float,
                  tm: Optional[TensorMap] = None):
     name_prefix = "{tm.input_name()}_" if tm else ""
->>>>>>> 332d063b
     for i, conv_layer in enumerate(conv_layers):
         x = layers[f"{name_prefix}Conv_{str(len(layers))}"] = conv_layer(x)
         x = layers[f"{name_prefix}Activation_{str(len(layers))}"] = _activation_layer(activation)(x)
@@ -1218,20 +1114,6 @@
 # ~~~~~~~~~~~~~~~~~~~~~~~~~~~~~~~~~
 # ~~~~~~~ Inspections ~~~~~~~~~~~~~
 # ~~~~~~~~~~~~~~~~~~~~~~~~~~~~~~~~~
-<<<<<<< HEAD
-def _inspect_model(
-    model: Model,
-    generate_train: Iterable,
-    generate_valid: Iterable,
-    batch_size: int,
-    training_steps: int,
-    inspect_show_labels: bool,
-    image_path: str,
-) -> Model:
-    """Collect statistics on model inference and training times.
-
-    Arguments
-=======
 def _inspect_model(model: Model,
                    generate_train: Iterable,
                    generate_valid: Iterable,
@@ -1242,7 +1124,6 @@
     """Collect statistics on model inference and training times.
 
     Arguments:
->>>>>>> 332d063b
         model: the model to inspect
         generate_train: training data generator function
         generate_valid: Validation data generator function
@@ -1251,36 +1132,17 @@
         inspect_show_labels: if True, show layer labels on the architecture diagram
         image_path: file path of the architecture diagram
 
-<<<<<<< HEAD
-    Returns
-=======
     Returns:
->>>>>>> 332d063b
         The slightly optimized keras model
     """
     if image_path:
         _plot_dot_model_in_color(model_to_dot(model, show_shapes=inspect_show_labels, expand_nested=True), image_path, inspect_show_labels)
     t0 = time.time()
-<<<<<<< HEAD
-    _ = model.fit_generator(
-        generate_train, steps_per_epoch=training_steps,
-        validation_steps=1, validation_data=generate_valid,
-    )
-    t1 = time.time()
-    train_speed = (t1 - t0) / (batch_size * training_steps)
-    logging.info(
-        'Spent:{} seconds training, batch_size:{} steps:{} Per example training speed:{}'.format(
-        (t1 - t0), batch_size, training_steps, train_speed,
-        ),
-    )
-
-=======
     _ = model.fit_generator(generate_train, steps_per_epoch=training_steps, validation_steps=1, validation_data=generate_valid)
     t1 = time.time()
     n = batch_size*training_steps
     train_speed = (t1 - t0) / n
     logging.info(f'Spent:{(t1 - t0):0.2f} seconds training, Samples trained on:{n} Per sample training speed:{train_speed:0.3f} seconds.')
->>>>>>> 332d063b
     t0 = time.time()
     _ = model.predict_generator(generate_valid, steps=training_steps, verbose=1)
     t1 = time.time()
