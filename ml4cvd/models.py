# models.py

# Imports
import os
import h5py
import time
import logging
import operator
import numpy as np
from collections import defaultdict
from typing import Dict, List, Tuple, Iterable, Callable

# Keras imports
from keras import layers
import keras.backend as K
from keras.optimizers import Adam
from keras.models import Model, load_model
from keras.utils.vis_utils import model_to_dot
from keras.callbacks import ModelCheckpoint, EarlyStopping, ReduceLROnPlateau
from keras.layers import SpatialDropout1D, SpatialDropout2D, SpatialDropout3D, add, concatenate
from keras.layers import Input, Dense, Dropout, BatchNormalization, Activation, Flatten, LSTM, RepeatVector
from keras.layers.convolutional import Conv1D, Conv2D, Conv3D, UpSampling1D, UpSampling2D, UpSampling3D, MaxPooling1D
from keras.layers.convolutional import MaxPooling2D, MaxPooling3D, AveragePooling1D, AveragePooling2D, AveragePooling3D

from ml4cvd.TensorMap import TensorMap
from ml4cvd.metrics import get_metric_dict
from ml4cvd.plots import plot_metric_history
from ml4cvd.defines import JOIN_CHAR, IMAGE_EXT, TENSOR_EXT, ECG_CHAR_2_IDX

CHANNEL_AXIS = -1  # Set to 1 for Theano backend


def make_shallow_model(tensor_maps_in: List[TensorMap], tensor_maps_out: List[TensorMap],
                       learning_rate: float, model_file: str = None, model_layers: str = None) -> Model:
    """Make a shallow model (e.g. linear or logistic regression)

	Input and output tensor maps are set from the command line.
	Model summary printed to output

    :param tensor_maps_in: List of input TensorMaps, only 1 input TensorMap is currently supported,
                            otherwise there are layer name collisions.
    :param tensor_maps_out: List of output TensorMaps
    :param learning_rate: Size of learning steps in SGD optimization
    :param model_file: Optional HD5 model file to load and return.
    :param model_layers: Optional HD5 model file whose weights will be loaded into this model when layer names match.
    :return: a compiled keras model
    """
    if model_file is not None:
        m = load_model(model_file, custom_objects=get_metric_dict(tensor_maps_out))
        m.summary()
        logging.info("Loaded model file from: {}".format(model_file))
        return m

    losses = []
    outputs = []
    my_metrics = {}
    loss_weights = []
    input_tensors = [Input(shape=tm.shape, name=tm.input_name()) for tm in tensor_maps_in]
    if len(input_tensors) > 1:
        logging.warning('multi input tensors not fully supported')
    for it in input_tensors:
        for ot in tensor_maps_out:
            losses.append(ot.loss)
            loss_weights.append(ot.loss_weight)
            my_metrics[ot.output_name()] = ot.metrics
            outputs.append(Dense(units=len(ot.channel_map), activation=ot.activation, name=ot.output_name())(it))

    opt = Adam(lr=learning_rate, beta_1=0.9, beta_2=0.999, epsilon=1e-08)
    m = Model(inputs=input_tensors, outputs=outputs)
    m.compile(optimizer=opt, loss=losses, loss_weights=loss_weights, metrics=my_metrics)
    m.summary()

    if model_layers is not None:
        m.load_weights(model_layers, by_name=True)
        logging.info('Loaded model weights from:{}'.format(model_layers))

    return m


def make_waveform_model_unet(tensor_maps_in: List[TensorMap], tensor_maps_out: List[TensorMap], learning_rate: float,
                             model_file: str = None, model_layers: str = None) -> Model:
    """Make a waveform predicting model

	Input and output tensor maps are set from the command line.
	Model summary printed to output

    :param tensor_maps_in: List of input TensorMaps, only 1 input TensorMap is currently supported,
                            otherwise there are layer name collisions.
    :param tensor_maps_out: List of output TensorMaps
    :param learning_rate: Size of learning steps in SGD optimization
    :param model_file: Optional HD5 model file to load and return.
    :param model_layers: Optional HD5 model file whose weights will be loaded into this model when layer names match.
    :return: a compiled keras model
    """
    if model_file is not None:
        m = load_model(model_file, custom_objects=get_metric_dict(tensor_maps_out))
        m.summary()
        logging.info("Loaded model file from: {}".format(model_file))
        return m

    neurons = 24
    input_tensor = residual = Input(shape=tensor_maps_in[0].shape, name=tensor_maps_in[0].input_name())
    x = c600 = Conv1D(filters=neurons, kernel_size=11, activation='relu', padding='same')(input_tensor)
    x = Conv1D(filters=neurons, kernel_size=51, activation='relu', padding='same')(x)
    x = MaxPooling1D(2)(x)
    x = c300 = Conv1D(filters=neurons, kernel_size=111, activation='relu', padding='same')(x)
    x = Conv1D(filters=neurons, kernel_size=201, activation='relu', padding='same')(x)
    x = MaxPooling1D(2)(x)
    x = Conv1D(filters=neurons, kernel_size=301, activation='relu', padding='same')(x)
    x = Conv1D(filters=neurons, kernel_size=301, activation='relu', padding='same')(x)
    x = UpSampling1D(2)(x)
    x = concatenate([x, c300])
    x = Conv1D(filters=neurons, kernel_size=201, activation='relu', padding='same')(x)
    x = UpSampling1D(2)(x)
    x = Conv1D(filters=neurons, kernel_size=111, activation='relu', padding='same')(x)
    x = concatenate([x, c600])
    x = Conv1D(filters=neurons, kernel_size=51, activation='relu', padding='same')(x)
    x = concatenate([x, residual])
    conv_label = Conv1D(filters=tensor_maps_out[0].shape[CHANNEL_AXIS], kernel_size=1, activation="linear")(x)
    output_y = Activation(tensor_maps_out[0].activation, name=tensor_maps_out[0].output_name())(conv_label)
    m = Model(inputs=[input_tensor], outputs=[output_y])
    m.summary()
    opt = Adam(lr=learning_rate, beta_1=0.9, beta_2=0.999, epsilon=1e-08, clipnorm=1.0)
    m.compile(optimizer=opt, loss=tensor_maps_out[0].loss, metrics=tensor_maps_out[0].metrics)

    if model_layers is not None:
        m.load_weights(model_layers, by_name=True)
        logging.info('Loaded model weights from:{}'.format(model_layers))

    return m


def make_character_model_plus(tensor_maps_in: List[TensorMap], tensor_maps_out: List[TensorMap], learning_rate: float,
                              base_model: Model, model_layers: str=None) -> Tuple[Model, Model]:
    """Make a ECG captioning model from an ECG embedding model

    The base_model must have an embedding layer, but besides that can have any number of other predicition TensorMaps.
    Input and output tensor maps are set from the command line.
    Model summary printed to output

    :param tensor_maps_in: List of input TensorMaps, only 1 input TensorMap is currently supported,
                            otherwise there are layer name collisions.
    :param tensor_maps_out: List of output TensorMaps
    :param learning_rate: Size of learning steps in SGD optimization
    :param base_model: The model the computes the ECG embedding
    :param model_layers: Optional HD5 model file whose weights will be loaded into this model when layer names match.
    :return: a tuple of the compiled keras model and the character emitting sub-model
    """
    char_maps_in, char_maps_out = _get_tensor_maps_for_characters(tensor_maps_in, base_model)
    tensor_maps_in.extend(char_maps_in)
    tensor_maps_out.extend(char_maps_out)
    char_model = make_character_model(tensor_maps_in, tensor_maps_out, learning_rate)
    losses = []
    my_metrics = {}
    loss_weights = []
    output_layers = []
    for tm in tensor_maps_out:
        losses.append(tm.loss)
        loss_weights.append(tm.loss_weight)
        my_metrics[tm.output_name()] = tm.metrics
        if tm.name == 'ecg_rest_next_char':
            output_layers.append(char_model.get_layer(tm.output_name()))
        else:
            output_layers.append(base_model.get_layer(tm.output_name()))

    m = Model(inputs=base_model.inputs+char_model.inputs, outputs=base_model.outputs+char_model.outputs)
    m.summary()
    opt = Adam(lr=learning_rate, beta_1=0.9, beta_2=0.999, epsilon=1e-08, clipnorm=1.0)
    m.compile(optimizer=opt, loss=losses, loss_weights=loss_weights, metrics=my_metrics)

    if model_layers is not None:
        m.load_weights(model_layers, by_name=True)
        logging.info('Loaded model weights from:{}'.format(model_layers))

    return m, char_model


def make_character_model(tensor_maps_in: List[TensorMap], tensor_maps_out: List[TensorMap], learning_rate: float,
                         model_file: str = None, model_layers: str = None) -> Model:
    """Make a ECG captioning model

	Input and output tensor maps are set from the command line.
	Model summary printed to output

    :param tensor_maps_in: List of input TensorMaps, only 1 input TensorMap is currently supported,
                            otherwise there are layer name collisions.
    :param tensor_maps_out: List of output TensorMaps
    :param learning_rate: Size of learning steps in SGD optimization
    :param model_file: Optional HD5 model file to load and return.
    :param model_layers: Optional HD5 model file whose weights will be loaded into this model when layer names match.
    :return: a compiled keras model
    """
    if model_file is not None:
        m = load_model(model_file, custom_objects=get_metric_dict(tensor_maps_out))
        m.summary()
        logging.info("Loaded model file from: {}".format(model_file))
        return m

    input_layers = []
    for it in tensor_maps_in:
        if it.is_hidden_layer():
            embed_in = Input(shape=it.shape, name=it.input_name())
            input_layers.append(embed_in)
        elif it.is_ecg_text():
            burn_in = Input(shape=it.shape, name=it.input_name())
            input_layers.append(burn_in)
            repeater = RepeatVector(it.shape[0])
        else:
            logging.warning(f"character model cant handle {it.name} from group:{it.group}")

    logging.info(f"inputs: {[il.name for il in input_layers]}")
    wave_embeds = repeater(embed_in)
    lstm_in = concatenate([burn_in, wave_embeds], name='concat_embed_and_text')
    lstm_out = LSTM(128)(lstm_in)

    output_layers = []
    for ot in tensor_maps_out:
        if ot.name == 'ecg_rest_next_char':
            output_layers.append(Dense(ot.shape[-1], activation=ot.activation, name=ot.output_name())(lstm_out))

    m = Model(inputs=input_layers, outputs=output_layers)
    m.summary()
    opt = Adam(lr=learning_rate, beta_1=0.9, beta_2=0.999, epsilon=1e-08, clipnorm=1.0)
    m.compile(optimizer=opt, loss='categorical_crossentropy')

    if model_layers is not None:
        m.load_weights(model_layers, by_name=True)
        logging.info('Loaded model weights from:{}'.format(model_layers))

    return m


def make_hidden_layer_model_from_file(parent_file: str, tensor_maps_in: List[TensorMap], output_layer_name: str, tensor_maps_out: List[TensorMap]):
    parent_model = load_model(parent_file, custom_objects=get_metric_dict(tensor_maps_out))
    return make_hidden_layer_model(parent_model, tensor_maps_in, output_layer_name)


def make_hidden_layer_model(parent_model: Model, tensor_maps_in: List[TensorMap], output_layer_name: str):
    parent_inputs = [parent_model.get_layer(tm.input_name()).input for tm in tensor_maps_in]
    dummy_input = {tm.input_name(): np.zeros((1,) + parent_model.get_layer(tm.input_name()).input_shape[1:]) for tm in tensor_maps_in}
    intermediate_layer_model = Model(inputs=parent_inputs, outputs=parent_model.get_layer(output_layer_name).output)
    # If we do not predict here then the graph is disconnected, I do not know why?!
    intermediate_layer_model.predict(dummy_input)
    return intermediate_layer_model


def make_multimodal_to_multilabel_model(model_file: str,
                                        model_layers: str,
                                        model_freeze: str,
                                        tensor_maps_in: List[TensorMap],
                                        tensor_maps_out: List[TensorMap],
                                        activation: str,
                                        dense_layers: List[int],
                                        dropout: float,
                                        mlp_concat: bool,
                                        conv_layers: List[int],
                                        max_pools: List[int],
                                        res_layers: List[int],
                                        dense_blocks: List[int],
                                        block_size: List[int],
                                        conv_bn: bool,
                                        conv_x: int,
                                        conv_y: int,
                                        conv_z: int,
                                        conv_dropout: float,
                                        conv_width: int,
                                        u_connect: bool,
                                        pool_x: int,
                                        pool_y: int,
                                        pool_z: int,
                                        padding: str,
                                        learning_rate: float,
                                        ) -> Model:
    """Make multi-task, multi-modal feed forward neural network for all kinds of prediction

	This model factory can be used to make networks for classification, regression, and segmentation
	The tasks attempted are given by the output TensorMaps.
	The modalities and the first layers in the architecture are determined by the input TensorMaps.

	Hyperparameters are exposed to the command line.
	Model summary printed to output

    :param model_file: HD5 model file to load and return.
    :param model_layers: HD5 model file whose weights will be loaded into this model when layer names match.
    :param model_freeze: HD5 model file whose weights will be loaded and frozen into this model when layer names match.
    :param tensor_maps_in: List of input TensorMaps
    :param tensor_maps_out: List of output TensorMaps
    :param activation: Activation function as a string (e.g. 'relu', 'linear, or 'softmax)
    :param dense_layers: List of number of filters in each dense layer.
    :param dropout: Dropout rate in dense layers
    :param mlp_concat: If True, conncatenate unstructured inputs to each deeper dense layer
    :param conv_layers: List of number of filters in each convolutional layer
    :param max_pools: List of maxpool sizes in X and Y dimensions after convolutional layers
    :param res_layers: List of convolutional layers with residual connections
    :param dense_blocks: List of number of filters in densenet modules for densenet convolutional models
    :param block_size: Number of layers within each Densenet module for densenet convolutional models
    :param conv_bn: if True, Batch normalize convolutional layers
    :param conv_x: Size of X dimension for 2D and 3D convolutional kernels
    :param conv_y: Size of Y dimension for 2D and 3D convolutional kernels
    :param conv_z: Size of Z dimension for 3D convolutional kernels
    :param conv_dropout: Dropout rate in convolutional layers
    :param conv_width: Size of convolutional kernel for 1D models.
    :param u_connect: Include U connections between early and late convolutional layers.
    :param pool_x: Pooling in the X dimension for Convolutional models.
    :param pool_y: Pooling in the Y dimension for Convolutional models.
    :param pool_z: Pooling in the Z dimension for 3D Convolutional models.
    :param padding: Padding string can be 'valid' or 'same'. UNets and residual nets require 'same'.
    :param learning_rate:
    :return: a compiled keras model
	"""
    if model_file is not None:
        logging.info("Attempting to load model file from: {}".format(model_file))
        m = load_model(model_file, custom_objects=get_metric_dict(tensor_maps_out))
        m.summary()
        logging.info("Loaded model file from: {}".format(model_file))
        return m

    input_tensors = [Input(shape=tm.shape, name=tm.input_name()) for tm in tensor_maps_in]
    input_multimodal = []
    upsamplers = []
    channel_axis = -1

    for j, tm in enumerate(tensor_maps_in):
        if len(tm.shape) == 4:
            last_convolution3d = _conv_block3d(input_tensors[j], upsamplers, conv_layers, max_pools, res_layers,
                                               activation, conv_bn, (conv_x, conv_y, conv_z), conv_dropout, padding)
            last_convolution3d = _dense_block3d(last_convolution3d, upsamplers, dense_blocks, block_size, activation,
                                                conv_bn, (conv_x, conv_y, conv_z), (pool_x, pool_y, pool_z), conv_dropout, padding)
            input_multimodal.append(Flatten()(last_convolution3d))
        elif len(tm.shape) == 3:
            last_convolution2d = _conv_block2d(input_tensors[j], upsamplers, conv_layers, max_pools, res_layers,
                                               activation, conv_bn, (conv_x, conv_y), conv_dropout, padding)
            last_convolution2d = _dense_block2d(last_convolution2d, upsamplers, dense_blocks, block_size, activation,
                                                conv_bn, (conv_x, conv_y), (pool_x, pool_y), conv_dropout, padding)
            input_multimodal.append(Flatten()(last_convolution2d))
        elif len(tm.shape) == 2:
            last_convolution1d = _conv_block1d(input_tensors[j], upsamplers,  conv_layers, max_pools, res_layers,
                                               activation, conv_bn, conv_width, conv_dropout, padding)
            last_convolution1d = _dense_block1d(last_convolution1d, upsamplers,  dense_blocks, block_size, activation,
                                                conv_bn, conv_width, conv_dropout, pool_x, padding)
            input_multimodal.append(Flatten()(last_convolution1d))
        else:
            mlp_input = input_tensors[j]
            mlp = Dense(units=tm.annotation_units, activation=activation)(mlp_input)
            input_multimodal.append(mlp)

    if len(input_multimodal) > 1:
        multimodal_activation = concatenate(input_multimodal, axis=channel_axis)
    elif len(input_multimodal) == 1:
        multimodal_activation = input_multimodal[0]
    else:
        raise ValueError('No input activations.')

    for i, hidden_units in enumerate(dense_layers):
        if conv_bn:
            multimodal_activation = BatchNormalization()(multimodal_activation)
        if i == len(dense_layers)-1:
            multimodal_activation = Dense(units=hidden_units, activation=activation, name='embed')(multimodal_activation)
        else:
            multimodal_activation = Dense(units=hidden_units, activation=activation)(multimodal_activation)
        if dropout > 0:
            multimodal_activation = Dropout(dropout)(multimodal_activation)
        if mlp_concat:
            multimodal_activation = concatenate([multimodal_activation, mlp_input], axis=channel_axis)

    losses = []
    my_metrics = {}
    loss_weights = []
    output_predictions = {}
    output_tensor_maps_to_process = tensor_maps_out.copy()
    while len(output_tensor_maps_to_process) > 0:
        tm = output_tensor_maps_to_process.pop(0)

        if not tm.parents is None and any(not p in output_predictions for p in tm.parents):
            output_tensor_maps_to_process.append(tm)
            continue

        losses.append(tm.loss)
        loss_weights.append(tm.loss_weight)
        my_metrics[tm.output_name()] = tm.metrics

        if len(tm.shape) == 4:
            for x, up_conv, upsampler in reversed(upsamplers):
                if u_connect:
                    last_convolution3d = concatenate([up_conv(upsampler(last_convolution3d)), x])
                else:
                    last_convolution3d = upsampler(last_convolution3d)
            conv_label = Conv3D(tm.shape[channel_axis], (1, 1, 1), activation="linear")(last_convolution3d)
            output_predictions[tm.output_name()] = Activation(tm.activation, name=tm.output_name())(conv_label)
        elif len(tm.shape) == 3:
            for x, up_conv, upsampler in reversed(upsamplers):
                if u_connect:
                    last_convolution2d = concatenate([up_conv(upsampler(last_convolution2d)), x])
                else:
                    last_convolution2d = upsampler(last_convolution2d)
            conv_label = Conv2D(tm.shape[channel_axis], (1, 1), activation="linear")(last_convolution2d)
            output_predictions[tm.output_name()] = Activation(tm.activation, name=tm.output_name())(conv_label)
        elif len(tm.shape) == 2:
            for x, up_conv, upsampler in reversed(upsamplers):
                if u_connect:
                    last_convolution1d = concatenate([up_conv(upsampler(last_convolution1d)), x])
                else:
                    last_convolution1d = upsampler(last_convolution1d)
            conv_label = Conv1D(tm.shape[channel_axis], 1, activation="linear")(last_convolution1d)
            output_predictions[tm.output_name()] = Activation(tm.activation, name=tm.output_name())(conv_label)
            sx = _conv_block1d(conv_label, [],  conv_layers, max_pools, res_layers, activation, conv_bn, conv_width, conv_dropout, padding)
            flat_activation = Flatten()(sx)
            for hidden_units in dense_layers:
                flat_activation = Dense(units=hidden_units, activation=activation)(flat_activation)
                if dropout > 0:
                    flat_activation = Dropout(dropout)(flat_activation)
            multimodal_activation = concatenate([multimodal_activation, flat_activation])
        elif tm.parents is not None:
<<<<<<< HEAD
            if len(K.int_shape(output_predictions[tm.parents[0]])) > 1:
=======
            if False and len(K.int_shape(output_predictions[tm.parents[0]])) > 1:
>>>>>>> 1239cdc6
                output_predictions[tm.output_name()] = Dense(units=tm.shape[0], activation=tm.activation, name=tm.output_name())(multimodal_activation)
            else:
                parented_activation = concatenate([multimodal_activation] + [output_predictions[p] for p in tm.parents])
                parented_activation = Dense(units=tm.annotation_units, activation=activation)(parented_activation)
                parented_activation = concatenate([parented_activation] + [output_predictions[p] for p in tm.parents])
                output_predictions[tm.output_name()] = Dense(units=tm.shape[0], activation=tm.activation, name=tm.output_name())(parented_activation)
        elif tm.is_categorical_any():
            output_predictions[tm.output_name()] = Dense(units=tm.shape[0], activation='softmax', name=tm.output_name())(multimodal_activation)
        else:
            output_predictions[tm.output_name()] = Dense(units=1, activation=tm.activation, name=tm.output_name())(multimodal_activation)

    m = Model(inputs=input_tensors, outputs=list(output_predictions.values()))
    opt = Adam(lr=learning_rate, beta_1=0.9, beta_2=0.999, epsilon=1e-08, clipnorm=1.0)
    m.summary()

    if model_layers is not None:
        m.load_weights(model_layers, by_name=True)
        logging.info('Loaded model weights from:{}'.format(model_layers))

    if model_freeze is not None:
        frozen = 0
        m.load_weights(model_freeze, by_name=True)
        m_freeze = load_model(model_freeze, custom_objects=get_metric_dict(tensor_maps_out))
        frozen_layers = [layer.name for layer in m_freeze.layers]
        for l in m.layers:
            if l.name in frozen_layers:
                l.trainable = False
                frozen += 1
        logging.info('Loaded and froze:{} layers from:{}'.format(frozen, model_freeze))

    m.compile(optimizer=opt, loss=losses, loss_weights=loss_weights, metrics=my_metrics)
    return m


def make_translation_model(model_file: str,
                                        model_layers: str,
                                        model_freeze: str,
                                        tensor_maps_in: List[TensorMap],
                                        tensor_maps_out: List[TensorMap],
                                        activation: str,
                                        dense_layers: List[int],
                                        dropout: float,
                                        mlp_concat: bool,
                                        conv_layers: List[int],
                                        max_pools: List[int],
                                        res_layers: List[int],
                                        dense_blocks: List[int],
                                        block_size: List[int],
                                        conv_bn: bool,
                                        conv_x: int,
                                        conv_y: int,
                                        conv_z: int,
                                        conv_dropout: float,
                                        conv_width: int,
                                        u_connect: bool,
                                        pool_x: int,
                                        pool_y: int,
                                        pool_z: int,
                                        padding: str,
                                        learning_rate: float,
                                        ) -> Model:
    """Make multi-task, multi-modal feed forward neural network for all kinds of prediction

	This model factory can be used to make networks for classification, regression, and segmentation
	The tasks attempted are given by the output TensorMaps.
	The modalities and the first layers in the architecture are determined by the input TensorMaps.

	Hyperparameters are exposed to the command line.
	Model summary printed to output

    :param model_file: HD5 model file to load and return.
    :param model_layers: HD5 model file whose weights will be loaded into this model when layer names match.
    :param model_freeze: HD5 model file whose weights will be loaded and frozen into this model when layer names match.
    :param tensor_maps_in: List of input TensorMaps
    :param tensor_maps_out: List of output TensorMaps
    :param activation: Activation function as a string (e.g. 'relu', 'linear, or 'softmax)
    :param dense_layers: List of number of filters in each dense layer.
    :param dropout: Dropout rate in dense layers
    :param mlp_concat: If True, conncatenate unstructured inputs to each deeper dense layer
    :param conv_layers: List of number of filters in each convolutional layer
    :param max_pools: List of maxpool sizes in X and Y dimensions after convolutional layers
    :param res_layers: List of convolutional layers with residual connections
    :param dense_blocks: List of number of filters in densenet modules for densenet convolutional models
    :param block_size: Number of layers within each Densenet module for densenet convolutional models
    :param conv_bn: if True, Batch normalize convolutional layers
    :param conv_x: Size of X dimension for 2D and 3D convolutional kernels
    :param conv_y: Size of Y dimension for 2D and 3D convolutional kernels
    :param conv_z: Size of Z dimension for 3D convolutional kernels
    :param conv_dropout: Dropout rate in convolutional layers
    :param conv_width: Size of convolutional kernel for 1D models.
    :param u_connect: Include U connections between early and late convolutional layers.
    :param pool_x: Pooling in the X dimension for Convolutional models.
    :param pool_y: Pooling in the Y dimension for Convolutional models.
    :param pool_z: Pooling in the Z dimension for 3D Convolutional models.
    :param padding: Padding string can be 'valid' or 'same'. UNets and residual nets require 'same'.
    :param learning_rate:
    :return: a compiled keras model
	"""
    if model_file is not None:
        logging.info("Attempting to load model file from: {}".format(model_file))
        m = load_model(model_file, custom_objects=get_metric_dict(tensor_maps_out))
        m.summary()
        logging.info("Loaded model file from: {}".format(model_file))
        return m

    input_tensors = [Input(shape=tm.shape, name=tm.input_name()) for tm in tensor_maps_in]
    input_multimodal = []
    channel_axis = -1
    layers = {}

    for j, tm in enumerate(tensor_maps_in):
        if len(tm.shape) == 4:
            last_convolution3d = _conv_block3d(input_tensors[j], [], conv_layers, max_pools, res_layers, activation, conv_bn, (conv_x, conv_y, conv_z), conv_dropout, padding)
            input_multimodal.append(Flatten()(last_convolution3d))
        elif len(tm.shape) == 3:
            last_convolution2d = _conv_block2d_new(input_tensors[j], layers, conv_layers, max_pools, res_layers, activation, conv_bn, (conv_x, conv_y), conv_dropout, padding)
            last_convolution2d = _dense_block2d_new(last_convolution2d, layers, dense_blocks, block_size, activation, conv_bn, (conv_x, conv_y), (pool_x, pool_y), conv_dropout, padding)
        elif len(tm.shape) == 2:
            last_convolution1d = _conv_block1d(input_tensors[j], [],  conv_layers, max_pools, res_layers, activation, conv_bn, conv_width, conv_dropout, padding)
            input_multimodal.append(Flatten()(last_convolution1d))
        else:
            mlp_input = input_tensors[j]
            mlp = Dense(units=tm.annotation_units, activation=activation)(mlp_input)
            input_multimodal.append(mlp)
            for i, hidden_units in enumerate(dense_layers):
                if conv_bn:
                    multimodal_activation = BatchNormalization()(mlp)
                if i == len(dense_layers)-1:
                    multimodal_activation = Dense(units=hidden_units, activation=activation, name='embed')(multimodal_activation)
                else:
                    multimodal_activation = Dense(units=hidden_units, activation=activation)(multimodal_activation)
                if dropout > 0:
                    multimodal_activation = Dropout(dropout)(multimodal_activation)
                if mlp_concat:
                    multimodal_activation = concatenate([multimodal_activation, mlp_input], axis=channel_axis)

    losses = []
    my_metrics = {}
    loss_weights = []
    output_predictions = {}
    output_tensor_maps_to_process = tensor_maps_out.copy()
    print(layers)
    while len(output_tensor_maps_to_process) > 0:
        tm = output_tensor_maps_to_process.pop(0)

        if not tm.parents is None and any(not p in output_predictions for p in tm.parents):
            output_tensor_maps_to_process.append(tm)
            continue

        losses.append(tm.loss)
        loss_weights.append(tm.loss_weight)
        my_metrics[tm.output_name()] = tm.metrics

        if len(tm.shape) == 4:
            conv_label = Conv3D(tm.shape[channel_axis], (1, 1, 1), activation="linear")(last_convolution3d)
            output_predictions[tm.output_name()] = Activation(tm.activation, name=tm.output_name())(conv_label)
        elif len(tm.shape) == 3:
            print('got rev la to be layers:', _get_layer_kind_sorted(layers, 'Pooling2D'))
            print('got rev la to be layers:', _get_layer_kind_sorted(layers, 'Conv2D'))
            all_filters = conv_layers + dense_blocks
            for i, name in enumerate(reversed(_get_layer_kind_sorted(layers, 'Pooling2D'))):
                print("!!!!!!!!!!!!!!!!!!! for named layer", name)
                print(f"Conv2D{JOIN_CHAR}{_get_layer_index_offset_str(name, -1)}")
                early_conv = layers[f"Conv2D{JOIN_CHAR}{_get_layer_index_offset_str(name, -1)}"]
                if u_connect:
                    last_convolution2d = UpSampling2D((pool_x, pool_y))(last_convolution2d)
                    last_convolution2d = Conv2D(filters=all_filters[-(1+i)], kernel_size=(conv_x, conv_y), activation=activation, padding=padding)(last_convolution2d)
                    last_convolution2d = concatenate([last_convolution2d, early_conv])
                else:
                    last_convolution2d = UpSampling2D((pool_x, pool_y))(last_convolution2d)
            conv_label = Conv2D(tm.shape[channel_axis], (1, 1), activation="linear")(last_convolution2d)
            output_predictions[tm.output_name()] = Activation(tm.activation, name=tm.output_name())(conv_label)
        elif len(tm.shape) == 2:
            conv_label = Conv1D(tm.shape[channel_axis], 1, activation="linear")(last_convolution1d)
            output_predictions[tm.output_name()] = Activation(tm.activation, name=tm.output_name())(conv_label)
            sx = _conv_block1d(conv_label, [],  conv_layers, max_pools, res_layers, activation, conv_bn, conv_width, conv_dropout, padding)
            flat_activation = Flatten()(sx)
            for hidden_units in dense_layers:
                flat_activation = Dense(units=hidden_units, activation=activation)(flat_activation)
                if dropout > 0:
                    flat_activation = Dropout(dropout)(flat_activation)
            multimodal_activation = concatenate([multimodal_activation, flat_activation])
        elif tm.parents is not None:
            if len(K.int_shape(output_predictions[tm.parents[0]])) > 1:
                output_predictions[tm.output_name()] = Dense(units=tm.shape[0], activation=tm.activation, name=tm.output_name())(multimodal_activation)
            else:
                parented_activation = concatenate([multimodal_activation] + [output_predictions[p] for p in tm.parents])
                parented_activation = Dense(units=tm.annotation_units, activation=activation)(parented_activation)
                parented_activation = concatenate([parented_activation] + [output_predictions[p] for p in tm.parents])
                output_predictions[tm.output_name()] = Dense(units=tm.shape[0], activation=tm.activation, name=tm.output_name())(parented_activation)
        elif tm.is_categorical_any():
            output_predictions[tm.output_name()] = Dense(units=tm.shape[0], activation='softmax', name=tm.output_name())(multimodal_activation)
        else:
            output_predictions[tm.output_name()] = Dense(units=1, activation=tm.activation, name=tm.output_name())(multimodal_activation)

    m = Model(inputs=input_tensors, outputs=list(output_predictions.values()))
    opt = Adam(lr=learning_rate, beta_1=0.9, beta_2=0.999, epsilon=1e-08, clipnorm=1.0)
    m.summary()

    if model_layers is not None:
        m.load_weights(model_layers, by_name=True)
        logging.info('Loaded model weights from:{}'.format(model_layers))

    if model_freeze is not None:
        frozen = 0
        m.load_weights(model_freeze, by_name=True)
        m_freeze = load_model(model_freeze, custom_objects=get_metric_dict(tensor_maps_out))
        frozen_layers = [layer.name for layer in m_freeze.layers]
        for l in m.layers:
            if l.name in frozen_layers:
                l.trainable = False
                frozen += 1
        logging.info('Loaded and froze:{} layers from:{}'.format(frozen, model_freeze))

    m.compile(optimizer=opt, loss=losses, loss_weights=loss_weights, metrics=my_metrics)
    return m



# ~~~~~~~~~~~~~~~~~~~~~~~~~~~~~~~~~
# ~~~~~~~ Training ~~~~~~~~~~~~~~~~
# ~~~~~~~~~~~~~~~~~~~~~~~~~~~~~~~~~
def train_model_from_generators(model: Model,
                                generate_train: Iterable,
                                generate_valid: Iterable,
                                training_steps: int,
                                validation_steps: int,
                                batch_size: int,
                                epochs: int,
                                patience: int,
                                output_folder: str,
                                run_id: str,
                                inspect_model: bool,
                                inspect_show_labels: bool) -> Model:
    """Train a model from tensor generators for validation and training data.

	Training data lives on disk, it will be loaded by generator functions.
	Plots the metric history after training. Creates a directory to save weights, if necessary.
	Measures runtime and plots architecture diagram if inspect_model is True.

    :param model: The model to optimize
    :param generate_train: Generator function that yields mini-batches of training data.
    :param generate_valid: Generator function that yields mini-batches of validation data.
    :param training_steps: Number of mini-batches in each so-called epoch
    :param validation_steps: Number of validation mini-batches to examine after each epoch.
    :param batch_size: Number of training examples in each mini-batch
    :param epochs: Maximum number of epochs to run regardless of Early Stopping
    :param patience: Number of epochs to wait before reducing learning rate.
    :param output_folder: Directory where output file will be stored
    :param run_id: User-chosen string identifying this run
    :param inspect_model: If True, measure training and inference runtime of the model and generate architecture plot.
    :param inspect_show_labels: If True, show labels on the architecture plot.
    :return: The optimized model.
	"""
    model_file = os.path.join(output_folder, run_id, run_id + TENSOR_EXT)
    if not os.path.exists(os.path.dirname(model_file)):
        os.makedirs(os.path.dirname(model_file))

    if inspect_model:
        image_p = os.path.join(output_folder, run_id, 'architecture_graph_' + run_id + IMAGE_EXT)
        _inspect_model(model, generate_train, generate_valid, batch_size, training_steps, inspect_show_labels, image_p)

    history = model.fit_generator(generate_train, steps_per_epoch=training_steps, epochs=epochs, verbose=1,
                                  validation_steps=validation_steps, validation_data=generate_valid,
                                  callbacks=_get_callbacks(patience, model_file))

    plot_metric_history(history, run_id, os.path.dirname(model_file))
    logging.info('Model weights saved at: %s' % model_file)

    return model


def _get_callbacks(patience: int, model_file: str) -> List[Callable]:
    callbacks = [
        ModelCheckpoint(filepath=model_file, verbose=1, save_best_only=True),
        EarlyStopping(monitor='val_loss', patience=patience * 3, verbose=1),
        ReduceLROnPlateau(monitor='val_loss', factor=0.5, patience=patience, verbose=1)
    ]

    return callbacks


# ~~~~~~~~~~~~~~~~~~~~~~~~~~~~~~~~~
# ~~~~~~~ Predicting ~~~~~~~~~~~~~~
# ~~~~~~~~~~~~~~~~~~~~~~~~~~~~~~~~~
def embed_model_predict(model, tensor_maps_in, embed_layer, test_data, batch_size):
    embed_model = make_hidden_layer_model(model, tensor_maps_in, embed_layer)
    return embed_model.predict(test_data, batch_size=batch_size)


# ~~~~~~~~~~~~~~~~~~~~~~~~~~~~~~~~~
# ~~~~~~~ Model Builders ~~~~~~~~~~
# ~~~~~~~~~~~~~~~~~~~~~~~~~~~~~~~~~
def _conv_block3d(x: K.placeholder,
                  upsamplers: List[Tuple[K.placeholder, Conv3D, K.placeholder]],
                  conv_layers: List[int],
                  max_pools: List[int],
                  res_layers: List[int],
                  activation: str,
                  conv_bn: bool,
                  kernel: Tuple[int, int, int],
                  conv_dropout: float,
                  padding: str):
    max_pool_diff = len(conv_layers) - len(max_pools)
    residual_diff = len(conv_layers) - len(res_layers)
    for i, c in enumerate(conv_layers):
        residual2d = x
        if conv_bn and i > 0:
            x = BatchNormalization(axis=CHANNEL_AXIS)(x)
            x = Activation(activation)(x)
            x = Conv3D(filters=c, kernel_size=kernel, activation='linear', padding=padding)(x)
        else:
            x = Conv3D(filters=c, kernel_size=kernel, activation=activation, padding=padding)(x)
        if conv_dropout > 0:
            x = SpatialDropout3D(conv_dropout)(x)
        if i >= max_pool_diff:
            pool_size = (
                max_pools[i - max_pool_diff], max_pools[i - max_pool_diff], max_pools[i - max_pool_diff])
            up_conv = Conv3D(filters=c, kernel_size=kernel, activation=activation, padding=padding)
            upsamplers.append((residual2d, up_conv, UpSampling3D(pool_size)))
            x = MaxPooling3D(pool_size=pool_size)(x)
            if i >= residual_diff:
                residual2d = MaxPooling3D(pool_size=pool_size)(residual2d)
        if i >= residual_diff:
            if K.int_shape(x)[CHANNEL_AXIS] == K.int_shape(residual2d)[CHANNEL_AXIS]:
                x = add([x, residual2d])
            else:
                residual2d = Conv3D(filters=K.int_shape(x)[CHANNEL_AXIS], kernel_size=(1, 1, 1))(residual2d)
                x = add([x, residual2d])
    return x


def _dense_block3d(x: K.placeholder,
                   upsamplers: List[Tuple[K.placeholder, Conv3D, K.placeholder]],
                   dense_blocks: List[int],
                   block_size: int,
                   activation: str,
                   conv_bn: bool,
                   kernel: Tuple[int, int, int],
                   pool_size: Tuple[int, int, int],
                   conv_dropout: float,
                   padding: str,
                   pool_mode: str='average'):
    for db_filters in dense_blocks:
        for i in range(block_size):
            residual3d = x
            if conv_bn and i > 0:
                x = BatchNormalization(axis=CHANNEL_AXIS)(x)
                x = Activation(activation)(x)
                x = Conv3D(filters=db_filters, kernel_size=kernel, activation='linear', padding=padding)(x)
            else:
                x = Conv3D(filters=db_filters, kernel_size=kernel, activation=activation, padding=padding)(x)
            if conv_dropout > 0:
                x = SpatialDropout3D(conv_dropout)(x)

            if i == 0:
                up_conv = Conv3D(filters=db_filters, kernel_size=kernel, activation=activation, padding=padding)
                upsamplers.append((residual3d, up_conv, UpSampling3D(pool_size)))
                if pool_mode == 'average':
                    x = AveragePooling3D(pool_size, strides=pool_size)(x)
                elif pool_mode == 'max':
                    x = MaxPooling3D(pool_size, strides=pool_size)(x)
                dense_connections = [x]
            else:
                dense_connections += [x]
                x = concatenate(dense_connections, axis=CHANNEL_AXIS)
    return x


def _conv_block2d(x: K.placeholder,
                  upsamplers: List[Tuple[K.placeholder, Conv2D, K.placeholder]],
                  conv_layers: List[int],
                  max_pools: List[int],
                  res_layers: List[int],
                  activation: str,
                  conv_bn: bool,
                  kernel: Tuple[int, int],
                  conv_dropout: float,
                  padding: str):
    max_pool_diff = len(conv_layers) - len(max_pools)
    residual_diff = len(conv_layers) - len(res_layers)
    for i, c in enumerate(conv_layers):
        residual2d = x
        if conv_bn and i > 0:
            x = BatchNormalization(axis=CHANNEL_AXIS)(x)
            x = Activation(activation)(x)
            x = Conv2D(filters=c, kernel_size=kernel, activation='linear', padding=padding)(x)
        else:
            x = Conv2D(filters=c, kernel_size=kernel, activation=activation, padding=padding)(x)
        if conv_dropout > 0:
            x = SpatialDropout2D(conv_dropout)(x)
        if i >= max_pool_diff:
            pool_size = (max_pools[i - max_pool_diff], max_pools[i - max_pool_diff])
            up_conv = Conv2D(filters=c, kernel_size=kernel, activation=activation, padding=padding)
            upsamplers.append((residual2d, up_conv, UpSampling2D(pool_size)))
            x = MaxPooling2D(pool_size=pool_size)(x)
            if i >= residual_diff:
                residual2d = MaxPooling2D(pool_size=pool_size)(residual2d)
        if i >= residual_diff:
            if K.int_shape(x)[CHANNEL_AXIS] == K.int_shape(residual2d)[CHANNEL_AXIS]:
                x = add([x, residual2d])
            else:
                residual2d = Conv2D(filters=K.int_shape(x)[CHANNEL_AXIS], kernel_size=(1, 1))(residual2d)
                x = add([x, residual2d])
    return x


def _conv_block2d_new(x: K.placeholder,
                      layers: Dict[str, K.placeholder],
                      conv_layers: List[int],
                      max_pools: List[int],
                      res_layers: List[int],
                      activation: str,
                      conv_bn: bool,
                      kernel: Tuple[int, int],
                      conv_dropout: float,
                      padding: str):
    max_pool_diff = len(conv_layers) - len(max_pools)
    residual_diff = len(conv_layers) - len(res_layers)
    for i, c in enumerate(conv_layers):
        residual2d = x
        if conv_bn and i > 0:
            x = layers[f"BatchNormalization_{str(len(layers))}"] = BatchNormalization(axis=CHANNEL_AXIS)(x)
            x = layers[f"Activation_{str(len(layers))}"] = Activation(activation)(x)
            x = layers[f"Conv2D_{str(len(layers))}"] = Conv2D(filters=c, kernel_size=kernel, activation='linear', padding=padding)(x)
        else:
            x = layers[f"Conv2D_{str(len(layers))}"] = Conv2D(filters=c, kernel_size=kernel, activation=activation, padding=padding)(x)
        if conv_dropout > 0:
            x = layers[f"SpatialDropout2D_{str(len(layers))}"] = SpatialDropout2D(conv_dropout)(x)
        if i >= max_pool_diff:
            pool_size = (max_pools[i - max_pool_diff], max_pools[i - max_pool_diff])
            x = layers[f"MaxPooling2D_{str(len(layers))}"] = MaxPooling2D(pool_size=pool_size)(x)
            if i >= residual_diff:
                residual2d = layers[f"MaxPooling2D_{str(len(layers))}"] = MaxPooling2D(pool_size=pool_size)(residual2d)
        if i >= residual_diff:
            if K.int_shape(x)[CHANNEL_AXIS] == K.int_shape(residual2d)[CHANNEL_AXIS]:
                x = layers[f"add_{str(len(layers))}"] = add([x, residual2d])
            else:
                residual2d = layers[f"Conv2D_{str(len(layers))}"] = Conv2D(filters=K.int_shape(x)[CHANNEL_AXIS], kernel_size=(1, 1))(residual2d)
                x = layers[f"add_{str(len(layers))}"] = add([x, residual2d])

    return _get_last_layer(layers)


def _get_last_layer(named_layers):
    max_index = -1
    max_layer = ''
    for k in named_layers:
        cur_index = int(k.split('_')[-1])
        if max_index < cur_index:
            max_index = cur_index
            max_layer = k
    return named_layers[max_layer]


def _get_last_layer_by_kind(named_layers, kind):
    max_index = -1
    for k in named_layers:
        if kind in k:
            max_index = max(max_index, int(k.split('_')[-1]))
    return named_layers[kind + JOIN_CHAR + str(max_index)]


def _get_layer_index_offset_str(named_layer, offset):
    return str(int(named_layer.split('_')[-1]) + offset)


def _get_layer_kind_sorted(named_layers, kind):
    return [k for k in sorted(list(named_layers.keys()), key=lambda x: int(x.split('_')[-1])) if kind in k]


def _dense_block2d(x: K.placeholder,
                   upsamplers: List[Tuple[K.placeholder, Conv2D, K.placeholder]],
                   dense_blocks: List[int],
                   block_size: int,
                   activation: str,
                   conv_bn: bool,
                   kernel: Tuple[int, int],
                   pool_size: Tuple[int, int],
                   conv_dropout: float,
                   padding: str,
                   pool_mode: str='average'):
    for db_filters in dense_blocks:
        for i in range(block_size):
            residual2d = x
            if conv_bn and i > 0:
                x = BatchNormalization(axis=CHANNEL_AXIS)(x)
                x = Activation(activation)(x)
                x = Conv2D(filters=db_filters, kernel_size=kernel, activation='linear', padding=padding)(x)
            else:
                x = Conv2D(filters=db_filters, kernel_size=kernel, activation=activation, padding=padding)(x)
            if conv_dropout > 0:
                x = SpatialDropout2D(conv_dropout)(x)

            if i == 0:
                up_conv = Conv2D(filters=db_filters, kernel_size=kernel, activation=activation, padding=padding)
                upsamplers.append((residual2d, up_conv, UpSampling2D(pool_size)))
                if pool_mode == 'average':
                    x = AveragePooling2D(pool_size, strides=pool_size)(x)
                elif pool_mode == 'max':
                    x = MaxPooling2D(pool_size, strides=pool_size)(x)
                dense_connections = [x]
            else:
                dense_connections += [x]
                x = concatenate(dense_connections, axis=CHANNEL_AXIS)
    return x


def _dense_block2d_new(x: K.placeholder,
                       layers: Dict[str, K.placeholder],
                       dense_blocks: List[int],
                       block_size: int,
                       activation: str,
                       conv_bn: bool,
                       kernel: Tuple[int, int],
                       pool_size: Tuple[int, int],
                       conv_dropout: float,
                       padding: str,
                       pool_mode='average'):
    for db_filters in dense_blocks:
        for i in range(block_size):
            if conv_bn and i > 0:
                x = layers[f"BatchNormalization_{str(len(layers))}"] = BatchNormalization(axis=CHANNEL_AXIS)(x)
                x = layers[f"Activation_{str(len(layers))}"] = Activation(activation)(x)
                x = layers[f"Conv2D_{str(len(layers))}"] = Conv2D(filters=db_filters, kernel_size=kernel, activation='linear', padding=padding)(x)
            else:
                x = layers[f"Conv2D_{str(len(layers))}"] = Conv2D(filters=db_filters, kernel_size=kernel, activation=activation, padding=padding)(x)
            if conv_dropout > 0:
                x = layers[f"SpatialDropout2D_{str(len(layers))}"] = SpatialDropout2D(conv_dropout)(x)

            if i == 0:
                if pool_mode == 'average':
                    x = layers[f"AveragePooling2D{JOIN_CHAR}{str(len(layers))}"] = AveragePooling2D(pool_size, strides=pool_size)(x)
                elif pool_mode == 'max':
                    x = layers[f"MaxPooling2D{JOIN_CHAR}{str(len(layers))}"] = MaxPooling2D(pool_size, strides=pool_size)(x)
                dense_connections = [x]
            else:
                dense_connections += [x]
                x = layers[f"concatenate{JOIN_CHAR}{str(len(layers))}"] = concatenate(dense_connections, axis=CHANNEL_AXIS)
    return _get_last_layer(layers)

def _conv_block1d(x: K.placeholder,
                  upsamplers: List[Tuple[K.placeholder, Conv1D, K.placeholder]],
                  conv_layers: List[int],
                  max_pools: List[int],
                  res_layers: List[int],
                  activation: str,
                  conv_bn: bool,
                  conv_width: int,
                  conv_dropout: float,
                  padding: str):
    residual_diff = len(conv_layers) - len(res_layers)
    max_pool_diff = len(conv_layers) - len(max_pools)
    for i, c in enumerate(conv_layers):
        residual1d = x
        if conv_bn and i > 0:
            x = BatchNormalization(axis=CHANNEL_AXIS)(x)
            x = Activation(activation)(x)
            x = Conv1D(filters=c, kernel_size=conv_width, activation='linear', padding=padding)(x)
        else:
            x = Conv1D(filters=c, kernel_size=conv_width, activation=activation, padding=padding)(x)
        if conv_dropout > 0:
            x = SpatialDropout1D(conv_dropout)(x)
        if i >= max_pool_diff:
            pool_size = max_pools[i - max_pool_diff]
            up_conv = Conv1D(filters=c, kernel_size=conv_width, activation=activation, padding=padding)
            upsamplers.append((residual1d, up_conv, UpSampling1D(pool_size)))
            x = MaxPooling1D(pool_size=pool_size)(x)
            if i >= residual_diff:
                residual1d = MaxPooling1D(pool_size=pool_size)(residual1d)
        if i >= residual_diff:
            if K.int_shape(x)[CHANNEL_AXIS] == K.int_shape(residual1d)[CHANNEL_AXIS]:
                x = add([x, residual1d])
            else:
                residual1d = Conv1D(filters=K.int_shape(x)[CHANNEL_AXIS], kernel_size=1)(residual1d)
                x = add([x, residual1d])
    return x


def _dense_block1d(x: K.placeholder,
                   upsamplers: List[Tuple[K.placeholder, Conv1D, K.placeholder]],
                   dense_blocks: List[int],
                   block_size: int,
                   activation: str,
                   conv_bn: bool,
                   conv_width: int,
                   conv_dropout: float,
                   pool_x: int,
                   padding: str,
                   pool_mode: str='max'):
    for db_filters in dense_blocks:
        for i in range(block_size):
            residual1d = x
            if conv_bn and i > 0:
                x = BatchNormalization(axis=CHANNEL_AXIS)(x)
                x = Activation(activation)(x)
                x = Conv1D(filters=db_filters, kernel_size=conv_width, activation='linear', padding=padding)(x)
            else:
                x = Conv1D(filters=db_filters, kernel_size=conv_width, activation=activation, padding=padding)(x)
            if conv_dropout > 0:
                x = SpatialDropout1D(conv_dropout)(x)

            if i == 0:
                up_conv = Conv1D(filters=db_filters, kernel_size=conv_width, activation=activation, padding=padding)
                upsamplers.append((residual1d, up_conv, UpSampling1D(pool_x)))
                if pool_mode == 'average':
                    x = AveragePooling1D(pool_x, strides=pool_x)(x)
                elif pool_mode == 'max':
                    x = MaxPooling1D(pool_x, strides=pool_x)(x)
                dense_connections = [x]
            else:
                dense_connections += [x]
                x = concatenate(dense_connections, axis=CHANNEL_AXIS)
    return x


# ~~~~~~~~~~~~~~~~~~~~~~~~~~~~~~~~~
# ~~~~~~~ Inspections ~~~~~~~~~~~~~
# ~~~~~~~~~~~~~~~~~~~~~~~~~~~~~~~~~
def _inspect_model(model: Model,
                  generate_train: Iterable,
                  generate_valid: Iterable,
                  batch_size: int,
                  training_steps: int,
                  inspect_show_labels: bool,
                  image_path: str) -> Model:
    """Collect statistics on model inference and training times.

	Arguments
	    model: the model to inspect
		generate_train: training data generator function
		generate_valid: Validation data generator function
		batch_size: size of the mini-batches
		training_steps: number of optimization steps to take
		inspect_show_labels: if True, show layer labels on the architecture diagram
		image_path: file path of the architecture diagram

	Returns
		The slightly optimized keras model
	"""
    if image_path:
        _plot_dot_model_in_color(model_to_dot(model, show_shapes=inspect_show_labels), image_path, inspect_show_labels)

    t0 = time.time()
    _ = model.fit_generator(generate_train, steps_per_epoch=training_steps, validation_steps=1,
                            validation_data=generate_valid)
    t1 = time.time()
    train_speed = (t1 - t0) / (batch_size * training_steps)
    logging.info('Spent:{} seconds training, batch_size:{} steps:{} Per example training speed:{}'.format(
        (t1 - t0), batch_size, training_steps, train_speed))

    t0 = time.time()
    _ = model.predict_generator(generate_valid, steps=training_steps, verbose=1)
    t1 = time.time()
    inference_speed = (t1 - t0) / (batch_size * training_steps)
    logging.info('Spent:{} seconds predicting. Per tensor inference speed:{}'.format((t1 - t0), inference_speed))

    return model


def _plot_dot_model_in_color(dot, image_path, inspect_show_labels):
    import pydot
    legend = {}
    for n in dot.get_nodes():
        if n.get_label():
            if 'Conv1' in n.get_label():
                legend['Conv1'] = "cyan"
                n.set_fillcolor("cyan")
            elif 'Conv2' in n.get_label():
                legend['Conv2'] = "deepskyblue1"
                n.set_fillcolor("deepskyblue1")
            elif 'Conv3' in n.get_label():
                legend['Conv3'] = "deepskyblue3"
                n.set_fillcolor("deepskyblue3")
            elif 'UpSampling' in n.get_label():
                legend['UpSampling'] = "darkslategray2"
                n.set_fillcolor("darkslategray2")
            elif 'Transpose' in n.get_label():
                legend['Transpose'] = "deepskyblue2"
                n.set_fillcolor("deepskyblue2")
            elif 'BatchNormalization' in n.get_label():
                legend['BatchNormalization'] = "goldenrod1"
                n.set_fillcolor("goldenrod1")
            elif 'output_' in n.get_label():
                n.set_fillcolor("darkolivegreen2")
                legend['Output'] = "darkolivegreen2"
            elif 'softmax' in n.get_label():
                n.set_fillcolor("chartreuse")
                legend['softmax'] = "chartreuse"
            elif 'MaxPooling' in n.get_label():
                legend['MaxPooling'] = "aquamarine"
                n.set_fillcolor("aquamarine")
            elif 'Dense' in n.get_label():
                legend['Dense'] = "gold"
                n.set_fillcolor("gold")
            elif 'Reshape' in n.get_label():
                legend['Reshape'] = "coral"
                n.set_fillcolor("coral")
            elif 'Input' in n.get_label():
                legend['Input'] = "darkolivegreen1"
                n.set_fillcolor("darkolivegreen1")
            elif 'Activation' in n.get_label():
                legend['Activation'] = "yellow"
                n.set_fillcolor("yellow")
        n.set_style("filled")
        if not inspect_show_labels:
            n.set_label('\n')

    for l in legend:
        legend_node = pydot.Node('legend'+l, label=l, shape="box", fillcolor=legend[l])
        dot.add_node(legend_node)

    logging.info('Saving architecture diagram to:{}'.format(image_path))
    dot.write_png(image_path)


def _get_tensor_maps_for_characters(tensor_maps_in: List[TensorMap], base_model: Model):
    embed_model = make_hidden_layer_model(base_model, tensor_maps_in, 'embed')
    tm_embed = TensorMap('embed', shape=(64,), group='hidden_layer', required_inputs=tensor_maps_in.copy(), model=embed_model)
    tm_char = TensorMap('ecg_rest_next_char', shape=(len(ECG_CHAR_2_IDX),), channel_map=ECG_CHAR_2_IDX, activation='softmax', loss='categorical_crossentropy', loss_weight=1.0)
    tm_burn_in = TensorMap('ecg_rest_text', shape=(100, len(ECG_CHAR_2_IDX)), group='ecg_text', channel_map={'context': 0, 'alphabet': 1}, dependent_map=tm_char)
    return [tm_embed, tm_burn_in], [tm_char]


def get_model_inputs_outputs(model_files: List[str],
                             tensor_maps_in: List[TensorMap],
                             tensor_maps_out: List[TensorMap]) -> Dict[str, Dict[str, TensorMap]]:
    """Organizes given input and output tensors as nested dictionary.

    Returns:
        dict: The nested dictionary of tensors.
            The inner dictionary is keyed by tensor type ('input' or 'output').
            The outer dictionary is keyed by 'model_file'.

            {
                'model_file_1':
                    {
                        'input': [tensor1, tensor2],
                        'output': [tensor3, tensor4]
                    },
                'model_file_2':
                    {
                        'input': [tensor2, tensor5],
                        'output': [tensor4, tensor6]
                    }
            }
                        
    """

    input_prefix = "input"
    output_prefix = "output"
    got_tensor_maps_for_characters = False
    models_inputs_outputs = dict()

    for model_file in model_files:
        with h5py.File(model_file, 'r') as hd5:
            model_inputs_outputs = defaultdict(list)
            for input_tensor_map in tensor_maps_in:
                if input_tensor_map.input_name() in hd5["model_weights"]:
                    model_inputs_outputs[input_prefix].append(input_tensor_map)
            for output_tensor_map in tensor_maps_out:
                if output_tensor_map.output_name() in hd5["model_weights"]:
                    model_inputs_outputs[output_prefix].append(output_tensor_map)
            if not got_tensor_maps_for_characters and 'input_ecg_rest_text_ecg_text' in hd5["model_weights"]:
                m = load_model(model_file, custom_objects=get_metric_dict(tensor_maps_out))
                char_maps_in, char_maps_out = _get_tensor_maps_for_characters(tensor_maps_in, m)
                model_inputs_outputs[input_prefix].extend(char_maps_in)
                tensor_maps_in.extend(char_maps_in)
                model_inputs_outputs[output_prefix].extend(char_maps_out)
                tensor_maps_out.extend(char_maps_out)
                got_tensor_maps_for_characters = True
                logging.info(f"Doing char model dance:{[tm.input_name() for tm in tensor_maps_in]}")
                logging.info(f"Doing char model dance out:{[tm.output_name() for tm in tensor_maps_out]}")

        models_inputs_outputs[model_file] = model_inputs_outputs

    return models_inputs_outputs<|MERGE_RESOLUTION|>--- conflicted
+++ resolved
@@ -411,11 +411,7 @@
                     flat_activation = Dropout(dropout)(flat_activation)
             multimodal_activation = concatenate([multimodal_activation, flat_activation])
         elif tm.parents is not None:
-<<<<<<< HEAD
-            if len(K.int_shape(output_predictions[tm.parents[0]])) > 1:
-=======
-            if False and len(K.int_shape(output_predictions[tm.parents[0]])) > 1:
->>>>>>> 1239cdc6
+            if False and len(K.int_shape(output_predictions[tm.parents[0]])) > 1:  # TODO: fix False
                 output_predictions[tm.output_name()] = Dense(units=tm.shape[0], activation=tm.activation, name=tm.output_name())(multimodal_activation)
             else:
                 parented_activation = concatenate([multimodal_activation] + [output_predictions[p] for p in tm.parents])
