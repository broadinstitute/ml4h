--- conflicted
+++ resolved
@@ -753,12 +753,7 @@
         _plot_dot_model_in_color(model_to_dot(model, show_shapes=inspect_show_labels, expand_nested=True), image_path, inspect_show_labels)
 
     t0 = time.time()
-<<<<<<< HEAD
     _ = model.fit_generator(generate_train, steps_per_epoch=training_steps, validation_steps=1, validation_data=generate_valid)
-=======
-    _ = model.fit_generator(generate_train, steps_per_epoch=training_steps, workers=8, use_multiprocessing=True,
-                            validation_steps=1, validation_data=generate_valid)
->>>>>>> 2fbcfadb
     t1 = time.time()
     train_speed = (t1 - t0) / (batch_size * training_steps)
     logging.info('Spent:{} seconds training, batch_size:{} steps:{} Per example training speed:{}'.format(
