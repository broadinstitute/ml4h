--- conflicted
+++ resolved
@@ -369,16 +369,8 @@
         assert len(conv_x) == len(conv_y) == len(conv_z) == block_size
         conv_layer, kernels = _conv_layer_from_kind_and_dimension(dimension, conv_layer_type, conv_x, conv_y, conv_z)
         self.conv_layers = []
-<<<<<<< HEAD
-        logging.info(f'Conv layer is {conv_layer} and kernels {kernels}')
-        for i, (num_filters, kernel) in enumerate(zip(filters_per_conv, kernels)):
-            logging.info(f' Filters is {num_filters} and kernel is {kernel} at step {i}')
-            if isinstance(conv_layer, DepthwiseConv2D):
-                logging.info(f'GOT DEPTHTHTHTHTH {conv_layer} and kernels {kernels}')
-=======
         for i, (num_filters, kernel) in enumerate(zip(filters_per_conv, kernels)):
             if isinstance(conv_layer, DepthwiseConv2D):
->>>>>>> 7a7c88ef
                 self.conv_layers.append(conv_layer(kernel_size=kernel, padding='same', dilation_rate=2 ** i if dilate else 1))
             else:
                 self.conv_layers.append(conv_layer(filters=num_filters, kernel_size=kernel, padding='same', dilation_rate=2**i if dilate else 1))
