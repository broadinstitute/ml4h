# models.py
# This file defines model factories.
# Model factories connect input TensorMaps to output TensorMaps with computational graphs.

# Imports
import os
import time
import logging
import numpy as np
from collections import defaultdict, Counter
from typing import Dict, List, Tuple, Iterable, Union, Optional, Set, Sequence, Callable

# Keras imports
import tensorflow as tf
import tensorflow_addons as tfa
import tensorflow.keras.backend as K
from tensorflow.keras.callbacks import History
from tensorflow.keras.optimizers import Adam
from tensorflow.keras.models import Model, load_model
from tensorflow.keras.utils import model_to_dot
from tensorflow.keras.layers import LeakyReLU, PReLU, ELU, ThresholdedReLU, Lambda, Reshape, LayerNormalization
from tensorflow.keras.callbacks import ModelCheckpoint, EarlyStopping, ReduceLROnPlateau, Callback
from tensorflow.keras.layers import SpatialDropout1D, SpatialDropout2D, SpatialDropout3D, add, concatenate
from tensorflow.keras.layers import Input, Dense, Dropout, BatchNormalization, Activation, Flatten, LSTM, RepeatVector
from tensorflow.keras.layers import Conv1D, Conv2D, Conv3D, UpSampling1D, UpSampling2D, UpSampling3D, MaxPooling1D
from tensorflow.keras.layers import MaxPooling2D, MaxPooling3D, AveragePooling1D, AveragePooling2D, AveragePooling3D, Layer
from tensorflow.keras.layers import SeparableConv1D, SeparableConv2D, DepthwiseConv2D, Concatenate, Reshape, Add

from ml4cvd.metrics import get_metric_dict
from ml4cvd.optimizers import get_optimizer
from ml4cvd.plots import plot_metric_history
from ml4cvd.TensorMap import TensorMap, Interpretation
from ml4cvd.defines import JOIN_CHAR, IMAGE_EXT, MODEL_EXT, ECG_CHAR_2_IDX


CHANNEL_AXIS = -1  # Set to 1 for Theano backend


def make_shallow_model(
    tensor_maps_in: List[TensorMap], tensor_maps_out: List[TensorMap],
    learning_rate: float, model_file: str = None, model_layers: str = None,
) -> Model:
    """Make a shallow model (e.g. linear or logistic regression)

    Input and output tensor maps are set from the command line.
    Model summary printed to output

    :param tensor_maps_in: List of input TensorMaps, only 1 input TensorMap is currently supported,
                            otherwise there are layer name collisions.
    :param tensor_maps_out: List of output TensorMaps
    :param learning_rate: Size of learning steps in SGD optimization
    :param model_file: Optional HD5 model file to load and return.
    :param model_layers: Optional HD5 model file whose weights will be loaded into this model when layer names match.
    :return: a compiled keras model
    """
    if model_file is not None:
        m = load_model(model_file, custom_objects=get_metric_dict(tensor_maps_out))
        m.summary()
        logging.info("Loaded model file from: {}".format(model_file))
        return m

    losses = []
    outputs = []
    my_metrics = {}
    loss_weights = []
    input_tensors = [Input(shape=tm.shape, name=tm.input_name()) for tm in tensor_maps_in]
    if len(input_tensors) > 1:
        logging.warning('multi input tensors not fully supported')
    for it in input_tensors:
        for ot in tensor_maps_out:
            losses.append(ot.loss)
            loss_weights.append(ot.loss_weight)
            my_metrics[ot.output_name()] = ot.metrics
            outputs.append(Dense(units=len(ot.channel_map), activation=ot.activation, name=ot.output_name())(it))

    opt = Adam(lr=learning_rate, beta_1=0.9, beta_2=0.999, epsilon=1e-08)
    m = Model(inputs=input_tensors, outputs=outputs)
    m.compile(optimizer=opt, loss=losses, loss_weights=loss_weights, metrics=my_metrics)
    m.summary()

    if model_layers is not None:
        m.load_weights(model_layers, by_name=True)
        logging.info('Loaded model weights from:{}'.format(model_layers))

    return m


def make_waveform_model_unet(
    tensor_maps_in: List[TensorMap], tensor_maps_out: List[TensorMap], learning_rate: float,
    model_file: str = None, model_layers: str = None,
) -> Model:
    """Make a waveform predicting model

    Input and output tensor maps are set from the command line.
    Model summary printed to output

    :param tensor_maps_in: List of input TensorMaps, only 1 input TensorMap is currently supported,
                            otherwise there are layer name collisions.
    :param tensor_maps_out: List of output TensorMaps
    :param learning_rate: Size of learning steps in SGD optimization
    :param model_file: Optional HD5 model file to load and return.
    :param model_layers: Optional HD5 model file whose weights will be loaded into this model when layer names match.
    :return: a compiled keras model
    """
    if model_file is not None:
        m = load_model(model_file, custom_objects=get_metric_dict(tensor_maps_out))
        m.summary()
        logging.info("Loaded model file from: {}".format(model_file))
        return m

    neurons = 24
    input_tensor = residual = Input(shape=tensor_maps_in[0].shape, name=tensor_maps_in[0].input_name())
    x = c600 = Conv1D(filters=neurons, kernel_size=11, activation='relu', padding='same')(input_tensor)
    x = Conv1D(filters=neurons, kernel_size=51, activation='relu', padding='same')(x)
    x = MaxPooling1D(2)(x)
    x = c300 = Conv1D(filters=neurons, kernel_size=111, activation='relu', padding='same')(x)
    x = Conv1D(filters=neurons, kernel_size=201, activation='relu', padding='same')(x)
    x = MaxPooling1D(2)(x)
    x = Conv1D(filters=neurons, kernel_size=301, activation='relu', padding='same')(x)
    x = Conv1D(filters=neurons, kernel_size=301, activation='relu', padding='same')(x)
    x = UpSampling1D(2)(x)
    x = concatenate([x, c300])
    x = Conv1D(filters=neurons, kernel_size=201, activation='relu', padding='same')(x)
    x = UpSampling1D(2)(x)
    x = Conv1D(filters=neurons, kernel_size=111, activation='relu', padding='same')(x)
    x = concatenate([x, c600])
    x = Conv1D(filters=neurons, kernel_size=51, activation='relu', padding='same')(x)
    x = concatenate([x, residual])
    conv_label = Conv1D(filters=tensor_maps_out[0].shape[CHANNEL_AXIS], kernel_size=1, activation="linear")(x)
    output_y = Activation(tensor_maps_out[0].activation, name=tensor_maps_out[0].output_name())(conv_label)
    m = Model(inputs=[input_tensor], outputs=[output_y])
    m.summary()
    opt = Adam(lr=learning_rate, beta_1=0.9, beta_2=0.999, epsilon=1e-08, clipnorm=1.0)
    m.compile(optimizer=opt, loss=tensor_maps_out[0].loss, metrics=tensor_maps_out[0].metrics)

    if model_layers is not None:
        m.load_weights(model_layers, by_name=True)
        logging.info('Loaded model weights from:{}'.format(model_layers))

    return m


def make_character_model_plus(
    tensor_maps_in: List[TensorMap], tensor_maps_out: List[TensorMap], learning_rate: float,
    base_model: Model, model_layers: str = None,
) -> Tuple[Model, Model]:
    """Make a ECG captioning model from an ECG embedding model

    The base_model must have an embedding layer, but besides that can have any number of other predicition TensorMaps.
    Input and output tensor maps are set from the command line.
    Model summary printed to output

    :param tensor_maps_in: List of input TensorMaps, only 1 input TensorMap is currently supported,
                            otherwise there are layer name collisions.
    :param tensor_maps_out: List of output TensorMaps
    :param learning_rate: Size of learning steps in SGD optimization
    :param base_model: The model the computes the ECG embedding
    :param model_layers: Optional HD5 model file whose weights will be loaded into this model when layer names match.
    :return: a tuple of the compiled keras model and the character emitting sub-model
    """
    char_maps_in, char_maps_out = _get_tensor_maps_for_characters(tensor_maps_in, base_model)
    tensor_maps_in.extend(char_maps_in)
    tensor_maps_out.extend(char_maps_out)
    char_model = make_character_model(tensor_maps_in, tensor_maps_out, learning_rate)
    losses = []
    my_metrics = {}
    loss_weights = []
    output_layers = []
    for tm in tensor_maps_out:
        losses.append(tm.loss)
        loss_weights.append(tm.loss_weight)
        my_metrics[tm.output_name()] = tm.metrics
        if tm.name == 'ecg_rest_next_char':
            output_layers.append(char_model.get_layer(tm.output_name()))
        else:
            output_layers.append(base_model.get_layer(tm.output_name()))

    m = Model(inputs=base_model.inputs + char_model.inputs, outputs=base_model.outputs + char_model.outputs)
    m.summary()
    opt = Adam(lr=learning_rate, beta_1=0.9, beta_2=0.999, epsilon=1e-08, clipnorm=1.0)
    m.compile(optimizer=opt, loss=losses, loss_weights=loss_weights, metrics=my_metrics)

    if model_layers is not None:
        m.load_weights(model_layers, by_name=True)
        logging.info('Loaded model weights from:{}'.format(model_layers))

    return m, char_model


def make_character_model(
    tensor_maps_in: List[TensorMap], tensor_maps_out: List[TensorMap], learning_rate: float,
    model_file: str = None, model_layers: str = None,
) -> Model:
    """Make a ECG captioning model

    Input and output tensor maps are set from the command line.
    Model summary printed to output

    :param tensor_maps_in: List of input TensorMaps, only 1 input TensorMap is currently supported,
                            otherwise there are layer name collisions.
    :param tensor_maps_out: List of output TensorMaps
    :param learning_rate: Size of learning steps in SGD optimization
    :param model_file: Optional HD5 model file to load and return.
    :param model_layers: Optional HD5 model file whose weights will be loaded into this model when layer names match.
    :return: a compiled keras model
    """
    if model_file is not None:
        m = load_model(model_file, custom_objects=get_metric_dict(tensor_maps_out))
        m.summary()
        logging.info("Loaded model file from: {}".format(model_file))
        return m

    input_layers = []
    for it in tensor_maps_in:
        if it.is_embedding():
            embed_in = Input(shape=it.shape, name=it.input_name())
            input_layers.append(embed_in)
        elif it.is_language():
            burn_in = Input(shape=it.shape, name=it.input_name())
            input_layers.append(burn_in)
            repeater = RepeatVector(it.shape[0])
        else:
            logging.warning(f"character model cant handle  input TensorMap:{it.name} with interpretation:{it.interpretation}")

    logging.info(f"inputs: {[il.name for il in input_layers]}")
    wave_embeds = repeater(embed_in)
    lstm_in = concatenate([burn_in, wave_embeds], name='concat_embed_and_text')
    lstm_out = LSTM(128)(lstm_in)

    output_layers = []
    for ot in tensor_maps_out:
        if ot.name == 'ecg_rest_next_char':
            output_layers.append(Dense(ot.shape[-1], activation=ot.activation, name=ot.output_name())(lstm_out))

    m = Model(inputs=input_layers, outputs=output_layers)
    m.summary()
    opt = Adam(lr=learning_rate, beta_1=0.9, beta_2=0.999, epsilon=1e-08, clipnorm=1.0)
    m.compile(optimizer=opt, loss='categorical_crossentropy')

    if model_layers is not None:
        m.load_weights(model_layers, by_name=True)
        logging.info('Loaded model weights from:{}'.format(model_layers))

    return m


def make_siamese_model(
    base_model: Model,
    tensor_maps_in: List[TensorMap],
    hidden_layer: str,
    learning_rate: float = None,
    optimizer: str = 'adam',
    **kwargs
) -> Model:
    in_left = [Input(shape=tm.shape, name=tm.input_name() + '_left') for tm in tensor_maps_in]
    in_right = [Input(shape=tm.shape, name=tm.input_name() + '_right') for tm in tensor_maps_in]
    encode_model = make_hidden_layer_model(base_model, tensor_maps_in, hidden_layer)
    h_left = encode_model(in_left)
    h_right = encode_model(in_right)

    # Compute the L1 distance
    l1_layer = Lambda(lambda tensors: K.abs(tensors[0] - tensors[1]))
    l1_distance = l1_layer([h_left, h_right])

    # Add a dense layer with a sigmoid unit to generate the similarity score
    prediction = Dense(1, activation='sigmoid', name='output_siamese')(l1_distance)

    m = Model(inputs=in_left + in_right, outputs=prediction)
    opt = get_optimizer(optimizer, learning_rate, kwargs.get('optimizer_kwargs'))
    m.compile(optimizer=opt, loss='binary_crossentropy')

    if kwargs['model_layers'] is not None:
        m.load_weights(kwargs['model_layers'], by_name=True)
        logging.info(f"Loaded model weights from:{kwargs['model_layers']}")

    return m


def make_hidden_layer_model_from_file(parent_file: str, tensor_maps_in: List[TensorMap], output_layer_name: str, tensor_maps_out: List[TensorMap]) -> Model:
    parent_model = load_model(parent_file, custom_objects=get_metric_dict(tensor_maps_out))
    return make_hidden_layer_model(parent_model, tensor_maps_in, output_layer_name)


def make_hidden_layer_model(parent_model: Model, tensor_maps_in: List[TensorMap], output_layer_name: str) -> Model:
    target_layer = None
    # TODO: handle more nested models?
    for layer in parent_model.layers:
        if isinstance(layer, Model):
            try:
                target_layer = layer.get_layer(output_layer_name)
                parent_model = layer
                break
            except ValueError:
                continue
    else:
        target_layer = parent_model.get_layer(output_layer_name)
    parent_inputs = [parent_model.get_layer(tm.input_name()).input for tm in tensor_maps_in]
    dummy_input = {tm.input_name(): np.zeros((1,) + parent_model.get_layer(tm.input_name()).input_shape[0][1:]) for tm in tensor_maps_in}
    intermediate_layer_model = Model(inputs=parent_inputs, outputs=target_layer.output)
    # If we do not predict here then the graph is disconnected, I do not know why?!
    intermediate_layer_model.predict(dummy_input)
    return intermediate_layer_model


class KLDivergenceLayer(Layer):
    """ Identity transform layer that adds KL divergence
    to the final model loss.
    """
    def __init__(self, *args, **kwargs):
        self.is_placeholder = True
        self.kl_weight = tf.Variable(1e-5, trainable=False)
        super(KLDivergenceLayer, self).__init__(**kwargs)

    def call(self, inputs, **kwargs):
        mu, log_var = inputs
        kl_batch = -self.kl_weight * .5 * K.sum(1 + log_var - K.square(mu) - K.exp(log_var), axis=-1)
        loss = K.mean(kl_batch)
        self.add_loss(loss, inputs=inputs)
        return inputs


def _check_layer_for_kl(layer, new_weight):
    if "kl_divergence" in layer.name:
        K.set_value(layer.kl_weight, new_weight)
        logging.info(f'Setting {layer.name} loss weight to {new_weight}.')
        return True
    return False


class AdjustKLLoss(Callback):
    def __init__(self, maximum, rate, shift):
        self.rate = rate
        self.shift = shift
        self.maximum = maximum
        super().__init__()

    def on_epoch_end(self, epoch, logs=None):
        kl_found = False
        new_weight = self.maximum / (1 + np.exp(self.rate*(-self.shift - epoch)))
        for layer in self.model.layers:
            if isinstance(layer, Model):  # This check is necessary, because decoder and encoder are nested models
                for l in layer.layers:
                    kl_found |= _check_layer_for_kl(l, new_weight)
            else:
                kl_found |= _check_layer_for_kl(layer, new_weight)

        if kl_found:
            logs = logs or {}
            logs['KL_loss'] = new_weight


def _get_custom_layers():
    return {"KLDivergenceLayer": KLDivergenceLayer}


def _upsamplers_size_multiplier(num_upsamples: int, pool_x: int, pool_y: int, pool_z: int) -> Tuple[int, int, int]:
    return pool_x**num_upsamples, pool_y**num_upsamples, pool_z**num_upsamples


def _build_embed_adapters(tm: TensorMap, num_upsamples: int, pool_x: int, pool_y: int, pool_z: int) -> Tuple[Layer, Layer]:
    multipliers = _upsamplers_size_multiplier(num_upsamples, pool_x, pool_y, pool_z)
    size_multipliers = np.array(multipliers[:len(tm.shape) - 1])
    pre_upsample_size = tuple(np.array(tm.shape)[:len(size_multipliers)] // size_multipliers)
    pre_upsample_size += tm.shape[len(size_multipliers):]
    return Dense(np.prod(pre_upsample_size)), Reshape(pre_upsample_size)


def sampling(args):
    """Reparameterization trick by sampling from an isotropic unit Gaussian.
    # Arguments
        args (tensor): mean and log of variance of Q(z|X)
    # Returns
        z (tensor): sampled latent vector
    """
    z_mean, z_log_var = args
    epsilon = K.random_normal(shape=(K.shape(z_mean)))
    return z_mean + K.exp(0.5 * z_log_var) * epsilon


<<<<<<< HEAD
def _get_last_layer(named_layers):
    max_index = -1
    max_layer = ''
    for k in named_layers:
        cur_index = int(k.split('_')[-1])
        if max_index < cur_index:
            max_index = cur_index
            max_layer = k
    return named_layers[max_layer]


def _conv_layers_from_kind_and_dimension(dimension, conv_layer_type, conv_layers, conv_x, conv_y, conv_z, padding, dilate, inner_loop=1):
    conv_layer, kernel = _conv_layer_from_kind_and_dimension(dimension, conv_layer_type, conv_x, conv_y, conv_z)
    dilation_rate = 1
    conv_layer_functions = []
    for i, c in enumerate(conv_layers):
        for _ in range(inner_loop):
            if dilate:
                dilation_rate = 1 << i
            conv_layer_functions.append(conv_layer(filters=c, kernel_size=kernel, padding=padding, dilation_rate=dilation_rate))

    return conv_layer_functions


def _dense_layer(x: K.placeholder, layers: Dict[str, K.placeholder], units: int, activation: str, normalization: str, name=None):
    if name is not None:
        x = layers[f"{name}_{str(len(layers))}"] = Dense(units=units, name=name)(x)
    else:
        x = layers[f"Dense_{str(len(layers))}"] = Dense(units=units)(x)
    x = layers[f"Activation_{str(len(layers))}"] = _activation_layer(activation)(x)
    x = layers[f"Normalization_{str(len(layers))}"] = _normalization_layer(normalization)(x)
    return _get_last_layer(layers)


def _conv_block(x: K.placeholder,
                layers: Dict[str, K.placeholder],
                conv_layers: List[Layer],
                pool_layers: List[Layer],
                dimension: int,
                activation: str,
                normalization: str,
                regularization: str,
                regularization_rate: float,
                residual_convolution_layer: Layer):
    pool_diff = len(conv_layers) - len(pool_layers)

    for i, conv_layer in enumerate(conv_layers):
        residual = x
        x = layers[f"Conv_{str(len(layers))}"] = conv_layer(x)
        x = layers[f"Activation_{str(len(layers))}"] = _activation_layer(activation)(x)
        x = layers[f"Normalization_{str(len(layers))}"] = _normalization_layer(normalization)(x)
        x = layers[f"Regularization_{str(len(layers))}"] = _regularization_layer(dimension, regularization, regularization_rate)(x)
        if i >= pool_diff:
            x = layers[f"Pooling_{str(len(layers))}"] = pool_layers[i - pool_diff](x)
            if residual_convolution_layer is not None:
                residual = layers[f"Pooling_{str(len(layers))}"] = pool_layers[i - pool_diff](residual)
        if residual_convolution_layer is not None:
            if K.int_shape(x)[CHANNEL_AXIS] == K.int_shape(residual)[CHANNEL_AXIS]:
                x = layers[f"add_{str(len(layers))}"] = tf.keras.layers.Add()([x, residual])
            else:
                residual = layers[f"Conv_{str(len(layers))}"] = residual_convolution_layer(filters=K.int_shape(x)[CHANNEL_AXIS], kernel_size=(1, 1))(residual)
                x = layers[f"add_{str(len(layers))}"] = tf.keras.layers.Add()([x, residual])
    return x


def _dense_block(x: K.placeholder,
                 layers: Dict[str, K.placeholder],
                 block_size: int,
                 conv_layers: List[Layer],
                 pool_layers: List[Layer],
                 dimension: int,
                 activation: str,
                 normalization: str,
                 regularization: str,
                 regularization_rate: float,
                 tm: Optional[TensorMap] = None):
    name_prefix = "{tm.input_name()}_" if tm else ""
    for i, conv_layer in enumerate(conv_layers):
        layers[f"{name_prefix}Conv_{str(len(layers))}"] = conv_layer(x)
        layers[f"{name_prefix}Activation_{str(len(layers))}"] = _activation_layer(activation)(_get_last_layer(layers))
        layers[f"{name_prefix}Normalization_{str(len(layers))}"] = _normalization_layer(normalization)(_get_last_layer(layers))
        layers[f"{name_prefix}Regularization_{str(len(layers))}"] = _regularization_layer(dimension, regularization, regularization_rate)(_get_last_layer(layers))
        if i % block_size == 0:  # TODO: pools should come AFTER the dense conv block not before.
            x = layers[f"{name_prefix}Pooling{JOIN_CHAR}{str(len(layers))}"] = pool_layers[i // block_size](_get_last_layer(layers))
            dense_connections = [_get_last_layer(layers)]
        else:
            dense_connections += [_get_last_layer(layers)]
            x = layers[f"{name_prefix}concatenate{JOIN_CHAR}{str(len(layers))}"] = tf.keras.layers.Concatenate(axis=CHANNEL_AXIS)(dense_connections[:])
    return _get_last_layer(layers)


def _get_layer_kind_sorted(named_layers, kind):
    return [k for k in sorted(list(named_layers.keys()), key=lambda x: int(x.split('_')[-1])) if kind in k]


def _variational_dense_layer(x: K.placeholder,
                             layers: Dict[str, K.placeholder],
                             units: int,
                             activation: str, normalization: str,
                             name=None):
=======
def _variational_dense_layer(
    x: K.placeholder,
    layers: Dict[str, K.placeholder],
    units: int,
    activation: str, normalization: str,
    name=None,
):
>>>>>>> 7f8d1367
    if name:
        mu = layers[f"{name}_mu_{str(len(layers))}"] = Dense(units=units, name=name + '_mu')(x)
        log_var = layers[f"{name}_log_var_{str(len(layers))}"] = Dense(units=units, name=name + '_log_var')(x)
    else:
        mu = layers[f"mu_{str(len(layers))}"] = Dense(units=units)(x)
        log_var = layers[f"log_var_{str(len(layers))}"] = Dense(units=units)(x)
    mu, log_var = KLDivergenceLayer()([mu, log_var])
    sampled = Lambda(sampling)([mu, log_var])
    return sampled, mu, log_var


def make_variational_multimodal_multitask_model(
        tensor_maps_in: List[TensorMap] = None,
        tensor_maps_out: List[TensorMap] = None,
        activation: str = None,
        dense_layers: List[int] = None,
        dropout: float = None,
        mlp_concat: bool = None,
        conv_layers: List[int] = None,
        max_pools: List[int] = None,
        dense_blocks: List[int] = None,
        block_size: List[int] = None,
        conv_type: str = None,
        conv_normalize: str = None,
        conv_regularize: str = None,
        conv_x: int = None,
        conv_y: int = None,
        conv_z: int = None,
        conv_dropout: float = None,
        conv_dilate: bool = None,
        pool_x: int = None,
        pool_y: int = None,
        pool_z: int = None,
        pool_type: int = None,
        padding: str = None,
        learning_rate: float = None,
        optimizer: str = 'radam',
        **kwargs
) -> Tuple[Model, Model, Model]:
    """
    variational version of make_multimodal_multitask_model
    """
    opt = get_optimizer(optimizer, learning_rate, kwargs.get('optimizer_kwargs'))
    metric_dict = get_metric_dict(tensor_maps_out)
    layers_dict = _get_custom_layers()
    custom_dict = {**metric_dict, **layers_dict, type(opt).__name__: opt}
    if 'model_file' in kwargs and kwargs['model_file'] is not None:
        logging.info("Attempting to load model file from: {}".format(kwargs['model_file']))
        m = load_model(kwargs['model_file'], custom_objects=custom_dict)
        m.summary()
        logging.info("Loaded model file from: {}".format(kwargs['model_file']))
        encoder = [i for i in m.layers if i.name == 'encoder']
        decoder = [i for i in m.layers if i.name == 'decoder']
        if not encoder or not decoder:
            logging.warning('Encoder or decoder not found.')
        return m, encoder[0], decoder[0]

    input_tensors = [Input(shape=tm.shape, name=tm.input_name()) for tm in tensor_maps_in]
    input_multimodal = []
    channel_axis = -1
    layers = {}

    for j, tm in enumerate(tensor_maps_in):
        if len(tm.shape) > 1:
            conv_fxns = _conv_layers_from_kind_and_dimension(len(tm.shape), conv_type, conv_layers, conv_x, conv_y, conv_z, padding, conv_dilate)
            pool_layers = _pool_layers_from_kind_and_dimension(len(tm.shape), pool_type, len(max_pools), pool_x, pool_y, pool_z)
<<<<<<< HEAD
            last_conv = _conv_block(input_tensors[j], layers, conv_fxns, pool_layers, len(tm.shape), activation, conv_normalize, conv_regularize,
                                    conv_dropout, None)
            dense_conv_fxns = _conv_layers_from_kind_and_dimension(len(tm.shape), conv_type, dense_blocks, conv_x, conv_y, conv_z, padding, False,
                                                                   block_size)
=======
            last_conv = _conv_block_new(
                input_tensors[j], layers, conv_fxns, pool_layers, len(tm.shape), activation, conv_normalize, conv_regularize,
                conv_dropout, None,
            )
            dense_conv_fxns = _conv_layers_from_kind_and_dimension(
                len(tm.shape), conv_type, dense_blocks, conv_width, conv_x, conv_y, conv_z, padding, False,
                block_size,
            )
>>>>>>> 7f8d1367
            dense_pool_layers = _pool_layers_from_kind_and_dimension(len(tm.shape), pool_type, len(dense_blocks), pool_x, pool_y, pool_z)
            last_conv = _dense_block(
                last_conv, layers, block_size, dense_conv_fxns, dense_pool_layers, len(tm.shape), activation, conv_normalize,
                conv_regularize, conv_dropout, tm,
            )
            input_multimodal.append(Flatten()(last_conv))
        else:
            mlp_input = input_tensors[j]
            mlp = _dense_layer(mlp_input, layers, tm.annotation_units, activation, conv_normalize)
            input_multimodal.append(mlp)
    if len(input_multimodal) > 1:
        multimodal_activation = concatenate(input_multimodal, axis=channel_axis)
    elif len(input_multimodal) == 1:
        multimodal_activation = input_multimodal[0]
    else:
        raise ValueError('No input activations.')

    for i, hidden_units in enumerate(dense_layers):
        if i == len(dense_layers) - 1:
            multimodal_activation = _variational_dense_layer(multimodal_activation, layers, hidden_units, activation, conv_normalize, name='embed')[0]
        else:
            multimodal_activation = _dense_layer(multimodal_activation, layers, hidden_units, activation, conv_normalize)
        if dropout > 0:
            multimodal_activation = Dropout(dropout)(multimodal_activation)
        if mlp_concat:
            multimodal_activation = concatenate([multimodal_activation, mlp_input], axis=channel_axis)

    latent_inputs = Input(shape=(dense_layers[-1],), name='latent_input')
    losses = []
    my_metrics = {}
    loss_weights = []
    output_predictions = {}
    output_tensor_maps_to_process = tensor_maps_out.copy()

    while len(output_tensor_maps_to_process) > 0:
        tm = output_tensor_maps_to_process.pop(0)

        if tm.parents is not None and any(p not in output_predictions for p in tm.parents):
            output_tensor_maps_to_process.append(tm)
            continue

        losses.append(tm.loss)
        loss_weights.append(tm.loss_weight)
        my_metrics[tm.output_name()] = tm.metrics

        if len(tm.shape) > 1:
            all_filters = conv_layers + dense_blocks
<<<<<<< HEAD
            conv_layer, kernel = _conv_layer_from_kind_and_dimension(len(tm.shape), conv_type, conv_x, conv_y, conv_z)
            num_upsamples = len([pool for pool in reversed(_get_layer_kind_sorted(layers, 'Pooling'))
                             if tm.input_name() in pool]) or 3  # TODO: arbitrary 3 upsamples if no matching input
=======
            conv_layer, kernel = _conv_layer_from_kind_and_dimension(len(tm.shape), conv_type, conv_width, conv_x, conv_y, conv_z)
            num_upsamples = len([
                pool for pool in reversed(_get_layer_kind_sorted(layers, 'Pooling'))
                if tm.input_name() in pool
            ]) or 3  # TODO: arbitrary 3 upsamples if no matching input
>>>>>>> 7f8d1367
            dense, reshape = _build_embed_adapters(tm, num_upsamples, pool_x, pool_y, pool_z)
            to_upsample = reshape(dense(latent_inputs))
            for i in range(num_upsamples):
                conv_embed = conv_layer(filters=all_filters[-(1 + i)], kernel_size=kernel, padding=padding)
                to_upsample = _upsampler(len(tm.shape), pool_x, pool_y, pool_z)(conv_embed(to_upsample))

            conv_label = conv_layer(tm.shape[channel_axis], _one_by_n_kernel(len(tm.shape)), activation="linear")(
                to_upsample,
            )
            output_predictions[tm.output_name()] = Activation(tm.activation, name=tm.output_name())(conv_label)
        elif tm.parents is not None:
            parented_activation = concatenate([latent_inputs] + [output_predictions[p.output_name()] for p in tm.parents])
            parented_activation = _dense_layer(parented_activation, layers, tm.annotation_units, activation, conv_normalize)
            output_predictions[tm.output_name()] = Dense(units=tm.shape[0], activation=tm.activation, name=tm.output_name())(parented_activation)
        elif tm.is_categorical():
            output_predictions[tm.output_name()] = Dense(units=tm.shape[0], activation='softmax', name=tm.output_name())(latent_inputs)
        else:
            output_predictions[tm.output_name()] = Dense(units=tm.shape[0], activation=tm.activation,
                                                         name=tm.output_name())(latent_inputs)

    out_list = list(output_predictions.values())
    encoder = Model(inputs=input_tensors, outputs=multimodal_activation, name='encoder')
    decoder = Model(inputs=latent_inputs, outputs=out_list, name='decoder')
    outputs = decoder(encoder(input_tensors))
    m = Model(inputs=input_tensors, outputs=outputs, compile=False)
    m.output_names = list(output_predictions.keys())
    decoder.output_names = list(output_predictions.keys())
    encoder.summary(print_fn=logging.info)
    decoder.summary(print_fn=logging.info)
    m.summary(print_fn=logging.info)

    model_layers = kwargs.get('model_layers', False)
    if model_layers:
        loaded = 0
        freeze = kwargs.get('freeze_model_layers', False)
        m.load_weights(model_layers, by_name=True)
        try:
            m_other = load_model(model_layers, custom_objects=custom_dict, compile=False)
            for other_layer in m_other.layers:
                try:
                    target_layer = m.get_layer(other_layer.name)
                    target_layer.set_weights(other_layer.get_weights())
                    loaded += 1
                    if freeze:
                        target_layer.trainable = False
                except (ValueError, KeyError):
                    logging.warning(
                        f'Error loading layer {other_layer.name} from model: {model_layers}. Will still try to load other layers.')
        except ValueError as e:
            logging.info(f'Loaded model weights, but got ValueError in model loading: {str(e)}')
        logging.info(f'Loaded {"and froze " if freeze else ""}{loaded} layers from {model_layers}.')

    m.compile(optimizer=opt, loss=losses, loss_weights=loss_weights, metrics=my_metrics)
    return m, encoder, decoder


Tensor = tf.Tensor
Encoder = Callable[[Tensor], Tuple[Tensor, List[Tensor]]]
Decoder = Callable[[Tensor, Dict[TensorMap, List[Tensor]], Dict[TensorMap, Tensor]], Tensor]
BottleNeck = Callable[[Dict[TensorMap, Tensor]], Dict[TensorMap, Tensor]]


class ResidualBlock:
    def __init__(
            self,
            *,
            dimension: int,
            filters_per_conv: List[int],
            conv_layer_type: str,
            conv_x: int,
            conv_y: int,
            conv_z: int,
            activation: str,
            normalization: str,
            regularization: str,
            regularization_rate: float,
            dilate: bool,
    ):
        block_size = len(filters_per_conv)
        conv_layer, kernel = _conv_layer_from_kind_and_dimension(dimension, conv_layer_type, conv_x, conv_y, conv_z)
        self.conv_layers = [
            conv_layer(filters=num_filters, kernel_size=kernel, padding='same', dilation_rate=2**i if dilate else 1)
            for i, num_filters in enumerate(filters_per_conv)]
        self.activations = [_activation_layer(activation) for _ in range(block_size)]
        self.normalizations = [_normalization_layer(normalization) for _ in range(block_size)]
        self.regularizations = [_regularization_layer(dimension, regularization, regularization_rate) for _ in range(block_size)]
        residual_conv_layer, _ = _conv_layer_from_kind_and_dimension(dimension, 'conv', conv_x, conv_y, conv_z)
        self.residual_convs = [residual_conv_layer(filters=filters_per_conv[0], kernel_size=_one_by_n_kernel(dimension)) for _ in range(block_size - 1)]

    def __call__(self, x: Tensor) -> Tensor:
        previous = x
        for convolve, activate, normalize, regularize, one_by_n_convolve in zip(
                self.conv_layers, self.activations, self.normalizations, self.regularizations, [None] + self.residual_convs
        ):
            x = regularize(normalize(activate(convolve(x))))
            if one_by_n_convolve is not None:  # Do not residual add the input
                x = Add()([one_by_n_convolve(x), previous])
            previous = x
        return x


class DenseBlock:
    def __init__(
            self,
            *,
            dimension: int,
            block_size: int,
            conv_layer_type: str,
            filters: int,
            conv_x: int,
            conv_y: int,
            conv_z: int,
            activation: str,
            normalization: str,
            regularization: str,
            regularization_rate: float,
    ):
        conv_layer, kernel = _conv_layer_from_kind_and_dimension(dimension, conv_layer_type, conv_x, conv_y, conv_z)
        self.conv_layers = [conv_layer(filters=filters, kernel_size=kernel, padding='same') for _ in range(block_size)]
        self.activations = [_activation_layer(activation) for _ in range(block_size)]
        self.normalizations = [_normalization_layer(normalization) for _ in range(block_size)]
        self.regularizations = [_regularization_layer(dimension, regularization, regularization_rate) for _ in range(block_size)]
        self.concatenations = [Concatenate() for _ in range(block_size)]

    def __call__(self, x: Tensor) -> Tensor:
        dense_connections = [x]
        for convolve, activate, normalize, regularize, concat in zip(
                self.conv_layers, self.activations, self.normalizations, self.regularizations, self.concatenations):
            x = normalize(regularize(activate(convolve(x))))
            dense_connections.append(x)
            x = concat(dense_connections[:])  # [:] is necessary because of tf weirdness
        return x


class FullyConnectedBlock:

    def __init__(
            self,
            *,
            widths: List[int],
            activation: str,
            normalization: str,
            regularization: str,
            regularization_rate: float,
            is_encoder: bool = False,
            name: str = None,
            parents: List[TensorMap] = None,
    ):
        final_dense = Dense(units=widths[-1], name=name) if name else Dense(units=widths[-1])
        self.denses = [Dense(units=width) for width in widths[:-1]] + [final_dense]
        self.activations = [_activation_layer(activation) for _ in widths]
        self.regularizations = [_regularization_layer(1, regularization, regularization_rate) for _ in widths]
        self.norms = [_normalization_layer(normalization) for _ in widths]
        self.is_encoder = is_encoder
        self.parents = parents or []

    def __call__(self, x: Tensor) -> Union[Tensor, Tuple[Tensor, List[Tensor]]]:
        for dense, normalize, activate, regularize in zip(self.denses, self.norms, self.activations, self.regularizations):
            x = normalize(regularize(activate(dense(x))))
        if self.is_encoder:
            return x, []
        return x


class FlattenAll:

    def __init__(
            self,
            pre_decoder_shapes: Dict[TensorMap, Tuple[int, ...]],
            activation: str,
            normalization: str,
            widths: List[int],
            regularization: str,
            regularization_rate: float,
    ):
        self.fully_connected = FullyConnectedBlock(
            widths=widths,
            activation=activation,
            normalization=normalization,
            regularization=regularization,
            regularization_rate=regularization_rate,
            name='embed'
        )
        self.restructures = {tm: FlatToStructure(output_shape=shape, activation=activation, normalization=normalization)
                             for tm, shape in pre_decoder_shapes.items()}

    def __call__(self, encoder_outputs: Dict[TensorMap, Tensor]) -> Dict[TensorMap, Tensor]:
        y = [Flatten()(x) for x in encoder_outputs.values()]
        if len(y) > 1:
            y = concatenate(y)
        else:
            y = y[0]
        y = self.fully_connected(y)
        return {tm: restructure(y) for tm, restructure in self.restructures.items()}


class FlatToStructure:

    def __init__(
            self,
            output_shape: Tuple[int, ...],
            activation: str,
            normalization: str,
    ):
        self.input_shapes = output_shape
        self.dense = Dense(units=int(np.prod(output_shape)))
        self.activation = _activation_layer(activation)
        self.reshape = Reshape(output_shape)
        self.norm = _normalization_layer(normalization)

    def __call__(self, x: Tensor) -> Tensor:
        return self.reshape(self.norm(self.activation(self.dense(x))))


class ConvEncoder:

    def __init__(
            self,
            *,
            filters_per_dense_block: List[int],
            dimension: int,
            res_filters: List[int],
            conv_layer_type: str,
            conv_x: int,
            conv_y: int,
            conv_z: int,
            block_size: int,
            activation: str,
            normalization: str,
            regularization: str,
            regularization_rate: float,
            dilate: bool,
            pool_type: str,
            pool_x: int,
            pool_y: int,
            pool_z: int,
    ):
        self.res_block = ResidualBlock(
            dimension=dimension, filters_per_conv=res_filters, conv_layer_type=conv_layer_type, conv_x=conv_x,
            conv_y=conv_y, conv_z=conv_z, activation=activation, normalization=normalization,
            regularization=regularization, regularization_rate=regularization_rate, dilate=dilate,
        )
        self.dense_blocks = [DenseBlock(
            dimension=dimension, conv_layer_type=conv_layer_type, filters=filters, conv_x=conv_x, conv_y=conv_y,
            conv_z=conv_z, block_size=block_size, activation=activation, normalization=normalization,
            regularization=regularization, regularization_rate=regularization_rate
        ) for filters in filters_per_dense_block]
        self.pools = _pool_layers_from_kind_and_dimension(dimension, pool_type, len(filters_per_dense_block) + 1, pool_x, pool_y, pool_z)

    def __call__(self, x: Tensor) -> Tuple[Tensor, List[Tensor]]:
        intermediates = []
        x = self.res_block(x)
        intermediates.append(x)
        x = self.pools[0](x)
        for dense_block, pool in zip(self.dense_blocks, self.pools[1:]):
            x = dense_block(x)
            intermediates.append(x)
            x = pool(x)
        return x, intermediates


def _calc_start_shape(num_blocks: int, output_shape: Tuple[int, ...], upsample_rates: Sequence[int]) -> Tuple[int, ...]:
    upsample_rates = list(upsample_rates) + [1] * len(output_shape)
    return tuple((shape // rate**num_blocks for shape, rate in zip(output_shape, upsample_rates)))


class DenseDecoder:
    def __init__(
            self,
            tensor_map_out: TensorMap,
            parents: List[TensorMap] = None,
    ):
        self.parents = parents
        self.dense = Dense(units=tensor_map_out.shape[0], name=tensor_map_out.output_name(), activation=tensor_map_out.activation)

    def __call__(self, x: Tensor, _, decoder_outputs: Dict[TensorMap, Tensor]) -> Tensor:
        x = Concatenate()([x] + [decoder_outputs[parent] for parent in self.parents]) if self.parents else x
        return self.dense(x)


class ConvDecoder:
    def __init__(
            self,
            *,
            tensor_map_out: TensorMap,
            filters_per_dense_block: List[int],
            conv_layer_type: str,
            conv_x: int,
            conv_y: int,
            conv_z: int,
            block_size: int,
            activation: str,
            normalization: str,
            regularization: str,
            regularization_rate: float,
            upsample_x: int,
            upsample_y: int,
            upsample_z: int,
            u_connect_parents: List[TensorMap] = None,
    ):
        dimension = tensor_map_out.axes()
        self.dense_blocks = [DenseBlock(
            dimension=tensor_map_out.axes(), conv_layer_type=conv_layer_type, filters=filters, conv_x=conv_x,
            conv_y=conv_y, conv_z=conv_z, block_size=block_size, activation=activation, normalization=normalization,
            regularization=regularization, regularization_rate=regularization_rate)
            for filters in filters_per_dense_block]
        final_activation = 'softmax' if tensor_map_out.is_categorical() else 'linear'
        conv_layer, _ = _conv_layer_from_kind_and_dimension(dimension, 'conv', conv_x, conv_y, conv_z)
        self.conv_label = conv_layer(tensor_map_out.shape[-1], _one_by_n_kernel(dimension), activation=final_activation, name=tensor_map_out.output_name())
        self.upsamples = [_upsampler(dimension, upsample_x, upsample_y, upsample_z) for _ in filters_per_dense_block]
        self.u_connect_parents = u_connect_parents or []

    def __call__(self, x: Tensor, intermediates: Dict[TensorMap, List[Tensor]], _) -> Tensor:
        for i, (dense_block, upsample) in enumerate(zip(self.dense_blocks, self.upsamples)):
            intermediate = [intermediates[tm][-(i + 1)] for tm in self.u_connect_parents]
            x = concatenate(intermediate + [x]) if intermediate else x
            x = dense_block(x)
            x = upsample(x)
        intermediate = [intermediates[tm][0] for tm in self.u_connect_parents]
        x = concatenate(intermediate + [x]) if intermediate else x
        return self.conv_label(x)


def parent_sort(tms: List[TensorMap]) -> List[TensorMap]:
    """
    Parents will always appear before their children after sorting
    """
    to_process = tms[:]
    final: List[TensorMap] = []
    visited = Counter()
    while to_process:
        tm = to_process.pop()
        visited[tm] += 1
        if visited[tm] > len(tms):
            raise ValueError('Problem detected in parent structure. Could be cycle or missing parent.')
        if not tm.parents or set(tm.parents) <= set(final):
            final.append(tm)
        else:
            to_process.insert(0, tm)
    return final


def make_multimodal_multitask_model(
        tensor_maps_in: List[TensorMap] = None,
        tensor_maps_out: List[TensorMap] = None,
        activation: str = None,
        dense_layers: List[int] = None,
        dropout: float = None,  # TODO: should be dense_regularization rate for flexiblility
        mlp_concat: bool = None,
        conv_layers: List[int] = None,
        dense_blocks: List[int] = None,
        block_size: int = None,
        conv_type: str = None,
        conv_normalize: str = None,
        conv_regularize: str = None,
        conv_x: int = None,
        conv_y: int = None,
        conv_z: int = None,
        conv_dropout: float = None,
        conv_dilate: bool = None,
        u_connect: Dict[TensorMap, Set[TensorMap]] = None,
        pool_x: int = None,
        pool_y: int = None,
        pool_z: int = None,
<<<<<<< HEAD
        pool_type: str = None,
        learning_rate: float = None,
        optimizer: str = 'adam',
        **kwargs
) -> Model:
    tensor_maps_out = parent_sort(tensor_maps_out)
    u_connect = u_connect or defaultdict(set)
    opt = get_optimizer(optimizer, learning_rate, kwargs.get('optimizer_kwargs'))
=======
        pool_type: int = None,
        padding: str = None,
) -> K.placeholder:
    conv_fxns = _conv_layers_from_kind_and_dimension(tm.axes(), conv_type, conv_layers, conv_width, conv_x, conv_y, conv_z, padding, conv_dilate)
    pool_layers = _pool_layers_from_kind_and_dimension(tm.axes(), pool_type, len(max_pools), pool_x, pool_y, pool_z)
    last_conv = _conv_block_new(
        input_tensor, layers, conv_fxns, pool_layers, tm.axes(), activation, conv_normalize, conv_regularize,
        conv_dropout, None,
    )
    dense_conv_fxns = _conv_layers_from_kind_and_dimension(
        tm.axes(), conv_type, dense_blocks, conv_width, conv_x, conv_y, conv_z, padding, False,
        block_size,
    )
    dense_pool_layers = _pool_layers_from_kind_and_dimension(tm.axes(), pool_type, len(dense_blocks), pool_x, pool_y, pool_z)
    last_conv = _dense_block(
        last_conv, layers, block_size, dense_conv_fxns, dense_pool_layers, tm.axes(), activation, conv_normalize,
        conv_regularize, conv_dropout,
    )
    return last_conv


def _build_mlp_encoder(
    input_tensor: K.placeholder,
    tm: TensorMap,
    layers: Dict[str, Layer],
    activation: str = None,
    conv_normalize: str = None,
) -> K.placeholder:
    mlp_input = input_tensor
    mlp = _dense_layer(mlp_input, layers, tm.annotation_units, activation, conv_normalize)
    return mlp


def _build_bottleneck(
        input_multimodal,
        layers: Dict[str, Layer],
        mlp_inputs: List[K.placeholder],
        activation: str = None,
        dense_layers: List[int] = None,
        dropout: float = None,
        mlp_concat: bool = None,
        conv_normalize: str = None,
) -> K.placeholder:
    if len(input_multimodal) > 1:
        multimodal_activation = concatenate(input_multimodal)
    elif len(input_multimodal) == 1:
        multimodal_activation = input_multimodal[0]
    else:
        raise ValueError('No input activations.')

    if len(mlp_inputs) > 1:
        mlp_input = concatenate(mlp_inputs)
    elif len(mlp_inputs) == 1:
        mlp_input = mlp_inputs[0]
    else:
        mlp_input = None

    for i, hidden_units in enumerate(dense_layers):
        if i == len(dense_layers) - 1:
            multimodal_activation = _dense_layer(multimodal_activation, layers, hidden_units, activation, conv_normalize, name='embed')
        else:
            multimodal_activation = _dense_layer(multimodal_activation, layers, hidden_units, activation, conv_normalize)
        if dropout > 0:
            multimodal_activation = Dropout(dropout)(multimodal_activation)
        if mlp_concat and mlp_input is not None:
            multimodal_activation = concatenate([multimodal_activation, mlp_input])
    return multimodal_activation


def _build_decoder(
        tm: TensorMap,
        multimodal_activation: K.placeholder,
        last_conv: K.placeholder,
        layers: Dict[str, Layer],
        losses: List[str],
        loss_weights: List[float],
        my_metrics: Dict[str, str],
        activation: str = None,
        conv_layers: List[int] = None,
        dense_blocks: List[int] = None,
        conv_type: str = None,
        conv_x: int = None,
        conv_y: int = None,
        conv_z: int = None,
        conv_width: int = None,
        u_connect: bool = None,
        pool_x: int = None,
        pool_y: int = None,
        pool_z: int = None,
        padding: str = None,
) -> Layer:
    losses.append(tm.loss)
    loss_weights.append(tm.loss_weight)
    my_metrics[tm.output_name()] = tm.metrics

    if tm.axes() > 1:
        all_filters = conv_layers + dense_blocks
        conv_layer, kernel = _conv_layer_from_kind_and_dimension(tm.axes(), conv_type, conv_width, conv_x, conv_y, conv_z)
        for i, name in enumerate(reversed(_get_layer_kind_sorted(layers, 'Pooling'))):
            early_conv = _get_last_layer_by_kind(layers, 'Conv', int(name.split(JOIN_CHAR)[-1]))
            if u_connect:
                last_conv = _upsampler(tm.axes(), pool_x, pool_y, pool_z)(last_conv)
                last_conv = conv_layer(filters=all_filters[-(1 + i)], kernel_size=kernel, padding=padding)(last_conv)
                last_conv = _activation_layer(activation)(last_conv)
                last_conv = concatenate([last_conv, early_conv])
            else:
                last_conv = _upsampler(tm.axes(), pool_x, pool_y, pool_z)(last_conv)
                last_conv = conv_layer(filters=all_filters[-(1 + i)], kernel_size=kernel, padding=padding)(last_conv)

        conv_label = conv_layer(tm.shape[-1], _one_by_n_kernel(tm.axes()), activation="linear")(last_conv)
        return Activation(tm.activation, name=tm.output_name())(conv_label)
    elif tm.is_categorical():
        return Dense(units=tm.shape[0], activation='softmax', name=tm.output_name())(multimodal_activation)
    else:
        return Dense(units=tm.shape[0], activation=tm.activation, name=tm.output_name())(multimodal_activation)


def make_multimodal_multitask_model(
    tensor_maps_in: List[TensorMap] = None,
    tensor_maps_out: List[TensorMap] = None,
    activation: str = None,
    dense_layers: List[int] = None,
    dropout: float = None,
    mlp_concat: bool = None,
    conv_layers: List[int] = None,
    max_pools: List[int] = None,
    res_layers: List[int] = None,
    dense_blocks: List[int] = None,
    block_size: List[int] = None,
    conv_type: str = None,
    conv_normalize: str = None,
    conv_regularize: str = None,
    conv_x: int = None,
    conv_y: int = None,
    conv_z: int = None,
    conv_dropout: float = None,
    conv_width: int = None,
    conv_dilate: bool = None,
    u_connect: bool = None,
    pool_x: int = None,
    pool_y: int = None,
    pool_z: int = None,
    pool_type: int = None,
    padding: str = None,
    learning_rate: float = None,
    optimizer: str = 'adam',
    training_steps: int = None,
    learning_rate_schedule: str = None,
    **kwargs
) -> Model:
    """Make multi-task, multi-modal feed forward neural network for all kinds of prediction

    This model factory can be used to make networks for classification, regression, and segmentation
    The tasks attempted are given by the output TensorMaps.
    The modalities and the first layers in the architecture are determined by the input TensorMaps.

    Hyperparameters are exposed to the command line.
    Model summary printed to output

    :param model_file: HD5 model file to load and return.
    :param model_layers: HD5 model file whose weights will be loaded into this model when layer names match.
    :param freeze_model_layers: Whether to freeze layers from loaded from model_layers
    :param tensor_maps_in: List of input TensorMaps
    :param tensor_maps_out: List of output TensorMaps
    :param activation: Activation function as a string (e.g. 'relu', 'linear, or 'softmax)
    :param dense_layers: List of number of filters in each dense layer.
    :param dropout: Dropout rate in dense layers
    :param mlp_concat: If True, conncatenate unstructured inputs to each deeper dense layer
    :param conv_layers: List of number of filters in each convolutional layer
    :param max_pools: List of maxpool sizes in X and Y dimensions after convolutional layers
    :param res_layers: List of convolutional layers with residual connections
    :param dense_blocks: List of number of filters in densenet modules for densenet convolutional models
    :param block_size: Number of layers within each Densenet module for densenet convolutional models
    :param conv_normalize: Type of normalization layer for convolutions
    :param conv_x: Size of X dimension for 2D and 3D convolutional kernels
    :param conv_y: Size of Y dimension for 2D and 3D convolutional kernels
    :param conv_z: Size of Z dimension for 3D convolutional kernels
    :param conv_dropout: Dropout rate in convolutional layers
    :param conv_width: Size of convolutional kernel for 1D models.
    :param u_connect: Include U connections between early and late convolutional layers.
    :param pool_x: Pooling in the X dimension for Convolutional models.
    :param pool_y: Pooling in the Y dimension for Convolutional models.
    :param pool_z: Pooling in the Z dimension for 3D Convolutional models.
    :param padding: Padding string can be 'valid' or 'same'. UNets and residual nets require 'same'.
    :param learning_rate:
    :param optimizer: which optimizer to use. See optimizers.py.
    :return: a compiled keras model
    """
    opt = get_optimizer(optimizer, learning_rate, steps_per_epoch=training_steps, learning_rate_schedule=learning_rate_schedule, optimizer_kwargs=kwargs.get('optimizer_kwargs'))
>>>>>>> 7f8d1367
    metric_dict = get_metric_dict(tensor_maps_out)
    custom_dict = {**metric_dict, type(opt).__name__: opt}
    if 'model_file' in kwargs and kwargs['model_file'] is not None:
        logging.info("Attempting to load model file from: {}".format(kwargs['model_file']))
        m = load_model(kwargs['model_file'], custom_objects=custom_dict, compile=False)
<<<<<<< HEAD
        m.compile(optimizer=opt, loss=[tm.loss for tm in tensor_maps_out],
                  metrics={tm.output_name(): tm.metrics for tm in tensor_maps_out})
=======
        m.compile(optimizer=opt, loss=custom_dict['loss'])
>>>>>>> 7f8d1367
        m.summary()
        logging.info("Loaded model file from: {}".format(kwargs['model_file']))
        return m

    normalization = 'batch_norm'  # TODO: should be more flexible
    dense_regularize = 'dropout'
    dense_regularize_rate = dropout
    conv_regularize_rate = conv_dropout

    encoders: Dict[TensorMap: Layer] = {}
    for tm in tensor_maps_in:
        if tm.axes() > 1:
            encoders[tm] = ConvEncoder(
                filters_per_dense_block=dense_blocks,
                dimension=tm.axes(),
                res_filters=conv_layers,
                conv_layer_type=conv_type,
                conv_x=conv_x,
                conv_y=conv_y,
                conv_z=conv_z,
                block_size=block_size,
                activation=activation,
                normalization=conv_normalize,
                regularization=conv_regularize,
                regularization_rate=conv_regularize_rate,
                dilate=conv_dilate,
                pool_type=pool_type,
                pool_x=pool_x,
                pool_y=pool_y,
                pool_z=pool_z,
            )
        else:
            encoders[tm] = FullyConnectedBlock(
                widths=[tm.annotation_units],
                activation=activation,
                normalization=normalization,
                regularization=dense_regularize,
                regularization_rate=dense_regularize_rate,
                is_encoder=True
            )

    bottle_neck = FlattenAll(
        widths=dense_layers,
        activation=activation,
        regularization=dense_regularize,
        regularization_rate=dense_regularize_rate,
        normalization=normalization,
        pre_decoder_shapes={
            tm: (_calc_start_shape(num_blocks=len(dense_blocks), output_shape=tm.shape, upsample_rates=[pool_x, pool_y, pool_z]) if tm.axes() > 1
                 else (tm.annotation_units,))
            for tm in tensor_maps_out}
    )

    decoders: Dict[TensorMap, Layer] = {}
    for tm in tensor_maps_out:  # TODO: topologically sort tensor_maps_out
        if tm.axes() > 1:
            decoders[tm] = ConvDecoder(
                tensor_map_out=tm,
                filters_per_dense_block=dense_blocks,
                conv_layer_type=conv_type,
                conv_x=conv_x,
                conv_y=conv_y,
                conv_z=conv_z,
                block_size=block_size,
                activation=activation,
                normalization=conv_normalize,
                regularization=conv_regularize,
                regularization_rate=conv_regularize_rate,
                upsample_x=pool_x,
                upsample_y=pool_y,
                upsample_z=pool_z,
                u_connect_parents=[tm_in for tm_in in tensor_maps_in if tm in u_connect[tm_in]],
            )
        else:
            decoders[tm] = DenseDecoder(
                tensor_map_out=tm,
                parents=tm.parents,
            )

    m = _make_multimodal_multitask_model(encoders, bottle_neck, decoders)

    # load layers for transfer learning
    model_layers = kwargs.get('model_layers', False)
    if model_layers:
        loaded = 0
        freeze = kwargs.get('freeze_model_layers', False)
        m.load_weights(model_layers, by_name=True)
        try:
            m_other = load_model(model_layers, custom_objects=custom_dict, compile=False)
            for other_layer in m_other.layers:
                try:
                    target_layer = m.get_layer(other_layer.name)
                    target_layer.set_weights(other_layer.get_weights())
                    loaded += 1
                    if freeze:
                        target_layer.trainable = False
                except (ValueError, KeyError):
                    logging.warning(f'Error loading layer {other_layer.name} from model: {model_layers}. Will still try to load other layers.')
        except ValueError as e:
            logging.info(f'Loaded model weights, but got ValueError in model loading: {str(e)}')
        logging.info(f'Loaded {"and froze " if freeze else ""}{loaded} layers from {model_layers}.')
    m.compile(optimizer=opt, loss=[tm.loss for tm in tensor_maps_out],
              metrics={tm.output_name(): tm.metrics for tm in tensor_maps_out})
    m.summary()
    return m


def _make_multimodal_multitask_model(
        encoders: Dict[TensorMap, Encoder],
        bottle_neck: BottleNeck,
        decoders: Dict[TensorMap, Decoder],  # Assumed to be topologically sorted according to parents hierarchy
) -> Model:
    inputs: Dict[TensorMap, Input] = {}
    encoder_outputs: Dict[TensorMap, Tuple[Tensor, List[Tensor]]] = {}  # TensorMap -> embed, encoder_intermediates
    encoder_intermediates = {}
    for tm, encoder in encoders.items():
        x = Input(shape=tm.shape, name=tm.input_name())
        inputs[tm] = x
        y, intermediates = encoder(x)
        encoder_outputs[tm] = y
        encoder_intermediates[tm] = intermediates

    bottle_neck_outputs = bottle_neck(encoder_outputs)

    decoder_outputs = {}
    for tm, decoder in decoders.items():
        decoder_outputs[tm] = decoder(bottle_neck_outputs[tm], encoder_intermediates, decoder_outputs)

    return Model(inputs=list(inputs.values()), outputs=list(decoder_outputs.values()))


# ~~~~~~~~~~~~~~~~~~~~~~~~~~~~~~~~~
# ~~~~~~~ Training ~~~~~~~~~~~~~~~~
# ~~~~~~~~~~~~~~~~~~~~~~~~~~~~~~~~~
def train_model_from_generators(
    model: Model,
    generate_train: Iterable,
    generate_valid: Iterable,
    training_steps: int,
    validation_steps: int,
    batch_size: int,
    epochs: int,
    patience: int,
    output_folder: str,
    run_id: str,
    inspect_model: bool,
    inspect_show_labels: bool,
    return_history: bool = False,
    plot: bool = True,
    anneal_max: Optional[float] = None,
    anneal_shift: Optional[float] = None,
    anneal_rate: Optional[float] = None,
) -> Union[Model, Tuple[Model, History]]:
    """Train a model from tensor generators for validation and training data.

    Training data lives on disk, it will be loaded by generator functions.
    Plots the metric history after training. Creates a directory to save weights, if necessary.
    Measures runtime and plots architecture diagram if inspect_model is True.

    :param model: The model to optimize
    :param generate_train: Generator function that yields mini-batches of training data.
    :param generate_valid: Generator function that yields mini-batches of validation data.
    :param training_steps: Number of mini-batches in each so-called epoch
    :param validation_steps: Number of validation mini-batches to examine after each epoch.
    :param batch_size: Number of training examples in each mini-batch
    :param epochs: Maximum number of epochs to run regardless of Early Stopping
    :param patience: Number of epochs to wait before reducing learning rate.
    :param output_folder: Directory where output file will be stored
    :param run_id: User-chosen string identifying this run
    :param inspect_model: If True, measure training and inference runtime of the model and generate architecture plot.
    :param inspect_show_labels: If True, show labels on the architecture plot.
    :param return_history: If true return history from training and don't plot the training history
    :return: The optimized model.
    """
    model_file = os.path.join(output_folder, run_id, run_id + MODEL_EXT)
    if not os.path.exists(os.path.dirname(model_file)):
        os.makedirs(os.path.dirname(model_file))

    if inspect_model:
        image_p = os.path.join(output_folder, run_id, 'architecture_graph_' + run_id + IMAGE_EXT)
        _inspect_model(model, generate_train, generate_valid, batch_size, training_steps, inspect_show_labels, image_p)

    history = model.fit(
        generate_train, steps_per_epoch=training_steps, epochs=epochs, verbose=1,
        validation_steps=validation_steps, validation_data=generate_valid,
        callbacks=_get_callbacks(patience, model_file, anneal_max, anneal_shift, anneal_rate),
    )
    generate_train.kill_workers()
    generate_valid.kill_workers()

    logging.info('Model weights saved at: %s' % model_file)
    if plot:
        plot_metric_history(history, training_steps, run_id, os.path.dirname(model_file))
    if return_history:
        return model, history
    return model


def _get_callbacks(
    patience: int, model_file: str,
    anneal_max: Optional[float] = None,
    anneal_shift: Optional[float] = None,
    anneal_rate: Optional[float] = None,
) -> List[Callback]:
    callbacks = [
        ModelCheckpoint(filepath=model_file, verbose=1, save_best_only=True),
        EarlyStopping(monitor='val_loss', patience=patience * 3, verbose=1),
        ReduceLROnPlateau(monitor='val_loss', factor=0.5, patience=patience, verbose=1),
    ]
    if anneal_max is not None and anneal_rate is not None and anneal_shift is not None:
        callbacks.append(AdjustKLLoss(anneal_max, anneal_rate, anneal_shift))
    return callbacks


# ~~~~~~~~~~~~~~~~~~~~~~~~~~~~~~~~~
# ~~~~~~~ Predicting ~~~~~~~~~~~~~~
# ~~~~~~~~~~~~~~~~~~~~~~~~~~~~~~~~~
def embed_model_predict(model, tensor_maps_in, embed_layer, test_data, batch_size):
    embed_model = make_hidden_layer_model(model, tensor_maps_in, embed_layer)
    return embed_model.predict(test_data, batch_size=batch_size)


<<<<<<< HEAD
=======
# ~~~~~~~~~~~~~~~~~~~~~~~~~~~~~~~~~
# ~~~~~~~ Model Builders ~~~~~~~~~~
# ~~~~~~~~~~~~~~~~~~~~~~~~~~~~~~~~~
def _conv_block_new(
    x: K.placeholder,
    layers: Dict[str, K.placeholder],
    conv_layers: List[Layer],
    pool_layers: List[Layer],
    dimension: int,
    activation: str,
    normalization: str,
    regularization: str,
    regularization_rate: float,
    residual_convolution_layer: Layer,
):
    pool_diff = len(conv_layers) - len(pool_layers)

    for i, conv_layer in enumerate(conv_layers):
        residual = x
        x = layers[f"Conv_{str(len(layers))}"] = conv_layer(x)
        x = layers[f"Activation_{str(len(layers))}"] = _activation_layer(activation)(x)
        x = layers[f"Normalization_{str(len(layers))}"] = _normalization_layer(normalization)(x)
        x = layers[f"Regularization_{str(len(layers))}"] = _regularization_layer(dimension, regularization, regularization_rate)(x)
        if i >= pool_diff:
            x = layers[f"Pooling_{str(len(layers))}"] = pool_layers[i - pool_diff](x)
            if residual_convolution_layer is not None:
                residual = layers[f"Pooling_{str(len(layers))}"] = pool_layers[i - pool_diff](residual)
        if residual_convolution_layer is not None:
            if K.int_shape(x)[CHANNEL_AXIS] == K.int_shape(residual)[CHANNEL_AXIS]:
                x = layers[f"add_{str(len(layers))}"] = tf.keras.layers.Add()([x, residual])
            else:
                residual = layers[f"Conv_{str(len(layers))}"] = residual_convolution_layer(filters=K.int_shape(x)[CHANNEL_AXIS], kernel_size=(1, 1))(residual)
                x = layers[f"add_{str(len(layers))}"] = tf.keras.layers.Add()([x, residual])
    return x


def _dense_block(
    x: K.placeholder,
    layers: Dict[str, K.placeholder],
    block_size: int,
    conv_layers: List[Layer],
    pool_layers: List[Layer],
    dimension: int,
    activation: str,
    normalization: str,
    regularization: str,
    regularization_rate: float,
    tm: Optional[TensorMap] = None,
):
    name_prefix = "{tm.input_name()}_" if tm else ""
    for i, conv_layer in enumerate(conv_layers):
        layers[f"{name_prefix}Conv_{str(len(layers))}"] = conv_layer(x)
        layers[f"{name_prefix}Activation_{str(len(layers))}"] = _activation_layer(activation)(_get_last_layer(layers))
        layers[f"{name_prefix}Normalization_{str(len(layers))}"] = _normalization_layer(normalization)(_get_last_layer(layers))
        layers[f"{name_prefix}Regularization_{str(len(layers))}"] = _regularization_layer(dimension, regularization, regularization_rate)(_get_last_layer(layers))
        if i % block_size == 0:  # TODO: pools should come AFTER the dense conv block not before.
            x = layers[f"{name_prefix}Pooling{JOIN_CHAR}{str(len(layers))}"] = pool_layers[i // block_size](_get_last_layer(layers))
            dense_connections = [_get_last_layer(layers)]
        else:
            dense_connections += [_get_last_layer(layers)]
            x = layers[f"{name_prefix}concatenate{JOIN_CHAR}{str(len(layers))}"] = tf.keras.layers.Concatenate(axis=CHANNEL_AXIS)(dense_connections[:])
    return _get_last_layer(layers)


>>>>>>> 7f8d1367
def _one_by_n_kernel(dimension):
    return tuple([1] * (dimension - 1))


def _conv_layer_from_kind_and_dimension(dimension, conv_layer_type, conv_x, conv_y, conv_z):
    if dimension == 4 and conv_layer_type == 'conv':
        conv_layer = Conv3D
        kernel = (conv_x, conv_y, conv_z)
    elif dimension == 3 and conv_layer_type == 'conv':
        conv_layer = Conv2D
        kernel = (conv_x, conv_y)
    elif dimension == 2 and conv_layer_type == 'conv':
        conv_layer = Conv1D
        kernel = conv_x
    elif dimension == 3 and conv_layer_type == 'separable':
        conv_layer = SeparableConv2D
        kernel = (conv_x, conv_y)
    elif dimension == 2 and conv_layer_type == 'separable':
        conv_layer = SeparableConv1D
        kernel = conv_x
    elif dimension == 3 and conv_layer_type == 'depth':
        conv_layer = DepthwiseConv2D
        kernel = (conv_x, conv_y)
    else:
        raise ValueError(f'Unknown convolution type: {conv_layer_type} for dimension: {dimension}')
    return conv_layer, kernel


def _pool_layers_from_kind_and_dimension(dimension, pool_type, pool_number, pool_x, pool_y, pool_z):
    if dimension == 4 and pool_type == 'max':
        return [MaxPooling3D(pool_size=(pool_x, pool_y, pool_z)) for _ in range(pool_number)]
    elif dimension == 3 and pool_type == 'max':
        return [MaxPooling2D(pool_size=(pool_x, pool_y)) for _ in range(pool_number)]
    elif dimension == 2 and pool_type == 'max':
        return [MaxPooling1D(pool_size=pool_x) for _ in range(pool_number)]
    elif dimension == 4 and pool_type == 'average':
        return [AveragePooling3D(pool_size=(pool_x, pool_y, pool_z)) for _ in range(pool_number)]
    elif dimension == 3 and pool_type == 'average':
        return [AveragePooling2D(pool_size=(pool_x, pool_y)) for _ in range(pool_number)]
    elif dimension == 2 and pool_type == 'average':
        return [AveragePooling1D(pool_size=pool_x) for _ in range(pool_number)]
    else:
        raise ValueError(f'Unknown pooling type: {pool_type} for dimension: {dimension}')


def _upsampler(dimension, pool_x, pool_y, pool_z):
    if dimension == 4:
        return UpSampling3D(size=(pool_x, pool_y, pool_z))
    elif dimension == 3:
        return UpSampling2D(size=(pool_x, pool_y))
    elif dimension == 2:
        return UpSampling1D(size=pool_x)


def _activation_layer(activation: str) -> Activation:
    activation_classes = {
        'leaky': LeakyReLU(),
        'prelu': PReLU(),
        'elu': ELU(),
        'thresh_relu': ThresholdedReLU,
    }
    activation_functions = {
        'swish': tf.nn.swish,
        'gelu': tfa.activations.gelu,
        'lisht': tfa.activations.lisht,
        'mish': tfa.activations.mish,
    }
    return (
        activation_classes.get(activation, None)
        or Activation(activation_functions.get(activation, None) or activation)
    )


def _normalization_layer(norm: str) -> Layer:
    normalization_classes = {
        'batch_norm': BatchNormalization(axis=CHANNEL_AXIS),
        'layer_norm': LayerNormalization(),
        'instance_norm': tfa.layers.InstanceNormalization(),
        'poincare_norm': tfa.layers.PoincareNormalize(),
    }
    return normalization_classes.get(norm, lambda x: x)


def _regularization_layer(dimension: int, regularization_type: str, rate: float):
    if dimension == 4 and regularization_type == 'spatial_dropout':
        return SpatialDropout3D(rate)
    elif dimension == 3 and regularization_type == 'spatial_dropout':
        return SpatialDropout2D(rate)
    elif dimension == 2 and regularization_type == 'spatial_dropout':
        return SpatialDropout1D(rate)
    elif regularization_type == 'dropout':
        return Dropout(rate)
    else:
        return lambda x: x


# ~~~~~~~~~~~~~~~~~~~~~~~~~~~~~~~~~
# ~~~~~~~ Inspections ~~~~~~~~~~~~~
# ~~~~~~~~~~~~~~~~~~~~~~~~~~~~~~~~~
def _inspect_model(
    model: Model,
    generate_train: Iterable,
    generate_valid: Iterable,
    batch_size: int,
    training_steps: int,
    inspect_show_labels: bool,
    image_path: str,
) -> Model:
    """Collect statistics on model inference and training times.

    Arguments:
        model: the model to inspect
        generate_train: training data generator function
        generate_valid: Validation data generator function
        batch_size: size of the mini-batches
        training_steps: number of optimization steps to take
        inspect_show_labels: if True, show layer labels on the architecture diagram
        image_path: file path of the architecture diagram

    Returns:
        The slightly optimized keras model
    """
    if image_path:
        _plot_dot_model_in_color(model_to_dot(model, show_shapes=inspect_show_labels, expand_nested=True), image_path, inspect_show_labels)
    t0 = time.time()
    _ = model.fit(generate_train, steps_per_epoch=training_steps, validation_steps=1, validation_data=generate_valid)
    t1 = time.time()
    n = batch_size*training_steps
    train_speed = (t1 - t0) / n
    logging.info(f'Spent:{(t1 - t0):0.2f} seconds training, Samples trained on:{n} Per sample training speed:{train_speed:0.3f} seconds.')
    t0 = time.time()
    _ = model.predict(generate_valid, steps=training_steps, verbose=1)
    t1 = time.time()
    inference_speed = (t1 - t0) / n
    logging.info(f'Spent:{(t1 - t0):0.2f} seconds predicting, Samples inferred:{n} Per sample inference speed:{inference_speed:0.4f} seconds.')
    return model


def _plot_dot_model_in_color(dot, image_path, inspect_show_labels):
    import pydot
    legend = {}
    for n in dot.get_nodes():
        if n.get_label():
            if 'Conv1' in n.get_label():
                legend['Conv1'] = "cyan"
                n.set_fillcolor("cyan")
            elif 'Conv2' in n.get_label():
                legend['Conv2'] = "deepskyblue1"
                n.set_fillcolor("deepskyblue1")
            elif 'Conv3' in n.get_label():
                legend['Conv3'] = "deepskyblue3"
                n.set_fillcolor("deepskyblue3")
            elif 'UpSampling' in n.get_label():
                legend['UpSampling'] = "darkslategray2"
                n.set_fillcolor("darkslategray2")
            elif 'Transpose' in n.get_label():
                legend['Transpose'] = "deepskyblue2"
                n.set_fillcolor("deepskyblue2")
            elif 'BatchNormalization' in n.get_label():
                legend['BatchNormalization'] = "goldenrod1"
                n.set_fillcolor("goldenrod1")
            elif 'output_' in n.get_label():
                n.set_fillcolor("darkolivegreen2")
                legend['Output'] = "darkolivegreen2"
            elif 'softmax' in n.get_label():
                n.set_fillcolor("chartreuse")
                legend['softmax'] = "chartreuse"
            elif 'MaxPooling' in n.get_label():
                legend['MaxPooling'] = "aquamarine"
                n.set_fillcolor("aquamarine")
            elif 'Dense' in n.get_label():
                legend['Dense'] = "gold"
                n.set_fillcolor("gold")
            elif 'Reshape' in n.get_label():
                legend['Reshape'] = "coral"
                n.set_fillcolor("coral")
            elif 'Input' in n.get_label():
                legend['Input'] = "darkolivegreen1"
                n.set_fillcolor("darkolivegreen1")
            elif 'Activation' in n.get_label():
                legend['Activation'] = "yellow"
                n.set_fillcolor("yellow")
        n.set_style("filled")
        if not inspect_show_labels:
            n.set_label('\n')

    for label in legend:
        legend_node = pydot.Node('legend' + label, label=label, shape="box", fillcolor=legend[label])
        dot.add_node(legend_node)

    logging.info('Saving architecture diagram to:{}'.format(image_path))
    dot.write_png(image_path)


def saliency_map(input_tensor: np.ndarray, model: Model, output_layer_name: str, output_index: int) -> np.ndarray:
    """Compute saliency maps of the given model (presumably already trained) on a batch of inputs with respect to the desired output layer and index.

    For example, with a trinary classification layer called quality and classes good, medium, and bad output layer name would be "quality_output"
    and output_index would be 0 to get gradients w.r.t. good, 1 to get gradients w.r.t. medium, and 2 for gradients w.r.t. bad.

    :param input_tensor: A batch of input tensors
    :param model: A trained model expecting those inputs
    :param output_layer_name: The name of the output layer that the derivative will be taken with respect to
    :param output_index: The index within the output layer that the derivative will be taken with respect to

    :return: Array of the gradients same shape as input_tensor
    """
    get_gradients = _gradients_from_output(model, output_layer_name, output_index)
    activation, gradients = get_gradients([input_tensor])
    return gradients


def _gradients_from_output(model, output_layer, output_index):
    K.set_learning_phase(1)
    input_tensor = model.input
    x = model.get_layer(output_layer).output[:, output_index]
    grads = K.gradients(x, input_tensor)[0]
    grads /= (K.sqrt(K.mean(K.square(grads))) + 1e-6)  # normalization trick: we normalize the gradient
    iterate = K.function([input_tensor], [x, grads])
    return iterate


def _get_tensor_maps_for_characters(tensor_maps_in: List[TensorMap], base_model: Model, embed_name='embed', embed_size=64, burn_in=100):
    embed_model = make_hidden_layer_model(base_model, tensor_maps_in, embed_name)
    tm_embed = TensorMap(embed_name, shape=(embed_size,), interpretation=Interpretation.EMBEDDING, parents=tensor_maps_in.copy(), model=embed_model)
    tm_char = TensorMap('ecg_rest_next_char', shape=(len(ECG_CHAR_2_IDX),), Interpretation=Interpretation.LANGUAGE, channel_map=ECG_CHAR_2_IDX, cacheable=False)
    tm_burn_in = TensorMap(
        'ecg_rest_text', shape=(burn_in, len(ECG_CHAR_2_IDX)), Interpretation=Interpretation.LANGUAGE,
        channel_map={'context': 0, 'alphabet': 1}, dependent_map=tm_char, cacheable=False,
    )
    return [tm_embed, tm_burn_in], [tm_char]


def get_model_inputs_outputs(
    model_files: List[str],
    tensor_maps_in: List[TensorMap],
    tensor_maps_out: List[TensorMap],
) -> Dict[str, Dict[str, TensorMap]]:
    """Organizes given input and output tensors as nested dictionary.

    Returns:
        dict: The nested dictionary of tensors.
            The inner dictionary is keyed by tensor type ('input' or 'output').
            The outer dictionary is keyed by 'model_file'.

            {
                'model_file_1':
                    {
                        'input': [tensor1, tensor2],
                        'output': [tensor3, tensor4]
                    },
                'model_file_2':
                    {
                        'input': [tensor2, tensor5],
                        'output': [tensor4, tensor6]
                    }
            }

    """

    input_prefix = "input"
    output_prefix = "output"
    got_tensor_maps_for_characters = False
    models_inputs_outputs = dict()

    for model_file in model_files:
        custom = get_metric_dict(tensor_maps_out)
        logging.info(f'custom keys: {list(custom.keys())}')
        m = load_model(model_file, custom_objects=custom, compile=False)
        model_inputs_outputs = defaultdict(list)
        for input_tensor_map in tensor_maps_in:
            try:
                m.get_layer(input_tensor_map.input_name())
                model_inputs_outputs[input_prefix].append(input_tensor_map)
            except ValueError:
                pass
        for output_tensor_map in tensor_maps_out:
            try:
                m.get_layer(output_tensor_map.output_name())
                model_inputs_outputs[output_prefix].append(output_tensor_map)
            except ValueError:
                pass
        if not got_tensor_maps_for_characters:
            try:
                m.get_layer('input_ecg_rest_text_ecg_text')
                char_maps_in, char_maps_out = _get_tensor_maps_for_characters(tensor_maps_in, m)
                model_inputs_outputs[input_prefix].extend(char_maps_in)
                tensor_maps_in.extend(char_maps_in)
                model_inputs_outputs[output_prefix].extend(char_maps_out)
                tensor_maps_out.extend(char_maps_out)
                got_tensor_maps_for_characters = True
                logging.info(f"Doing char model dance:{[tm.input_name() for tm in tensor_maps_in]}")
                logging.info(f"Doing char model dance out:{[tm.output_name() for tm in tensor_maps_out]}")
            except ValueError:
                pass
        models_inputs_outputs[model_file] = model_inputs_outputs

    return models_inputs_outputs<|MERGE_RESOLUTION|>--- conflicted
+++ resolved
@@ -24,7 +24,7 @@
 from tensorflow.keras.layers import Input, Dense, Dropout, BatchNormalization, Activation, Flatten, LSTM, RepeatVector
 from tensorflow.keras.layers import Conv1D, Conv2D, Conv3D, UpSampling1D, UpSampling2D, UpSampling3D, MaxPooling1D
 from tensorflow.keras.layers import MaxPooling2D, MaxPooling3D, AveragePooling1D, AveragePooling2D, AveragePooling3D, Layer
-from tensorflow.keras.layers import SeparableConv1D, SeparableConv2D, DepthwiseConv2D, Concatenate, Reshape, Add
+from tensorflow.keras.layers import SeparableConv1D, SeparableConv2D, DepthwiseConv2D, Concatenate, Add
 
 from ml4cvd.metrics import get_metric_dict
 from ml4cvd.optimizers import get_optimizer
@@ -377,108 +377,6 @@
     return z_mean + K.exp(0.5 * z_log_var) * epsilon
 
 
-<<<<<<< HEAD
-def _get_last_layer(named_layers):
-    max_index = -1
-    max_layer = ''
-    for k in named_layers:
-        cur_index = int(k.split('_')[-1])
-        if max_index < cur_index:
-            max_index = cur_index
-            max_layer = k
-    return named_layers[max_layer]
-
-
-def _conv_layers_from_kind_and_dimension(dimension, conv_layer_type, conv_layers, conv_x, conv_y, conv_z, padding, dilate, inner_loop=1):
-    conv_layer, kernel = _conv_layer_from_kind_and_dimension(dimension, conv_layer_type, conv_x, conv_y, conv_z)
-    dilation_rate = 1
-    conv_layer_functions = []
-    for i, c in enumerate(conv_layers):
-        for _ in range(inner_loop):
-            if dilate:
-                dilation_rate = 1 << i
-            conv_layer_functions.append(conv_layer(filters=c, kernel_size=kernel, padding=padding, dilation_rate=dilation_rate))
-
-    return conv_layer_functions
-
-
-def _dense_layer(x: K.placeholder, layers: Dict[str, K.placeholder], units: int, activation: str, normalization: str, name=None):
-    if name is not None:
-        x = layers[f"{name}_{str(len(layers))}"] = Dense(units=units, name=name)(x)
-    else:
-        x = layers[f"Dense_{str(len(layers))}"] = Dense(units=units)(x)
-    x = layers[f"Activation_{str(len(layers))}"] = _activation_layer(activation)(x)
-    x = layers[f"Normalization_{str(len(layers))}"] = _normalization_layer(normalization)(x)
-    return _get_last_layer(layers)
-
-
-def _conv_block(x: K.placeholder,
-                layers: Dict[str, K.placeholder],
-                conv_layers: List[Layer],
-                pool_layers: List[Layer],
-                dimension: int,
-                activation: str,
-                normalization: str,
-                regularization: str,
-                regularization_rate: float,
-                residual_convolution_layer: Layer):
-    pool_diff = len(conv_layers) - len(pool_layers)
-
-    for i, conv_layer in enumerate(conv_layers):
-        residual = x
-        x = layers[f"Conv_{str(len(layers))}"] = conv_layer(x)
-        x = layers[f"Activation_{str(len(layers))}"] = _activation_layer(activation)(x)
-        x = layers[f"Normalization_{str(len(layers))}"] = _normalization_layer(normalization)(x)
-        x = layers[f"Regularization_{str(len(layers))}"] = _regularization_layer(dimension, regularization, regularization_rate)(x)
-        if i >= pool_diff:
-            x = layers[f"Pooling_{str(len(layers))}"] = pool_layers[i - pool_diff](x)
-            if residual_convolution_layer is not None:
-                residual = layers[f"Pooling_{str(len(layers))}"] = pool_layers[i - pool_diff](residual)
-        if residual_convolution_layer is not None:
-            if K.int_shape(x)[CHANNEL_AXIS] == K.int_shape(residual)[CHANNEL_AXIS]:
-                x = layers[f"add_{str(len(layers))}"] = tf.keras.layers.Add()([x, residual])
-            else:
-                residual = layers[f"Conv_{str(len(layers))}"] = residual_convolution_layer(filters=K.int_shape(x)[CHANNEL_AXIS], kernel_size=(1, 1))(residual)
-                x = layers[f"add_{str(len(layers))}"] = tf.keras.layers.Add()([x, residual])
-    return x
-
-
-def _dense_block(x: K.placeholder,
-                 layers: Dict[str, K.placeholder],
-                 block_size: int,
-                 conv_layers: List[Layer],
-                 pool_layers: List[Layer],
-                 dimension: int,
-                 activation: str,
-                 normalization: str,
-                 regularization: str,
-                 regularization_rate: float,
-                 tm: Optional[TensorMap] = None):
-    name_prefix = "{tm.input_name()}_" if tm else ""
-    for i, conv_layer in enumerate(conv_layers):
-        layers[f"{name_prefix}Conv_{str(len(layers))}"] = conv_layer(x)
-        layers[f"{name_prefix}Activation_{str(len(layers))}"] = _activation_layer(activation)(_get_last_layer(layers))
-        layers[f"{name_prefix}Normalization_{str(len(layers))}"] = _normalization_layer(normalization)(_get_last_layer(layers))
-        layers[f"{name_prefix}Regularization_{str(len(layers))}"] = _regularization_layer(dimension, regularization, regularization_rate)(_get_last_layer(layers))
-        if i % block_size == 0:  # TODO: pools should come AFTER the dense conv block not before.
-            x = layers[f"{name_prefix}Pooling{JOIN_CHAR}{str(len(layers))}"] = pool_layers[i // block_size](_get_last_layer(layers))
-            dense_connections = [_get_last_layer(layers)]
-        else:
-            dense_connections += [_get_last_layer(layers)]
-            x = layers[f"{name_prefix}concatenate{JOIN_CHAR}{str(len(layers))}"] = tf.keras.layers.Concatenate(axis=CHANNEL_AXIS)(dense_connections[:])
-    return _get_last_layer(layers)
-
-
-def _get_layer_kind_sorted(named_layers, kind):
-    return [k for k in sorted(list(named_layers.keys()), key=lambda x: int(x.split('_')[-1])) if kind in k]
-
-
-def _variational_dense_layer(x: K.placeholder,
-                             layers: Dict[str, K.placeholder],
-                             units: int,
-                             activation: str, normalization: str,
-                             name=None):
-=======
 def _variational_dense_layer(
     x: K.placeholder,
     layers: Dict[str, K.placeholder],
@@ -486,7 +384,6 @@
     activation: str, normalization: str,
     name=None,
 ):
->>>>>>> 7f8d1367
     if name:
         mu = layers[f"{name}_mu_{str(len(layers))}"] = Dense(units=units, name=name + '_mu')(x)
         log_var = layers[f"{name}_log_var_{str(len(layers))}"] = Dense(units=units, name=name + '_log_var')(x)
@@ -516,6 +413,7 @@
         conv_y: int = None,
         conv_z: int = None,
         conv_dropout: float = None,
+        conv_width: int = None,
         conv_dilate: bool = None,
         pool_x: int = None,
         pool_y: int = None,
@@ -551,14 +449,8 @@
 
     for j, tm in enumerate(tensor_maps_in):
         if len(tm.shape) > 1:
-            conv_fxns = _conv_layers_from_kind_and_dimension(len(tm.shape), conv_type, conv_layers, conv_x, conv_y, conv_z, padding, conv_dilate)
+            conv_fxns = _conv_layers_from_kind_and_dimension(len(tm.shape), conv_type, conv_layers, conv_width, conv_x, conv_y, conv_z, padding, conv_dilate)
             pool_layers = _pool_layers_from_kind_and_dimension(len(tm.shape), pool_type, len(max_pools), pool_x, pool_y, pool_z)
-<<<<<<< HEAD
-            last_conv = _conv_block(input_tensors[j], layers, conv_fxns, pool_layers, len(tm.shape), activation, conv_normalize, conv_regularize,
-                                    conv_dropout, None)
-            dense_conv_fxns = _conv_layers_from_kind_and_dimension(len(tm.shape), conv_type, dense_blocks, conv_x, conv_y, conv_z, padding, False,
-                                                                   block_size)
-=======
             last_conv = _conv_block_new(
                 input_tensors[j], layers, conv_fxns, pool_layers, len(tm.shape), activation, conv_normalize, conv_regularize,
                 conv_dropout, None,
@@ -567,7 +459,6 @@
                 len(tm.shape), conv_type, dense_blocks, conv_width, conv_x, conv_y, conv_z, padding, False,
                 block_size,
             )
->>>>>>> 7f8d1367
             dense_pool_layers = _pool_layers_from_kind_and_dimension(len(tm.shape), pool_type, len(dense_blocks), pool_x, pool_y, pool_z)
             last_conv = _dense_block(
                 last_conv, layers, block_size, dense_conv_fxns, dense_pool_layers, len(tm.shape), activation, conv_normalize,
@@ -615,17 +506,11 @@
 
         if len(tm.shape) > 1:
             all_filters = conv_layers + dense_blocks
-<<<<<<< HEAD
-            conv_layer, kernel = _conv_layer_from_kind_and_dimension(len(tm.shape), conv_type, conv_x, conv_y, conv_z)
-            num_upsamples = len([pool for pool in reversed(_get_layer_kind_sorted(layers, 'Pooling'))
-                             if tm.input_name() in pool]) or 3  # TODO: arbitrary 3 upsamples if no matching input
-=======
             conv_layer, kernel = _conv_layer_from_kind_and_dimension(len(tm.shape), conv_type, conv_width, conv_x, conv_y, conv_z)
             num_upsamples = len([
                 pool for pool in reversed(_get_layer_kind_sorted(layers, 'Pooling'))
                 if tm.input_name() in pool
             ]) or 3  # TODO: arbitrary 3 upsamples if no matching input
->>>>>>> 7f8d1367
             dense, reshape = _build_embed_adapters(tm, num_upsamples, pool_x, pool_y, pool_z)
             to_upsample = reshape(dense(latent_inputs))
             for i in range(num_upsamples):
@@ -640,11 +525,10 @@
             parented_activation = concatenate([latent_inputs] + [output_predictions[p.output_name()] for p in tm.parents])
             parented_activation = _dense_layer(parented_activation, layers, tm.annotation_units, activation, conv_normalize)
             output_predictions[tm.output_name()] = Dense(units=tm.shape[0], activation=tm.activation, name=tm.output_name())(parented_activation)
-        elif tm.is_categorical():
+        elif tm.is_categorical_any():
             output_predictions[tm.output_name()] = Dense(units=tm.shape[0], activation='softmax', name=tm.output_name())(latent_inputs)
         else:
-            output_predictions[tm.output_name()] = Dense(units=tm.shape[0], activation=tm.activation,
-                                                         name=tm.output_name())(latent_inputs)
+            output_predictions[tm.output_name()] = Dense(units=tm.shape[0], activation=tm.activation, name=tm.output_name())(latent_inputs)
 
     out_list = list(output_predictions.values())
     encoder = Model(inputs=input_tensors, outputs=multimodal_activation, name='encoder')
@@ -672,8 +556,7 @@
                     if freeze:
                         target_layer.trainable = False
                 except (ValueError, KeyError):
-                    logging.warning(
-                        f'Error loading layer {other_layer.name} from model: {model_layers}. Will still try to load other layers.')
+                    logging.warning(f'Error loading layer {other_layer.name} from model: {model_layers}. Will still try to load other layers.')
         except ValueError as e:
             logging.info(f'Loaded model weights, but got ValueError in model loading: {str(e)}')
         logging.info(f'Loaded {"and froze " if freeze else ""}{loaded} layers from {model_layers}.')
@@ -990,217 +873,22 @@
         pool_x: int = None,
         pool_y: int = None,
         pool_z: int = None,
-<<<<<<< HEAD
         pool_type: str = None,
         learning_rate: float = None,
         optimizer: str = 'adam',
+        training_steps: int = None,
+        learning_rate_schedule: str = None,
         **kwargs
 ) -> Model:
     tensor_maps_out = parent_sort(tensor_maps_out)
     u_connect = u_connect or defaultdict(set)
-    opt = get_optimizer(optimizer, learning_rate, kwargs.get('optimizer_kwargs'))
-=======
-        pool_type: int = None,
-        padding: str = None,
-) -> K.placeholder:
-    conv_fxns = _conv_layers_from_kind_and_dimension(tm.axes(), conv_type, conv_layers, conv_width, conv_x, conv_y, conv_z, padding, conv_dilate)
-    pool_layers = _pool_layers_from_kind_and_dimension(tm.axes(), pool_type, len(max_pools), pool_x, pool_y, pool_z)
-    last_conv = _conv_block_new(
-        input_tensor, layers, conv_fxns, pool_layers, tm.axes(), activation, conv_normalize, conv_regularize,
-        conv_dropout, None,
-    )
-    dense_conv_fxns = _conv_layers_from_kind_and_dimension(
-        tm.axes(), conv_type, dense_blocks, conv_width, conv_x, conv_y, conv_z, padding, False,
-        block_size,
-    )
-    dense_pool_layers = _pool_layers_from_kind_and_dimension(tm.axes(), pool_type, len(dense_blocks), pool_x, pool_y, pool_z)
-    last_conv = _dense_block(
-        last_conv, layers, block_size, dense_conv_fxns, dense_pool_layers, tm.axes(), activation, conv_normalize,
-        conv_regularize, conv_dropout,
-    )
-    return last_conv
-
-
-def _build_mlp_encoder(
-    input_tensor: K.placeholder,
-    tm: TensorMap,
-    layers: Dict[str, Layer],
-    activation: str = None,
-    conv_normalize: str = None,
-) -> K.placeholder:
-    mlp_input = input_tensor
-    mlp = _dense_layer(mlp_input, layers, tm.annotation_units, activation, conv_normalize)
-    return mlp
-
-
-def _build_bottleneck(
-        input_multimodal,
-        layers: Dict[str, Layer],
-        mlp_inputs: List[K.placeholder],
-        activation: str = None,
-        dense_layers: List[int] = None,
-        dropout: float = None,
-        mlp_concat: bool = None,
-        conv_normalize: str = None,
-) -> K.placeholder:
-    if len(input_multimodal) > 1:
-        multimodal_activation = concatenate(input_multimodal)
-    elif len(input_multimodal) == 1:
-        multimodal_activation = input_multimodal[0]
-    else:
-        raise ValueError('No input activations.')
-
-    if len(mlp_inputs) > 1:
-        mlp_input = concatenate(mlp_inputs)
-    elif len(mlp_inputs) == 1:
-        mlp_input = mlp_inputs[0]
-    else:
-        mlp_input = None
-
-    for i, hidden_units in enumerate(dense_layers):
-        if i == len(dense_layers) - 1:
-            multimodal_activation = _dense_layer(multimodal_activation, layers, hidden_units, activation, conv_normalize, name='embed')
-        else:
-            multimodal_activation = _dense_layer(multimodal_activation, layers, hidden_units, activation, conv_normalize)
-        if dropout > 0:
-            multimodal_activation = Dropout(dropout)(multimodal_activation)
-        if mlp_concat and mlp_input is not None:
-            multimodal_activation = concatenate([multimodal_activation, mlp_input])
-    return multimodal_activation
-
-
-def _build_decoder(
-        tm: TensorMap,
-        multimodal_activation: K.placeholder,
-        last_conv: K.placeholder,
-        layers: Dict[str, Layer],
-        losses: List[str],
-        loss_weights: List[float],
-        my_metrics: Dict[str, str],
-        activation: str = None,
-        conv_layers: List[int] = None,
-        dense_blocks: List[int] = None,
-        conv_type: str = None,
-        conv_x: int = None,
-        conv_y: int = None,
-        conv_z: int = None,
-        conv_width: int = None,
-        u_connect: bool = None,
-        pool_x: int = None,
-        pool_y: int = None,
-        pool_z: int = None,
-        padding: str = None,
-) -> Layer:
-    losses.append(tm.loss)
-    loss_weights.append(tm.loss_weight)
-    my_metrics[tm.output_name()] = tm.metrics
-
-    if tm.axes() > 1:
-        all_filters = conv_layers + dense_blocks
-        conv_layer, kernel = _conv_layer_from_kind_and_dimension(tm.axes(), conv_type, conv_width, conv_x, conv_y, conv_z)
-        for i, name in enumerate(reversed(_get_layer_kind_sorted(layers, 'Pooling'))):
-            early_conv = _get_last_layer_by_kind(layers, 'Conv', int(name.split(JOIN_CHAR)[-1]))
-            if u_connect:
-                last_conv = _upsampler(tm.axes(), pool_x, pool_y, pool_z)(last_conv)
-                last_conv = conv_layer(filters=all_filters[-(1 + i)], kernel_size=kernel, padding=padding)(last_conv)
-                last_conv = _activation_layer(activation)(last_conv)
-                last_conv = concatenate([last_conv, early_conv])
-            else:
-                last_conv = _upsampler(tm.axes(), pool_x, pool_y, pool_z)(last_conv)
-                last_conv = conv_layer(filters=all_filters[-(1 + i)], kernel_size=kernel, padding=padding)(last_conv)
-
-        conv_label = conv_layer(tm.shape[-1], _one_by_n_kernel(tm.axes()), activation="linear")(last_conv)
-        return Activation(tm.activation, name=tm.output_name())(conv_label)
-    elif tm.is_categorical():
-        return Dense(units=tm.shape[0], activation='softmax', name=tm.output_name())(multimodal_activation)
-    else:
-        return Dense(units=tm.shape[0], activation=tm.activation, name=tm.output_name())(multimodal_activation)
-
-
-def make_multimodal_multitask_model(
-    tensor_maps_in: List[TensorMap] = None,
-    tensor_maps_out: List[TensorMap] = None,
-    activation: str = None,
-    dense_layers: List[int] = None,
-    dropout: float = None,
-    mlp_concat: bool = None,
-    conv_layers: List[int] = None,
-    max_pools: List[int] = None,
-    res_layers: List[int] = None,
-    dense_blocks: List[int] = None,
-    block_size: List[int] = None,
-    conv_type: str = None,
-    conv_normalize: str = None,
-    conv_regularize: str = None,
-    conv_x: int = None,
-    conv_y: int = None,
-    conv_z: int = None,
-    conv_dropout: float = None,
-    conv_width: int = None,
-    conv_dilate: bool = None,
-    u_connect: bool = None,
-    pool_x: int = None,
-    pool_y: int = None,
-    pool_z: int = None,
-    pool_type: int = None,
-    padding: str = None,
-    learning_rate: float = None,
-    optimizer: str = 'adam',
-    training_steps: int = None,
-    learning_rate_schedule: str = None,
-    **kwargs
-) -> Model:
-    """Make multi-task, multi-modal feed forward neural network for all kinds of prediction
-
-    This model factory can be used to make networks for classification, regression, and segmentation
-    The tasks attempted are given by the output TensorMaps.
-    The modalities and the first layers in the architecture are determined by the input TensorMaps.
-
-    Hyperparameters are exposed to the command line.
-    Model summary printed to output
-
-    :param model_file: HD5 model file to load and return.
-    :param model_layers: HD5 model file whose weights will be loaded into this model when layer names match.
-    :param freeze_model_layers: Whether to freeze layers from loaded from model_layers
-    :param tensor_maps_in: List of input TensorMaps
-    :param tensor_maps_out: List of output TensorMaps
-    :param activation: Activation function as a string (e.g. 'relu', 'linear, or 'softmax)
-    :param dense_layers: List of number of filters in each dense layer.
-    :param dropout: Dropout rate in dense layers
-    :param mlp_concat: If True, conncatenate unstructured inputs to each deeper dense layer
-    :param conv_layers: List of number of filters in each convolutional layer
-    :param max_pools: List of maxpool sizes in X and Y dimensions after convolutional layers
-    :param res_layers: List of convolutional layers with residual connections
-    :param dense_blocks: List of number of filters in densenet modules for densenet convolutional models
-    :param block_size: Number of layers within each Densenet module for densenet convolutional models
-    :param conv_normalize: Type of normalization layer for convolutions
-    :param conv_x: Size of X dimension for 2D and 3D convolutional kernels
-    :param conv_y: Size of Y dimension for 2D and 3D convolutional kernels
-    :param conv_z: Size of Z dimension for 3D convolutional kernels
-    :param conv_dropout: Dropout rate in convolutional layers
-    :param conv_width: Size of convolutional kernel for 1D models.
-    :param u_connect: Include U connections between early and late convolutional layers.
-    :param pool_x: Pooling in the X dimension for Convolutional models.
-    :param pool_y: Pooling in the Y dimension for Convolutional models.
-    :param pool_z: Pooling in the Z dimension for 3D Convolutional models.
-    :param padding: Padding string can be 'valid' or 'same'. UNets and residual nets require 'same'.
-    :param learning_rate:
-    :param optimizer: which optimizer to use. See optimizers.py.
-    :return: a compiled keras model
-    """
     opt = get_optimizer(optimizer, learning_rate, steps_per_epoch=training_steps, learning_rate_schedule=learning_rate_schedule, optimizer_kwargs=kwargs.get('optimizer_kwargs'))
->>>>>>> 7f8d1367
     metric_dict = get_metric_dict(tensor_maps_out)
     custom_dict = {**metric_dict, type(opt).__name__: opt}
     if 'model_file' in kwargs and kwargs['model_file'] is not None:
         logging.info("Attempting to load model file from: {}".format(kwargs['model_file']))
         m = load_model(kwargs['model_file'], custom_objects=custom_dict, compile=False)
-<<<<<<< HEAD
-        m.compile(optimizer=opt, loss=[tm.loss for tm in tensor_maps_out],
-                  metrics={tm.output_name(): tm.metrics for tm in tensor_maps_out})
-=======
         m.compile(optimizer=opt, loss=custom_dict['loss'])
->>>>>>> 7f8d1367
         m.summary()
         logging.info("Loaded model file from: {}".format(kwargs['model_file']))
         return m
@@ -1255,7 +943,7 @@
     )
 
     decoders: Dict[TensorMap, Layer] = {}
-    for tm in tensor_maps_out:  # TODO: topologically sort tensor_maps_out
+    for tm in tensor_maps_out:
         if tm.axes() > 1:
             decoders[tm] = ConvDecoder(
                 tensor_map_out=tm,
@@ -1289,7 +977,7 @@
         freeze = kwargs.get('freeze_model_layers', False)
         m.load_weights(model_layers, by_name=True)
         try:
-            m_other = load_model(model_layers, custom_objects=custom_dict, compile=False)
+            m_other = load_model(model_layers, custom_objects=custom_dict)
             for other_layer in m_other.layers:
                 try:
                     target_layer = m.get_layer(other_layer.name)
@@ -1423,8 +1111,6 @@
     return embed_model.predict(test_data, batch_size=batch_size)
 
 
-<<<<<<< HEAD
-=======
 # ~~~~~~~~~~~~~~~~~~~~~~~~~~~~~~~~~
 # ~~~~~~~ Model Builders ~~~~~~~~~~
 # ~~~~~~~~~~~~~~~~~~~~~~~~~~~~~~~~~
@@ -1489,7 +1175,6 @@
     return _get_last_layer(layers)
 
 
->>>>>>> 7f8d1367
 def _one_by_n_kernel(dimension):
     return tuple([1] * (dimension - 1))
 
@@ -1518,6 +1203,19 @@
     return conv_layer, kernel
 
 
+def _conv_layers_from_kind_and_dimension(dimension, conv_layer_type, conv_layers, conv_width, conv_x, conv_y, conv_z, padding, dilate, inner_loop=1):
+    conv_layer, kernel = _conv_layer_from_kind_and_dimension(dimension, conv_layer_type, conv_width, conv_x, conv_y, conv_z)
+    dilation_rate = 1
+    conv_layer_functions = []
+    for i, c in enumerate(conv_layers):
+        for _ in range(inner_loop):
+            if dilate:
+                dilation_rate = 1 << i
+            conv_layer_functions.append(conv_layer(filters=c, kernel_size=kernel, padding=padding, dilation_rate=dilation_rate))
+
+    return conv_layer_functions
+
+
 def _pool_layers_from_kind_and_dimension(dimension, pool_type, pool_number, pool_x, pool_y, pool_z):
     if dimension == 4 and pool_type == 'max':
         return [MaxPooling3D(pool_size=(pool_x, pool_y, pool_z)) for _ in range(pool_number)]
@@ -1533,6 +1231,16 @@
         return [AveragePooling1D(pool_size=pool_x) for _ in range(pool_number)]
     else:
         raise ValueError(f'Unknown pooling type: {pool_type} for dimension: {dimension}')
+
+
+def _dense_layer(x: K.placeholder, layers: Dict[str, K.placeholder], units: int, activation: str, normalization: str, name=None):
+    if name is not None:
+        x = layers[f"{name}_{str(len(layers))}"] = Dense(units=units, name=name)(x)
+    else:
+        x = layers[f"Dense_{str(len(layers))}"] = Dense(units=units)(x)
+    x = layers[f"Activation_{str(len(layers))}"] = _activation_layer(activation)(x)
+    x = layers[f"Normalization_{str(len(layers))}"] = _normalization_layer(normalization)(x)
+    return _get_last_layer(layers)
 
 
 def _upsampler(dimension, pool_x, pool_y, pool_z):
@@ -1584,6 +1292,31 @@
         return Dropout(rate)
     else:
         return lambda x: x
+
+
+def _get_last_layer(named_layers):
+    max_index = -1
+    max_layer = ''
+    for k in named_layers:
+        cur_index = int(k.split('_')[-1])
+        if max_index < cur_index:
+            max_index = cur_index
+            max_layer = k
+    return named_layers[max_layer]
+
+
+def _get_last_layer_by_kind(named_layers, kind, mask_after=9e9):
+    max_index = -1
+    for k in named_layers:
+        if kind in k:
+            val = int(k.split('_')[-1])
+            if val < mask_after:
+                max_index = max(max_index, val)
+    return named_layers[kind + JOIN_CHAR + str(max_index)]
+
+
+def _get_layer_kind_sorted(named_layers, kind):
+    return [k for k in sorted(list(named_layers.keys()), key=lambda x: int(x.split('_')[-1])) if kind in k]
 
 
 # ~~~~~~~~~~~~~~~~~~~~~~~~~~~~~~~~~
