--- conflicted
+++ resolved
@@ -24,11 +24,7 @@
 from tensorflow.keras.layers import Input, Dense, Dropout, BatchNormalization, Activation, Flatten, LSTM, RepeatVector
 from tensorflow.keras.layers import Conv1D, Conv2D, Conv3D, UpSampling1D, UpSampling2D, UpSampling3D, MaxPooling1D
 from tensorflow.keras.layers import MaxPooling2D, MaxPooling3D, AveragePooling1D, AveragePooling2D, AveragePooling3D, Layer
-<<<<<<< HEAD
 from tensorflow.keras.layers import SeparableConv1D, SeparableConv2D, DepthwiseConv2D, Concatenate, Reshape, Add
-=======
-from tensorflow.keras.layers import SeparableConv1D, SeparableConv2D, DepthwiseConv2D
->>>>>>> fe972ec5
 
 from ml4cvd.metrics import get_metric_dict
 from ml4cvd.optimizers import get_optimizer
@@ -687,7 +683,7 @@
         visited[tm] += 1
         if visited[tm] > len(tms):
             raise ValueError('Cycle detected in parent structure.')
-        if set(tm.parents) <= set(final):
+        if not tm.parents or set(tm.parents) <= set(final):
             final.append(tm)
         else:
             to_process.insert(0, tm)
@@ -911,11 +907,8 @@
 
     history = model.fit(generate_train, steps_per_epoch=training_steps, epochs=epochs, verbose=1, validation_steps=validation_steps,
                         validation_data=generate_valid, callbacks=_get_callbacks(patience, model_file))
-<<<<<<< HEAD
-=======
     generate_train.kill_workers()
     generate_valid.kill_workers()
->>>>>>> fe972ec5
 
     logging.info('Model weights saved at: %s' % model_file)
     if plot:
@@ -948,69 +941,6 @@
     return embed_model.predict(test_data, batch_size=batch_size)
 
 
-<<<<<<< HEAD
-=======
-# ~~~~~~~~~~~~~~~~~~~~~~~~~~~~~~~~~
-# ~~~~~~~ Model Builders ~~~~~~~~~~
-# ~~~~~~~~~~~~~~~~~~~~~~~~~~~~~~~~~
-def _conv_block_new(x: K.placeholder,
-                    layers: Dict[str, K.placeholder],
-                    conv_layers: List[Layer],
-                    pool_layers: List[Layer],
-                    dimension: int,
-                    activation: str,
-                    normalization: str,
-                    regularization: str,
-                    regularization_rate: float,
-                    residual_convolution_layer: Layer):
-    pool_diff = len(conv_layers) - len(pool_layers)
-
-    for i, conv_layer in enumerate(conv_layers):
-        residual = x
-        x = layers[f"Conv_{str(len(layers))}"] = conv_layer(x)
-        x = layers[f"Activation_{str(len(layers))}"] = _activation_layer(activation)(x)
-        x = layers[f"Normalization_{str(len(layers))}"] = _normalization_layer(normalization)(x)
-        x = layers[f"Regularization_{str(len(layers))}"] = _regularization_layer(dimension, regularization, regularization_rate)(x)
-        if i >= pool_diff:
-            x = layers[f"Pooling_{str(len(layers))}"] = pool_layers[i - pool_diff](x)
-            if residual_convolution_layer is not None:
-                residual = layers[f"Pooling_{str(len(layers))}"] = pool_layers[i - pool_diff](residual)
-        if residual_convolution_layer is not None:
-            if K.int_shape(x)[CHANNEL_AXIS] == K.int_shape(residual)[CHANNEL_AXIS]:
-                x = layers[f"add_{str(len(layers))}"] = tf.keras.layers.Add()([x, residual])
-            else:
-                residual = layers[f"Conv_{str(len(layers))}"] = residual_convolution_layer(filters=K.int_shape(x)[CHANNEL_AXIS], kernel_size=(1, 1))(residual)
-                x = layers[f"add_{str(len(layers))}"] = tf.keras.layers.Add()([x, residual])
-    return x
-
-
-def _dense_block(x: K.placeholder,
-                 layers: Dict[str, K.placeholder],
-                 block_size: int,
-                 conv_layers: List[Layer],
-                 pool_layers: List[Layer],
-                 dimension: int,
-                 activation: str,
-                 normalization: str,
-                 regularization: str,
-                 regularization_rate: float,
-                 tm: Optional[TensorMap] = None):
-    name_prefix = "{tm.input_name()}_" if tm else ""
-    for i, conv_layer in enumerate(conv_layers):
-        layers[f"{name_prefix}Conv_{str(len(layers))}"] = conv_layer(x)
-        layers[f"{name_prefix}Activation_{str(len(layers))}"] = _activation_layer(activation)(_get_last_layer(layers))
-        layers[f"{name_prefix}Normalization_{str(len(layers))}"] = _normalization_layer(normalization)(_get_last_layer(layers))
-        layers[f"{name_prefix}Regularization_{str(len(layers))}"] = _regularization_layer(dimension, regularization, regularization_rate)(_get_last_layer(layers))
-        if i % block_size == 0:  # TODO: pools should come AFTER the dense conv block not before.
-            x = layers[f"{name_prefix}Pooling{JOIN_CHAR}{str(len(layers))}"] = pool_layers[i // block_size](_get_last_layer(layers))
-            dense_connections = [_get_last_layer(layers)]
-        else:
-            dense_connections += [_get_last_layer(layers)]
-            x = layers[f"{name_prefix}concatenate{JOIN_CHAR}{str(len(layers))}"] = tf.keras.layers.Concatenate(axis=CHANNEL_AXIS)(dense_connections[:])
-    return _get_last_layer(layers)
-
-
->>>>>>> fe972ec5
 def _one_by_n_kernel(dimension):
     return tuple([1] * (dimension - 1))
 
