# models.py

# Imports
import os
import h5py
import time
import logging
import operator
import numpy as np
from collections import defaultdict
from typing import Dict, List, Tuple, Iterable, Callable, Union

# Keras imports
import keras.backend as K
from keras.callbacks import History
from keras.optimizers import Adam
from keras.models import Model, load_model
from keras.utils.vis_utils import model_to_dot
from keras.layers import LeakyReLU, PReLU, ELU, ThresholdedReLU, Lambda
from keras.callbacks import ModelCheckpoint, EarlyStopping, ReduceLROnPlateau
from keras.layers import SpatialDropout1D, SpatialDropout2D, SpatialDropout3D, add, concatenate
from keras.layers import Input, Dense, Dropout, BatchNormalization, Activation, Flatten, LSTM, RepeatVector
from keras.layers import Conv1D, Conv2D, Conv3D, UpSampling1D, UpSampling2D, UpSampling3D, MaxPooling1D
from keras.layers import MaxPooling2D, MaxPooling3D, AveragePooling1D, AveragePooling2D, AveragePooling3D, Layer
from keras.layers import SeparableConv1D, SeparableConv2D, DepthwiseConv2D

from ml4cvd.TensorMap import TensorMap
from ml4cvd.metrics import get_metric_dict
from ml4cvd.plots import plot_metric_history
from ml4cvd.defines import JOIN_CHAR, IMAGE_EXT, TENSOR_EXT, ECG_CHAR_2_IDX
from ml4cvd.optimizers import get_optimizer
from ml4cvd.lookahead import Lookahead

CHANNEL_AXIS = -1  # Set to 1 for Theano backend


def make_shallow_model(tensor_maps_in: List[TensorMap], tensor_maps_out: List[TensorMap],
                       learning_rate: float, model_file: str = None, model_layers: str = None) -> Model:
    """Make a shallow model (e.g. linear or logistic regression)

	Input and output tensor maps are set from the command line.
	Model summary printed to output

    :param tensor_maps_in: List of input TensorMaps, only 1 input TensorMap is currently supported,
                            otherwise there are layer name collisions.
    :param tensor_maps_out: List of output TensorMaps
    :param learning_rate: Size of learning steps in SGD optimization
    :param model_file: Optional HD5 model file to load and return.
    :param model_layers: Optional HD5 model file whose weights will be loaded into this model when layer names match.
    :return: a compiled keras model
    """
    if model_file is not None:
        m = load_model(model_file, custom_objects=get_metric_dict(tensor_maps_out))
        m.summary()
        logging.info("Loaded model file from: {}".format(model_file))
        return m

    losses = []
    outputs = []
    my_metrics = {}
    loss_weights = []
    input_tensors = [Input(shape=tm.shape, name=tm.input_name()) for tm in tensor_maps_in]
    if len(input_tensors) > 1:
        logging.warning('multi input tensors not fully supported')
    for it in input_tensors:
        for ot in tensor_maps_out:
            losses.append(ot.loss)
            loss_weights.append(ot.loss_weight)
            my_metrics[ot.output_name()] = ot.metrics
            outputs.append(Dense(units=len(ot.channel_map), activation=ot.activation, name=ot.output_name())(it))

    opt = Adam(lr=learning_rate, beta_1=0.9, beta_2=0.999, epsilon=1e-08)
    m = Model(inputs=input_tensors, outputs=outputs)
    m.compile(optimizer=opt, loss=losses, loss_weights=loss_weights, metrics=my_metrics)
    m.summary()

    if model_layers is not None:
        m.load_weights(model_layers, by_name=True)
        logging.info('Loaded model weights from:{}'.format(model_layers))

    return m


def make_waveform_model_unet(tensor_maps_in: List[TensorMap], tensor_maps_out: List[TensorMap], learning_rate: float,
                             model_file: str = None, model_layers: str = None) -> Model:
    """Make a waveform predicting model

	Input and output tensor maps are set from the command line.
	Model summary printed to output

    :param tensor_maps_in: List of input TensorMaps, only 1 input TensorMap is currently supported,
                            otherwise there are layer name collisions.
    :param tensor_maps_out: List of output TensorMaps
    :param learning_rate: Size of learning steps in SGD optimization
    :param model_file: Optional HD5 model file to load and return.
    :param model_layers: Optional HD5 model file whose weights will be loaded into this model when layer names match.
    :return: a compiled keras model
    """
    if model_file is not None:
        m = load_model(model_file, custom_objects=get_metric_dict(tensor_maps_out))
        m.summary()
        logging.info("Loaded model file from: {}".format(model_file))
        return m

    neurons = 24
    input_tensor = residual = Input(shape=tensor_maps_in[0].shape, name=tensor_maps_in[0].input_name())
    x = c600 = Conv1D(filters=neurons, kernel_size=11, activation='relu', padding='same')(input_tensor)
    x = Conv1D(filters=neurons, kernel_size=51, activation='relu', padding='same')(x)
    x = MaxPooling1D(2)(x)
    x = c300 = Conv1D(filters=neurons, kernel_size=111, activation='relu', padding='same')(x)
    x = Conv1D(filters=neurons, kernel_size=201, activation='relu', padding='same')(x)
    x = MaxPooling1D(2)(x)
    x = Conv1D(filters=neurons, kernel_size=301, activation='relu', padding='same')(x)
    x = Conv1D(filters=neurons, kernel_size=301, activation='relu', padding='same')(x)
    x = UpSampling1D(2)(x)
    x = concatenate([x, c300])
    x = Conv1D(filters=neurons, kernel_size=201, activation='relu', padding='same')(x)
    x = UpSampling1D(2)(x)
    x = Conv1D(filters=neurons, kernel_size=111, activation='relu', padding='same')(x)
    x = concatenate([x, c600])
    x = Conv1D(filters=neurons, kernel_size=51, activation='relu', padding='same')(x)
    x = concatenate([x, residual])
    conv_label = Conv1D(filters=tensor_maps_out[0].shape[CHANNEL_AXIS], kernel_size=1, activation="linear")(x)
    output_y = Activation(tensor_maps_out[0].activation, name=tensor_maps_out[0].output_name())(conv_label)
    m = Model(inputs=[input_tensor], outputs=[output_y])
    m.summary()
    opt = Adam(lr=learning_rate, beta_1=0.9, beta_2=0.999, epsilon=1e-08, clipnorm=1.0)
    m.compile(optimizer=opt, loss=tensor_maps_out[0].loss, metrics=tensor_maps_out[0].metrics)

    if model_layers is not None:
        m.load_weights(model_layers, by_name=True)
        logging.info('Loaded model weights from:{}'.format(model_layers))

    return m


def make_character_model_plus(tensor_maps_in: List[TensorMap], tensor_maps_out: List[TensorMap], learning_rate: float,
                              base_model: Model, model_layers: str=None) -> Tuple[Model, Model]:
    """Make a ECG captioning model from an ECG embedding model

    The base_model must have an embedding layer, but besides that can have any number of other predicition TensorMaps.
    Input and output tensor maps are set from the command line.
    Model summary printed to output

    :param tensor_maps_in: List of input TensorMaps, only 1 input TensorMap is currently supported,
                            otherwise there are layer name collisions.
    :param tensor_maps_out: List of output TensorMaps
    :param learning_rate: Size of learning steps in SGD optimization
    :param base_model: The model the computes the ECG embedding
    :param model_layers: Optional HD5 model file whose weights will be loaded into this model when layer names match.
    :return: a tuple of the compiled keras model and the character emitting sub-model
    """
    char_maps_in, char_maps_out = _get_tensor_maps_for_characters(tensor_maps_in, base_model)
    tensor_maps_in.extend(char_maps_in)
    tensor_maps_out.extend(char_maps_out)
    char_model = make_character_model(tensor_maps_in, tensor_maps_out, learning_rate)
    losses = []
    my_metrics = {}
    loss_weights = []
    output_layers = []
    for tm in tensor_maps_out:
        losses.append(tm.loss)
        loss_weights.append(tm.loss_weight)
        my_metrics[tm.output_name()] = tm.metrics
        if tm.name == 'ecg_rest_next_char':
            output_layers.append(char_model.get_layer(tm.output_name()))
        else:
            output_layers.append(base_model.get_layer(tm.output_name()))

    m = Model(inputs=base_model.inputs+char_model.inputs, outputs=base_model.outputs+char_model.outputs)
    m.summary()
    opt = Adam(lr=learning_rate, beta_1=0.9, beta_2=0.999, epsilon=1e-08, clipnorm=1.0)
    m.compile(optimizer=opt, loss=losses, loss_weights=loss_weights, metrics=my_metrics)

    if model_layers is not None:
        m.load_weights(model_layers, by_name=True)
        logging.info('Loaded model weights from:{}'.format(model_layers))

    return m, char_model


def make_character_model(tensor_maps_in: List[TensorMap], tensor_maps_out: List[TensorMap], learning_rate: float,
                         model_file: str = None, model_layers: str = None) -> Model:
    """Make a ECG captioning model

	Input and output tensor maps are set from the command line.
	Model summary printed to output

    :param tensor_maps_in: List of input TensorMaps, only 1 input TensorMap is currently supported,
                            otherwise there are layer name collisions.
    :param tensor_maps_out: List of output TensorMaps
    :param learning_rate: Size of learning steps in SGD optimization
    :param model_file: Optional HD5 model file to load and return.
    :param model_layers: Optional HD5 model file whose weights will be loaded into this model when layer names match.
    :return: a compiled keras model
    """
    if model_file is not None:
        m = load_model(model_file, custom_objects=get_metric_dict(tensor_maps_out))
        m.summary()
        logging.info("Loaded model file from: {}".format(model_file))
        return m

    input_layers = []
    for it in tensor_maps_in:
        if it.is_hidden_layer():
            embed_in = Input(shape=it.shape, name=it.input_name())
            input_layers.append(embed_in)
        elif it.is_ecg_text():
            burn_in = Input(shape=it.shape, name=it.input_name())
            input_layers.append(burn_in)
            repeater = RepeatVector(it.shape[0])
        else:
            logging.warning(f"character model cant handle {it.name} from group:{it.group}")

    logging.info(f"inputs: {[il.name for il in input_layers]}")
    wave_embeds = repeater(embed_in)
    lstm_in = concatenate([burn_in, wave_embeds], name='concat_embed_and_text')
    lstm_out = LSTM(128)(lstm_in)

    output_layers = []
    for ot in tensor_maps_out:
        if ot.name == 'ecg_rest_next_char':
            output_layers.append(Dense(ot.shape[-1], activation=ot.activation, name=ot.output_name())(lstm_out))

    m = Model(inputs=input_layers, outputs=output_layers)
    m.summary()
    opt = Adam(lr=learning_rate, beta_1=0.9, beta_2=0.999, epsilon=1e-08, clipnorm=1.0)
    m.compile(optimizer=opt, loss='categorical_crossentropy')

    if model_layers is not None:
        m.load_weights(model_layers, by_name=True)
        logging.info('Loaded model weights from:{}'.format(model_layers))

    return m


def make_siamese_model(base_model: Model,
                       tensor_maps_in: List[TensorMap],
                       hidden_layer: str,
                       learning_rate: float = None,
                       optimizer: str = 'adam',
                       **kwargs) -> Model:
    in_left = [Input(shape=tm.shape, name=tm.input_name()+'_left') for tm in tensor_maps_in]
    in_right = [Input(shape=tm.shape, name=tm.input_name()+'_right') for tm in tensor_maps_in]
    encode_model = make_hidden_layer_model(base_model, tensor_maps_in, hidden_layer)
    h_left = encode_model(in_left)
    h_right = encode_model(in_right)

    # Compute the L1 distance
    l1_layer = Lambda(lambda tensors: K.abs(tensors[0] - tensors[1]))
    l1_distance = l1_layer([h_left, h_right])

    # Add a dense layer with a sigmoid unit to generate the similarity score
    prediction = Dense(1, activation='sigmoid', name='output_siamese')(l1_distance)

    m = Model(inputs=in_left+in_right, outputs=prediction)
    opt = get_optimizer(optimizer, learning_rate, kwargs.get('optimizer_kwargs'))
    m.compile(optimizer=opt, loss='binary_crossentropy')

    if kwargs['model_layers'] is not None:
        m.load_weights(kwargs['model_layers'], by_name=True)
        logging.info(f"Loaded model weights from:{kwargs['model_layers']}")

    return m


def make_hidden_layer_model_from_file(parent_file: str, tensor_maps_in: List[TensorMap], output_layer_name: str, tensor_maps_out: List[TensorMap]) -> Model:
    parent_model = load_model(parent_file, custom_objects=get_metric_dict(tensor_maps_out))
    return make_hidden_layer_model(parent_model, tensor_maps_in, output_layer_name)


def make_hidden_layer_model(parent_model: Model, tensor_maps_in: List[TensorMap], output_layer_name: str) -> Model:
    parent_inputs = [parent_model.get_layer(tm.input_name()).input for tm in tensor_maps_in]
    dummy_input = {tm.input_name(): np.zeros((1,) + parent_model.get_layer(tm.input_name()).input_shape[1:]) for tm in tensor_maps_in}
    intermediate_layer_model = Model(inputs=parent_inputs, outputs=parent_model.get_layer(output_layer_name).output)
    # If we do not predict here then the graph is disconnected, I do not know why?!
    intermediate_layer_model.predict(dummy_input)
    return intermediate_layer_model


def make_multimodal_multitask_model(tensor_maps_in: List[TensorMap]=None,
                                    tensor_maps_out: List[TensorMap]=None,
                                    activation: str=None,
                                    dense_layers: List[int]=None,
                                    dropout: float=None,
                                    mlp_concat: bool=None,
                                    conv_layers: List[int]=None,
                                    max_pools: List[int]=None,
                                    res_layers: List[int]=None,
                                    dense_blocks: List[int]=None,
                                    block_size: List[int]=None,
                                    conv_type: str=None,
                                    conv_normalize: str=None,
                                    conv_regularize: str=None,
                                    conv_x: int=None,
                                    conv_y: int=None,
                                    conv_z: int=None,
                                    conv_dropout: float=None,
                                    conv_width: int=None,
                                    conv_dilate: bool=None,
                                    u_connect: bool=None,
                                    pool_x: int=None,
                                    pool_y: int=None,
                                    pool_z: int=None,
                                    pool_type: int=None,
                                    padding: str=None,
                                    learning_rate: float=None,
                                    optimizer: str='adam',
                                    **kwargs) -> Model:
    """Make multi-task, multi-modal feed forward neural network for all kinds of prediction

	This model factory can be used to make networks for classification, regression, and segmentation
	The tasks attempted are given by the output TensorMaps.
	The modalities and the first layers in the architecture are determined by the input TensorMaps.

	Hyperparameters are exposed to the command line.
	Model summary printed to output

    :param model_file: HD5 model file to load and return.
    :param model_layers: HD5 model file whose weights will be loaded into this model when layer names match.
    :param model_freeze: HD5 model file whose weights will be loaded and frozen into this model when layer names match.
    :param tensor_maps_in: List of input TensorMaps
    :param tensor_maps_out: List of output TensorMaps
    :param activation: Activation function as a string (e.g. 'relu', 'linear, or 'softmax)
    :param dense_layers: List of number of filters in each dense layer.
    :param dropout: Dropout rate in dense layers
    :param mlp_concat: If True, conncatenate unstructured inputs to each deeper dense layer
    :param conv_layers: List of number of filters in each convolutional layer
    :param max_pools: List of maxpool sizes in X and Y dimensions after convolutional layers
    :param res_layers: List of convolutional layers with residual connections
    :param dense_blocks: List of number of filters in densenet modules for densenet convolutional models
    :param block_size: Number of layers within each Densenet module for densenet convolutional models
    :param conv_bn: if True, Batch normalize convolutional layers
    :param conv_x: Size of X dimension for 2D and 3D convolutional kernels
    :param conv_y: Size of Y dimension for 2D and 3D convolutional kernels
    :param conv_z: Size of Z dimension for 3D convolutional kernels
    :param conv_dropout: Dropout rate in convolutional layers
    :param conv_width: Size of convolutional kernel for 1D models.
    :param u_connect: Include U connections between early and late convolutional layers.
    :param pool_x: Pooling in the X dimension for Convolutional models.
    :param pool_y: Pooling in the Y dimension for Convolutional models.
    :param pool_z: Pooling in the Z dimension for 3D Convolutional models.
    :param padding: Padding string can be 'valid' or 'same'. UNets and residual nets require 'same'.
    :param learning_rate:
    :param optimizer: which optimizer to use. See optimizers.py.
    :return: a compiled keras model
    """
    opt = get_optimizer(optimizer, learning_rate, kwargs.get('optimizer_kwargs'))
    metric_dict = get_metric_dict(tensor_maps_out)
    custom_dict = {**metric_dict, type(opt).__name__: opt}
    if 'model_file' in kwargs and kwargs['model_file'] is not None:
        logging.info("Attempting to load model file from: {}".format(kwargs['model_file']))
        m = load_model(kwargs['model_file'], custom_objects=custom_dict)
        m.summary()
        logging.info("Loaded model file from: {}".format(kwargs['model_file']))
        return m

    input_tensors = [Input(shape=tm.shape, name=tm.input_name()) for tm in tensor_maps_in]
    input_multimodal = []
    channel_axis = -1
    layers = {}

    for j, tm in enumerate(tensor_maps_in):
        if len(tm.shape) > 1:
            conv_fxns = _conv_layers_from_kind_and_dimension(len(tm.shape), conv_type, conv_layers, conv_width, conv_x, conv_y, conv_z, padding, conv_dilate)
            pool_layers = _pool_layers_from_kind_and_dimension(len(tm.shape), pool_type, len(max_pools), pool_x, pool_y, pool_z)
            last_conv = _conv_block_new(input_tensors[j], layers, conv_fxns, pool_layers, len(tm.shape), activation, conv_normalize, conv_regularize, conv_dropout, None)
            dense_conv_fxns = _conv_layers_from_kind_and_dimension(len(tm.shape), conv_type, dense_blocks, conv_width, conv_x, conv_y, conv_z, padding, False, block_size)
            dense_pool_layers = _pool_layers_from_kind_and_dimension(len(tm.shape), pool_type, len(dense_blocks), pool_x, pool_y, pool_z)
            last_conv = _dense_block(last_conv, layers, block_size, dense_conv_fxns, dense_pool_layers, len(tm.shape), activation, conv_normalize, conv_regularize, conv_dropout)
            input_multimodal.append(Flatten()(last_conv))
        else:
            mlp_input = input_tensors[j]
            mlp = _dense_layer(mlp_input, layers, tm.annotation_units, activation, conv_normalize)
            input_multimodal.append(mlp)

    if len(input_multimodal) > 1:
        multimodal_activation = concatenate(input_multimodal, axis=channel_axis)
    elif len(input_multimodal) == 1:
        multimodal_activation = input_multimodal[0]
    else:
        raise ValueError('No input activations.')

    for i, hidden_units in enumerate(dense_layers):
        if i == len(dense_layers) - 1:
            multimodal_activation = _dense_layer(multimodal_activation, layers, hidden_units, activation, conv_normalize, name='embed')
        else:
            multimodal_activation = _dense_layer(multimodal_activation, layers, hidden_units, activation, conv_normalize)
        if dropout > 0:
            multimodal_activation = Dropout(dropout)(multimodal_activation)
        if mlp_concat:
            multimodal_activation = concatenate([multimodal_activation, mlp_input], axis=channel_axis)

    losses = []
    my_metrics = {}
    loss_weights = []
    output_predictions = {}
    output_tensor_maps_to_process = tensor_maps_out.copy()

    while len(output_tensor_maps_to_process) > 0:
        tm = output_tensor_maps_to_process.pop(0)

        if not tm.parents is None and any(not p in output_predictions for p in tm.parents):
            output_tensor_maps_to_process.append(tm)
            continue

        losses.append(tm.loss)
        loss_weights.append(tm.loss_weight)
        my_metrics[tm.output_name()] = tm.metrics

        if len(tm.shape) > 1:
            all_filters = conv_layers + dense_blocks
            conv_layer, kernel = _conv_layer_from_kind_and_dimension(len(tm.shape), conv_type, conv_width, conv_x, conv_y, conv_z)
            for i, name in enumerate(reversed(_get_layer_kind_sorted(layers, 'Pooling'))):
                early_conv = _get_last_layer_by_kind(layers, 'Conv', int(name.split(JOIN_CHAR)[-1]))
                if u_connect:
                    last_conv = _upsampler(len(tm.shape), pool_x, pool_y, pool_z)(last_conv)
                    last_conv = conv_layer(filters=all_filters[-(1+i)], kernel_size=kernel, padding=padding)(last_conv)
                    last_conv = _activation_layer(activation)(last_conv)
                    last_conv = concatenate([last_conv, early_conv])
                else:
                    last_conv = _upsampler(len(tm.shape), pool_x, pool_y, pool_z)(last_conv)
            conv_label = conv_layer(tm.shape[channel_axis], _one_by_n_kernel(len(tm.shape)), activation="linear")(last_conv)
            output_predictions[tm.output_name()] = Activation(tm.activation, name=tm.output_name())(conv_label)
        elif tm.parents is not None:
            if len(K.int_shape(output_predictions[tm.parents[0]])) > 1:
                output_predictions[tm.output_name()] = Dense(units=tm.shape[0], activation=tm.activation, name=tm.output_name())(multimodal_activation)
            else:
                parented_activation = concatenate([multimodal_activation] + [output_predictions[p] for p in tm.parents])
                parented_activation = _dense_layer(parented_activation, layers, tm.annotation_units, activation, conv_normalize)
                output_predictions[tm.output_name()] = Dense(units=tm.shape[0], activation=tm.activation, name=tm.output_name())(parented_activation)
        elif tm.is_categorical_any():
            output_predictions[tm.output_name()] = Dense(units=tm.shape[0], activation='softmax', name=tm.output_name())(multimodal_activation)
        else:
            output_predictions[tm.output_name()] = Dense(units=tm.shape[0], activation=tm.activation, name=tm.output_name())(multimodal_activation)

    m = Model(inputs=input_tensors, outputs=list(output_predictions.values()))
    m.summary()

    if 'model_layers' in kwargs and kwargs['model_layers'] is not None:
        m.load_weights(kwargs['model_layers'], by_name=True)
        logging.info('Loaded model weights from:{}'.format(kwargs['model_layers']))

    if 'model_freeze' in kwargs and kwargs['model_freeze'] is not None:
        frozen = 0
        m.load_weights(kwargs['model_freeze'], by_name=True)
        m_freeze = load_model(kwargs['model_freeze'], custom_objects=custom_dict)
        frozen_layers = [layer.name for layer in m_freeze.layers]
        for l in m.layers:
            if l.name in frozen_layers:
                l.trainable = False
                frozen += 1
        logging.info('Loaded and froze:{} layers from:{}'.format(frozen, kwargs['model_freeze']))

    m.compile(optimizer=opt, loss=losses, loss_weights=loss_weights, metrics=my_metrics)
    return m


# ~~~~~~~~~~~~~~~~~~~~~~~~~~~~~~~~~
# ~~~~~~~ Training ~~~~~~~~~~~~~~~~
# ~~~~~~~~~~~~~~~~~~~~~~~~~~~~~~~~~
def train_model_from_generators(model: Model,
                                generate_train: Iterable,
                                generate_valid: Iterable,
                                training_steps: int,
                                validation_steps: int,
                                batch_size: int,
                                epochs: int,
                                patience: int,
                                output_folder: str,
                                run_id: str,
                                inspect_model: bool,
                                inspect_show_labels: bool,
                                return_history: bool = False,
                                plot: bool = True) -> Union[Model, Tuple[Model, History]]:
    """Train a model from tensor generators for validation and training data.

	Training data lives on disk, it will be loaded by generator functions.
	Plots the metric history after training. Creates a directory to save weights, if necessary.
	Measures runtime and plots architecture diagram if inspect_model is True.

    :param model: The model to optimize
    :param generate_train: Generator function that yields mini-batches of training data.
    :param generate_valid: Generator function that yields mini-batches of validation data.
    :param training_steps: Number of mini-batches in each so-called epoch
    :param validation_steps: Number of validation mini-batches to examine after each epoch.
    :param batch_size: Number of training examples in each mini-batch
    :param epochs: Maximum number of epochs to run regardless of Early Stopping
    :param patience: Number of epochs to wait before reducing learning rate.
    :param output_folder: Directory where output file will be stored
    :param run_id: User-chosen string identifying this run
    :param inspect_model: If True, measure training and inference runtime of the model and generate architecture plot.
    :param inspect_show_labels: If True, show labels on the architecture plot.
    :param return_history: If true return history from training and don't plot the training history
    :return: The optimized model.
    """
    model_file = os.path.join(output_folder, run_id, run_id + TENSOR_EXT)
    if not os.path.exists(os.path.dirname(model_file)):
        os.makedirs(os.path.dirname(model_file))

    if inspect_model:
        image_p = os.path.join(output_folder, run_id, 'architecture_graph_' + run_id + IMAGE_EXT)
        _inspect_model(model, generate_train, generate_valid, batch_size, training_steps, inspect_show_labels, image_p)

    history = model.fit_generator(generate_train, steps_per_epoch=training_steps, epochs=epochs, verbose=1,
                                  validation_steps=validation_steps, validation_data=generate_valid,
                                  callbacks=_get_callbacks(patience, model_file),)

    logging.info('Model weights saved at: %s' % model_file)
    if plot:
        plot_metric_history(history, run_id, os.path.dirname(model_file))
    if return_history:
        return model, history
    return model


def _get_callbacks(patience: int, model_file: str) -> List[Callable]:
    callbacks = [
        ModelCheckpoint(filepath=model_file, verbose=1, save_best_only=True),
        EarlyStopping(monitor='val_loss', patience=patience * 3, verbose=1),
        ReduceLROnPlateau(monitor='val_loss', factor=0.5, patience=patience, verbose=1)
    ]

    return callbacks


# ~~~~~~~~~~~~~~~~~~~~~~~~~~~~~~~~~
# ~~~~~~~ Predicting ~~~~~~~~~~~~~~
# ~~~~~~~~~~~~~~~~~~~~~~~~~~~~~~~~~
def embed_model_predict(model, tensor_maps_in, embed_layer, test_data, batch_size):
    embed_model = make_hidden_layer_model(model, tensor_maps_in, embed_layer)
    return embed_model.predict(test_data, batch_size=batch_size)


# ~~~~~~~~~~~~~~~~~~~~~~~~~~~~~~~~~
# ~~~~~~~ Model Builders ~~~~~~~~~~
# ~~~~~~~~~~~~~~~~~~~~~~~~~~~~~~~~~
def _conv_block_new(x: K.placeholder,
                    layers: Dict[str, K.placeholder],
                    conv_layers: List[Layer],
                    pool_layers: List[Layer],
                    dimension: int,
                    activation: str,
                    normalization: str,
                    regularization: str,
                    regularization_rate: float,
                    residual_convolution_layer: Layer):
    pool_diff = len(conv_layers) - len(pool_layers)

    for i, conv_layer in enumerate(conv_layers):
        residual = x
        x = layers[f"Conv_{str(len(layers))}"] = conv_layer(x)
        x = layers[f"Activation_{str(len(layers))}"] = _activation_layer(activation)(x)
        x = layers[f"Normalization_{str(len(layers))}"] = _normalization_layer(normalization)(x)
        x = layers[f"Regularization_{str(len(layers))}"] = _regularization_layer(dimension, regularization, regularization_rate)(x)
        if i >= pool_diff:
            x = layers[f"Pooling_{str(len(layers))}"] = pool_layers[i - pool_diff](x)
            if residual_convolution_layer is not None:
                residual = layers[f"Pooling_{str(len(layers))}"] = pool_layers[i - pool_diff](residual)
        if residual_convolution_layer is not None:
            if K.int_shape(x)[CHANNEL_AXIS] == K.int_shape(residual)[CHANNEL_AXIS]:
                x = layers[f"add_{str(len(layers))}"] = add([x, residual])
            else:
                residual = layers[f"Conv_{str(len(layers))}"] = residual_convolution_layer(filters=K.int_shape(x)[CHANNEL_AXIS], kernel_size=(1, 1))(residual)
                x = layers[f"add_{str(len(layers))}"] = add([x, residual])
    return _get_last_layer(layers)


def _dense_block(x: K.placeholder,
                 layers: Dict[str, K.placeholder],
                 block_size: int,
                 conv_layers: List[Layer],
                 pool_layers: List[Layer],
                 dimension: int,
                 activation: str,
                 normalization: str,
                 regularization: str,
                 regularization_rate: float):
    for i, conv_layer in enumerate(conv_layers):
        x = layers[f"Conv_{str(len(layers))}"] = conv_layer(x)
        x = layers[f"Activation_{str(len(layers))}"] = _activation_layer(activation)(x)
        x = layers[f"Normalization_{str(len(layers))}"] = _normalization_layer(normalization)(x)
        x = layers[f"Regularization_{str(len(layers))}"] = _regularization_layer(dimension, regularization, regularization_rate)(x)
        if i % block_size == 0:  # TODO: pools should come AFTER the dense conv block not before.
            x = layers[f"Pooling{JOIN_CHAR}{str(len(layers))}"] = pool_layers[i//block_size](x)
            dense_connections = [x]
        else:
            dense_connections += [x]
            x = layers[f"concatenate{JOIN_CHAR}{str(len(layers))}"] = concatenate(dense_connections, axis=CHANNEL_AXIS)
    return _get_last_layer(layers)


def _one_by_n_kernel(dimension):
    return tuple([1] * (dimension-1))


def _conv_layer_from_kind_and_dimension(dimension, conv_layer_type, conv_width, conv_x, conv_y, conv_z):
    if dimension == 4 and conv_layer_type == 'conv':
        conv_layer = Conv3D
        kernel = (conv_x, conv_y, conv_z)
    elif dimension == 3 and conv_layer_type == 'conv':
        conv_layer = Conv2D
        kernel = (conv_x, conv_y)
    elif dimension == 2 and conv_layer_type == 'conv':
        conv_layer = Conv1D
        kernel = conv_width
    elif dimension == 3 and conv_layer_type == 'separable':
        conv_layer = SeparableConv2D
        kernel = (conv_x, conv_y)
    elif dimension == 2 and conv_layer_type == 'separable':
        conv_layer = SeparableConv1D
        kernel = conv_width
    elif dimension == 3 and conv_layer_type == 'depth':
        conv_layer = DepthwiseConv2D
        kernel = (conv_x, conv_y)
    else:
        raise ValueError(f'Unknown convolution type: {conv_layer_type} for dimension: {dimension}')
    return conv_layer, kernel


def _conv_layers_from_kind_and_dimension(dimension, conv_layer_type, conv_layers, conv_width, conv_x, conv_y, conv_z, padding, dilate, inner_loop=1):
    conv_layer, kernel = _conv_layer_from_kind_and_dimension(dimension, conv_layer_type, conv_width, conv_x, conv_y, conv_z)
    dilation_rate = 1
    conv_layer_functions = []
    for i, c in enumerate(conv_layers):
        for _ in range(inner_loop):
            if dilate:
                dilation_rate = 1 << i
            conv_layer_functions.append(conv_layer(filters=c, kernel_size=kernel, padding=padding, dilation_rate=dilation_rate))

    return conv_layer_functions


def _pool_layers_from_kind_and_dimension(dimension, pool_type, pool_number, pool_x, pool_y, pool_z):
    if dimension == 4 and pool_type == 'max':
        return [MaxPooling3D(pool_size=(pool_x, pool_y, pool_z)) for _ in range(pool_number)]
    elif dimension == 3 and pool_type == 'max':
        return [MaxPooling2D(pool_size=(pool_x, pool_y)) for _ in range(pool_number)]
    elif dimension == 2 and pool_type == 'max':
        return [MaxPooling1D(pool_size=pool_x) for _ in range(pool_number)]
    elif dimension == 4 and pool_type == 'average':
        return [AveragePooling3D(pool_size=(pool_x, pool_y, pool_z)) for _ in range(pool_number)]
    elif dimension == 3 and pool_type == 'average':
        return [AveragePooling2D(pool_size=(pool_x, pool_y)) for _ in range(pool_number)]
    elif dimension == 2 and pool_type == 'average':
        return [AveragePooling1D(pool_size=pool_x) for _ in range(pool_number)]
    else:
        raise ValueError(f'Unknown pooling type: {pool_type} for dimension: {dimension}')


def _dense_layer(x: K.placeholder, layers: Dict[str, K.placeholder], units: int, activation: str, normalization: str, name=None):
        if name is not None:
            x = layers[f"{name}_{str(len(layers))}"] = Dense(units=units, name=name)(x)
        else:
            x = layers[f"Dense_{str(len(layers))}"] = Dense(units=units)(x)
        x = layers[f"Activation_{str(len(layers))}"] = _activation_layer(activation)(x)
        x = layers[f"Normalization_{str(len(layers))}"] = _normalization_layer(normalization)(x)
        return _get_last_layer(layers)


def _upsampler(dimension, pool_x, pool_y, pool_z):
    if dimension == 4:
        return UpSampling3D(size=(pool_x, pool_y, pool_z))
    elif dimension == 3 :
        return UpSampling2D(size=(pool_x, pool_y))
    elif dimension == 2:
        return UpSampling1D(size=pool_x)


def _activation_layer(activation):
    if activation == 'leaky':
        return LeakyReLU()
    elif activation == 'prelu':
        return PReLU()
    elif activation == 'elu':
        return ELU()
    elif activation == 'thresh_relu':
        return ThresholdedReLU()
    else:
        return Activation(activation)


def _normalization_layer(norm):
    if norm == 'batch_norm':
        return BatchNormalization(axis=CHANNEL_AXIS)
    else:
        return lambda x: x


def _regularization_layer(dimension, regularization_type, rate):
    if dimension == 4 and regularization_type == 'spatial_dropout':
        return SpatialDropout3D(rate)
    elif dimension == 3 and regularization_type == 'spatial_dropout':
        return SpatialDropout2D(rate)
    elif dimension == 2 and regularization_type == 'spatial_dropout':
        return SpatialDropout1D(rate)
    elif regularization_type == 'dropout':
        return Dropout(rate)
    else:
        return lambda x: x


def _get_last_layer(named_layers):
    max_index = -1
    max_layer = ''
    for k in named_layers:
        cur_index = int(k.split('_')[-1])
        if max_index < cur_index:
            max_index = cur_index
            max_layer = k
    return named_layers[max_layer]


def _get_last_layer_by_kind(named_layers, kind, mask_after=9e9):
    max_index = -1
    for k in named_layers:
        if kind in k:
            val = int(k.split('_')[-1])
            if val < mask_after:
                max_index = max(max_index, val)
    return named_layers[kind + JOIN_CHAR + str(max_index)]


def _get_layer_kind_sorted(named_layers, kind):
    return [k for k in sorted(list(named_layers.keys()), key=lambda x: int(x.split('_')[-1])) if kind in k]


# ~~~~~~~~~~~~~~~~~~~~~~~~~~~~~~~~~
# ~~~~~~~ Inspections ~~~~~~~~~~~~~
# ~~~~~~~~~~~~~~~~~~~~~~~~~~~~~~~~~
def _inspect_model(model: Model,
                  generate_train: Iterable,
                  generate_valid: Iterable,
                  batch_size: int,
                  training_steps: int,
                  inspect_show_labels: bool,
                  image_path: str) -> Model:
    """Collect statistics on model inference and training times.

	Arguments
	    model: the model to inspect
		generate_train: training data generator function
		generate_valid: Validation data generator function
		batch_size: size of the mini-batches
		training_steps: number of optimization steps to take
		inspect_show_labels: if True, show layer labels on the architecture diagram
		image_path: file path of the architecture diagram

	Returns
		The slightly optimized keras model
	"""
    if image_path:
        _plot_dot_model_in_color(model_to_dot(model, show_shapes=inspect_show_labels, expand_nested=True), image_path, inspect_show_labels)

    t0 = time.time()
<<<<<<< HEAD
    _ = model.fit_generator(generate_train, steps_per_epoch=training_steps, validation_steps=1, validation_data=generate_valid)
=======
    _ = model.fit_generator(generate_train, steps_per_epoch=training_steps,
                            validation_steps=1, validation_data=generate_valid)
>>>>>>> 46fb7eba
    t1 = time.time()
    train_speed = (t1 - t0) / (batch_size * training_steps)
    logging.info('Spent:{} seconds training, batch_size:{} steps:{} Per example training speed:{}'.format(
        (t1 - t0), batch_size, training_steps, train_speed))

    t0 = time.time()
    _ = model.predict_generator(generate_valid, steps=training_steps, verbose=1)
    t1 = time.time()
    inference_speed = (t1 - t0) / (batch_size * training_steps)
    logging.info('Spent:{} seconds predicting. Per tensor inference speed:{}'.format((t1 - t0), inference_speed))

    return model


def _plot_dot_model_in_color(dot, image_path, inspect_show_labels):
    import pydot
    legend = {}
    for n in dot.get_nodes():
        if n.get_label():
            if 'Conv1' in n.get_label():
                legend['Conv1'] = "cyan"
                n.set_fillcolor("cyan")
            elif 'Conv2' in n.get_label():
                legend['Conv2'] = "deepskyblue1"
                n.set_fillcolor("deepskyblue1")
            elif 'Conv3' in n.get_label():
                legend['Conv3'] = "deepskyblue3"
                n.set_fillcolor("deepskyblue3")
            elif 'UpSampling' in n.get_label():
                legend['UpSampling'] = "darkslategray2"
                n.set_fillcolor("darkslategray2")
            elif 'Transpose' in n.get_label():
                legend['Transpose'] = "deepskyblue2"
                n.set_fillcolor("deepskyblue2")
            elif 'BatchNormalization' in n.get_label():
                legend['BatchNormalization'] = "goldenrod1"
                n.set_fillcolor("goldenrod1")
            elif 'output_' in n.get_label():
                n.set_fillcolor("darkolivegreen2")
                legend['Output'] = "darkolivegreen2"
            elif 'softmax' in n.get_label():
                n.set_fillcolor("chartreuse")
                legend['softmax'] = "chartreuse"
            elif 'MaxPooling' in n.get_label():
                legend['MaxPooling'] = "aquamarine"
                n.set_fillcolor("aquamarine")
            elif 'Dense' in n.get_label():
                legend['Dense'] = "gold"
                n.set_fillcolor("gold")
            elif 'Reshape' in n.get_label():
                legend['Reshape'] = "coral"
                n.set_fillcolor("coral")
            elif 'Input' in n.get_label():
                legend['Input'] = "darkolivegreen1"
                n.set_fillcolor("darkolivegreen1")
            elif 'Activation' in n.get_label():
                legend['Activation'] = "yellow"
                n.set_fillcolor("yellow")
        n.set_style("filled")
        if not inspect_show_labels:
            n.set_label('\n')

    for l in legend:
        legend_node = pydot.Node('legend'+l, label=l, shape="box", fillcolor=legend[l])
        dot.add_node(legend_node)

    logging.info('Saving architecture diagram to:{}'.format(image_path))
    dot.write_png(image_path)


def _get_tensor_maps_for_characters(tensor_maps_in: List[TensorMap], base_model: Model):
    embed_model = make_hidden_layer_model(base_model, tensor_maps_in, 'embed')
    tm_embed = TensorMap('embed', shape=(64,), group='hidden_layer', required_inputs=tensor_maps_in.copy(), model=embed_model)
    tm_char = TensorMap('ecg_rest_next_char', shape=(len(ECG_CHAR_2_IDX),), channel_map=ECG_CHAR_2_IDX, activation='softmax', loss='categorical_crossentropy', loss_weight=1.0)
    tm_burn_in = TensorMap('ecg_rest_text', shape=(100, len(ECG_CHAR_2_IDX)), group='ecg_text', channel_map={'context': 0, 'alphabet': 1}, dependent_map=tm_char)
    return [tm_embed, tm_burn_in], [tm_char]


def get_model_inputs_outputs(model_files: List[str],
                             tensor_maps_in: List[TensorMap],
                             tensor_maps_out: List[TensorMap]) -> Dict[str, Dict[str, TensorMap]]:
    """Organizes given input and output tensors as nested dictionary.

    Returns:
        dict: The nested dictionary of tensors.
            The inner dictionary is keyed by tensor type ('input' or 'output').
            The outer dictionary is keyed by 'model_file'.

            {
                'model_file_1':
                    {
                        'input': [tensor1, tensor2],
                        'output': [tensor3, tensor4]
                    },
                'model_file_2':
                    {
                        'input': [tensor2, tensor5],
                        'output': [tensor4, tensor6]
                    }
            }
                        
    """

    input_prefix = "input"
    output_prefix = "output"
    got_tensor_maps_for_characters = False
    models_inputs_outputs = dict()

    for model_file in model_files:
        with h5py.File(model_file, 'r') as hd5:
            model_inputs_outputs = defaultdict(list)
            for input_tensor_map in tensor_maps_in:
                if input_tensor_map.input_name() in hd5["model_weights"]:
                    model_inputs_outputs[input_prefix].append(input_tensor_map)
            for output_tensor_map in tensor_maps_out:
                if output_tensor_map.output_name() in hd5["model_weights"]:
                    model_inputs_outputs[output_prefix].append(output_tensor_map)
            if not got_tensor_maps_for_characters and 'input_ecg_rest_text_ecg_text' in hd5["model_weights"]:
                m = load_model(model_file, custom_objects=get_metric_dict(tensor_maps_out))
                char_maps_in, char_maps_out = _get_tensor_maps_for_characters(tensor_maps_in, m)
                model_inputs_outputs[input_prefix].extend(char_maps_in)
                tensor_maps_in.extend(char_maps_in)
                model_inputs_outputs[output_prefix].extend(char_maps_out)
                tensor_maps_out.extend(char_maps_out)
                got_tensor_maps_for_characters = True
                logging.info(f"Doing char model dance:{[tm.input_name() for tm in tensor_maps_in]}")
                logging.info(f"Doing char model dance out:{[tm.output_name() for tm in tensor_maps_out]}")

        models_inputs_outputs[model_file] = model_inputs_outputs

    return models_inputs_outputs

<|MERGE_RESOLUTION|>--- conflicted
+++ resolved
@@ -753,22 +753,15 @@
         _plot_dot_model_in_color(model_to_dot(model, show_shapes=inspect_show_labels, expand_nested=True), image_path, inspect_show_labels)
 
     t0 = time.time()
-<<<<<<< HEAD
     _ = model.fit_generator(generate_train, steps_per_epoch=training_steps, validation_steps=1, validation_data=generate_valid)
-=======
-    _ = model.fit_generator(generate_train, steps_per_epoch=training_steps,
-                            validation_steps=1, validation_data=generate_valid)
->>>>>>> 46fb7eba
     t1 = time.time()
     train_speed = (t1 - t0) / (batch_size * training_steps)
-    logging.info('Spent:{} seconds training, batch_size:{} steps:{} Per example training speed:{}'.format(
-        (t1 - t0), batch_size, training_steps, train_speed))
+    logging.info(f'Spent:{(t1 - t0)} seconds training, batch_size:{batch_size} steps:{training_steps} Per example training speed:{train_speed}')
 
     t0 = time.time()
     _ = model.predict_generator(generate_valid, steps=training_steps, verbose=1)
     t1 = time.time()
-    inference_speed = (t1 - t0) / (batch_size * training_steps)
-    logging.info('Spent:{} seconds predicting. Per tensor inference speed:{}'.format((t1 - t0), inference_speed))
+    logging.info(f'Spent:{(t1 - t0)} seconds predicting. Per tensor inference speed:{(t1 - t0)/(batch_size * training_steps)}')
 
     return model
 
