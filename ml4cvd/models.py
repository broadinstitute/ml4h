# models.py
# This file defines model factories.
# Model factories connect input TensorMaps to output TensorMaps with computational graphs.

# Imports
import os
import time
import logging
import numpy as np
from enum import Enum, auto
from itertools import chain
from collections import defaultdict, Counter
from typing import Dict, List, Tuple, Iterable, Union, Optional, Set, Sequence, Callable, DefaultDict, Any

# Keras imports
import tensorflow as tf
import tensorflow_addons as tfa
import tensorflow.keras.backend as K
from tensorflow.keras.callbacks import History
from tensorflow.keras.optimizers import Adam
from tensorflow.keras.models import Model, load_model
from tensorflow.keras.utils import model_to_dot
from tensorflow.keras.layers import LeakyReLU, PReLU, ELU, ThresholdedReLU, Lambda, Reshape, LayerNormalization
from tensorflow.keras.callbacks import ModelCheckpoint, EarlyStopping, ReduceLROnPlateau, Callback
from tensorflow.keras.layers import SpatialDropout1D, SpatialDropout2D, SpatialDropout3D, add, concatenate
from tensorflow.keras.layers import Input, Dense, Dropout, BatchNormalization, Activation, Flatten, LSTM, RepeatVector
from tensorflow.keras.layers import Conv1D, Conv2D, Conv3D, UpSampling1D, UpSampling2D, UpSampling3D, MaxPooling1D
from tensorflow.keras.layers import MaxPooling2D, MaxPooling3D, AveragePooling1D, AveragePooling2D, AveragePooling3D, Layer
from tensorflow.keras.layers import SeparableConv1D, SeparableConv2D, DepthwiseConv2D, Concatenate, Add
from tensorflow.keras.layers import GlobalAveragePooling1D, GlobalAveragePooling2D, GlobalAveragePooling3D
import tensorflow_probability as tfp

from ml4cvd.metrics import get_metric_dict
from ml4cvd.plots import plot_metric_history
from ml4cvd.TensorMap import TensorMap, Interpretation
from ml4cvd.optimizers import get_optimizer, NON_KERAS_OPTIMIZERS
from ml4cvd.defines import JOIN_CHAR, IMAGE_EXT, MODEL_EXT, ECG_CHAR_2_IDX, PARTNERS_CHAR_2_IDX, PARTNERS_READ_TEXT

CHANNEL_AXIS = -1  # Set to 1 for Theano backend
LANGUAGE_MODEL_SUFFIX = '_next_character'
tfd = tfp.distributions


class BottleneckType(Enum):
    FlattenRestructure = auto()  # All decoder outputs are flattened to put into embedding
    GlobalAveragePoolStructured = auto()  # Structured (not flat) decoder outputs are global average pooled
    Variational = auto()  # All decoder outputs are flattened then variationally sampled to put into embedding
    NoBottleNeck = auto()  # only works when everything is u_connected


def make_shallow_model(
    tensor_maps_in: List[TensorMap], tensor_maps_out: List[TensorMap],
    learning_rate: float, model_file: str = None, model_layers: str = None,
) -> Model:
    """Make a shallow model (e.g. linear or logistic regression)

    Input and output tensor maps are set from the command line.
    Model summary printed to output

    :param tensor_maps_in: List of input TensorMaps, only 1 input TensorMap is currently supported,
                            otherwise there are layer name collisions.
    :param tensor_maps_out: List of output TensorMaps
    :param learning_rate: Size of learning steps in SGD optimization
    :param model_file: Optional HD5 model file to load and return.
    :param model_layers: Optional HD5 model file whose weights will be loaded into this model when layer names match.
    :return: a compiled keras model
    """
    if model_file is not None:
        m = load_model(model_file, custom_objects=get_metric_dict(tensor_maps_out))
        m.summary()
        logging.info("Loaded model file from: {}".format(model_file))
        return m

    losses = []
    outputs = []
    my_metrics = {}
    loss_weights = []
    input_tensors = [Input(shape=tm.shape, name=tm.input_name()) for tm in tensor_maps_in]
<<<<<<< HEAD
    if len(input_tensors) > 1:
        multimodal_input = [Flatten()(x) for x in input_tensors]
        if len(multimodal_input) > 1:
            multimodal_input = concatenate(multimodal_input)
        else:
            multimodal_input = multimodal_input[0]
=======

    it = concatenate(input_tensors) if len(input_tensors) > 1 else input_tensors[0]
>>>>>>> c592c1b0
    for ot in tensor_maps_out:
        losses.append(ot.loss)
        loss_weights.append(ot.loss_weight)
        my_metrics[ot.output_name()] = ot.metrics
<<<<<<< HEAD
        outputs.append(Dense(units=len(ot.channel_map), activation=ot.activation, name=ot.output_name())(multimodal_input))
=======
        outputs.append(Dense(units=len(ot.channel_map), activation=ot.activation, name=ot.output_name())(it))
>>>>>>> c592c1b0

    opt = Adam(lr=learning_rate, beta_1=0.9, beta_2=0.999, epsilon=1e-08)
    m = Model(inputs=input_tensors, outputs=outputs)
    m.compile(optimizer=opt, loss=losses, loss_weights=loss_weights, metrics=my_metrics)
    m.summary()

    if model_layers is not None:
        m.load_weights(model_layers, by_name=True)
        logging.info('Loaded model weights from:{}'.format(model_layers))

    return m


def make_waveform_model_unet(
    tensor_maps_in: List[TensorMap], tensor_maps_out: List[TensorMap], learning_rate: float,
    model_file: str = None, model_layers: str = None,
) -> Model:
    """Make a waveform predicting model

    Input and output tensor maps are set from the command line.
    Model summary printed to output

    :param tensor_maps_in: List of input TensorMaps, only 1 input TensorMap is currently supported,
                            otherwise there are layer name collisions.
    :param tensor_maps_out: List of output TensorMaps
    :param learning_rate: Size of learning steps in SGD optimization
    :param model_file: Optional HD5 model file to load and return.
    :param model_layers: Optional HD5 model file whose weights will be loaded into this model when layer names match.
    :return: a compiled keras model
    """
    if model_file is not None:
        m = load_model(model_file, custom_objects=get_metric_dict(tensor_maps_out))
        m.summary()
        logging.info("Loaded model file from: {}".format(model_file))
        return m

    neurons = 24
    input_tensor = residual = Input(shape=tensor_maps_in[0].shape, name=tensor_maps_in[0].input_name())
    x = c600 = Conv1D(filters=neurons, kernel_size=11, activation='relu', padding='same')(input_tensor)
    x = Conv1D(filters=neurons, kernel_size=51, activation='relu', padding='same')(x)
    x = MaxPooling1D(2)(x)
    x = c300 = Conv1D(filters=neurons, kernel_size=111, activation='relu', padding='same')(x)
    x = Conv1D(filters=neurons, kernel_size=201, activation='relu', padding='same')(x)
    x = MaxPooling1D(2)(x)
    x = Conv1D(filters=neurons, kernel_size=301, activation='relu', padding='same')(x)
    x = Conv1D(filters=neurons, kernel_size=301, activation='relu', padding='same')(x)
    x = UpSampling1D(2)(x)
    x = concatenate([x, c300])
    x = Conv1D(filters=neurons, kernel_size=201, activation='relu', padding='same')(x)
    x = UpSampling1D(2)(x)
    x = Conv1D(filters=neurons, kernel_size=111, activation='relu', padding='same')(x)
    x = concatenate([x, c600])
    x = Conv1D(filters=neurons, kernel_size=51, activation='relu', padding='same')(x)
    x = concatenate([x, residual])
    conv_label = Conv1D(filters=tensor_maps_out[0].shape[CHANNEL_AXIS], kernel_size=1, activation="linear")(x)
    output_y = Activation(tensor_maps_out[0].activation, name=tensor_maps_out[0].output_name())(conv_label)
    m = Model(inputs=[input_tensor], outputs=[output_y])
    m.summary()
    opt = Adam(lr=learning_rate, beta_1=0.9, beta_2=0.999, epsilon=1e-08, clipnorm=1.0)
    m.compile(optimizer=opt, loss=tensor_maps_out[0].loss, metrics=tensor_maps_out[0].metrics)

    if model_layers is not None:
        m.load_weights(model_layers, by_name=True)
        logging.info('Loaded model weights from:{}'.format(model_layers))

    return m


def make_character_model_plus(
    tensor_maps_in: List[TensorMap], tensor_maps_out: List[TensorMap], learning_rate: float, base_model: Model, language_layer: str,
    language_prefix: str, model_layers: str = None,
) -> Tuple[Model, Model]:
    """Make a ECG captioning model from an ECG embedding model

    The base_model must have an embedding layer, but besides that can have any number of other predicition TensorMaps.
    Input and output tensor maps are set from the command line.
    Model summary printed to output

    :param tensor_maps_in: List of input TensorMaps, only 1 input TensorMap is currently supported,
                            otherwise there are layer name collisions.
    :param tensor_maps_out: List of output TensorMaps
    :param learning_rate: Size of learning steps in SGD optimization
    :param base_model: The model the computes the ECG embedding
    :param language_layer: The name of TensorMap for the language string to learn
    :param language_prefix: The path prefix of the TensorMap of the language to learn
    :param model_layers: Optional HD5 model file whose weights will be loaded into this model when layer names match.
    :return: a tuple of the compiled keras model and the character emitting sub-model
    """
    char_maps_in, char_maps_out = _get_tensor_maps_for_characters(tensor_maps_in, base_model, language_layer, language_prefix)
    tensor_maps_in.extend(char_maps_in)
    tensor_maps_out.extend(char_maps_out)
    char_model = make_character_model(tensor_maps_in, tensor_maps_out, learning_rate, language_layer, model_layers=model_layers)
    losses = []
    my_metrics = {}
    loss_weights = []
    output_layers = []
    for tm in tensor_maps_out:
        losses.append(tm.loss)
        loss_weights.append(tm.loss_weight)
        my_metrics[tm.output_name()] = tm.metrics
        if tm.name == f'{language_layer}{LANGUAGE_MODEL_SUFFIX}':
            output_layers.append(char_model.get_layer(tm.output_name()))
        else:
            output_layers.append(base_model.get_layer(tm.output_name()))

    m = Model(inputs=base_model.inputs + char_model.inputs, outputs=base_model.outputs + char_model.outputs)
    m.summary()
    opt = Adam(lr=learning_rate, beta_1=0.9, beta_2=0.999, epsilon=1e-08, clipnorm=1.0)
    m.compile(optimizer=opt, loss=losses, loss_weights=loss_weights, metrics=my_metrics)

    if model_layers is not None:
        m.load_weights(model_layers, by_name=True)
        _plot_dot_model_in_color(model_to_dot(m, show_shapes=True, expand_nested=True), model_layers.replace(MODEL_EXT, IMAGE_EXT), True)
        logging.info(f'Loaded and plotted model weights from:{model_layers}')

    return m, char_model


def make_character_model(
    tensor_maps_in: List[TensorMap], tensor_maps_out: List[TensorMap], learning_rate: float,
    language_layer: str, model_file: str = None, model_layers: str = None,
) -> Model:
    """Make a ECG captioning model

    Input and output tensor maps are set from the command line. Model summary is logged

    :param tensor_maps_in: List of input TensorMaps, only 1 input TensorMap is currently supported, otherwise there are layer name collisions.
    :param tensor_maps_out: List of output TensorMaps
    :param learning_rate: Size of learning steps in SGD optimization
    :param language_layer: The name of TensorMap for the language string to learn
    :param model_file: Optional HD5 model file to load and return.
    :param model_layers: Optional HD5 model file whose weights will be loaded into this model when layer names match.
    :return: a compiled keras model
    """
    if model_file is not None:
        m = load_model(model_file, custom_objects=get_metric_dict(tensor_maps_out))
        m.summary()
        logging.info(f'Loaded model file from: {model_file}')
        return m

    input_layers = []
    for it in tensor_maps_in:
        if it.is_embedding():
            embed_in = Input(shape=it.shape, name=it.input_name())
            input_layers.append(embed_in)
        elif it.is_language():
            burn_in = Input(shape=it.shape, name=it.input_name())
            input_layers.append(burn_in)
            repeater = RepeatVector(it.shape[0])
        else:
            logging.warning(f"character model can not handle input TensorMap:{it.name} with interpretation:{it.interpretation}")

    logging.info(f"inputs: {[il.name for il in input_layers]}")
    wave_embeds = repeater(embed_in)
    lstm_in = concatenate([burn_in, wave_embeds], name='concat_embed_and_text')
    lstm_out = LSTM(128)(lstm_in)  # TODO this should be argument

    output_layers = []
    for ot in tensor_maps_out:
        if ot.name == f'{language_layer}{LANGUAGE_MODEL_SUFFIX}':
            output_layers.append(Dense(ot.shape[-1], activation=ot.activation, name=ot.output_name())(lstm_out))

    m = Model(inputs=input_layers, outputs=output_layers)
    m.summary()
    opt = Adam(lr=learning_rate, beta_1=0.9, beta_2=0.999, epsilon=1e-08, clipnorm=1.0)
    m.compile(optimizer=opt, loss='categorical_crossentropy')

    if model_layers is not None:
        m.load_weights(model_layers, by_name=True)
        logging.info(f'Loaded model weights from:{model_layers}')

    return m


def make_siamese_model(
    base_model: Model,
    tensor_maps_in: List[TensorMap],
    hidden_layer: str,
    learning_rate: float = None,
    optimizer: str = 'adam',
    **kwargs
) -> Model:
    in_left = [Input(shape=tm.shape, name=tm.input_name() + '_left') for tm in tensor_maps_in]
    in_right = [Input(shape=tm.shape, name=tm.input_name() + '_right') for tm in tensor_maps_in]
    encode_model = make_hidden_layer_model(base_model, tensor_maps_in, hidden_layer)
    h_left = encode_model(in_left)
    h_right = encode_model(in_right)

    # Compute the L1 distance
    l1_layer = Lambda(lambda tensors: K.abs(tensors[0] - tensors[1]))
    l1_distance = l1_layer([h_left, h_right])

    # Add a dense layer with a sigmoid unit to generate the similarity score
    prediction = Dense(1, activation='sigmoid', name='output_siamese')(l1_distance)

    m = Model(inputs=in_left + in_right, outputs=prediction)
    opt = get_optimizer(optimizer, learning_rate, kwargs.get('optimizer_kwargs'))
    m.compile(optimizer=opt, loss='binary_crossentropy')

    if kwargs['model_layers'] is not None:
        m.load_weights(kwargs['model_layers'], by_name=True)
        logging.info(f"Loaded model weights from:{kwargs['model_layers']}")

    return m


def make_hidden_layer_model_from_file(parent_file: str, tensor_maps_in: List[TensorMap], output_layer_name: str, tensor_maps_out: List[TensorMap]) -> Model:
    parent_model = load_model(parent_file, custom_objects=get_metric_dict(tensor_maps_out))
    return make_hidden_layer_model(parent_model, tensor_maps_in, output_layer_name)


def make_hidden_layer_model(parent_model: Model, tensor_maps_in: List[TensorMap], output_layer_name: str) -> Model:
    target_layer = None
    # TODO: handle more nested models?
    for layer in parent_model.layers:
        if isinstance(layer, Model):
            try:
                target_layer = layer.get_layer(output_layer_name)
                parent_model = layer
                break
            except ValueError:
                continue
    else:
        target_layer = parent_model.get_layer(output_layer_name)
    parent_inputs = [parent_model.get_layer(tm.input_name()).input for tm in tensor_maps_in]
    dummy_input = {tm.input_name(): np.zeros((1,) + parent_model.get_layer(tm.input_name()).input_shape[0][1:]) for tm in tensor_maps_in}
    intermediate_layer_model = Model(inputs=parent_inputs, outputs=target_layer.output)
    # If we do not predict here then the graph is disconnected, I do not know why?!
    intermediate_layer_model.predict(dummy_input)
    return intermediate_layer_model


Tensor = tf.Tensor
Encoder = Callable[[Tensor], Tuple[Tensor, List[Tensor]]]
Decoder = Callable[[Tensor, Dict[TensorMap, List[Tensor]], Dict[TensorMap, Tensor]], Tensor]
BottleNeck = Callable[[Dict[TensorMap, Tensor]], Dict[TensorMap, Tensor]]


class ResidualBlock:
    def __init__(
            self,
            *,
            dimension: int,
            filters_per_conv: List[int],
            conv_layer_type: str,
            conv_x: int,
            conv_y: int,
            conv_z: int,
            activation: str,
            normalization: str,
            regularization: str,
            regularization_rate: float,
            dilate: bool,
    ):
        block_size = len(filters_per_conv)
        conv_layer, kernel = _conv_layer_from_kind_and_dimension(dimension, conv_layer_type, conv_x, conv_y, conv_z)
        self.conv_layers = [
            conv_layer(filters=num_filters, kernel_size=kernel, padding='same', dilation_rate=2**i if dilate else 1)
            for i, num_filters in enumerate(filters_per_conv)
        ]
        self.activations = [_activation_layer(activation) for _ in range(block_size)]
        self.normalizations = [_normalization_layer(normalization) for _ in range(block_size)]
        self.regularizations = [_regularization_layer(dimension, regularization, regularization_rate) for _ in range(block_size)]
        residual_conv_layer, _ = _conv_layer_from_kind_and_dimension(dimension, 'conv', conv_x, conv_y, conv_z)
        self.residual_convs = [residual_conv_layer(filters=filters_per_conv[0], kernel_size=_one_by_n_kernel(dimension)) for _ in range(block_size - 1)]

    def __call__(self, x: Tensor) -> Tensor:
        previous = x
        for convolve, activate, normalize, regularize, one_by_n_convolve in zip(
                self.conv_layers, self.activations, self.normalizations, self.regularizations, [None] + self.residual_convs,
        ):
            x = regularize(normalize(activate(convolve(x))))
            if one_by_n_convolve is not None:  # Do not residual add the input
                x = Add()([one_by_n_convolve(x), previous])
            previous = x
        return x


class DenseConvolutionalBlock:
    def __init__(
            self,
            *,
            dimension: int,
            block_size: int,
            conv_layer_type: str,
            filters: int,
            conv_x: int,
            conv_y: int,
            conv_z: int,
            activation: str,
            normalization: str,
            regularization: str,
            regularization_rate: float,
    ):
        conv_layer, kernel = _conv_layer_from_kind_and_dimension(dimension, conv_layer_type, conv_x, conv_y, conv_z)
        self.conv_layers = [conv_layer(filters=filters, kernel_size=kernel, padding='same') for _ in range(block_size)]
        self.activations = [_activation_layer(activation) for _ in range(block_size)]
        self.normalizations = [_normalization_layer(normalization) for _ in range(block_size)]
        self.regularizations = [_regularization_layer(dimension, regularization, regularization_rate) for _ in range(block_size)]

    def __call__(self, x: Tensor) -> Tensor:
        dense_connections = [x]
        for i, (convolve, activate, normalize, regularize) in enumerate(
            zip(
                    self.conv_layers, self.activations, self.normalizations, self.regularizations,
            ),
        ):
            x = normalize(regularize(activate(convolve(x))))
            if i < len(self.conv_layers) - 1:  # output of block does not get concatenated to
                dense_connections.append(x)
                x = Concatenate()(dense_connections[:])  # [:] is necessary because of tf weirdness
        return x


class FullyConnectedBlock:
    def __init__(
            self,
            *,
            widths: List[int],
            activation: str,
            normalization: str,
            regularization: str,
            regularization_rate: float,
            is_encoder: bool = False,
            name: str = None,
            parents: List[TensorMap] = None,
    ):
        final_dense = Dense(units=widths[-1], name=name) if name else Dense(units=widths[-1])
        self.denses = [Dense(units=width) for width in widths[:-1]] + [final_dense]
        self.activations = [_activation_layer(activation) for _ in widths]
        self.regularizations = [_regularization_layer(1, regularization, regularization_rate) for _ in widths]
        self.norms = [_normalization_layer(normalization) for _ in widths]
        self.is_encoder = is_encoder
        self.parents = parents or []

    def __call__(self, x: Tensor) -> Union[Tensor, Tuple[Tensor, List[Tensor]]]:
        for dense, normalize, activate, regularize in zip(self.denses, self.norms, self.activations, self.regularizations):
            x = normalize(regularize(activate(dense(x))))
        if self.is_encoder:
            return x, []
        return x


class LSTMEncoder:
    def __init__(
            self,
            tensor_map_in,
    ):
        self.lstm = LSTM(tensor_map_in.annotation_units)

    def __call__(self, x: Tensor) -> Union[Tensor, Tuple[Tensor, List[Tensor]]]:
        return self.lstm(x), []


def adaptive_normalize_from_tensor(tensor: Tensor, target: Tensor) -> Tensor:
    """Uses Dense layers to convert `tensor` to a mean and standard deviation to normalize `target`"""
    return adaptive_normalization(mu=Dense(target.shape[-1])(tensor), sigma=Dense(target.shape[-1])(tensor), target=target)


def adaptive_normalization(mu: Tensor, sigma: Tensor, target: Tensor) -> Tensor:
    target = tfa.layers.InstanceNormalization()(target)
    normalizer_shape = (1,) * (len(target.shape) - 2) + (target.shape[-1],)
    mu = Reshape(normalizer_shape)(mu)
    sigma = Reshape(normalizer_shape)(sigma)
    target *= sigma
    target += mu
    return target


def global_average_pool(x: Tensor) -> Tensor:
    if len(x.shape) == 3:
        return GlobalAveragePooling1D()(x) #K.mean(x, axis=tuple(range(1, len(x.shape) - 1)))
    elif len(x.shape) == 4:
        return GlobalAveragePooling2D()(x) #K.mean(x, axis=tuple(range(1, len(x.shape) - 1)))
    elif len(x.shape) == 5:
        return GlobalAveragePooling3D()(x) #K.mean(x, axis=tuple(range(1, len(x.shape) - 1)))


def check_no_bottleneck(u_connect: DefaultDict[TensorMap, Set[TensorMap]], tensor_maps_out: List[TensorMap]) -> bool:
    """Checks if every output tensor is u-connected to"""
    return all(any(tm in ucon_out for ucon_out in u_connect.values()) for tm in tensor_maps_out)


class UConnectBottleNeck:

    def __init__(
            self,
            u_connect: DefaultDict[TensorMap, Set[TensorMap]],
    ):
        self.u_connect = u_connect

    def __call__(self, encoder_outputs: Dict[TensorMap, Tensor]) -> Dict[TensorMap, Tensor]:
        out = {}
        for tmap_in, tensor in encoder_outputs.items():
            out = {
                **out,
                **{tmap_out: tensor for tmap_out in self.u_connect[tmap_in]},
            }
        return out


class VariationalDiagNormal(Layer):
    def __init__(
            self,
            latent_size: int,
            **kwargs
    ):
        self.latent_size = latent_size
        super(VariationalDiagNormal, self).__init__(**kwargs)
        self.prior = tfd.MultivariateNormalDiag(loc=tf.zeros([latent_size]), scale_identity_multiplier=1.0)

    def call(self, mu: Tensor, log_sigma: Tensor, **kwargs):
        """mu and sigma must be shape (None, latent_size)"""
        approx_posterior = tfd.MultivariateNormalDiag(loc=mu, scale_diag=tf.math.exp(log_sigma))
        kl = tf.reduce_mean(tfd.kl_divergence(approx_posterior, self.prior))
        self.add_loss(kl)
        self.add_metric(kl, 'mean', name='KL_divergence')
        return approx_posterior.sample()

    def get_config(self):
        return {'latent_size': self.latent_size}


class VariationalBottleNeck:
    def __init__(
            self,
            activation: str,
            normalization: str,
            fully_connected_widths: List[int],
            latent_size: int,
            regularization: str,
            regularization_rate: float,
            pre_decoder_shapes: Dict[TensorMap, Optional[Tuple[int, ...]]],
    ):
        self.fully_connected = FullyConnectedBlock(
            widths=fully_connected_widths,
            activation=activation,
            normalization=normalization,
            regularization=regularization,
            regularization_rate=regularization_rate,
        ) if fully_connected_widths else None
        self.restructures = {
            tm: FlatToStructure(output_shape=shape, activation=activation, normalization=normalization)
            for tm, shape in pre_decoder_shapes.items() if shape is not None
        }
        self.latent_size = latent_size
        self.sampler: Callable = VariationalDiagNormal(latent_size)
        self.no_restructures = [tm for tm, shape in pre_decoder_shapes.items() if shape is None]

    def __call__(self, encoder_outputs: Dict[TensorMap, Tensor]) -> Dict[TensorMap, Tensor]:
        y = [Flatten()(x) for x in encoder_outputs.values()]
        if len(y) > 1:
            y = concatenate(y)
        else:
            y = y[0]
        y = self.fully_connected(y) if self.fully_connected else y
        mu = Dense(self.latent_size, name='embed')(y)
        log_sigma = Dense(self.latent_size, name='log_sigma')(y)
        y = self.sampler(mu, log_sigma)
        return {
            **{tm: restructure(y) for tm, restructure in self.restructures.items()},
            **{tm: y for tm in self.no_restructures},
        }


class ConcatenateRestructure:
    """
    Flattens or GAPs then concatenates all inputs, applies a dense layer, then restructures to provided shapes
    """
    def __init__(
            self,
            pre_decoder_shapes: Dict[TensorMap, Optional[Tuple[int, ...]]],
            activation: str,
            normalization: str,
            widths: List[int],
            regularization: str,
            regularization_rate: float,
            u_connect: DefaultDict[TensorMap, Set[TensorMap]],
            bottleneck_type: BottleneckType,
    ):
        self.fully_connected = FullyConnectedBlock(
            widths=widths,
            activation=activation,
            normalization=normalization,
            regularization=regularization,
            regularization_rate=regularization_rate,
            name='embed',
        ) if widths else None
        self.restructures = {
            tm: FlatToStructure(output_shape=shape, activation=activation, normalization=normalization)
            for tm, shape in pre_decoder_shapes.items() if shape is not None
        }
        self.no_restructures = [tm for tm, shape in pre_decoder_shapes.items() if shape is None]
        self.u_connect = u_connect
        self.bottleneck_type = bottleneck_type

    def __call__(self, encoder_outputs: Dict[TensorMap, Tensor]) -> Dict[TensorMap, Tensor]:
        if self.bottleneck_type == BottleneckType.FlattenRestructure:
            y = [Flatten()(x) for x in encoder_outputs.values()]
        elif self.bottleneck_type == BottleneckType.GlobalAveragePoolStructured:
            y = [Flatten()(x) for tm, x in encoder_outputs.items() if len(x.shape) == 2]  # Flat tensors
            y += [global_average_pool(x) for tm, x in encoder_outputs.items() if len(x.shape) > 2]  # Structured tensors
        else:
            raise NotImplementedError(f'bottleneck_type {self.bottleneck_type} does not exist.')
        if len(y) > 1:
            y = concatenate(y)
        else:
            y = y[0]
        y = self.fully_connected(y) if self.fully_connected else y
        outputs: Dict[TensorMap, Tensor] = {}
        for input_tm, output_tms in self.u_connect.items():
            for output_tm in output_tms:
                outputs[output_tm] = adaptive_normalize_from_tensor(y, encoder_outputs[input_tm])
        return {
            **{tm: restructure(y) for tm, restructure in self.restructures.items()},
            **{tm: y for tm in self.no_restructures if tm not in outputs},
            **outputs,
        }


class FlatToStructure:
    """Takes a flat input, applies a dense layer, then restructures to output_shape"""
    def __init__(
            self,
            output_shape: Tuple[int, ...],
            activation: str,
            normalization: str,
    ):
        self.input_shapes = output_shape
        self.dense = Dense(units=int(np.prod(output_shape)))
        self.activation = _activation_layer(activation)
        self.reshape = Reshape(output_shape)
        self.norm = _normalization_layer(normalization)

    def __call__(self, x: Tensor) -> Tensor:
        return self.reshape(self.norm(self.activation(self.dense(x))))


class ConvEncoder:

    def __init__(
            self,
            *,
            filters_per_dense_block: List[int],
            dimension: int,
            res_filters: List[int],
            conv_layer_type: str,
            conv_x: int,
            conv_y: int,
            conv_z: int,
            block_size: int,
            activation: str,
            normalization: str,
            regularization: str,
            regularization_rate: float,
            dilate: bool,
            pool_type: str,
            pool_x: int,
            pool_y: int,
            pool_z: int,
    ):
        self.res_block = ResidualBlock(
            dimension=dimension, filters_per_conv=res_filters, conv_layer_type=conv_layer_type, conv_x=conv_x,
            conv_y=conv_y, conv_z=conv_z, activation=activation, normalization=normalization,
            regularization=regularization, regularization_rate=regularization_rate, dilate=dilate,
        )
        self.dense_blocks = [
            DenseConvolutionalBlock(
                dimension=dimension, conv_layer_type=conv_layer_type, filters=filters, conv_x=conv_x, conv_y=conv_y,
                conv_z=conv_z, block_size=block_size, activation=activation, normalization=normalization,
                regularization=regularization, regularization_rate=regularization_rate,
            ) for filters in filters_per_dense_block
        ]
        self.pools = _pool_layers_from_kind_and_dimension(dimension, pool_type, len(filters_per_dense_block) + 1, pool_x, pool_y, pool_z)

    def __call__(self, x: Tensor) -> Tuple[Tensor, List[Tensor]]:
        intermediates = []
        x = self.res_block(x)
        intermediates.append(x)
        x = self.pools[0](x)
        for i, (dense_block, pool) in enumerate(zip(self.dense_blocks, self.pools[1:])):
            x = dense_block(x)
            intermediates.append(x)
            x = pool(x) if i < len(self.dense_blocks) - 1 else x  # don't pool after final dense block
        return x, intermediates


def _calc_start_shape(
        num_upsamples: int, output_shape: Tuple[int, ...], upsample_rates: Sequence[int], channels: int,
) -> Tuple[int, ...]:
    """
    Given the number of blocks in the decoder and the upsample rates, return required input shape to get to output shape
    """
    upsample_rates = list(upsample_rates) + [1] * len(output_shape)
    return tuple((shape // rate**num_upsamples for shape, rate in zip(output_shape[:-1], upsample_rates))) + (channels,)


class DenseDecoder:
    def __init__(
            self,
            tensor_map_out: TensorMap,
            activation: str,
            parents: List[TensorMap] = None,
    ):
        self.parents = parents
        self.activation = _activation_layer(activation)
        self.dense = Dense(units=tensor_map_out.shape[0], name=tensor_map_out.output_name(), activation=tensor_map_out.activation)
        self.units = tensor_map_out.annotation_units

    def __call__(self, x: Tensor, _, decoder_outputs: Dict[TensorMap, Tensor]) -> Tensor:
        if self.parents:
            x = Concatenate()([x] + [decoder_outputs[parent] for parent in self.parents])
            x = Dense(units=self.units)(x)
            x = self.activation(x)
        return self.dense(x)


class LanguageDecoder:
    def __init__(
            self,
            tensor_map_out: TensorMap,
    ):
        self.dense = Dense(tensor_map_out.shape[-1], activation=tensor_map_out.activation, name=tensor_map_out.output_name())

    def __call__(self, x: Tensor, _, decoder_outputs: Dict[TensorMap, Tensor]) -> Tensor:
        return self.dense(x)


class ConvDecoder:
    def __init__(
            self,
            *,
            tensor_map_out: TensorMap,
            filters_per_dense_block: List[int],
            conv_layer_type: str,
            conv_x: int,
            conv_y: int,
            conv_z: int,
            block_size: int,
            activation: str,
            normalization: str,
            regularization: str,
            regularization_rate: float,
            upsample_x: int,
            upsample_y: int,
            upsample_z: int,
            u_connect_parents: List[TensorMap] = None,
    ):
        dimension = tensor_map_out.axes()
        self.dense_blocks = [
            DenseConvolutionalBlock(
                dimension=tensor_map_out.axes(), conv_layer_type=conv_layer_type, filters=filters, conv_x=conv_x,
                conv_y=conv_y, conv_z=conv_z, block_size=block_size, activation=activation, normalization=normalization,
                regularization=regularization, regularization_rate=regularization_rate,
            )
            for filters in filters_per_dense_block
        ]
        conv_layer, _ = _conv_layer_from_kind_and_dimension(dimension, 'conv', conv_x, conv_y, conv_z)
        self.conv_label = conv_layer(tensor_map_out.shape[-1], _one_by_n_kernel(dimension), activation=tensor_map_out.activation, name=tensor_map_out.output_name())
        self.upsamples = [_upsampler(dimension, upsample_x, upsample_y, upsample_z) for _ in range(len(filters_per_dense_block) + 1)]
        self.u_connect_parents = u_connect_parents or []

    def __call__(self, x: Tensor, intermediates: Dict[TensorMap, List[Tensor]], _) -> Tensor:
        for i, (dense_block, upsample) in enumerate(zip(self.dense_blocks, self.upsamples)):
            intermediate = [intermediates[tm][-(i + 1)] for tm in self.u_connect_parents]
            x = concatenate(intermediate + [x]) if intermediate else x
            x = dense_block(x)
            x = upsample(x)
        intermediate = [intermediates[tm][0] for tm in self.u_connect_parents]
        x = concatenate(intermediate + [x]) if intermediate else x
        return self.conv_label(x)


def parent_sort(tms: List[TensorMap]) -> List[TensorMap]:
    """
    Parents will always appear before their children after sorting. Idempotent and slow.
    """
    to_process = sorted(tms, key=lambda x: str(x))
    final: List[TensorMap] = []
    visited = Counter()
    while to_process:
        tm = to_process.pop()
        visited[tm] += 1
        if visited[tm] > len(tms):
            raise ValueError('Problem detected in parent structure. Could be cycle or missing parent.')
        if not tm.parents or set(tm.parents) <= set(final):
            final.append(tm)
        else:
            to_process.insert(0, tm)
    return final


def _get_custom_objects(tensor_maps_out: List[TensorMap]) -> Dict[str, Any]:
    custom_objects = {
        obj.__name__: obj
        for obj in chain(
            NON_KERAS_OPTIMIZERS.values(), ACTIVATION_FUNCTIONS.values(), NORMALIZATION_CLASSES.values(),
            [VariationalDiagNormal],
        )
    }
    return {**custom_objects, **get_metric_dict(tensor_maps_out)}


def make_multimodal_multitask_model(
        tensor_maps_in: List[TensorMap],
        tensor_maps_out: List[TensorMap],
        activation: str,
        learning_rate: float,
        bottleneck_type: BottleneckType,
        optimizer: str,
        dense_layers: List[int] = None,
        dropout: float = None,  # TODO: should be dense_regularization rate for flexibility
        conv_layers: List[int] = None,
        dense_blocks: List[int] = None,
        block_size: int = None,
        conv_type: str = None,
        conv_normalize: str = None,
        conv_regularize: str = None,
        conv_x: int = None,
        conv_y: int = None,
        conv_z: int = None,
        conv_dropout: float = None,
        conv_dilate: bool = None,
        u_connect: DefaultDict[TensorMap, Set[TensorMap]] = None,
        pool_x: int = None,
        pool_y: int = None,
        pool_z: int = None,
        pool_type: str = None,
        training_steps: int = None,
        learning_rate_schedule: str = None,
        **kwargs,
) -> Model:
    """Make multi-task, multi-modal feed forward neural network for all kinds of prediction

    This model factory can be used to make networks for classification, regression, and segmentation
    The tasks attempted are given by the output TensorMaps.
    The modalities and the first layers in the architecture are determined by the input TensorMaps.

    Hyperparameters are exposed to the command line.
    Model summary printed to output

    :param tensor_maps_in: List of input TensorMaps
    :param tensor_maps_out: List of output TensorMaps
    :param activation: Activation function as a string (e.g. 'relu', 'linear, or 'softmax)
    :param learning_rate: learning rate for optimizer
    :param bottleneck_type: How to merge the representations coming from the different input modalities
    :param dense_layers: List of number of filters in each dense layer.
    :param dropout: Dropout rate in dense layers
    :param conv_layers: List of number of filters in each convolutional layer
    :param dense_blocks: List of number of filters in densenet modules for densenet convolutional models
    :param block_size: Number of layers within each Densenet module for densenet convolutional models
    :param conv_type: Type of convolution to use, e.g. separable
    :param conv_normalize: Type of normalization layer for convolutions, e.g. batch norm
    :param conv_regularize: Type of regularization for convolutions, e.g. dropout
    :param conv_x: Size of X dimension for 2D and 3D convolutional kernels
    :param conv_y: Size of Y dimension for 2D and 3D convolutional kernels
    :param conv_z: Size of Z dimension for 3D convolutional kernels
    :param conv_dropout: Dropout rate in convolutional layers
    :param conv_dilate: whether to use dilation in conv layers
    :param u_connect: dictionary of input TensorMap -> output TensorMaps to u connect to
    :param pool_x: Pooling in the X dimension for Convolutional models.
    :param pool_y: Pooling in the Y dimension for Convolutional models.
    :param pool_z: Pooling in the Z dimension for 3D Convolutional models.
    :param pool_type: max or average pooling following convolutional blocks
    :param optimizer: which optimizer to use. See optimizers.py.
    :return: a compiled keras model
    :param learning_rate_schedule: learning rate schedule to train with, e.g. triangular
    :param training_steps: How many training steps to train the model. Only needed if learning_rate_schedule given
    :param model_file: HD5 model file to load and return.
    :param model_layers: HD5 model file whose weights will be loaded into this model when layer names match.
    :param freeze_model_layers: Whether to freeze layers from loaded from model_layers
    """
    tensor_maps_out = parent_sort(tensor_maps_out)
    u_connect: DefaultDict[TensorMap, Set[TensorMap]] = u_connect or defaultdict(set)
    custom_dict = _get_custom_objects(tensor_maps_out)
    opt = get_optimizer(
        optimizer, learning_rate, steps_per_epoch=training_steps, learning_rate_schedule=learning_rate_schedule,
        optimizer_kwargs=kwargs.get('optimizer_kwargs'),
    )
    if 'model_file' in kwargs and kwargs['model_file'] is not None:
        logging.info("Attempting to load model file from: {}".format(kwargs['model_file']))
        m = load_model(kwargs['model_file'], custom_objects=custom_dict, compile=False)
        m.compile(optimizer=opt, loss=custom_dict['loss'])
        m.summary()
        logging.info("Loaded model file from: {}".format(kwargs['model_file']))
        return m

    dense_normalize = conv_normalize  # TODO: should come from own argument
    dense_regularize = 'dropout' if dropout else None
    dense_regularize_rate = dropout
    conv_regularize_rate = conv_dropout
    encoders: Dict[TensorMap: Layer] = {}
    for tm in tensor_maps_in:
        if tm.is_language():
            encoders[tm] = LSTMEncoder(tm)
        elif tm.axes() > 1:
            encoders[tm] = ConvEncoder(
                filters_per_dense_block=dense_blocks,
                dimension=tm.axes(),
                res_filters=conv_layers,
                conv_layer_type=conv_type,
                conv_x=conv_x,
                conv_y=conv_y,
                conv_z=conv_z,
                block_size=block_size,
                activation=activation,
                normalization=conv_normalize,
                regularization=conv_regularize,
                regularization_rate=conv_regularize_rate,
                dilate=conv_dilate,
                pool_type=pool_type,
                pool_x=pool_x,
                pool_y=pool_y,
                pool_z=pool_z
            )
        else:
            encoders[tm] = FullyConnectedBlock(
                widths=[tm.annotation_units],
                activation=activation,
                normalization=dense_normalize,
                regularization=dense_regularize,
                regularization_rate=dense_regularize_rate,
                is_encoder=True,
            )

    pre_decoder_shapes: Dict[TensorMap, Optional[Tuple[int, ...]]] = {}
    for tm in tensor_maps_out:
        if any([tm in out for out in u_connect.values()]) or tm.axes() == 1:
            pre_decoder_shapes[tm] = None
        else:
            pre_decoder_shapes[tm] = _calc_start_shape(
                num_upsamples=len(dense_blocks), output_shape=tm.shape, upsample_rates=[pool_x, pool_y, pool_z],
                channels=dense_blocks[-1],
            )

    if bottleneck_type in {BottleneckType.FlattenRestructure, BottleneckType.GlobalAveragePoolStructured}:
        bottleneck = ConcatenateRestructure(
            widths=dense_layers,
            activation=activation,
            regularization=dense_regularize,
            regularization_rate=dense_regularize_rate,
            normalization=dense_normalize,
            pre_decoder_shapes=pre_decoder_shapes,
            u_connect=u_connect,
            bottleneck_type=bottleneck_type,
        )
    elif bottleneck_type == BottleneckType.Variational:
        bottleneck = VariationalBottleNeck(
            fully_connected_widths=dense_layers[:-1],
            latent_size=dense_layers[-1],
            activation=activation,
            regularization=dense_regularize,
            regularization_rate=dense_regularize_rate,
            normalization=dense_normalize,
            pre_decoder_shapes=pre_decoder_shapes,
        )
    elif bottleneck_type == BottleneckType.NoBottleNeck:
        if not check_no_bottleneck(u_connect, tensor_maps_out):
            raise ValueError(f'To use {BottleneckType.NoBottleNeck}, all output TensorMaps must be u-connected to.')
        bottleneck = UConnectBottleNeck(u_connect)
    else:
        raise NotImplementedError(f'Unknown BottleneckType {bottleneck_type}.')

    decoders: Dict[TensorMap, Layer] = {}
    for tm in tensor_maps_out:
        if tm.is_language():
            decoders[tm] = LanguageDecoder(tensor_map_out=tm)
        elif tm.axes() > 1:
            decoders[tm] = ConvDecoder(
                tensor_map_out=tm,
                filters_per_dense_block=dense_blocks,
                conv_layer_type=conv_type,
                conv_x=conv_x,
                conv_y=conv_y,
                conv_z=conv_z,
                block_size=1,
                activation=activation,
                normalization=conv_normalize,
                regularization=conv_regularize,
                regularization_rate=conv_regularize_rate,
                upsample_x=pool_x,
                upsample_y=pool_y,
                upsample_z=pool_z,
                u_connect_parents=[tm_in for tm_in in tensor_maps_in if tm in u_connect[tm_in]],
            )
        else:
            decoders[tm] = DenseDecoder(
                tensor_map_out=tm,
                parents=tm.parents,
                activation=activation,
            )

    m = _make_multimodal_multitask_model(encoders, bottleneck, decoders)

    # load layers for transfer learning
    model_layers = kwargs.get('model_layers', False)
    if model_layers:
        loaded = 0
        freeze = kwargs.get('freeze_model_layers', False)
        m.load_weights(model_layers, by_name=True)
        try:
            m_other = load_model(model_layers, custom_objects=custom_dict, compile=False)
            for other_layer in m_other.layers:
                try:
                    target_layer = m.get_layer(other_layer.name)
                    target_layer.set_weights(other_layer.get_weights())
                    loaded += 1
                    if freeze:
                        target_layer.trainable = False
                except (ValueError, KeyError):
                    logging.warning(f'Error loading layer {other_layer.name} from model: {model_layers}. Will still try to load other layers.')
        except ValueError as e:
            logging.info(f'Loaded model weights, but got ValueError in model loading: {str(e)}')
        logging.info(f'Loaded {"and froze " if freeze else ""}{loaded} layers from {model_layers}.')
    m.compile(
        optimizer=opt, loss=[tm.loss for tm in tensor_maps_out],
        metrics={tm.output_name(): tm.metrics for tm in tensor_maps_out},
    )
    m.summary()
    return m


def _make_multimodal_multitask_model(
        encoders: Dict[TensorMap, Encoder],
        bottle_neck: BottleNeck,
        decoders: Dict[TensorMap, Decoder],  # Assumed to be topologically sorted according to parents hierarchy
) -> Model:
    inputs: Dict[TensorMap, Input] = {}
    encoder_outputs: Dict[TensorMap, Tuple[Tensor, List[Tensor]]] = {}  # TensorMap -> embed, encoder_intermediates
    encoder_intermediates = {}
    for tm, encoder in encoders.items():
        x = Input(shape=tm.shape, name=tm.input_name())
        inputs[tm] = x
        y, intermediates = encoder(x)
        encoder_outputs[tm] = y
        encoder_intermediates[tm] = intermediates

    bottle_neck_outputs = bottle_neck(encoder_outputs)

    decoder_outputs = {}
    for tm, decoder in decoders.items():
        decoder_outputs[tm] = decoder(bottle_neck_outputs[tm], encoder_intermediates, decoder_outputs)

    return Model(inputs=list(inputs.values()), outputs=list(decoder_outputs.values()))


# ~~~~~~~~~~~~~~~~~~~~~~~~~~~~~~~~~
# ~~~~~~~ Training ~~~~~~~~~~~~~~~~
# ~~~~~~~~~~~~~~~~~~~~~~~~~~~~~~~~~
def train_model_from_generators(
    model: Model,
    generate_train: Iterable,
    generate_valid: Iterable,
    training_steps: int,
    validation_steps: int,
    batch_size: int,
    epochs: int,
    patience: int,
    output_folder: str,
    run_id: str,
    inspect_model: bool,
    inspect_show_labels: bool,
    return_history: bool = False,
    plot: bool = True,
) -> Union[Model, Tuple[Model, History]]:
    """Train a model from tensor generators for validation and training data.

    Training data lives on disk, it will be loaded by generator functions.
    Plots the metric history after training. Creates a directory to save weights, if necessary.
    Measures runtime and plots architecture diagram if inspect_model is True.

    :param model: The model to optimize
    :param generate_train: Generator function that yields mini-batches of training data.
    :param generate_valid: Generator function that yields mini-batches of validation data.
    :param training_steps: Number of mini-batches in each so-called epoch
    :param validation_steps: Number of validation mini-batches to examine after each epoch.
    :param batch_size: Number of training examples in each mini-batch
    :param epochs: Maximum number of epochs to run regardless of Early Stopping
    :param patience: Number of epochs to wait before reducing learning rate.
    :param output_folder: Directory where output file will be stored
    :param run_id: User-chosen string identifying this run
    :param inspect_model: If True, measure training and inference runtime of the model and generate architecture plot.
    :param inspect_show_labels: If True, show labels on the architecture plot.
    :param return_history: If true return history from training and don't plot the training history
    :return: The optimized model.
    """
    model_file = os.path.join(output_folder, run_id, run_id + MODEL_EXT)
    if not os.path.exists(os.path.dirname(model_file)):
        os.makedirs(os.path.dirname(model_file))

    if inspect_model:
        image_p = os.path.join(output_folder, run_id, 'architecture_graph_' + run_id + IMAGE_EXT)
        _inspect_model(model, generate_train, generate_valid, batch_size, training_steps, inspect_show_labels, image_p)

    history = model.fit(
        generate_train, steps_per_epoch=training_steps, epochs=epochs, verbose=1,
        validation_steps=validation_steps, validation_data=generate_valid,
        callbacks=_get_callbacks(patience, model_file),
    )
    generate_train.kill_workers()
    generate_valid.kill_workers()

    logging.info('Model weights saved at: %s' % model_file)
    if plot:
        plot_metric_history(history, training_steps, run_id, os.path.dirname(model_file))
    if return_history:
        return model, history
    return model


def _get_callbacks(
    patience: int, model_file: str,
) -> List[Callback]:
    callbacks = [
        ModelCheckpoint(filepath=model_file, verbose=1, save_best_only=True),
        EarlyStopping(monitor='val_loss', patience=patience * 2, verbose=1),
        ReduceLROnPlateau(monitor='val_loss', factor=0.5, patience=patience, verbose=1),
    ]
    return callbacks


# ~~~~~~~~~~~~~~~~~~~~~~~~~~~~~~~~~
# ~~~~~~~ Predicting ~~~~~~~~~~~~~~
# ~~~~~~~~~~~~~~~~~~~~~~~~~~~~~~~~~
def embed_model_predict(model, tensor_maps_in, embed_layer, test_data, batch_size):
    embed_model = make_hidden_layer_model(model, tensor_maps_in, embed_layer)
    return embed_model.predict(test_data, batch_size=batch_size)


# ~~~~~~~~~~~~~~~~~~~~~~~~~~~~~~~~~
# ~~~~~~~ Model Builders ~~~~~~~~~~
# ~~~~~~~~~~~~~~~~~~~~~~~~~~~~~~~~~
def _one_by_n_kernel(dimension):
    return tuple([1] * (dimension - 1))


def _conv_layer_from_kind_and_dimension(
        dimension: int, conv_layer_type: str, conv_x: int, conv_y: int, conv_z: int,
) -> Tuple[Layer, Tuple[int, ...]]:
    if dimension == 4 and conv_layer_type == 'conv':
        conv_layer = Conv3D
        kernel = (conv_x, conv_y, conv_z)
    elif dimension == 3 and conv_layer_type == 'conv':
        conv_layer = Conv2D
        kernel = (conv_x, conv_y)
    elif dimension == 2 and conv_layer_type == 'conv':
        conv_layer = Conv1D
        kernel = conv_x
    elif dimension == 3 and conv_layer_type == 'separable':
        conv_layer = SeparableConv2D
        kernel = (conv_x, conv_y)
    elif dimension == 2 and conv_layer_type == 'separable':
        conv_layer = SeparableConv1D
        kernel = conv_x
    elif dimension == 3 and conv_layer_type == 'depth':
        conv_layer = DepthwiseConv2D
        kernel = (conv_x, conv_y)
    else:
        raise ValueError(f'Unknown convolution type: {conv_layer_type} for dimension: {dimension}')
    return conv_layer, kernel


def _pool_layers_from_kind_and_dimension(dimension, pool_type, pool_number, pool_x, pool_y, pool_z):
    if dimension == 4 and pool_type == 'max':
        return [MaxPooling3D(pool_size=(pool_x, pool_y, pool_z)) for _ in range(pool_number)]
    elif dimension == 3 and pool_type == 'max':
        return [MaxPooling2D(pool_size=(pool_x, pool_y)) for _ in range(pool_number)]
    elif dimension == 2 and pool_type == 'max':
        return [MaxPooling1D(pool_size=pool_x) for _ in range(pool_number)]
    elif dimension == 4 and pool_type == 'average':
        return [AveragePooling3D(pool_size=(pool_x, pool_y, pool_z)) for _ in range(pool_number)]
    elif dimension == 3 and pool_type == 'average':
        return [AveragePooling2D(pool_size=(pool_x, pool_y)) for _ in range(pool_number)]
    elif dimension == 2 and pool_type == 'average':
        return [AveragePooling1D(pool_size=pool_x) for _ in range(pool_number)]
    else:
        raise ValueError(f'Unknown pooling type: {pool_type} for dimension: {dimension}')


def _upsampler(dimension, pool_x, pool_y, pool_z):
    if dimension == 4:
        return UpSampling3D(size=(pool_x, pool_y, pool_z))
    elif dimension == 3:
        return UpSampling2D(size=(pool_x, pool_y))
    elif dimension == 2:
        return UpSampling1D(size=pool_x)


ACTIVATION_CLASSES = {
    'leaky': LeakyReLU(),
    'prelu': PReLU(),
    'elu': ELU(),
    'thresh_relu': ThresholdedReLU,
}
ACTIVATION_FUNCTIONS = {
    'swish': tf.nn.swish,
    'gelu': tfa.activations.gelu,
    'lisht': tfa.activations.lisht,
    'mish': tfa.activations.mish,
}
NORMALIZATION_CLASSES = {
    'batch_norm': BatchNormalization,
    'layer_norm': LayerNormalization,
    'instance_norm': tfa.layers.InstanceNormalization,
    'poincare_norm': tfa.layers.PoincareNormalize,
}


def _activation_layer(activation: str) -> Activation:
    return (
        ACTIVATION_CLASSES.get(activation, None)
        or Activation(ACTIVATION_FUNCTIONS.get(activation, None) or activation)
    )


def _normalization_layer(norm: str) -> Layer:
    if not norm:
        return lambda x: x
    return NORMALIZATION_CLASSES[norm]()


def _regularization_layer(dimension: int, regularization_type: str, rate: float):
    if dimension == 4 and regularization_type == 'spatial_dropout':
        return SpatialDropout3D(rate)
    elif dimension == 3 and regularization_type == 'spatial_dropout':
        return SpatialDropout2D(rate)
    elif dimension == 2 and regularization_type == 'spatial_dropout':
        return SpatialDropout1D(rate)
    elif regularization_type == 'dropout':
        return Dropout(rate)
    else:
        return lambda x: x


# ~~~~~~~~~~~~~~~~~~~~~~~~~~~~~~~~~
# ~~~~~~~ Inspections ~~~~~~~~~~~~~
# ~~~~~~~~~~~~~~~~~~~~~~~~~~~~~~~~~
def _inspect_model(
    model: Model,
    generate_train: Iterable,
    generate_valid: Iterable,
    batch_size: int,
    training_steps: int,
    inspect_show_labels: bool,
    image_path: str,
) -> Model:
    """Collect statistics on model inference and training times.

    Arguments:
        model: the model to inspect
        generate_train: training data generator function
        generate_valid: Validation data generator function
        batch_size: size of the mini-batches
        training_steps: number of optimization steps to take
        inspect_show_labels: if True, show layer labels on the architecture diagram
        image_path: file path of the architecture diagram

    Returns:
        The slightly optimized keras model
    """
    if image_path:
        _plot_dot_model_in_color(model_to_dot(model, show_shapes=inspect_show_labels, expand_nested=True), image_path, inspect_show_labels)
    t0 = time.time()
    _ = model.fit(generate_train, steps_per_epoch=training_steps, validation_steps=1, validation_data=generate_valid)
    t1 = time.time()
    n = batch_size * training_steps
    train_speed = (t1 - t0) / n
    logging.info(f'Spent:{(t1 - t0):0.2f} seconds training, Samples trained on:{n} Per sample training speed:{train_speed:0.3f} seconds.')
    t0 = time.time()
    _ = model.predict(generate_valid, steps=training_steps, verbose=1)
    t1 = time.time()
    inference_speed = (t1 - t0) / n
    logging.info(f'Spent:{(t1 - t0):0.2f} seconds predicting, Samples inferred:{n} Per sample inference speed:{inference_speed:0.4f} seconds.')
    return model


def _plot_dot_model_in_color(dot, image_path, inspect_show_labels):
    import pydot
    legend = {}
    for n in dot.get_nodes():
        if n.get_label():
            if 'Conv1' in n.get_label():
                legend['Conv1'] = "cyan"
                n.set_fillcolor("cyan")
            elif 'Conv2' in n.get_label():
                legend['Conv2'] = "deepskyblue1"
                n.set_fillcolor("deepskyblue1")
            elif 'Conv3' in n.get_label():
                legend['Conv3'] = "deepskyblue3"
                n.set_fillcolor("deepskyblue3")
            elif 'UpSampling' in n.get_label():
                legend['UpSampling'] = "darkslategray2"
                n.set_fillcolor("darkslategray2")
            elif 'Transpose' in n.get_label():
                legend['Transpose'] = "deepskyblue2"
                n.set_fillcolor("deepskyblue2")
            elif 'BatchNormalization' in n.get_label():
                legend['BatchNormalization'] = "goldenrod1"
                n.set_fillcolor("goldenrod1")
            elif 'output_' in n.get_label():
                n.set_fillcolor("darkolivegreen2")
                legend['Output'] = "darkolivegreen2"
            elif 'softmax' in n.get_label():
                n.set_fillcolor("chartreuse")
                legend['softmax'] = "chartreuse"
            elif 'MaxPooling' in n.get_label():
                legend['MaxPooling'] = "aquamarine"
                n.set_fillcolor("aquamarine")
            elif 'Dense' in n.get_label():
                legend['Dense'] = "gold"
                n.set_fillcolor("gold")
            elif 'Reshape' in n.get_label():
                legend['Reshape'] = "coral"
                n.set_fillcolor("coral")
            elif 'Input' in n.get_label():
                legend['Input'] = "darkolivegreen1"
                n.set_fillcolor("darkolivegreen1")
            elif 'Activation' in n.get_label():
                legend['Activation'] = "yellow"
                n.set_fillcolor("yellow")
        n.set_style("filled")
        if not inspect_show_labels:
            n.set_label('\n')

    for label in legend:
        legend_node = pydot.Node('legend' + label, label=label, shape="box", fillcolor=legend[label])
        dot.add_node(legend_node)

    logging.info('Saving architecture diagram to:{}'.format(image_path))
    dot.write_png(image_path)


def saliency_map(input_tensor: np.ndarray, model: Model, output_layer_name: str, output_index: int) -> np.ndarray:
    """Compute saliency maps of the given model (presumably already trained) on a batch of inputs with respect to the desired output layer and index.

    For example, with a trinary classification layer called quality and classes good, medium, and bad output layer name would be "quality_output"
    and output_index would be 0 to get gradients w.r.t. good, 1 to get gradients w.r.t. medium, and 2 for gradients w.r.t. bad.

    :param input_tensor: A batch of input tensors
    :param model: A trained model expecting those inputs
    :param output_layer_name: The name of the output layer that the derivative will be taken with respect to
    :param output_index: The index within the output layer that the derivative will be taken with respect to

    :return: Array of the gradients same shape as input_tensor
    """
    get_gradients = _gradients_from_output(model, output_layer_name, output_index)
    activation, gradients = get_gradients([input_tensor])
    return gradients


def _gradients_from_output(model, output_layer, output_index):
    K.set_learning_phase(1)
    input_tensor = model.input
    x = model.get_layer(output_layer).output[:, output_index]
    grads = K.gradients(x, input_tensor)[0]
    grads /= (K.sqrt(K.mean(K.square(grads))) + 1e-6)  # normalization trick: we normalize the gradient
    grads /= 80
    iterate = K.function([input_tensor], [x, grads])
    return iterate


def _get_tensor_maps_for_characters(
    tensor_maps_in: List[TensorMap], base_model: Model, language_layer: str, language_prefix: str, embed_name='embed',
    embed_size=64, burn_in=100,
):
    embed_model = make_hidden_layer_model(base_model, tensor_maps_in, embed_name)
    tm_embed = TensorMap(embed_name, shape=(embed_size,), interpretation=Interpretation.EMBEDDING, parents=tensor_maps_in.copy(), model=embed_model)

    if PARTNERS_READ_TEXT in language_layer:
        tm_char = TensorMap(
            f'{language_layer}{LANGUAGE_MODEL_SUFFIX}', Interpretation.LANGUAGE, shape=(len(PARTNERS_CHAR_2_IDX),),
            channel_map=PARTNERS_CHAR_2_IDX, cacheable=False,
        )
        tm_burn_in = TensorMap(
            language_layer, Interpretation.LANGUAGE, shape=(burn_in, len(PARTNERS_CHAR_2_IDX)), path_prefix=language_prefix,
            dependent_map=tm_char, cacheable=False,
        )
        logging.info(f'From language layer: {language_layer} created tensor maps for Partners language data.')
    else:
        tm_char = TensorMap(
            f'{language_layer}{LANGUAGE_MODEL_SUFFIX}', Interpretation.LANGUAGE, shape=(len(ECG_CHAR_2_IDX),), channel_map=ECG_CHAR_2_IDX,
            cacheable=False,
        )
        tm_burn_in = TensorMap(
            language_layer, Interpretation.LANGUAGE, shape=(burn_in, len(ECG_CHAR_2_IDX)), path_prefix=language_prefix,
            dependent_map=tm_char, cacheable=False,
        )
        logging.info(f'From language layer: {language_layer} created tensor maps for UKB ECG language data.')

    return [tm_embed, tm_burn_in], [tm_char]


def get_model_inputs_outputs(
    model_files: List[str],
    tensor_maps_in: List[TensorMap],
    tensor_maps_out: List[TensorMap],
) -> Dict[str, Dict[str, TensorMap]]:
    """Organizes given input and output tensors as nested dictionary.

    Returns:
        dict: The nested dictionary of tensors.
            The inner dictionary is keyed by tensor type ('input' or 'output').
            The outer dictionary is keyed by 'model_file'.

            {
                'model_file_1':
                    {
                        'input': [tensor1, tensor2],
                        'output': [tensor3, tensor4]
                    },
                'model_file_2':
                    {
                        'input': [tensor2, tensor5],
                        'output': [tensor4, tensor6]
                    }
            }

    """

    input_prefix = "input"
    output_prefix = "output"
    got_tensor_maps_for_characters = False
    models_inputs_outputs = dict()

    for model_file in model_files:
        custom = _get_custom_objects(tensor_maps_out)
        logging.info(f'custom keys: {list(custom.keys())}')
        m = load_model(model_file, custom_objects=custom, compile=False)
        model_inputs_outputs = defaultdict(list)
        for input_tensor_map in tensor_maps_in:
            try:
                m.get_layer(input_tensor_map.input_name())
                model_inputs_outputs[input_prefix].append(input_tensor_map)
            except ValueError:
                pass
        for output_tensor_map in tensor_maps_out:
            try:
                m.get_layer(output_tensor_map.output_name())
                model_inputs_outputs[output_prefix].append(output_tensor_map)
            except ValueError:
                pass
        if not got_tensor_maps_for_characters:
            try:
                m.get_layer('input_ecg_rest_text_ecg_text')
                char_maps_in, char_maps_out = _get_tensor_maps_for_characters(tensor_maps_in, m)
                model_inputs_outputs[input_prefix].extend(char_maps_in)
                tensor_maps_in.extend(char_maps_in)
                model_inputs_outputs[output_prefix].extend(char_maps_out)
                tensor_maps_out.extend(char_maps_out)
                got_tensor_maps_for_characters = True
                logging.info(f"Doing char model dance:{[tm.input_name() for tm in tensor_maps_in]}")
                logging.info(f"Doing char model dance out:{[tm.output_name() for tm in tensor_maps_out]}")
            except ValueError:
                pass
        models_inputs_outputs[model_file] = model_inputs_outputs

    return models_inputs_outputs<|MERGE_RESOLUTION|>--- conflicted
+++ resolved
@@ -76,26 +76,13 @@
     my_metrics = {}
     loss_weights = []
     input_tensors = [Input(shape=tm.shape, name=tm.input_name()) for tm in tensor_maps_in]
-<<<<<<< HEAD
-    if len(input_tensors) > 1:
-        multimodal_input = [Flatten()(x) for x in input_tensors]
-        if len(multimodal_input) > 1:
-            multimodal_input = concatenate(multimodal_input)
-        else:
-            multimodal_input = multimodal_input[0]
-=======
-
     it = concatenate(input_tensors) if len(input_tensors) > 1 else input_tensors[0]
->>>>>>> c592c1b0
+
     for ot in tensor_maps_out:
         losses.append(ot.loss)
         loss_weights.append(ot.loss_weight)
         my_metrics[ot.output_name()] = ot.metrics
-<<<<<<< HEAD
-        outputs.append(Dense(units=len(ot.channel_map), activation=ot.activation, name=ot.output_name())(multimodal_input))
-=======
         outputs.append(Dense(units=len(ot.channel_map), activation=ot.activation, name=ot.output_name())(it))
->>>>>>> c592c1b0
 
     opt = Adam(lr=learning_rate, beta_1=0.9, beta_2=0.999, epsilon=1e-08)
     m = Model(inputs=input_tensors, outputs=outputs)
