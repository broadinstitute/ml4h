--- conflicted
+++ resolved
@@ -255,22 +255,28 @@
 )
 
 task = "partners_ecg_time"
-TMAPS[task] = TensorMap(task,
-                        interpretation=Interpretation.LANGUAGE,
-                        tensor_from_file=make_partners_ecg_tensor(key="acquisitiontime"),
-                        shape=(1,))
+TMAPS[task] = TensorMap(
+    task,
+    interpretation=Interpretation.LANGUAGE,
+    tensor_from_file=make_partners_ecg_tensor(key="acquisitiontime"),
+    shape=(1,)
+)
 
 task = "partners_ecg_sitename"
-TMAPS[task] = TensorMap(task,
-                        interpretation=Interpretation.LANGUAGE,
-                        tensor_from_file=make_partners_ecg_tensor(key="sitename"),
-                        shape=(1,))
+TMAPS[task] = TensorMap(
+    task,
+    interpretation=Interpretation.LANGUAGE,
+    tensor_from_file=make_partners_ecg_tensor(key="sitename"),
+    shape=(1,)
+)
 
 task = "partners_ecg_location"
-TMAPS[task] = TensorMap(task,
-                        interpretation=Interpretation.LANGUAGE,
-                        tensor_from_file=make_partners_ecg_tensor(key="location"),
-                        shape=(1,))
+TMAPS[task] = TensorMap(
+    task,
+    interpretation=Interpretation.LANGUAGE,
+    tensor_from_file=make_partners_ecg_tensor(key="location"),
+    shape=(1,)
+)
 
 task = "partners_ecg_dob"
 TMAPS[task] = TensorMap(
@@ -289,18 +295,6 @@
 )
 
 task = "partners_ecg_rate"
-<<<<<<< HEAD
-TMAPS[task] = TensorMap(task,
-                        interpretation=Interpretation.CONTINUOUS,
-                        loss='logcosh',
-                        tensor_from_file=make_partners_ecg_tensor(key="ventricularrate"),
-                        shape=(1,),
-                        validator=make_range_validator(10, 200))
-
-# TODO is this a duplicate?
-TMAPS['partners_ventricular_rate'] = TensorMap('VentricularRate', loss='logcosh', tensor_from_file=make_partners_ecg_tensor(key="ventricularrate"), shape=(1,),
-                                               validator=make_range_validator(10, 200), normalization={'mean': 59.3, 'std': 10.6})
-=======
 TMAPS[task] = TensorMap(
     task,
     interpretation=Interpretation.CONTINUOUS,
@@ -314,7 +308,6 @@
     'VentricularRate', loss='logcosh', tensor_from_file=make_partners_ecg_tensor(key="ventricularrate"), shape=(1,),
     validator=make_range_validator(10, 200), normalization={'mean': 59.3, 'std': 10.6},
 )
->>>>>>> 7f8d1367
 
 task = "partners_ecg_qrs"
 TMAPS[task] = TensorMap(
@@ -359,42 +352,39 @@
 )
 
 task = "partners_ecg_paxis"
-TMAPS[task] = TensorMap(task,
-                        interpretation=Interpretation.CONTINUOUS,
-                        loss='logcosh',
-                        metrics=['mse'],
-                        tensor_from_file=make_partners_ecg_tensor(key="paxis"),
-                        shape=(1,),
-                        validator=make_range_validator(-180, 180))
+TMAPS[task] = TensorMap(
+    task,
+    interpretation=Interpretation.CONTINUOUS,
+    loss='logcosh',
+    metrics=['mse'],
+    tensor_from_file=make_partners_ecg_tensor(key="paxis"),
+    shape=(1,),
+    validator=make_range_validator(-180, 180)
+)
 
 task = "partners_ecg_raxis"
-TMAPS[task] = TensorMap(task,
-                        interpretation=Interpretation.CONTINUOUS,
-                        loss='logcosh',
-                        metrics=['mse'],
-                        tensor_from_file=make_partners_ecg_tensor(key="raxis"),
-                        shape=(1,),
-                        validator=make_range_validator(-180, 180))
+TMAPS[task] = TensorMap(
+    task,
+    interpretation=Interpretation.CONTINUOUS,
+    loss='logcosh',
+    metrics=['mse'],
+    tensor_from_file=make_partners_ecg_tensor(key="raxis"),
+    shape=(1,),
+    validator=make_range_validator(-180, 180)
+)
 
 task = "partners_ecg_taxis"
-TMAPS[task] = TensorMap(task,
-                        interpretation=Interpretation.CONTINUOUS,
-                        loss='logcosh',
-                        metrics=['mse'],
-                        tensor_from_file=make_partners_ecg_tensor(key="taxis"),
-                        shape=(1,),
-                        validator=make_range_validator(-180, 180))
-
-<<<<<<< HEAD
+TMAPS[task] = TensorMap(
+    task,
+    interpretation=Interpretation.CONTINUOUS,
+    loss='logcosh',
+    metrics=['mse'],
+    tensor_from_file=make_partners_ecg_tensor(key="taxis"),
+    shape=(1,),
+    validator=make_range_validator(-180, 180)
+)
+
 task = "partners_ecg_weight_lbs"
-TMAPS[task] = TensorMap(task,
-                        interpretation=Interpretation.CONTINUOUS,
-                        loss='logcosh',
-                        tensor_from_file=make_partners_ecg_tensor(key="weightlbs"),
-                        shape=(1,),
-                        validator=make_range_validator(100, 800))
-=======
-task = "partners_weight_lbs"
 TMAPS[task] = TensorMap(
     task,
     interpretation=Interpretation.CONTINUOUS,
@@ -403,7 +393,6 @@
     shape=(1,),
     validator=make_range_validator(100, 800),
 )
->>>>>>> 7f8d1367
 
 
 def _partners_str2date(d):
@@ -465,21 +454,15 @@
 
 
 race_synonyms = {'asian': ['oriental'], 'hispanic': ['latino'], 'white': ['caucasian']}
-<<<<<<< HEAD
-TMAPS['partners_ecg_race'] = TensorMap('partners_ecg_race', interpretation=Interpretation.CATEGORICAL, channel_map={'asian': 0, 'black': 1, 'hispanic': 2, 'white': 3, 'unknown': 4},
-                                   tensor_from_file=partners_channel_string('race', race_synonyms))
-TMAPS['partners_ecg_gender'] = TensorMap('partners_ecg_gender', interpretation=Interpretation.CATEGORICAL, channel_map={'female': 0, 'male': 1},
-                                     tensor_from_file=partners_channel_string('gender'))
-=======
-TMAPS['partners_race'] = TensorMap(
-    'race', interpretation=Interpretation.CATEGORICAL, channel_map={'asian': 0, 'black': 1, 'hispanic': 2, 'white': 3, 'unknown': 4},
+TMAPS['partners_ecg_race'] = TensorMap(
+    'partners_ecg_race', interpretation=Interpretation.CATEGORICAL, channel_map={'asian': 0, 'black': 1, 'hispanic': 2, 'white': 3, 'unknown': 4},
     tensor_from_file=partners_channel_string('race', race_synonyms),
 )
-TMAPS['partners_gender'] = TensorMap(
-    'gender', interpretation=Interpretation.CATEGORICAL, channel_map={'female': 0, 'male': 1},
+
+TMAPS['partners_ecg_gender'] = TensorMap(
+    'partners_ecg_gender', interpretation=Interpretation.CATEGORICAL, channel_map={'female': 0, 'male': 1},
     tensor_from_file=partners_channel_string('gender'),
 )
->>>>>>> 7f8d1367
 
 
 def _partners_adult(hd5_key, minimum_age=18):
@@ -500,15 +483,10 @@
     return tensor_from_string
 
 
-<<<<<<< HEAD
-TMAPS['partners_ecg_adult_gender'] = TensorMap('partners_ecg_adult_gender', interpretation=Interpretation.CATEGORICAL, channel_map={'female': 0, 'male': 1},
-                                           tensor_from_file=_partners_adult('gender'))
-=======
 TMAPS['partners_adult_gender'] = TensorMap(
     'adult_gender', interpretation=Interpretation.CATEGORICAL, channel_map={'female': 0, 'male': 1},
     tensor_from_file=_partners_adult('gender'),
 )
->>>>>>> 7f8d1367
 
 
 def voltage_zeros(tm, hd5, dependents={}):
