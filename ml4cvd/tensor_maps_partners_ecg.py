import os
import csv
import h5py
import logging
import datetime
import numpy as np
from collections import defaultdict
from typing import Dict, List, Callable, Union, Tuple

from ml4cvd.tensor_maps_by_hand import TMAPS
from ml4cvd.defines import ECG_REST_AMP_LEADS, PARTNERS_DATE_FORMAT, STOP_CHAR, PARTNERS_CHAR_2_IDX, PARTNERS_DATETIME_FORMAT
from ml4cvd.TensorMap import TensorMap, str2date, Interpretation, make_range_validator, decompress_data, TimeSeriesOrder


YEAR_DAYS = 365.26
INCIDENCE_CSV = '/media/erisone_snf13/lc_outcomes.csv'
CARDIAC_SURGERY_OUTCOMES_CSV = '/data/sts/mgh-all-features-labels.csv'
PARTNERS_PREFIX = 'partners_ecg_rest'


def _get_ecg_dates(tm, hd5):
    dates = list(hd5[tm.path_prefix])
    if tm.time_series_order == TimeSeriesOrder.NEWEST:
        dates.sort()
    elif tm.time_series_order == TimeSeriesOrder.OLDEST:
        dates.sort(reverse=True)
    elif tm.time_series_order == TimeSeriesOrder.RANDOM:
        np.random.shuffle(dates)
    else:
        raise ValueError(f'Unknown option "{tm.time_series_order}" passed for which tensors to use in multi tensor HD5')
    start_idx = tm.time_series_limit if tm.time_series_limit is not None else 1
    dates = dates[-start_idx:]  # If num_tensors is 0, get all tensors
    dates.sort(reverse=True)
    return dates


def _is_dynamic_shape(tm: TensorMap, num_ecgs: int) -> Tuple[bool, Tuple[int, ...]]:
    if tm.shape[0] is None:
        return True, (num_ecgs,) + tm.shape[1:]
    return False, tm.shape


def _make_hd5_path(tm, ecg_date, value_key):
    return f'{tm.path_prefix}/{ecg_date}/{value_key}'


def _resample_voltage(voltage, desired_samples):
    if len(voltage) == desired_samples:
        return voltage
    elif len(voltage) == 2500 and desired_samples == 5000:
        x = np.arange(2500)
        x_interp = np.linspace(0, 2500, 5000)
        return np.interp(x_interp, x, voltage)
    elif len(voltage) == 5000 and desired_samples == 2500:
        return voltage[::2]
    else:
        raise ValueError(f'Voltage length {len(voltage)} is not desired {desired_samples} and re-sampling method is unknown.')


def _resample_voltage_with_rate(voltage, desired_samples, rate, desired_rate):
    if len(voltage) == desired_samples and rate == desired_rate:
        return voltage
    elif desired_samples / len(voltage) == 2 and desired_rate / rate == 2:
        x = np.arange(len(voltage))
        x_interp = np.linspace(0, len(voltage), desired_samples)
        return np.interp(x_interp, x, voltage)
    elif desired_samples / len(voltage) == 0.5 and desired_rate / rate == 0.5:
        return voltage[::2]
    elif desired_samples / len(voltage) == 2 and desired_rate == rate:
        return np.pad(voltage, (0, len(voltage)))
    elif desired_samples / len(voltage) == 0.5 and desired_rate == rate:
        return voltage[:len(voltage)//2]
    else:
        raise ValueError(f'Voltage length {len(voltage)} is not desired {desired_samples} with desired rate {desired_rate} and rate {rate}.')


def make_voltage(population_normalize: float = None):
    def get_voltage_from_file(tm, hd5, dependents={}):
        ecg_dates = _get_ecg_dates(tm, hd5)
        dynamic, shape = _is_dynamic_shape(tm, len(ecg_dates))
        tensor = np.zeros(shape, dtype=np.float32)
        for i, ecg_date in enumerate(ecg_dates):
            for cm in tm.channel_map:
                try:
                    path = _make_hd5_path(tm, ecg_date, cm)
                    voltage = decompress_data(data_compressed=hd5[path][()], dtype=hd5[path].attrs['dtype'])
                    voltage = _resample_voltage(voltage, shape[1] if dynamic else shape[0])
                    slices = (i, ..., tm.channel_map[cm]) if dynamic else (..., tm.channel_map[cm])
                    tensor[slices] = voltage
                except KeyError:
                    logging.warning(f'KeyError for channel {cm} in {tm.name}')
        if population_normalize is not None:
            tensor /= population_normalize
        return tensor
    return get_voltage_from_file


TMAPS['partners_ecg_voltage'] = TensorMap(
    'partners_ecg_voltage',
    shape=(None, 2500, 12),
    interpretation=Interpretation.CONTINUOUS,
    path_prefix=PARTNERS_PREFIX,
    tensor_from_file=make_voltage(population_normalize=2000.0),
    channel_map=ECG_REST_AMP_LEADS,
    time_series_limit=0,
)


TMAPS['partners_ecg_voltage_newest'] = TensorMap(
    'partners_ecg_voltage_newest',
    shape=(2500, 12),
    interpretation=Interpretation.CONTINUOUS,
    path_prefix=PARTNERS_PREFIX,
    tensor_from_file=make_voltage(population_normalize=2000.0),
    channel_map=ECG_REST_AMP_LEADS,
)


TMAPS['partners_ecg_2500'] = TensorMap('ecg_rest_2500', shape=(None, 2500, 12), path_prefix=PARTNERS_PREFIX, tensor_from_file=make_voltage(), normalization={'zero_mean_std1': True}, channel_map=ECG_REST_AMP_LEADS, time_series_limit=0)
TMAPS['partners_ecg_5000'] = TensorMap('ecg_rest_5000', shape=(None, 5000, 12), path_prefix=PARTNERS_PREFIX, tensor_from_file=make_voltage(), normalization={'zero_mean_std1': True}, channel_map=ECG_REST_AMP_LEADS, time_series_limit=0)
TMAPS['partners_ecg_2500_raw'] = TensorMap('ecg_rest_2500_raw', shape=(None, 2500, 12), path_prefix=PARTNERS_PREFIX, tensor_from_file=make_voltage(population_normalize=2000.0), channel_map=ECG_REST_AMP_LEADS, time_series_limit=0)
TMAPS['partners_ecg_5000_raw'] = TensorMap('ecg_rest_5000_raw', shape=(None, 5000, 12), path_prefix=PARTNERS_PREFIX, tensor_from_file=make_voltage(population_normalize=2000.0), channel_map=ECG_REST_AMP_LEADS, time_series_limit=0)
TMAPS['partners_ecg_2500_newest'] = TensorMap('ecg_rest_2500_newest', shape=(2500, 12), path_prefix=PARTNERS_PREFIX, tensor_from_file=make_voltage(), normalization={'zero_mean_std1': True}, channel_map=ECG_REST_AMP_LEADS)
TMAPS['partners_ecg_5000_newest'] = TensorMap('ecg_rest_5000_newest', shape=(5000, 12), path_prefix=PARTNERS_PREFIX, tensor_from_file=make_voltage(), normalization={'zero_mean_std1': True}, channel_map=ECG_REST_AMP_LEADS)
TMAPS['partners_ecg_2500_raw_newest'] = TensorMap('ecg_rest_2500_raw_newest', shape=(2500, 12), path_prefix=PARTNERS_PREFIX, tensor_from_file=make_voltage(population_normalize=2000.0), channel_map=ECG_REST_AMP_LEADS)
TMAPS['partners_ecg_5000_raw_newest'] = TensorMap('ecg_rest_5000_raw_newest', shape=(5000, 12), path_prefix=PARTNERS_PREFIX, tensor_from_file=make_voltage(population_normalize=2000.0), channel_map=ECG_REST_AMP_LEADS)


def make_voltage_attr(volt_attr: str = ""):
    def get_voltage_attr_from_file(tm, hd5, dependents={}):
        ecg_dates = _get_ecg_dates(tm, hd5)
        dynamic, shape = _is_dynamic_shape(tm, len(ecg_dates))
        tensor = np.zeros(shape, dtype=np.float32)
        for i, ecg_date in enumerate(ecg_dates):
            for cm in tm.channel_map:
                try:
                    path = _make_hd5_path(tm, ecg_date, cm)
                    slices = (i, tm.channel_map[cm]) if dynamic else (tm.channel_map,)
                    tensor[slices] = hd5[path].attrs[volt_attr]
                except KeyError:
                    pass
        return tensor
    return get_voltage_attr_from_file


TMAPS["voltage_len"] = TensorMap(
    "voltage_len",
    interpretation=Interpretation.CONTINUOUS,
    path_prefix=PARTNERS_PREFIX,
    tensor_from_file=make_voltage_attr(volt_attr="len"),
    shape=(None, 12),
    channel_map=ECG_REST_AMP_LEADS,
    time_series_limit=0,
)


TMAPS["voltage_len_newest"] = TensorMap(
    "voltage_len_newest",
    interpretation=Interpretation.CONTINUOUS,
    path_prefix=PARTNERS_PREFIX,
    tensor_from_file=make_voltage_attr(volt_attr="len"),
    shape=(12,),
    channel_map=ECG_REST_AMP_LEADS,
)


TMAPS["len_i"] = TensorMap("len_i", shape=(None, 1), path_prefix=PARTNERS_PREFIX, tensor_from_file=make_voltage_attr(volt_attr="len"), channel_map={'I': 0}, time_series_limit=0)
TMAPS["len_v6"] = TensorMap("len_v6", shape=(None, 1), path_prefix=PARTNERS_PREFIX, tensor_from_file=make_voltage_attr(volt_attr="len"), channel_map={'V6': 0}, time_series_limit=0)
TMAPS["len_i_newest"] = TensorMap("len_i_newest", shape=(1,), path_prefix=PARTNERS_PREFIX, tensor_from_file=make_voltage_attr(volt_attr="len"), channel_map={'I': 0})
TMAPS["len_v6_newest"] = TensorMap("len_v6_newest", shape=(1,), path_prefix=PARTNERS_PREFIX, tensor_from_file=make_voltage_attr(volt_attr="len"), channel_map={'V6': 0})


def make_partners_ecg_label(keys: Union[str, List[str]] = "read_md_clean", dict_of_list: Dict = dict(), not_found_key: str = "unspecified"):
    if type(keys) == str:
        keys = [keys]

    def get_partners_ecg_label(tm, hd5, dependents={}):
        ecg_dates = _get_ecg_dates(tm, hd5)
        dynamic, shape = _is_dynamic_shape(tm, len(ecg_dates))
        label_array = np.zeros(shape, dtype=np.float32)
        for i, ecg_date in enumerate(ecg_dates):
            found = False
            for channel, idx in sorted(tm.channel_map.items(), key=lambda cm: cm[1]):
                if channel not in dict_of_list:
                    continue
                for key in keys:
                    path = _make_hd5_path(tm, ecg_date, key)
                    if path not in hd5:
                        continue
                    read = _decompress_data(data_compressed=hd5[path][()], dtype=hd5[path].attrs['dtype'])
                    for string in dict_of_list[channel]:
                        if string not in read:
                            continue
                        slices = (i, idx) if dynamic else (idx,)
                        label_array[slices] = 1
                        found = True
                        break
                    if found:
                        break
                if found:
                    break
            if not found:
                slices = (i, tm.channel_map[not_found_key]) if dynamic else (tm.channel_map[not_found_key],)
                label_array[slices] = 1
        return label_array
    return get_partners_ecg_label


def validator_not_empty(tm: TensorMap, tensor: np.ndarray, hd5: h5py.File):
    if any(tensor == ''):
        raise ValueError(f'TensorMap {tm.name} failed empty string check.')


def partners_ecg_datetime(tm, hd5, dependents={}):
    ecg_dates = _get_ecg_dates(tm, hd5)
    dynamic, shape = _is_dynamic_shape(tm, len(ecg_dates))
    tensor = np.full(shape , '', dtype=f'<U19')
    for i, ecg_date in enumerate(ecg_dates):
        tensor[i] = ecg_date
    return tensor


task = "partners_ecg_datetime"
TMAPS[task] = TensorMap(
    task,
    interpretation=Interpretation.LANGUAGE,
    path_prefix=PARTNERS_PREFIX,
    tensor_from_file=partners_ecg_datetime,
    shape=(None, 1),
    time_series_limit=0,
    validator=validator_not_empty,
)


task = "partners_ecg_datetime_newest"
TMAPS[task] = TensorMap(
    task,
    interpretation=Interpretation.LANGUAGE,
    path_prefix=PARTNERS_PREFIX,
    tensor_from_file=partners_ecg_datetime,
    shape=(1,),
    validator=validator_not_empty,
)


def make_partners_ecg_tensor(key: str, fill: float = 0):
    def get_partners_ecg_tensor(tm, hd5, dependents={}):
        ecg_dates = _get_ecg_dates(tm, hd5)
        dynamic, shape = _is_dynamic_shape(tm, len(ecg_dates))
        if tm.interpretation == Interpretation.LANGUAGE:
            tensor = np.full(shape, '', dtype=object)
        elif tm.interpretation == Interpretation.CONTINUOUS:
            tensor = np.zeros(shape, dtype=np.float32) if fill == 0 else np.full(shape, fill, dtype=np.float32)
        elif tm.interpretation == Interpretation.CATEGORICAL:
            tensor = np.zeros(shape, dtype=float) if fill == 0 else np.full(shape, fill, dtype=float)

        for i, ecg_date in enumerate(ecg_dates):
            path = _make_hd5_path(tm, ecg_date, key)
            try:
                tensor[i] = decompress_data(data_compressed=hd5[path][()], dtype='str')
            except KeyError:
                logging.debug(f'Could not obtain tensor {tm.name} from ECG on {ecg_date} in {hd5.filename}')

        if tm.interpretation == Interpretation.LANGUAGE:
            tensor = tensor.astype(str)
        return tensor
    return get_partners_ecg_tensor


def make_partners_language_tensor(key: str):
    def language_tensor(tm, hd5, dependents={}):
        words = str(_decompress_data(data_compressed=hd5[key][()], dtype=hd5[key].attrs['dtype']))
        tensor = np.zeros(tm.shape, dtype=np.float32)
        for i, c in enumerate(words):
            if i >= tm.shape[0]:
                logging.debug(f'Text {words} is longer than {tm.name} can store in shape:{tm.shape}, truncating...')
                break
            tensor[i, tm.channel_map[c]] = 1.0
        tensor[min(tm.shape[0]-1, i+1), tm.channel_map[STOP_CHAR]] = 1.0
        return tensor
    return language_tensor


task = "partners_ecg_read_md_raw"
TMAPS[task] = TensorMap(
    task,
    annotation_units=128,
    channel_map=PARTNERS_CHAR_2_IDX,
    interpretation=Interpretation.LANGUAGE,
    #shape=(512, len(PARTNERS_CHAR_2_IDX)),
    path_prefix=PARTNERS_PREFIX,
    #tensor_from_file=make_partners_language_tensor(key="read_md_clean"),
    tensor_from_file=make_partners_ecg_tensor(key="read_md_clean"),
    shape=(None, 1),
    time_series_limit=0,
    validator=validator_not_empty,
)


task = "partners_ecg_read_md_raw"
TMAPS[task] = TensorMap(
    task,
    interpretation=Interpretation.LANGUAGE,
    path_prefix=PARTNERS_PREFIX,
    tensor_from_file=make_partners_ecg_tensor(key="read_md_clean"),
    shape=(None, 1),
    time_series_limit=0,
    validator=validator_not_empty,
)


task = "partners_ecg_read_md_raw_newest"
TMAPS[task] = TensorMap(
    task,
    interpretation=Interpretation.LANGUAGE,
    path_prefix=PARTNERS_PREFIX,
    tensor_from_file=make_partners_ecg_tensor(key="read_md_clean"),
    shape=(1,),
    validator=validator_not_empty,
)


task = "partners_ecg_read_pc_raw"
TMAPS[task] = TensorMap(
    task,
    annotation_units=128,
    channel_map=PARTNERS_CHAR_2_IDX,
    interpretation=Interpretation.LANGUAGE,
    #tensor_from_file=make_partners_language_tensor(key="read_pc_clean"),
    #shape=(512, len(PARTNERS_CHAR_2_IDX)),
    path_prefix=PARTNERS_PREFIX,
    tensor_from_file=make_partners_ecg_tensor(key="read_pc_clean"),
    shape=(None, 1),
    time_series_limit=0,
    validator=validator_not_empty,
)


task = "partners_ecg_read_pc_raw_newest"
TMAPS[task] = TensorMap(
    task,
    interpretation=Interpretation.LANGUAGE,
    path_prefix=PARTNERS_PREFIX,
    tensor_from_file=make_partners_ecg_tensor(key="read_pc_clean"),
    shape=(1,),
    validator=validator_not_empty,
)


# TODO do we still need the cross reference tmaps?
def validator_cross_reference(tm: TensorMap, tensor: np.ndarray):
    if int(tensor) not in tm.cross_reference:
        raise ValueError(f"Skipping TensorMap {tm.name} not found in Apollo.")


def create_cross_reference_dict(fpath="/data/apollo/demographics.csv"):
    try:
        with open(fpath, mode="r") as f:
            reader = csv.reader(f)
            next(reader)
            cross_reference_dict = {int(rows[0]):None for rows in reader}
        return cross_reference_dict
    except FileNotFoundError:
        return {}


task = "partners_ecg_patientid_cross_reference_apollo"
TMAPS[task] = TensorMap(
    task,
    interpretation=Interpretation.LANGUAGE,
    path_prefix=PARTNERS_PREFIX,
    tensor_from_file=make_partners_ecg_tensor(key="patientid"),
    shape=(None, 1),
    time_series_limit=0,
    validator=validator_cross_reference,
)


TMAPS[task].cross_reference = create_cross_reference_dict()


task = "partners_ecg_patientid"
TMAPS[task] = TensorMap(
    task,
    interpretation=Interpretation.LANGUAGE,
    path_prefix=PARTNERS_PREFIX,
    tensor_from_file=make_partners_ecg_tensor(key="patientid"),
    shape=(None, 1),
    time_series_limit=0,
    validator=validator_not_empty,
)


task = "partners_ecg_patientid_newest"
TMAPS[task] = TensorMap(
    task,
    interpretation=Interpretation.LANGUAGE,
    path_prefix=PARTNERS_PREFIX,
    tensor_from_file=make_partners_ecg_tensor(key="patientid"),
    shape=(1,),
    validator=validator_not_empty,
)


def validator_clean_mrn(tm: TensorMap, tensor: np.ndarray, hd5: h5py.File):
    int(tensor)


task = "partners_ecg_patientid_clean"
TMAPS[task] = TensorMap(
    task,
    interpretation=Interpretation.LANGUAGE,
    path_prefix=PARTNERS_PREFIX,
    tensor_from_file=make_partners_ecg_tensor(key="patientid_clean"),
    shape=(None, 1),
    time_series_limit=0,
    validator=validator_clean_mrn,
)


task = "partners_ecg_patientid_clean_newest"
TMAPS[task] = TensorMap(
    task,
    interpretation=Interpretation.LANGUAGE,
    path_prefix=PARTNERS_PREFIX,
    tensor_from_file=make_partners_ecg_tensor(key="patientid_clean"),
    shape=(1,),
    validator=validator_clean_mrn,
)


task = "partners_ecg_firstname"
TMAPS[task] = TensorMap(
    task,
    channel_map=PARTNERS_CHAR_2_IDX,
    interpretation=Interpretation.LANGUAGE,
    #tensor_from_file=make_partners_language_tensor(key="patientfirstname"),
    #shape=(512, len(PARTNERS_CHAR_2_IDX)),
    path_prefix=PARTNERS_PREFIX,
    tensor_from_file=make_partners_ecg_tensor(key="patientfirstname"),
    shape=(None, 1),
    time_series_limit=0,
    validator=validator_not_empty,
)


task = "partners_ecg_firstname_newest"
TMAPS[task] = TensorMap(
    task,
    interpretation=Interpretation.LANGUAGE,
    path_prefix=PARTNERS_PREFIX,
    tensor_from_file=make_partners_ecg_tensor(key="patientfirstname"),
    shape=(1,),
    validator=validator_not_empty,
)


task = "partners_ecg_lastname"
TMAPS[task] = TensorMap(
    task,
    channel_map=PARTNERS_CHAR_2_IDX,
    interpretation=Interpretation.LANGUAGE,
    #tensor_from_file=make_partners_language_tensor(key="patientlastname"),
    #shape=(512, len(PARTNERS_CHAR_2_IDX)),
    path_prefix=PARTNERS_PREFIX,
    tensor_from_file=make_partners_ecg_tensor(key="patientlastname"),
    shape=(None, 1),
    time_series_limit=0,
    validator=validator_not_empty,
)


task = "partners_ecg_lastname_newest"
TMAPS[task] = TensorMap(
    task,
    interpretation=Interpretation.LANGUAGE,
    path_prefix=PARTNERS_PREFIX,
    tensor_from_file=make_partners_ecg_tensor(key="patientlastname"),
    shape=(1,),
    validator=validator_not_empty,
)


task = "partners_ecg_gender"
TMAPS[task] = TensorMap(
    task,
    interpretation=Interpretation.LANGUAGE,
    path_prefix=PARTNERS_PREFIX,
    tensor_from_file=make_partners_ecg_tensor(key="gender"),
    shape=(None, 1),
    time_series_limit=0,
    validator=validator_not_empty,
)

task = "partners_ecg_date"
TMAPS[task] = TensorMap(
    task,
    interpretation=Interpretation.LANGUAGE,
    path_prefix=PARTNERS_PREFIX,
    tensor_from_file=make_partners_ecg_tensor(key="acquisitiondate"),
    shape=(None, 1),
    time_series_limit=0,
    validator=validator_not_empty,
)


task = "partners_ecg_date_newest"
TMAPS[task] = TensorMap(
    task,
    interpretation=Interpretation.LANGUAGE,
    path_prefix=PARTNERS_PREFIX,
    tensor_from_file=make_partners_ecg_tensor(key="acquisitiondate"),
    shape=(1,),
    validator=validator_not_empty,
)


task = "partners_ecg_time"
TMAPS[task] = TensorMap(
    task,
    interpretation=Interpretation.LANGUAGE,
    path_prefix=PARTNERS_PREFIX,
    tensor_from_file=make_partners_ecg_tensor(key="acquisitiontime"),
    shape=(None, 1),
    time_series_limit=0,
    validator=validator_not_empty,
)


task = "partners_ecg_time_newest"
TMAPS[task] = TensorMap(
    task,
    interpretation=Interpretation.LANGUAGE,
    path_prefix=PARTNERS_PREFIX,
    tensor_from_file=make_partners_ecg_tensor(key="acquisitiontime"),
    shape=(1,),
    validator=validator_not_empty,
)


task = "partners_ecg_sitename"
TMAPS[task] = TensorMap(
    task,
    interpretation=Interpretation.LANGUAGE,
    path_prefix=PARTNERS_PREFIX,
    tensor_from_file=make_partners_ecg_tensor(key="sitename"),
    shape=(None, 1),
    time_series_limit=0,
    validator=validator_not_empty,
)


task = "partners_ecg_sitename_newest"
TMAPS[task] = TensorMap(
    task,
    interpretation=Interpretation.LANGUAGE,
    path_prefix=PARTNERS_PREFIX,
    tensor_from_file=make_partners_ecg_tensor(key="sitename"),
    shape=(1,),
    validator=validator_not_empty,
)


task = "partners_ecg_location"
TMAPS[task] = TensorMap(
    task,
    interpretation=Interpretation.LANGUAGE,
    path_prefix=PARTNERS_PREFIX,
    tensor_from_file=make_partners_ecg_tensor(key="location"),
    shape=(None, 1),
    time_series_limit=0,
    validator=validator_not_empty,
)


task = "partners_ecg_location_newest"
TMAPS[task] = TensorMap(
    task,
    interpretation=Interpretation.LANGUAGE,
    path_prefix=PARTNERS_PREFIX,
    tensor_from_file=make_partners_ecg_tensor(key="location"),
    shape=(1,),
    validator=validator_not_empty,
)


task = "partners_ecg_dob"
TMAPS[task] = TensorMap(
    task,
    interpretation=Interpretation.LANGUAGE,
    path_prefix=PARTNERS_PREFIX,
    tensor_from_file=make_partners_ecg_tensor(key="dateofbirth"),
    shape=(None, 1),
    time_series_limit=0,
    validator=validator_not_empty,
)


task = "partners_ecg_dob_newest"
TMAPS[task] = TensorMap(
    task,
    interpretation=Interpretation.LANGUAGE,
    path_prefix=PARTNERS_PREFIX,
    tensor_from_file=make_partners_ecg_tensor(key="dateofbirth"),
    shape=(1,),
    validator=validator_not_empty,
)


task = "partners_ecg_sampling_frequency"
TMAPS[task] = TensorMap(
    task,
    interpretation=Interpretation.CONTINUOUS,
    path_prefix=PARTNERS_PREFIX,
    tensor_from_file=make_partners_ecg_tensor(key="ecgsamplebase_pc"),
    shape=(None, 1),
    time_series_limit=0,
    validator=validator_not_empty,
)


task = "partners_ecg_sampling_frequency_newest"
TMAPS[task] = TensorMap(
    task,
    interpretation=Interpretation.CONTINUOUS,
    path_prefix=PARTNERS_PREFIX,
    tensor_from_file=make_partners_ecg_tensor(key="ecgsamplebase_pc"),
    shape=(1,),
    validator=validator_not_empty,
)


task = "partners_ecg_rate"
TMAPS[task] = TensorMap(
    task,
    interpretation=Interpretation.CONTINUOUS,
    path_prefix=PARTNERS_PREFIX,
    loss='logcosh',
    tensor_from_file=make_partners_ecg_tensor(key="ventricularrate_pc"),
    shape=(None, 1),
    time_series_limit=0,
    validator=make_range_validator(10, 200),
)


task = "partners_ecg_rate_newest"
TMAPS[task] = TensorMap(
    task,
    interpretation=Interpretation.CONTINUOUS,
    path_prefix=PARTNERS_PREFIX,
    loss='logcosh',
    tensor_from_file=make_partners_ecg_tensor(key="ventricularrate_pc"),
    shape=(1,),
    validator=make_range_validator(10, 200),
)


task = "partners_ecg_rate_md"
TMAPS[task] = TensorMap(
    task,
    interpretation=Interpretation.CONTINUOUS,
    path_prefix=PARTNERS_PREFIX,
    loss='logcosh',
    tensor_from_file=make_partners_ecg_tensor(key="ventricularrate_md"),
    shape=(None, 1),
    time_series_limit=0,
    validator=make_range_validator(10, 200),
)


task = "partners_ecg_rate_md_newest"
TMAPS[task] = TensorMap(
    task,
    interpretation=Interpretation.CONTINUOUS,
    path_prefix=PARTNERS_PREFIX,
    loss='logcosh',
    tensor_from_file=make_partners_ecg_tensor(key="ventricularrate_md"),
    shape=(1,),
    validator=make_range_validator(10, 200),
)


TMAPS['partners_ventricular_rate'] = TensorMap(
    'VentricularRate',
    path_prefix=PARTNERS_PREFIX,
    loss='logcosh',
    tensor_from_file=make_partners_ecg_tensor(key="ventricularrate_pc"),
    shape=(None, 1),
    time_series_limit=0,
    validator=make_range_validator(10, 200),
    normalization={'mean': 59.3, 'std': 10.6},
)


TMAPS['partners_ventricular_rate_newest'] = TensorMap(
    'VentricularRate_newest',
    path_prefix=PARTNERS_PREFIX,
    loss='logcosh',
    tensor_from_file=make_partners_ecg_tensor(key="ventricularrate_pc"),
    shape=(1,),
    validator=make_range_validator(10, 200),
    normalization={'mean': 59.3, 'std': 10.6},
)


task = "partners_ecg_qrs"
TMAPS[task] = TensorMap(
    task,
    interpretation=Interpretation.CONTINUOUS,
    path_prefix=PARTNERS_PREFIX,
    loss='logcosh',
    tensor_from_file=make_partners_ecg_tensor(key="qrsduration_pc"),
    shape=(None, 1),
    time_series_limit=0,
    validator=make_range_validator(20, 400),
)


task = "partners_ecg_qrs_newest"
TMAPS[task] = TensorMap(
    task,
    interpretation=Interpretation.CONTINUOUS,
    path_prefix=PARTNERS_PREFIX,
    loss='logcosh',
    metrics=['mse'],
    tensor_from_file=make_partners_ecg_tensor(key="qrsduration_pc"),
    shape=(1,),
    validator=make_range_validator(20, 400),
)


task = "partners_ecg_qrs_md"
TMAPS[task] = TensorMap(
    task,
    interpretation=Interpretation.CONTINUOUS,
    path_prefix=PARTNERS_PREFIX,
    loss='logcosh',
    tensor_from_file=make_partners_ecg_tensor(key="qrsduration_md"),
    shape=(None, 1),
    time_series_limit=0,
    validator=make_range_validator(20, 400),
)


task = "partners_ecg_qrs_md_newest"
TMAPS[task] = TensorMap(
    task,
    interpretation=Interpretation.CONTINUOUS,
    path_prefix=PARTNERS_PREFIX,
    loss='logcosh',
    tensor_from_file=make_partners_ecg_tensor(key="qrsduration_md"),
    shape=(1,),
    validator=make_range_validator(20, 400),
)


task = "partners_ecg_pr"
TMAPS[task] = TensorMap(
    task,
    interpretation=Interpretation.CONTINUOUS,
    path_prefix=PARTNERS_PREFIX,
    loss='logcosh',
    tensor_from_file=make_partners_ecg_tensor(key="printerval_pc"),
    shape=(None, 1),
    time_series_limit=0,
    validator=make_range_validator(50, 500),
)


task = "partners_ecg_pr_newest"
TMAPS[task] = TensorMap(
    task,
    interpretation=Interpretation.CONTINUOUS,
    path_prefix=PARTNERS_PREFIX,
    loss='logcosh',
    tensor_from_file=make_partners_ecg_tensor(key="printerval_pc"),
    shape=(1,),
    validator=make_range_validator(50, 500),
)


task = "partners_ecg_pr_md"
TMAPS[task] = TensorMap(
    task,
    interpretation=Interpretation.CONTINUOUS,
    path_prefix=PARTNERS_PREFIX,
    loss='logcosh',
    tensor_from_file=make_partners_ecg_tensor(key="printerval_md"),
    shape=(None, 1),
    time_series_limit=0,
    validator=make_range_validator(50, 500),
)


task = "partners_ecg_pr_md_newest"
TMAPS[task] = TensorMap(
    task,
    interpretation=Interpretation.CONTINUOUS,
    path_prefix=PARTNERS_PREFIX,
    loss='logcosh',
    tensor_from_file=make_partners_ecg_tensor(key="printerval_md"),
    shape=(1,),
    validator=make_range_validator(50, 500),
)


task = "partners_ecg_qt"
TMAPS[task] = TensorMap(
    task,
    interpretation=Interpretation.CONTINUOUS,
    path_prefix=PARTNERS_PREFIX,
    loss='logcosh',
    tensor_from_file=make_partners_ecg_tensor(key="qtinterval_pc"),
    shape=(None, 1),
    time_series_limit=0,
    validator=make_range_validator(100, 800),
)


task = "partners_ecg_qt_newest"
TMAPS[task] = TensorMap(
    task,
    interpretation=Interpretation.CONTINUOUS,
    path_prefix=PARTNERS_PREFIX,
    loss='logcosh',
    tensor_from_file=make_partners_ecg_tensor(key="qtinterval_pc"),
    shape=(1,),
    validator=make_range_validator(100, 800),
)


task = "partners_ecg_qt_md"
TMAPS[task] = TensorMap(
    task,
    interpretation=Interpretation.CONTINUOUS,
    path_prefix=PARTNERS_PREFIX,
    loss='logcosh',
    tensor_from_file=make_partners_ecg_tensor(key="qtinterval_md"),
    shape=(None, 1),
    time_series_limit=0,
    validator=make_range_validator(100, 800),
)


task = "partners_ecg_qt_md_newest"
TMAPS[task] = TensorMap(
    task,
    interpretation=Interpretation.CONTINUOUS,
    path_prefix=PARTNERS_PREFIX,
    loss='logcosh',
    tensor_from_file=make_partners_ecg_tensor(key="qtinterval_md"),
    shape=(1,),
    validator=make_range_validator(100, 800),
)


task = "partners_ecg_qtc"
TMAPS[task] = TensorMap(
    task,
    interpretation=Interpretation.CONTINUOUS,
    path_prefix=PARTNERS_PREFIX,
    loss='logcosh',
    tensor_from_file=make_partners_ecg_tensor(key="qtcorrected_pc"),
    shape=(None, 1),
    time_series_limit=0,
    validator=make_range_validator(100, 800),
)


task = "partners_ecg_qtc_newest"
TMAPS[task] = TensorMap(
    task,
    interpretation=Interpretation.CONTINUOUS,
    path_prefix=PARTNERS_PREFIX,
    loss='logcosh',
    tensor_from_file=make_partners_ecg_tensor(key="qtcorrected_pc"),
    shape=(1,),
    validator=make_range_validator(100, 800),
)


task = "partners_ecg_qtc_md"
TMAPS[task] = TensorMap(
    task,
    interpretation=Interpretation.CONTINUOUS,
    path_prefix=PARTNERS_PREFIX,
    loss='logcosh',
    tensor_from_file=make_partners_ecg_tensor(key="qtcorrected_md"),
    shape=(None, 1),
    time_series_limit=0,
    validator=make_range_validator(100, 800),
)


task = "partners_ecg_qtc_md_newest"
TMAPS[task] = TensorMap(
    task,
    interpretation=Interpretation.CONTINUOUS,
    path_prefix=PARTNERS_PREFIX,
    loss='logcosh',
    tensor_from_file=make_partners_ecg_tensor(key="qtcorrected_md"),
    shape=(1,),
    validator=make_range_validator(100, 800),
)


task = "partners_ecg_paxis"
TMAPS[task] = TensorMap(
    task,
    interpretation=Interpretation.CONTINUOUS,
    path_prefix=PARTNERS_PREFIX,
    loss='logcosh',
    tensor_from_file=make_partners_ecg_tensor(key="paxis_pc", fill=999),
    shape=(None, 1),
    time_series_limit=0,
    validator=make_range_validator(-180, 180),
)


task = "partners_ecg_paxis_newest"
TMAPS[task] = TensorMap(
    task,
    interpretation=Interpretation.CONTINUOUS,
    path_prefix=PARTNERS_PREFIX,
    loss='logcosh',
    tensor_from_file=make_partners_ecg_tensor(key="paxis_pc", fill=999),
    shape=(1,),
    validator=make_range_validator(-180, 180),
)


task = "partners_ecg_paxis_md"
TMAPS[task] = TensorMap(
    task,
    interpretation=Interpretation.CONTINUOUS,
    path_prefix=PARTNERS_PREFIX,
    loss='logcosh',
    tensor_from_file=make_partners_ecg_tensor(key="paxis_md", fill=999),
    shape=(None, 1),
    time_series_limit=0,
    validator=make_range_validator(-180, 180),
)


task = "partners_ecg_paxis_md_newest"
TMAPS[task] = TensorMap(
    task,
    interpretation=Interpretation.CONTINUOUS,
    path_prefix=PARTNERS_PREFIX,
    loss='logcosh',
    tensor_from_file=make_partners_ecg_tensor(key="paxis_md", fill=999),
    shape=(1,),
    validator=make_range_validator(-180, 180),
)


task = "partners_ecg_raxis"
TMAPS[task] = TensorMap(
    task,
    interpretation=Interpretation.CONTINUOUS,
    path_prefix=PARTNERS_PREFIX,
    loss='logcosh',
    tensor_from_file=make_partners_ecg_tensor(key="raxis_pc", fill=999),
    shape=(None, 1),
    time_series_limit=0,
    validator=make_range_validator(-180, 180),
)


task = "partners_ecg_raxis_newest"
TMAPS[task] = TensorMap(
    task,
    interpretation=Interpretation.CONTINUOUS,
    path_prefix=PARTNERS_PREFIX,
    loss='logcosh',
    tensor_from_file=make_partners_ecg_tensor(key="raxis_pc", fill=999),
    shape=(1,),
    validator=make_range_validator(-180, 180),
)


task = "partners_ecg_raxis_md"
TMAPS[task] = TensorMap(
    task,
    interpretation=Interpretation.CONTINUOUS,
    path_prefix=PARTNERS_PREFIX,
    loss='logcosh',
    tensor_from_file=make_partners_ecg_tensor(key="raxis_md", fill=999),
    shape=(None, 1),
    time_series_limit=0,
    validator=make_range_validator(-180, 180),
)


task = "partners_ecg_raxis_md_newest"
TMAPS[task] = TensorMap(
    task,
    interpretation=Interpretation.CONTINUOUS,
    path_prefix=PARTNERS_PREFIX,
    loss='logcosh',
    tensor_from_file=make_partners_ecg_tensor(key="raxis_md", fill=999),
    shape=(1,),
    validator=make_range_validator(-180, 180),
)


task = "partners_ecg_taxis"
TMAPS[task] = TensorMap(
    task,
    interpretation=Interpretation.CONTINUOUS,
    path_prefix=PARTNERS_PREFIX,
    loss='logcosh',
    tensor_from_file=make_partners_ecg_tensor(key="taxis_pc", fill=999),
    shape=(None, 1),
    time_series_limit=0,
    validator=make_range_validator(-180, 180),
)


task = "partners_ecg_taxis_newest"
TMAPS[task] = TensorMap(
    task,
    interpretation=Interpretation.CONTINUOUS,
    path_prefix=PARTNERS_PREFIX,
    loss='logcosh',
    tensor_from_file=make_partners_ecg_tensor(key="taxis_pc", fill=999),
    shape=(1,),
    validator=make_range_validator(-180, 180),
)


task = "partners_ecg_taxis_md"
TMAPS[task] = TensorMap(
    task,
    interpretation=Interpretation.CONTINUOUS,
    path_prefix=PARTNERS_PREFIX,
    loss='logcosh',
    tensor_from_file=make_partners_ecg_tensor(key="taxis_md", fill=999),
    shape=(None, 1),
    time_series_limit=0,
    validator=make_range_validator(-180, 180),
)


task = "partners_ecg_taxis_md_newest"
TMAPS[task] = TensorMap(
    task,
    interpretation=Interpretation.CONTINUOUS,
    path_prefix=PARTNERS_PREFIX,
    loss='logcosh',
    tensor_from_file=make_partners_ecg_tensor(key="taxis_md", fill=999),
    shape=(1,),
    validator=make_range_validator(-180, 180),
)


task = "partners_ecg_weight_lbs"
TMAPS[task] = TensorMap(
    task,
    interpretation=Interpretation.CONTINUOUS,
    path_prefix=PARTNERS_PREFIX,
    loss='logcosh',
    tensor_from_file=make_partners_ecg_tensor(key="weightlbs"),
    shape=(None, 1),
    time_series_limit=0,
    validator=make_range_validator(100, 800),
)


task = "partners_ecg_weight_lbs_newest"
TMAPS[task] = TensorMap(
    task,
    interpretation=Interpretation.CONTINUOUS,
    path_prefix=PARTNERS_PREFIX,
    loss='logcosh',
    tensor_from_file=make_partners_ecg_tensor(key="weightlbs"),
    shape=(1,),
    validator=make_range_validator(100, 800),
)


def _partners_str2date(d):
    return datetime.datetime.strptime(d, PARTNERS_DATE_FORMAT).date()


def partners_ecg_age(tm, hd5, dependents={}):
    ecg_dates = _get_ecg_dates(tm, hd5)
    dynamic, shape = _is_dynamic_shape(tm, len(ecg_dates))
    tensor = np.zeros(shape, dtype=float)
    for i, ecg_date in enumerate(ecg_dates):
        if i >= shape[0]:
            break
        path = lambda key: _make_hd5_path(tm, ecg_date, key)
        try:
            birthday = decompress_data(data_compressed=hd5[path('dateofbirth')][()], dtype='str')
            acquisition = decompress_data(data_compressed=hd5[path('acquisitiondate')][()], dtype='str')
            delta = _partners_str2date(acquisition) - _partners_str2date(birthday)
            years = delta.days / YEAR_DAYS
            tensor[i] = years
        except KeyError:
            try:
                tensor[i] = decompress_data(data_compressed=hd5[path('patientage')][()], dtype='str')
            except KeyError:
                raise KeyError(f'Could not get patient date of birth or age from ECG on {ecg_date} in {hd5.filename}')
    return tensor


TMAPS['partners_ecg_age'] = TensorMap('partners_ecg_age', path_prefix=PARTNERS_PREFIX, loss='logcosh', tensor_from_file=partners_ecg_age, shape=(None, 1), time_series_limit=0)
TMAPS['partners_ecg_age_newest'] = TensorMap('partners_ecg_age_newest', path_prefix=PARTNERS_PREFIX, loss='logcosh', tensor_from_file=partners_ecg_age, shape=(1,))


def partners_ecg_acquisition_year(tm, hd5, dependents={}):
    ecg_dates = _get_ecg_dates(tm, hd5)
    dynamic, shape = _is_dynamic_shape(tm, len(ecg_dates))
    tensor = np.zeros(shape, dtype=int)
    for i, ecg_date in enumerate(ecg_dates):
        path = _make_hd5_path(tm, ecg_date, 'acquisitiondate')
        try:
            acquisition = decompress_data(data_compressed=hd5[path][()], dtype='str')
            tensor[i] = _partners_str2date(acquisition).year
        except KeyError:
            pass
    return tensor


TMAPS['partners_ecg_acquisition_year'] = TensorMap('partners_ecg_acquisition_year', path_prefix=PARTNERS_PREFIX, loss='logcosh',  tensor_from_file=partners_ecg_acquisition_year, shape=(None, 1), time_series_limit=0)
TMAPS['partners_ecg_acquisition_year_newest'] = TensorMap('partners_ecg_acquisition_year_newest', path_prefix=PARTNERS_PREFIX, loss='logcosh',  tensor_from_file=partners_ecg_acquisition_year, shape=(1,))


def partners_bmi(tm, hd5, dependents={}):
    ecg_dates = _get_ecg_dates(tm, hd5)
    dynamic, shape = _is_dynamic_shape(tm, len(ecg_dates))
    tensor = np.zeros(shape, dtype=float)
    for i, ecg_date in enumerate(ecg_dates):
        path = lambda key: _make_hd5_path(tm, ecg_date, key)
        try:
            weight_lbs = decompress_data(data_compressed=hd5[path('weightlbs')][()], dtype='str')
            weight_kg = 0.453592 * float(weight_lbs)
            height_in = decompress_data(data_compressed=hd5[path('heightin')][()], dtype='str')
            height_m = 0.0254 * float(height_in)
            bmi = weight_kg / (height_m*height_m)
            logging.info(f' Height was {height_in} weight: {weight_lbs} bmi is {bmi}')
            tensor[i] = bmi
        except KeyError:
            pass
    return tensor


TMAPS['partners_ecg_bmi'] = TensorMap('partners_ecg_bmi', path_prefix=PARTNERS_PREFIX, channel_map={'bmi': 0}, tensor_from_file=partners_bmi, time_series_limit=0)
TMAPS['partners_ecg_bmi_newest'] = TensorMap('partners_ecg_bmi_newest', path_prefix=PARTNERS_PREFIX, channel_map={'bmi': 0}, tensor_from_file=partners_bmi)


def partners_channel_string(hd5_key, race_synonyms={}, unspecified_key=None):
    def tensor_from_string(tm, hd5, dependents={}):
        ecg_dates = _get_ecg_dates(tm, hd5)
        dynamic, shape = _is_dynamic_shape(tm, len(ecg_dates))
        tensor = np.zeros(shape, dtype=np.float32)
        for i, ecg_date in enumerate(ecg_dates):
            path = _make_hd5_path(tm, ecg_date,hd5_key)
            found = False
            try:
                hd5_string = decompress_data(data_compressed=hd5[path][()], dtype='str')
                for key in tm.channel_map:
                    slices = (i, tm.channel_map[key]) if dynamic else (tm.channel_map[key],)
                    if hd5_string.lower() == key.lower():
                        tensor[slices] = 1.0
                        found = True
                        break
                    if key in race_synonyms:
                        for synonym in race_synonyms[key]:
                            if hd5_string.lower() == synonym.lower():
                                tensor[slices] = 1.0
                                found = True
                            if found: break
                        if found: break
            except KeyError:
                pass
            if not found:
                if unspecified_key is None:
                    # TODO Do we want to try to continue to get tensors for other ECGs in HD5?
                    raise ValueError(f'No channel keys found in {hd5_string} for {tm.name} with channel map {tm.channel_map}.')
                slices = (i, tm.channel_map[unspecified_key]) if dynamic else (tm.channel_map[unspecified_key],)
                tensor[slices] = 1.0
        return tensor
    return tensor_from_string


race_synonyms = {'asian': ['oriental'], 'hispanic': ['latino'], 'white': ['caucasian']}
TMAPS['partners_ecg_race'] = TensorMap(
    'partners_ecg_race', interpretation=Interpretation.CATEGORICAL, path_prefix=PARTNERS_PREFIX, channel_map={'asian': 0, 'black': 1, 'hispanic': 2, 'white': 3, 'unknown': 4},
    tensor_from_file=partners_channel_string('race', race_synonyms), time_series_limit=0,
)


TMAPS['partners_ecg_race_newest'] = TensorMap(
    'partners_ecg_race_newest', interpretation=Interpretation.CATEGORICAL, path_prefix=PARTNERS_PREFIX, channel_map={'asian': 0, 'black': 1, 'hispanic': 2, 'white': 3, 'unknown': 4},
    tensor_from_file=partners_channel_string('race', race_synonyms),
)





def _partners_adult(hd5_key, minimum_age=18):
    def tensor_from_string(tm, hd5, dependents={}):
        ecg_dates = _get_ecg_dates(tm, hd5)
        dynamic, shape = _is_dynamic_shape(tm, len(ecg_dates))
        tensor = np.zeros(shape, dtype=np.float32)
        for i, ecg_date in enumerate(ecg_dates):
            path = lambda key: _make_hd5_path(tm, ecg_date, key)
            birthday = decompress_data(data_compressed=hd5[path('dateofbirth')][()], dtype='str')
            acquisition = decompress_data(data_compressed=hd5[path('acquisitiondate')][()], dtype='str')
            delta = _partners_str2date(acquisition) - _partners_str2date(birthday)
            years = delta.days / YEAR_DAYS
            if years < minimum_age:
                raise ValueError(f'ECG taken on patient below age cutoff.')
            hd5_string = decompress_data(data_compressed=hd5[path(hd5_key)][()], dtype=hd5[path(hd5_key)].attrs['dtype'])
            found = False
            for key in tm.channel_map:
                if hd5_string.lower() == key.lower():
                    slices = (i, tm.channel_map[key]) if dynamic else (tm.channel_map[key],)
                    tensor[slices] = 1.0
                    found = True
                    break
            if not found:
                # TODO Do we want to try to continue to get tensors for other ECGs in HD5?
                raise ValueError(f'No channel keys found in {hd5_string} for {tm.name} with channel map {tm.channel_map}.')
        return tensor
    return tensor_from_string


TMAPS['partners_adult_gender'] = TensorMap(
    'adult_gender', interpretation=Interpretation.CATEGORICAL, path_prefix=PARTNERS_PREFIX, channel_map={'female': 0, 'male': 1},
    tensor_from_file=_partners_adult('gender'), time_series_limit=0,
)


TMAPS['partners_adult_gender_newest'] = TensorMap(
    'adult_gender_newest', interpretation=Interpretation.CATEGORICAL, path_prefix=PARTNERS_PREFIX, channel_map={'female': 0, 'male': 1},
    tensor_from_file=_partners_adult('gender'),
)


def voltage_zeros(tm, hd5, dependents={}):
    ecg_dates = _get_ecg_dates(tm, hd5)
    dynamic, shape = _is_dynamic_shape(tm, len(ecg_dates))
    tensor = np.zeros(shape, dtype=np.float32)
    for i, ecg_date in enumerate(ecg_dates):
        for cm in tm.channel_map:
            path = _make_hd5_path(tm, ecg_date, cm)
            voltage = decompress_data(data_compressed=hd5[path][()], dtype=hd5[path].attrs['dtype'])
            slices = (i, tm.channel_map[cm]) if dynamic else (tm.channel_map[cm],)
            tensor[slices] = np.count_nonzero(voltage == 0)
    return tensor


TMAPS["lead_i_zeros"] = TensorMap("lead_i_zeros", shape=(None, 1), path_prefix=PARTNERS_PREFIX, tensor_from_file=voltage_zeros, channel_map={'I': 0}, time_series_limit=0)
TMAPS["lead_v6_zeros"] = TensorMap("lead_v6_zeros", shape=(None, 1), path_prefix=PARTNERS_PREFIX, tensor_from_file=voltage_zeros, channel_map={'V6': 0}, time_series_limit=0)
TMAPS["lead_i_zeros_newest"] = TensorMap("lead_i_zeros_newest", shape=(1,), path_prefix=PARTNERS_PREFIX, tensor_from_file=voltage_zeros, channel_map={'I': 0})
TMAPS["lead_v6_zeros_newest"] = TensorMap("lead_v6_zeros_newest", shape=(1,), path_prefix=PARTNERS_PREFIX, tensor_from_file=voltage_zeros, channel_map={'V6': 0})


def v6_zeros_validator(tm: TensorMap, tensor: np.ndarray, hd5: h5py.File):
    voltage = decompress_data(data_compressed=hd5['V6'][()], dtype=hd5['V6'].attrs['dtype'])
    if np.count_nonzero(voltage == 0) > 10:
        raise ValueError(f'TensorMap {tm.name} has too many zeros in V6.')


def _loyalty_str2date(date_string: str):
    return str2date(date_string.split(' ')[0])


def _hd5_filename_to_mrn_int(filename: str) -> int:
    return int(os.path.basename(filename).split('.')[0])


def build_incidence_tensor_from_file(
    file_name: str, patient_column: str = 'Mrn', birth_column: str = 'birth_date',
    diagnosis_column: str = 'first_stroke', start_column: str = 'start_fu',
    delimiter: str = ',', incidence_only: bool = False, check_birthday: bool = True,
) -> Callable:
    """Build a tensor_from_file function for future (and prior) diagnoses given a TSV of patients and diagnosis dates.

    The tensor_from_file function returned here should be used
    with CATEGORICAL TensorMaps to classify patients by disease state.

    :param file_name: CSV or TSV file with header of patient IDs (MRNs) dates of enrollment and dates of diagnosis
    :param patient_column: The header name of the column of patient ids
    :param diagnosis_column: The header name of the column of disease diagnosis dates
    :param start_column: The header name of the column of enrollment dates
    :param delimiter: The delimiter separating columns of the TSV or CSV
    :param incidence_only: Flag to skip patients whose diagnosis date is prior to acquisition date of input data
    :return: The tensor_from_file function to provide to TensorMap constructors
    """
    error = None
    try:
        with open(file_name, 'r', encoding='utf-8') as f:
            reader = csv.reader(f, delimiter=delimiter)
            header = next(reader)
            patient_index = header.index(patient_column)
            birth_index = header.index(birth_column)
            start_index = header.index(start_column)
            date_index = header.index(diagnosis_column)
            date_table = {}
            birth_table = {}
            patient_table = {}
            for row in reader:
                try:
                    patient_key = int(row[patient_index])
                    patient_table[patient_key] = _loyalty_str2date(row[start_index])
                    birth_table[patient_key] = _loyalty_str2date(row[birth_index])
                    if row[date_index] == '' or row[date_index] == 'NULL':
                        continue
                    date_table[patient_key] = _loyalty_str2date(row[date_index])
                    if len(patient_table) % 2000 == 0:
                        logging.debug(f'Processed: {len(patient_table)} patient rows.')
                except ValueError as e:
                    logging.warning(f'val err {e}')
            logging.info(f'Done processing {diagnosis_column} Got {len(patient_table)} patient rows and {len(date_table)} events.')
    except FileNotFoundError as e:
        error = e

    def tensor_from_file(tm: TensorMap, hd5: h5py.File, dependents=None):
        if error:
            raise error

        ecg_dates = _get_ecg_dates(tm, hd5)
        if len(ecg_dates) > 1:
            raise NotImplementedError('Diagnosis models for multiple ECGs are not implemented.')
        dynamic, shape = _is_dynamic_shape(tm, len(ecg_dates))
        categorical_data = np.zeros(shape, dtype=np.float32)
        for i, ecg_date in enumerate(ecg_dates):
            path = lambda key: _make_hd5_path(tm, ecg_date, key)
            mrn = _hd5_filename_to_mrn_int(hd5.filename)
            mrn_int = int(mrn)

            if mrn_int not in patient_table:
                raise KeyError(f'{tm.name} mrn not in incidence csv')

            if check_birthday:
                birth_date = _partners_str2date(decompress_data(data_compressed=hd5[path('dateofbirth')][()], dtype=hd5[path('dateofbirth')].attrs['dtype']))
                if birth_date != birth_table[mrn_int]:
                    raise ValueError(f'Birth dates do not match! CSV had {birth_table[patient_key]} but HD5 has {birth_date}')

            assess_date = _partners_str2date(decompress_data(data_compressed=hd5[path('acquisitiondate')][()], dtype=hd5[path('acquisitiondate')].attrs['dtype']))
            if assess_date < patient_table[mrn_int]:
                raise ValueError(f'{tm.name} Assessed earlier than enrollment')
            if mrn_int not in date_table:
                index = 0
            else:
                disease_date = date_table[mrn_int]

                if incidence_only and disease_date < assess_date:
                    raise ValueError(f'{tm.name} is skipping prevalent cases.')
                elif incidence_only and disease_date >= assess_date:
                    index = 1
                else:
                    index = 1 if disease_date < assess_date else 2
                logging.debug(f'mrn: {mrn_int}  Got disease_date: {disease_date} assess  {assess_date} index  {index}.')
            slices = (i, index) if dynamic else (index,)
            categorical_data[slices] = 1.0
        return categorical_data
    return tensor_from_file


def _diagnosis_channels(disease: str, incidence_only: bool = False):
    if incidence_only:
        return {f'no_{disease}': 0,  f'future_{disease}': 1}
    return {f'no_{disease}': 0, f'prior_{disease}': 1, f'future_{disease}': 2}


def _outcome_channels(outcome: str):
    return {f'no_{outcome}': 0,  f'{outcome}': 1}


def loyalty_time_to_event(
    file_name: str, incidence_only: bool = False, patient_column: str = 'Mrn',
    follow_up_start_column: str = 'start_fu', follow_up_total_column: str = 'total_fu',
    diagnosis_column: str = 'first_stroke', delimiter: str = ',',
):
    """Build a tensor_from_file function for modeling relative time to event of diagnoses given a TSV of patients and dates.

    The tensor_from_file function returned here should be used
    with TIME_TO_EVENT TensorMaps to model relative time free from a diagnosis for a given disease.

    :param file_name: CSV or TSV file with header of patient IDs (MRNs) dates of enrollment and dates of diagnosis
    :param incidence_only: Flag to skip patients whose diagnosis date is prior to acquisition date of input data
    :param patient_column: The header name of the column of patient ids
    :param follow_up_start_column: The header name of the column of enrollment dates
    :param follow_up_total_column: The header name of the column with total enrollment time (in years)
    :param diagnosis_column: The header name of the column of disease diagnosis dates
    :param delimiter: The delimiter separating columns of the TSV or CSV
    :return: The tensor_from_file function to provide to TensorMap constructors
    """
    error = None
    disease_dicts = defaultdict(dict)
    try:
        with open(file_name, 'r', encoding='utf-8') as f:
            reader = csv.reader(f, delimiter=delimiter)
            header = next(reader)
            follow_up_start_index = header.index(follow_up_start_column)
            follow_up_total_index = header.index(follow_up_total_column)
            patient_index = header.index(patient_column)
            date_index = header.index(diagnosis_column)
            for row in reader:
                try:
                    patient_key = int(row[patient_index])
                    disease_dicts['follow_up_start'][patient_key] = _loyalty_str2date(row[follow_up_start_index])
                    disease_dicts['follow_up_total'][patient_key] = float(row[follow_up_total_index])
                    if row[date_index] == '' or row[date_index] == 'NULL':
                        continue
                    disease_dicts['diagnosis_dates'][patient_key] = _loyalty_str2date(row[date_index])
                    if len(disease_dicts['follow_up_start']) % 2000 == 0:
                        logging.debug(f"Processed: {len(disease_dicts['follow_up_start'])} patient rows.")
                except ValueError as e:
                    logging.warning(f'val err {e}')
            logging.info(f"Done processing {diagnosis_column} Got {len(disease_dicts['follow_up_start'])} patient rows and {len(disease_dicts['diagnosis_dates'])} events.")
    except FileNotFoundError as e:
        error = e

    def _cox_tensor_from_file(tm: TensorMap, hd5: h5py.File, dependents=None):
        if error:
            raise error

        ecg_dates = _get_ecg_dates(tm, hd5)
        if len(ecg_dates) > 1:
            raise NotImplementedError('Cox hazard models for multiple ECGs are not implemented.')
        dynamic, shape = _is_dynamic_shape(tm, len(ecg_dates))
        tensor = np.zeros(tm.shape, dtype=np.float32)
        for i, ecg_date in enumerate(ecg_dates):
            patient_key_from_ecg = _hd5_filename_to_mrn_int(hd5.filename)
            if patient_key_from_ecg not in disease_dicts['follow_up_start']:
                raise KeyError(f'{tm.name} mrn not in incidence csv')

            path = _make_hd5_path(tm, ecg_date, 'acquisitiondate')
            assess_date = _partners_str2date(decompress_data(data_compressed=hd5[path][()], dtype=hd5[path].attrs['dtype']))
            if assess_date < disease_dicts['follow_up_start'][patient_key_from_ecg]:
                raise ValueError(f'Assessed earlier than enrollment.')

            if patient_key_from_ecg not in disease_dicts['diagnosis_dates']:
                has_disease = 0
                censor_date = disease_dicts['follow_up_start'][patient_key_from_ecg] + datetime.timedelta(
                    days=YEAR_DAYS * disease_dicts['follow_up_total'][patient_key_from_ecg],
                )
            else:
                has_disease = 1
                censor_date = disease_dicts['diagnosis_dates'][patient_key_from_ecg]

            if incidence_only and censor_date <= assess_date and has_disease:
                raise ValueError(f'{tm.name} only considers incident diagnoses')

            tensor[(i, 0) if dynamic else 0] = has_disease
            tensor[(i, 1) if dynamic else 1] = (censor_date - assess_date).days
        return tensor
    return _cox_tensor_from_file


def _survival_from_file(
    day_window: int, file_name: str, incidence_only: bool = False, patient_column: str = 'Mrn',
    follow_up_start_column: str = 'start_fu', follow_up_total_column: str = 'total_fu',
    diagnosis_column: str = 'first_stroke', delimiter: str = ',',
) -> Callable:
    """Build a tensor_from_file function for modeling survival curves of diagnoses given a TSV of patients and dates.

    The tensor_from_file function returned here should be used
    with SURVIVAL_CURVE TensorMaps to model survival curves of patients for a given disease.

    :param day_window: Total number of days of follow up the length of the survival curves to learn.
    :param file_name: CSV or TSV file with header of patient IDs (MRNs) dates of enrollment and dates of diagnosis
    :param incidence_only: Flag to skip patients whose diagnosis date is prior to acquisition date of input data
    :param patient_column: The header name of the column of patient ids
    :param follow_up_start_column: The header name of the column of enrollment dates
    :param follow_up_total_column: The header name of the column with total enrollment time (in years)
    :param diagnosis_column: The header name of the column of disease diagnosis dates
    :param delimiter: The delimiter separating columns of the TSV or CSV
    :return: The tensor_from_file function to provide to TensorMap constructors
    """
    error = None
    disease_dicts = defaultdict(dict)
    try:
        with open(file_name, 'r', encoding='utf-8') as f:
            reader = csv.reader(f, delimiter=delimiter)
            header = next(reader)
            follow_up_start_index = header.index(follow_up_start_column)
            follow_up_total_index = header.index(follow_up_total_column)
            patient_index = header.index(patient_column)
            date_index = header.index(diagnosis_column)
            for row in reader:
                try:
                    patient_key = int(row[patient_index])
                    disease_dicts['follow_up_start'][patient_key] = _loyalty_str2date(row[follow_up_start_index])
                    disease_dicts['follow_up_total'][patient_key] = float(row[follow_up_total_index])
                    if row[date_index] == '' or row[date_index] == 'NULL':
                        continue
                    disease_dicts['diagnosis_dates'][patient_key] = _loyalty_str2date(row[date_index])
                    if len(disease_dicts['follow_up_start']) % 2000 == 0:
                        logging.debug(f"Processed: {len(disease_dicts['follow_up_start'])} patient rows.")
                except ValueError as e:
                    logging.warning(f'val err {e}')
            logging.info(f"Done processing {diagnosis_column} Got {len(disease_dicts['follow_up_start'])} patient rows and {len(disease_dicts['diagnosis_dates'])} events.")
    except FileNotFoundError as e:
        error = e

    def tensor_from_file(tm: TensorMap, hd5: h5py.File, dependents=None):
        if error:
            raise error

        ecg_dates = _get_ecg_dates(tm, hd5)
        if len(ecg_dates) > 1:
            raise NotImplementedError('Survival curve models for multiple ECGs are not implemented.')
        dynamic, shape = _is_dynamic_shape(tm, len(ecg_dates))
        survival_then_censor = np.zeros(shape, dtype=np.float32)
        for ed, ecg_date in enumerate(ecg_dates):
            patient_key_from_ecg = _hd5_filename_to_mrn_int(hd5.filename)
            if patient_key_from_ecg not in disease_dicts['follow_up_start']:
                raise KeyError(f'{tm.name} mrn not in incidence csv')

            path = _make_hd5_path(tm, ecg_date, 'acquisitiondate')
            assess_date = _partners_str2date(decompress_data(data_compressed=hd5[path][()], dtype=hd5[path].attrs['dtype']))
            if assess_date < disease_dicts['follow_up_start'][patient_key_from_ecg]:
                raise ValueError(f'Assessed earlier than enrollment.')

            if patient_key_from_ecg not in disease_dicts['diagnosis_dates']:
                has_disease = 0
                censor_date = disease_dicts['follow_up_start'][patient_key_from_ecg] + datetime.timedelta(days=YEAR_DAYS*disease_dicts['follow_up_total'][patient_key_from_ecg])
            else:
                has_disease = 1
                censor_date = disease_dicts['diagnosis_dates'][patient_key_from_ecg]

            intervals = int(shape[1] if dynamic else shape[0] / 2)
            days_per_interval = day_window / intervals

            for i, day_delta in enumerate(np.arange(0, day_window, days_per_interval)):
                cur_date = assess_date + datetime.timedelta(days=day_delta)
                survival_then_censor[(ed, i) if dynamic else i] = float(cur_date < censor_date)
                survival_then_censor[(ed, intervals+i) if dynamic else intervals+i] = has_disease * float(censor_date <= cur_date < censor_date + datetime.timedelta(days=days_per_interval))
                if i == 0 and censor_date <= cur_date:  # Handle prevalent diseases
                    survival_then_censor[(ed, intervals) if dynamic else intervals] = has_disease
                    if has_disease and incidence_only:
                        raise ValueError(f'{tm.name} is skipping prevalent cases.')
            logging.debug(
                f"Got survival disease {has_disease}, censor: {censor_date}, assess {assess_date}, fu start {disease_dicts['follow_up_start'][patient_key_from_ecg]} "
                f"fu total {disease_dicts['follow_up_total'][patient_key_from_ecg]} tensor:{(survival_then_censor[ed] if dynamic else survival_then_censor)[:4]} mid tense: {(survival_then_censor[ed] if dynamic else survival_then_censor)[intervals:intervals+4]} ",
            )
        return survival_then_censor
    return tensor_from_file


def build_partners_tensor_maps(needed_tensor_maps: List[str]) -> Dict[str, TensorMap]:
    name2tensormap: Dict[str, TensorMap] = {}
    diagnosis2column = {
        'atrial_fibrillation': 'first_af', 'blood_pressure_medication': 'first_bpmed',
        'coronary_artery_disease': 'first_cad', 'cardiovascular_disease': 'first_cvd',
        'death': 'death_date', 'diabetes_mellitus': 'first_dm', 'heart_failure': 'first_hf',
        'hypertension': 'first_htn', 'left_ventricular_hypertrophy': 'first_lvh',
        'myocardial_infarction': 'first_mi', 'pulmonary_artery_disease': 'first_pad',
        'stroke': 'first_stroke', 'valvular_disease': 'first_valvular_disease',
    }
    logging.info(f'needed name {needed_tensor_maps}')
    for diagnosis in diagnosis2column:
        # Build diagnosis classification TensorMaps
        name = f'diagnosis_{diagnosis}'
        if name in needed_tensor_maps:
            tensor_from_file_fxn = build_incidence_tensor_from_file(INCIDENCE_CSV, diagnosis_column=diagnosis2column[diagnosis])
            name2tensormap[name] = TensorMap(f'{name}_newest', Interpretation.CATEGORICAL, path_prefix=PARTNERS_PREFIX, channel_map=_diagnosis_channels(diagnosis), tensor_from_file=tensor_from_file_fxn)
        name = f'incident_diagnosis_{diagnosis}'
        if name in needed_tensor_maps:
            tensor_from_file_fxn = build_incidence_tensor_from_file(INCIDENCE_CSV, diagnosis_column=diagnosis2column[diagnosis], incidence_only=True)
            name2tensormap[name] = TensorMap(f'{name}_newest', Interpretation.CATEGORICAL, path_prefix=PARTNERS_PREFIX, channel_map=_diagnosis_channels(diagnosis, incidence_only=True), tensor_from_file=tensor_from_file_fxn)

        # Build time to event TensorMaps
        name = f'cox_{diagnosis}'
        if name in needed_tensor_maps:
            tff = loyalty_time_to_event(INCIDENCE_CSV, diagnosis_column=diagnosis2column[diagnosis])
            name2tensormap[name] = TensorMap(f'{name}_newest', Interpretation.TIME_TO_EVENT, path_prefix=PARTNERS_PREFIX, tensor_from_file=tff)
        name = f'incident_cox_{diagnosis}'
        if name in needed_tensor_maps:
            tff = loyalty_time_to_event(INCIDENCE_CSV, diagnosis_column=diagnosis2column[diagnosis], incidence_only=True)
            name2tensormap[name] = TensorMap(f'{name}_newest', Interpretation.TIME_TO_EVENT, path_prefix=PARTNERS_PREFIX, tensor_from_file=tff)

        # Build survival curve TensorMaps
        for needed_name in needed_tensor_maps:
            if 'survival' not in needed_name:
                continue
            potential_day_string = needed_name.split('_')[-1]
            try:
                days_window = int(potential_day_string)
            except ValueError:
                days_window = 1825  # Default to 5 years of follow up
            name = f'survival_{diagnosis}'
            if name in needed_name:
                tff = _survival_from_file(days_window, INCIDENCE_CSV, diagnosis_column=diagnosis2column[diagnosis])
                name2tensormap[needed_name] = TensorMap(f'{needed_name}_newest', Interpretation.SURVIVAL_CURVE, path_prefix=PARTNERS_PREFIX, shape=(50,), days_window=days_window, tensor_from_file=tff)
            name = f'incident_survival_{diagnosis}'
            if name in needed_name:
                tff = _survival_from_file(days_window, INCIDENCE_CSV, diagnosis_column=diagnosis2column[diagnosis], incidence_only=True)
                name2tensormap[needed_name] = TensorMap(f'{needed_name}_newest', Interpretation.SURVIVAL_CURVE, path_prefix=PARTNERS_PREFIX, shape=(50,), days_window=days_window, tensor_from_file=tff)
    logging.info(f'return names {list(name2tensormap.keys())}')
    return name2tensormap


def _cardiac_surgery_str2date(input_date: str) -> datetime.datetime:
    return datetime.datetime.strptime(input_date, "%d%b%Y")


def _date_in_window_from_dates(ecg_dates, surgery_date, day_window):
    ecg_dates.sort(reverse=True)
    for ecg_date in ecg_dates:
        ecg_datetime = datetime.datetime.strptime(ecg_date, PARTNERS_DATETIME_FORMAT)
        if surgery_date - ecg_datetime <= datetime.timedelta(days=day_window):
<<<<<<< HEAD
            return datetime.datetime.strftime(ecg_datetime, PARTNERS_DATETIME_FORMAT)
=======
            return ecg_date
>>>>>>> 050f085c
    raise ValueError(f'No ECG in time window')


def build_cardiac_surgery_outcome_tensor_from_file(
    file_name: str,
    outcome2column: Dict[str, str],
    patient_column: str = "medrecn",
    start_column: str = "surgdt",
    delimiter: str = ",",
    day_window: int = 30,
    population_normalize: int = None,
) -> Callable:
    """Build a tensor_from_file function for outcomes given CSV of patients.

    The tensor_from_file function returned here should be used
    with CATEGORICAL TensorMaps to classify patients by disease state.

    :param file_name: CSV or TSV file with header of patient IDs (MRNs) dates of enrollment and dates of diagnosis
    :param patient_column: The header name of the column of patient ids
    :param outcome2column: Dictionary mapping outcome names to the header name of the column with outcome status
    :param start_column: The header name of the column of surgery dates
    :param delimiter: The delimiter separating columns of the TSV or CSV
    :return: The tensor_from_file function to provide to TensorMap constructors
    """
    error = None
    try:
        with open(file_name, "r", encoding="utf-8") as f:
            reader = csv.reader(f, delimiter=delimiter)
            header = next(reader)
            patient_index = header.index(patient_column)
            date_index = header.index(start_column)
            surgery_date_table = {}
            outcome_table = defaultdict(dict)
            for row in reader:
                try:
                    patient_key = int(row[patient_index])
                    surgery_date_table[patient_key] = _cardiac_surgery_str2date(row[date_index])
                    for outcome in outcome2column:
                        outcome_table[outcome][patient_key] = int(row[header.index(outcome2column[outcome])])
                    if len(outcome_table) % 1000 == 0:
                        logging.debug(f"Processed: {len(outcome_table)} outcome rows.")
                except ValueError as e:
                    logging.debug(f'Value error {e}')

        logging.info(f"Processed outcomes:{list(outcome_table.keys())}. Got {len(surgery_date_table)} patients.")

    except FileNotFoundError as e:
        error = e

    def tensor_from_file(tm: TensorMap, hd5: h5py.File, dependents=None):
        if error:
            raise error

        mrn_int = _hd5_filename_to_mrn_int(hd5.filename)
        if mrn_int not in surgery_date_table:
            raise KeyError(f"MRN not in STS outcomes CSV")

        ecg_dates = list(hd5[tm.path_prefix])
        tensor = np.zeros(tm.shape, dtype=np.float32)
        for dtm in tm.dependent_map:
            dependents[tm.dependent_map[dtm]] = np.zeros(tm.dependent_map[dtm].shape, dtype=np.float32)
        ecg_date = _date_in_window_from_dates(ecg_dates, surgery_date_table[mrn_int], day_window)
        for cm in tm.channel_map:
            path = _make_hd5_path(tm, ecg_date, cm)
            voltage = decompress_data(data_compressed=hd5[path][()], dtype=hd5[path].attrs['dtype'])
            voltage = _resample_voltage(voltage, tm.shape[0])
            tensor[..., tm.channel_map[cm]] = voltage
        if population_normalize is not None:
            tensor /= population_normalize

        for dtm in tm.dependent_map:
            dependents[tm.dependent_map[dtm]][outcome_table[dtm][mrn_int]] = 1.0

        return tensor
    return tensor_from_file


def build_cardiac_surgery_tensor_maps(
    needed_tensor_maps: List[str],
) -> Dict[str, TensorMap]:
    name2tensormap: Dict[str, TensorMap] = {}
    outcome2column = {
        "sts_death": "mtopd",
        "sts_stroke": "cnstrokp",
        "sts_renal_failure": "crenfail",
        "sts_prolonged_ventilation": "crenfail",
        "sts_dsw_infection": "deepsterninf",
        "sts_reoperation": "reop",
        "sts_any_morbidity": "anymorbidity",
        "sts_long_stay": "llos",
    }

    dependent_maps = {}
    for outcome in outcome2column:
        channel_map = _outcome_channels(outcome)
        dependent_maps[outcome] = TensorMap(outcome, Interpretation.CATEGORICAL, path_prefix=PARTNERS_PREFIX, channel_map=channel_map)

    name = 'ecg_2500_sts'
    if name in needed_tensor_maps:
        tensor_from_file_fxn = build_cardiac_surgery_outcome_tensor_from_file(
            file_name=CARDIAC_SURGERY_OUTCOMES_CSV,
            outcome2column=outcome2column,
            population_normalize=2000,
            day_window=30,
        )
        name2tensormap[name] = TensorMap(
            name,
            shape=(2500, 12),
            path_prefix=PARTNERS_PREFIX,
            dependent_map=dependent_maps,
            channel_map=ECG_REST_AMP_LEADS,
            tensor_from_file=tensor_from_file_fxn,
        )
    name = 'ecg_5000_sts'
    if name in needed_tensor_maps:
        tensor_from_file_fxn = build_cardiac_surgery_outcome_tensor_from_file(
            file_name=CARDIAC_SURGERY_OUTCOMES_CSV,
            outcome2column=outcome2column,
            population_normalize=2000,
            day_window=30,
        )
        name2tensormap[name] = TensorMap(
            name,
            shape=(5000, 12),
            path_prefix=PARTNERS_PREFIX,
            dependent_map=dependent_maps,
            channel_map=ECG_REST_AMP_LEADS,
            tensor_from_file=tensor_from_file_fxn,
        )
    for outcome in outcome2column:
        if outcome in needed_tensor_maps:
            name2tensormap[outcome] = dependent_maps[outcome]

    return name2tensormap<|MERGE_RESOLUTION|>--- conflicted
+++ resolved
@@ -1608,11 +1608,7 @@
     for ecg_date in ecg_dates:
         ecg_datetime = datetime.datetime.strptime(ecg_date, PARTNERS_DATETIME_FORMAT)
         if surgery_date - ecg_datetime <= datetime.timedelta(days=day_window):
-<<<<<<< HEAD
-            return datetime.datetime.strftime(ecg_datetime, PARTNERS_DATETIME_FORMAT)
-=======
             return ecg_date
->>>>>>> 050f085c
     raise ValueError(f'No ECG in time window')
 
 
