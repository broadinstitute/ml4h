import os
import csv
import copy
import h5py
import logging
import datetime
import numpy as np
import pandas as pd
from itertools import product
from collections import defaultdict
from typing import Callable, Dict, List, Tuple, Union

from ml4cvd.tensor_maps_by_hand import TMAPS
from ml4cvd.defines import ECG_REST_AMP_LEADS, PARTNERS_DATE_FORMAT, STOP_CHAR, PARTNERS_CHAR_2_IDX, PARTNERS_DATETIME_FORMAT, CARDIAC_SURGERY_DATE_FORMAT
from ml4cvd.TensorMap import TensorMap, str2date, Interpretation, make_range_validator, decompress_data, TimeSeriesOrder
from ml4cvd.normalizer import Standardize, ZeroMeanStd1


YEAR_DAYS = 365.26
INCIDENCE_CSV = '/media/erisone_snf13/lc_outcomes.csv'
CARDIAC_SURGERY_OUTCOMES_CSV = '/data/sts-data/mgh-preop-ecg-outcome-labels.csv'
PARTNERS_PREFIX = 'partners_ecg_rest'


def _hd5_filename_to_mrn_int(filename: str) -> int:
    return int(os.path.basename(filename).split('.')[0])


def _get_ecg_dates(tm, hd5):
    if not hasattr(_get_ecg_dates, 'mrn_lookup'):
        _get_ecg_dates.mrn_lookup = dict()
    mrn = _hd5_filename_to_mrn_int(hd5.filename)
    if mrn in _get_ecg_dates.mrn_lookup:
        return _get_ecg_dates.mrn_lookup[mrn]

    dates = list(hd5[tm.path_prefix])
    if tm.time_series_lookup is not None:
        start, end = tm.time_series_lookup[mrn]
        dates = [date for date in dates if start <= date <= end]
    if tm.time_series_order == TimeSeriesOrder.NEWEST:
        dates.sort()
    elif tm.time_series_order == TimeSeriesOrder.OLDEST:
        dates.sort(reverse=True)
    elif tm.time_series_order == TimeSeriesOrder.RANDOM:
        np.random.shuffle(dates)
    else:
        raise NotImplementedError(f'Unknown option "{tm.time_series_order}" passed for which tensors to use in multi tensor HD5')
    start_idx = tm.time_series_limit if tm.time_series_limit is not None else 1
    dates = dates[-start_idx:]  # If num_tensors is 0, get all tensors
    dates.sort(reverse=True)
    _get_ecg_dates.mrn_lookup[mrn] = dates
    return dates


def validator_no_empty(tm: TensorMap, tensor: np.ndarray, hd5: h5py.File):
    if any(tensor == ''):
        raise ValueError(f'TensorMap {tm.name} failed empty string check.')


def validator_no_negative(tm: TensorMap, tensor: np.ndarray, hd5: h5py.File):
    if any(tensor < 0):
        raise ValueError(f'TensorMap {tm.name} failed non-negative check')


def validator_not_all_zero(tm: TensorMap, tensor: np.ndarray, hd5: h5py.File):
<<<<<<< HEAD
    if not any(tensor != 0):
        raise ValueError(f'TensorMap {tm.name} failed all-zero check')
        
        
=======
    if np.count_nonzero(tensor) == 0:
        raise ValueError(f'TensorMap {tm.name} failed all-zero check')


>>>>>>> c592c1b0
def _is_dynamic_shape(tm: TensorMap, num_ecgs: int) -> Tuple[bool, Tuple[int, ...]]:
    if tm.shape[0] is None:
        return True, (num_ecgs,) + tm.shape[1:]
    return False, tm.shape


def _make_hd5_path(tm, ecg_date, value_key):
    return f'{tm.path_prefix}/{ecg_date}/{value_key}'


def _resample_voltage(voltage, desired_samples):
    if len(voltage) == desired_samples:
        return voltage
    elif len(voltage) == 2500 and desired_samples == 5000:
        x = np.arange(2500)
        x_interp = np.linspace(0, 2500, 5000)
        return np.interp(x_interp, x, voltage)
    elif len(voltage) == 5000 and desired_samples == 2500:
        return voltage[::2]
    else:
        raise ValueError(f'Voltage length {len(voltage)} is not desired {desired_samples} and re-sampling method is unknown.')


def _resample_voltage_with_rate(voltage, desired_samples, rate, desired_rate):
    if len(voltage) == desired_samples and rate == desired_rate:
        return voltage
    elif desired_samples / len(voltage) == 2 and desired_rate / rate == 2:
        x = np.arange(len(voltage))
        x_interp = np.linspace(0, len(voltage), desired_samples)
        return np.interp(x_interp, x, voltage)
    elif desired_samples / len(voltage) == 0.5 and desired_rate / rate == 0.5:
        return voltage[::2]
    elif desired_samples / len(voltage) == 2 and desired_rate == rate:
        return np.pad(voltage, (0, len(voltage)))
    elif desired_samples / len(voltage) == 0.5 and desired_rate == rate:
        return voltage[:len(voltage)//2]
    else:
        raise ValueError(f'Voltage length {len(voltage)} is not desired {desired_samples} with desired rate {desired_rate} and rate {rate}.')

<<<<<<< HEAD
=======

>>>>>>> c592c1b0
def make_voltage(exact_length = False):
    def get_voltage_from_file(tm, hd5, dependents={}):
        ecg_dates = _get_ecg_dates(tm, hd5)
        dynamic, shape = _is_dynamic_shape(tm, len(ecg_dates))
        voltage_length = shape[1] if dynamic else shape[0]
        tensor = np.zeros(shape, dtype=np.float32)
        for i, ecg_date in enumerate(ecg_dates):
            for cm in tm.channel_map:
                try:
                    path = _make_hd5_path(tm, ecg_date, cm)
                    voltage = decompress_data(data_compressed=hd5[path][()], dtype=hd5[path].attrs['dtype'])
                    if exact_length:
                        assert len(voltage) == voltage_length
                    voltage = _resample_voltage(voltage, voltage_length)
                    slices = (i, ..., tm.channel_map[cm]) if dynamic else (..., tm.channel_map[cm])
                    tensor[slices] = voltage
                except (KeyError, AssertionError, ValueError):
                    logging.debug(f'Could not get voltage for lead {cm} with {voltage_length} samples in {hd5.filename}')
        return tensor
    return get_voltage_from_file

# Creates 12 TMaps:
# partners_ecg_2500      partners_ecg_2500_exact      partners_ecg_5000      partners_ecg_5000_exact
# partners_ecg_2500_std  partners_ecg_2500_std_exact  partners_ecg_5000_std  partners_ecg_5000_std_exact
# partners_ecg_2500_raw  partners_ecg_2500_raw_exact  partners_ecg_5000_raw  partners_ecg_5000_raw_exact
#
# default normalizes with ZeroMeanStd1 and resamples
# _std normalizes with Standardize mean = 0, std = 2000
# _raw does not normalize
# _exact does not resample
length_options = [2500, 5000]
exact_options = [True, False]
normalize_options = [ZeroMeanStd1(), Standardize(mean=0, std=2000), None]
for length, exact_length, normalization in product(length_options, exact_options, normalize_options):
    norm = '' if isinstance(normalization, ZeroMeanStd1) else '_std' if isinstance(normalization, Standardize) else '_raw'
    exact = '_exact' if exact_length else ''
    name = f'partners_ecg_{length}{norm}{exact}'
    TMAPS[name] = TensorMap(
        name,
        shape=(None, length, 12),
        path_prefix=PARTNERS_PREFIX,
        tensor_from_file=make_voltage(exact_length),
        normalization=normalization,
        channel_map=ECG_REST_AMP_LEADS,
        time_series_limit=0,
        validator=validator_not_all_zero,
    )


<<<<<<< HEAD
TMAPS['partners_ecg_2500'] = TensorMap('partners_ecg_2500', shape=(None, 2500, 12), path_prefix=PARTNERS_PREFIX, tensor_from_file=make_voltage(), normalization={'zero_mean_std1': True}, channel_map=ECG_REST_AMP_LEADS, time_series_limit=0, validator=validator_not_all_zero)
TMAPS['partners_ecg_5000'] = TensorMap('partners_ecg_5000', shape=(None, 5000, 12), path_prefix=PARTNERS_PREFIX, tensor_from_file=make_voltage(), normalization={'zero_mean_std1': True}, channel_map=ECG_REST_AMP_LEADS, time_series_limit=0, validator=validator_not_all_zero)
TMAPS['partners_ecg_2500_raw'] = TensorMap('partners_ecg_2500_raw', shape=(None, 2500, 12), path_prefix=PARTNERS_PREFIX, tensor_from_file=make_voltage(), normalization=Standardize(mean=0, std=2000), channel_map=ECG_REST_AMP_LEADS, time_series_limit=0, validator=validator_not_all_zero)
TMAPS['partners_ecg_5000_raw'] = TensorMap('partners_ecg_5000_raw', shape=(None, 5000, 12), path_prefix=PARTNERS_PREFIX, tensor_from_file=make_voltage(), normalization=Standardize(mean=0, std=2000), channel_map=ECG_REST_AMP_LEADS, time_series_limit=0, validator=validator_not_all_zero)
TMAPS['partners_ecg_2500_exact'] = TensorMap('partners_ecg_2500_exact', shape=(None, 2500, 12), path_prefix=PARTNERS_PREFIX, tensor_from_file=make_voltage(exact_length=True), normalization=Standardize(mean=0, std=2000), channel_map=ECG_REST_AMP_LEADS, time_series_limit=0, validator=validator_not_all_zero)
TMAPS['partners_ecg_5000_exact'] = TensorMap('partners_ecg_5000_exact', shape=(None, 5000, 12), path_prefix=PARTNERS_PREFIX, tensor_from_file=make_voltage(exact_length=True), normalization=Standardize(mean=0, std=2000), channel_map=ECG_REST_AMP_LEADS, time_series_limit=0, validator=validator_not_all_zero)
=======
def voltage_stat(tm, hd5, dependents={}):
    ecg_dates = _get_ecg_dates(tm, hd5)
    dynamic, shape = _is_dynamic_shape(tm, len(ecg_dates))
    tensor = np.zeros(shape, dtype=np.float32)
    for i, ecg_date in enumerate(ecg_dates):
        try:
            slices = lambda stat: (i, tm.channel_map[stat]) if dynamic else (tm.channel_map[stat],)
            path = lambda lead: _make_hd5_path(tm, ecg_date, lead)
            voltages = np.array([decompress_data(data_compressed=hd5[path(lead)][()], dtype='int16') for lead in ECG_REST_AMP_LEADS])
            tensor[slices('mean')] = np.mean(voltages)
            tensor[slices('std')] = np.std(voltages)
            tensor[slices('min')] = np.min(voltages)
            tensor[slices('max')] = np.max(voltages)
            tensor[slices('median')] = np.median(voltages)
        except KeyError:
            logging.warning(f'Could not get voltage stats for ECG at {hd5.filename}')
    return tensor


TMAPS['partners_ecg_voltage_stats'] = TensorMap(
    'partners_ecg_voltage_stats',
    shape=(None, 5),
    path_prefix=PARTNERS_PREFIX,
    tensor_from_file=voltage_stat,
    channel_map={'mean': 0, 'std': 1, 'min': 2, 'max': 3, 'median': 4},
    time_series_limit=0,
)
>>>>>>> c592c1b0


def make_voltage_attr(volt_attr: str = ""):
    def get_voltage_attr_from_file(tm, hd5, dependents={}):
        ecg_dates = _get_ecg_dates(tm, hd5)
        dynamic, shape = _is_dynamic_shape(tm, len(ecg_dates))
        tensor = np.zeros(shape, dtype=np.float32)
        for i, ecg_date in enumerate(ecg_dates):
            for cm in tm.channel_map:
                try:
                    path = _make_hd5_path(tm, ecg_date, cm)
                    slices = (i, tm.channel_map[cm]) if dynamic else (tm.channel_map[cm],)
                    tensor[slices] = hd5[path].attrs[volt_attr]
                except KeyError:
                    pass
        return tensor
    return get_voltage_attr_from_file


TMAPS["voltage_len"] = TensorMap(
    "voltage_len",
    interpretation=Interpretation.CONTINUOUS,
    path_prefix=PARTNERS_PREFIX,
    tensor_from_file=make_voltage_attr(volt_attr="len"),
    shape=(None, 12),
    channel_map=ECG_REST_AMP_LEADS,
    time_series_limit=0,
)


def make_partners_ecg_label(keys: Union[str, List[str]] = "read_md_clean", dict_of_list: Dict = dict(), not_found_key: str = "unspecified"):
    if type(keys) == str:
        keys = [keys]

    def get_partners_ecg_label(tm, hd5, dependents={}):
        ecg_dates = _get_ecg_dates(tm, hd5)
        dynamic, shape = _is_dynamic_shape(tm, len(ecg_dates))
        label_array = np.zeros(shape, dtype=np.float32)
        for i, ecg_date in enumerate(ecg_dates):
            found = False
            for channel, idx in sorted(tm.channel_map.items(), key=lambda cm: cm[1]):
                if channel not in dict_of_list:
                    continue
                for key in keys:
                    path = _make_hd5_path(tm, ecg_date, key)
                    if path not in hd5:
                        continue
                    read = decompress_data(data_compressed=hd5[path][()], dtype=hd5[path].attrs['dtype'])
                    for string in dict_of_list[channel]:
                        if string not in read:
                            continue
                        slices = (i, idx) if dynamic else (idx,)
                        label_array[slices] = 1
                        found = True
                        break
                    if found:
                        break
                if found:
                    break
            if not found:
                slices = (i, tm.channel_map[not_found_key]) if dynamic else (tm.channel_map[not_found_key],)
                label_array[slices] = 1
        return label_array
    return get_partners_ecg_label

<<<<<<< HEAD
=======

>>>>>>> c592c1b0
def partners_ecg_datetime(tm, hd5, dependents={}):
    ecg_dates = _get_ecg_dates(tm, hd5)
    dynamic, shape = _is_dynamic_shape(tm, len(ecg_dates))
    tensor = np.full(shape , '', dtype=f'<U19')
    for i, ecg_date in enumerate(ecg_dates):
        tensor[i] = ecg_date
    return tensor


task = "partners_ecg_datetime"
TMAPS[task] = TensorMap(
    task,
    interpretation=Interpretation.LANGUAGE,
    path_prefix=PARTNERS_PREFIX,
    tensor_from_file=partners_ecg_datetime,
    shape=(None, 1),
    time_series_limit=0,
    validator=validator_no_empty,
)


def make_voltage_len_categorical_tmap(lead, channel_prefix = '_', channel_unknown = 'other'):
    def _tensor_from_file(tm, hd5, dependents = {}):
        ecg_dates = _get_ecg_dates(tm, hd5)
        dynamic, shape = _is_dynamic_shape(tm, len(ecg_dates))
        tensor = np.zeros(shape, dtype=float)
        for i, ecg_date in enumerate(ecg_dates):
            path = _make_hd5_path(tm, ecg_date, lead)
            try:
                lead_len = hd5[path].attrs['len']
                lead_len = f'{channel_prefix}{lead_len}'
                matched = False
                for cm in tm.channel_map:
                    if lead_len.lower() == cm.lower():
                        slices = (i, tm.channel_map[cm]) if dynamic else (tm.channel_map[cm],)
                        tensor[slices] = 1.0
                        matched = True
                        break
                if not matched:
                    slices = (i, tm.channel_map[channel_unknown]) if dynamic else (tm.channel_map[channel_unknown],)
                    tensor[slices] = 1.0
            except KeyError:
                logging.debug(f'Could not get voltage length for lead {lead} from ECG on {ecg_date} in {hd5.filename}')
        return tensor
    return _tensor_from_file


for lead in ECG_REST_AMP_LEADS:
    tmap_name = f'lead_{lead}_len'
    TMAPS[tmap_name] = TensorMap(
        tmap_name,
        interpretation=Interpretation.CATEGORICAL,
        path_prefix=PARTNERS_PREFIX,
        tensor_from_file=make_voltage_len_categorical_tmap(lead=lead),
        channel_map={'_2500': 0, '_5000': 1, 'other': 2},
        time_series_limit=0,
        validator=validator_not_all_zero,
    )


def make_partners_ecg_tensor(key: str, fill: float = 0, channel_prefix: str = '', channel_unknown: str = 'other'):
    def get_partners_ecg_tensor(tm, hd5, dependents={}):
        ecg_dates = _get_ecg_dates(tm, hd5)
        dynamic, shape = _is_dynamic_shape(tm, len(ecg_dates))
        if tm.interpretation == Interpretation.LANGUAGE:
            tensor = np.full(shape, '', dtype=object)
        elif tm.interpretation == Interpretation.CONTINUOUS:
            tensor = np.zeros(shape, dtype=np.float32) if fill == 0 else np.full(shape, fill, dtype=np.float32)
        elif tm.interpretation == Interpretation.CATEGORICAL:
            tensor = np.zeros(shape, dtype=float)
        else:
            raise NotImplementedError(f'unsupported interpretation for partners tmaps: {tm.interpretation}')

        for i, ecg_date in enumerate(ecg_dates):
            path = _make_hd5_path(tm, ecg_date, key)
            try:
                data = decompress_data(data_compressed=hd5[path][()], dtype='str')
                if tm.interpretation == Interpretation.CATEGORICAL:
                    matched = False
                    data = f'{channel_prefix}{data}'
                    for cm in tm.channel_map:
                        if data.lower() == cm.lower():
                            slices = (i, tm.channel_map[cm]) if dynamic else (tm.channel_map[cm],)
                            tensor[slices] = 1.0
                            matched = True
                            break
                    if not matched:
                        slices = (i, tm.channel_map[channel_unknown]) if dynamic else (tm.channel_map[channel_unknown],)
                        tensor[slices] = 1.0
                else:
                    tensor[i] = data
            except (KeyError, ValueError):
                logging.debug(f'Could not obtain tensor {tm.name} from ECG on {ecg_date} in {hd5.filename}')

        if tm.interpretation == Interpretation.LANGUAGE:
            tensor = tensor.astype(str)
        return tensor
    return get_partners_ecg_tensor


def make_partners_language_tensor(key: str):
    def language_tensor(tm, hd5, dependents={}):
        words = str(decompress_data(data_compressed=hd5[key][()], dtype=hd5[key].attrs['dtype']))
        tensor = np.zeros(tm.shape, dtype=np.float32)
        for i, c in enumerate(words):
            if i >= tm.shape[0]:
                logging.debug(f'Text {words} is longer than {tm.name} can store in shape:{tm.shape}, truncating...')
                break
            tensor[i, tm.channel_map[c]] = 1.0
        tensor[min(tm.shape[0]-1, i+1), tm.channel_map[STOP_CHAR]] = 1.0
        return tensor
    return language_tensor


task = "partners_ecg_read_md"
TMAPS[task] = TensorMap(
    task,
    #annotation_units=128,
    #channel_map=PARTNERS_CHAR_2_IDX,
    interpretation=Interpretation.LANGUAGE,
    #shape=(512, len(PARTNERS_CHAR_2_IDX)),
    path_prefix=PARTNERS_PREFIX,
    #tensor_from_file=make_partners_language_tensor(key="read_md_clean"),
    tensor_from_file=make_partners_ecg_tensor(key="read_md_clean"),
    shape=(None, 1),
    time_series_limit=0,
    validator=validator_no_empty,
)


task = "partners_ecg_read_pc"
TMAPS[task] = TensorMap(
    task,
    #annotation_units=128,
    #channel_map=PARTNERS_CHAR_2_IDX,
    interpretation=Interpretation.LANGUAGE,
    #tensor_from_file=make_partners_language_tensor(key="read_pc_clean"),
    #shape=(512, len(PARTNERS_CHAR_2_IDX)),
    path_prefix=PARTNERS_PREFIX,
    tensor_from_file=make_partners_ecg_tensor(key="read_pc_clean"),
    shape=(None, 1),
    time_series_limit=0,
    validator=validator_no_empty,
)


task = "partners_ecg_patientid"
TMAPS[task] = TensorMap(
    task,
    interpretation=Interpretation.LANGUAGE,
    path_prefix=PARTNERS_PREFIX,
    tensor_from_file=make_partners_ecg_tensor(key="patientid"),
    shape=(None, 1),
    time_series_limit=0,
    validator=validator_no_empty,
)


def validator_clean_mrn(tm: TensorMap, tensor: np.ndarray, hd5: h5py.File):
    int(tensor)


task = "partners_ecg_patientid_clean"
TMAPS[task] = TensorMap(
    task,
    interpretation=Interpretation.LANGUAGE,
    path_prefix=PARTNERS_PREFIX,
    tensor_from_file=make_partners_ecg_tensor(key="patientid_clean"),
    shape=(None, 1),
    time_series_limit=0,
    validator=validator_clean_mrn,
)


task = "partners_ecg_firstname"
TMAPS[task] = TensorMap(
    task,
    #channel_map=PARTNERS_CHAR_2_IDX,
    interpretation=Interpretation.LANGUAGE,
    #tensor_from_file=make_partners_language_tensor(key="patientfirstname"),
    #shape=(512, len(PARTNERS_CHAR_2_IDX)),
    path_prefix=PARTNERS_PREFIX,
    tensor_from_file=make_partners_ecg_tensor(key="patientfirstname"),
    shape=(None, 1),
    time_series_limit=0,
    validator=validator_no_empty,
)


task = "partners_ecg_lastname"
TMAPS[task] = TensorMap(
    task,
    #channel_map=PARTNERS_CHAR_2_IDX,
    interpretation=Interpretation.LANGUAGE,
    #tensor_from_file=make_partners_language_tensor(key="patientlastname"),
    #shape=(512, len(PARTNERS_CHAR_2_IDX)),
    path_prefix=PARTNERS_PREFIX,
    tensor_from_file=make_partners_ecg_tensor(key="patientlastname"),
    shape=(None, 1),
    time_series_limit=0,
    validator=validator_no_empty,
)


task = "partners_ecg_sex"
TMAPS[task] = TensorMap(
    task,
    interpretation=Interpretation.CATEGORICAL,
    path_prefix=PARTNERS_PREFIX,
    tensor_from_file=make_partners_ecg_tensor(key="gender"),
    channel_map={'female': 0, 'male': 1},
    time_series_limit=0,
    validator=validator_not_all_zero,
)

task = "partners_ecg_date"
TMAPS[task] = TensorMap(
    task,
    interpretation=Interpretation.LANGUAGE,
    path_prefix=PARTNERS_PREFIX,
    tensor_from_file=make_partners_ecg_tensor(key="acquisitiondate"),
    shape=(None, 1),
    time_series_limit=0,
    validator=validator_no_empty,
)


task = "partners_ecg_time"
TMAPS[task] = TensorMap(
    task,
    interpretation=Interpretation.LANGUAGE,
    path_prefix=PARTNERS_PREFIX,
    tensor_from_file=make_partners_ecg_tensor(key="acquisitiontime"),
    shape=(None, 1),
    time_series_limit=0,
    validator=validator_no_empty,
)


task = "partners_ecg_sitename"
TMAPS[task] = TensorMap(
    task,
    interpretation=Interpretation.LANGUAGE,
    path_prefix=PARTNERS_PREFIX,
    tensor_from_file=make_partners_ecg_tensor(key="sitename"),
    shape=(None, 1),
    time_series_limit=0,
    validator=validator_no_empty,
)


task = "partners_ecg_location"
TMAPS[task] = TensorMap(
    task,
    interpretation=Interpretation.LANGUAGE,
    path_prefix=PARTNERS_PREFIX,
    tensor_from_file=make_partners_ecg_tensor(key="location"),
    shape=(None, 1),
    time_series_limit=0,
    validator=validator_no_empty,
)


task = "partners_ecg_dob"
TMAPS[task] = TensorMap(
    task,
    interpretation=Interpretation.LANGUAGE,
    path_prefix=PARTNERS_PREFIX,
    tensor_from_file=make_partners_ecg_tensor(key="dateofbirth"),
    shape=(None, 1),
    time_series_limit=0,
    validator=validator_no_empty,
)


def make_sampling_frequency_from_file(lead: str = "I", duration: int = 10, channel_prefix: str = "_", channel_unknown: str = "other", fill: int = -1):
    def sampling_frequency_from_file(tm: TensorMap, hd5: h5py.File, dependents: Dict = {}):
        ecg_dates = _get_ecg_dates(tm, hd5)
        dynamic, shape = _is_dynamic_shape(tm, len(ecg_dates))
        if tm.interpretation == Interpretation.CATEGORICAL:
            tensor = np.zeros(shape, dtype=np.float32)
        else:
            tensor = np.full(shape, fill, dtype=np.float32)
        for i, ecg_date in enumerate(ecg_dates):
            path = _make_hd5_path(tm, ecg_date, lead)
            lead_length = hd5[path].attrs["len"]
            sampling_frequency = lead_length / duration
            try:
                if tm.interpretation == Interpretation.CATEGORICAL:
                    matched = False
                    sampling_frequency = f'{channel_prefix}{sampling_frequency}'
                    for cm in tm.channel_map:
                        if sampling_frequency.lower() == cm.lower():
                            slices = (i, tm.channel_map[cm]) if dynamic else (tm.channel_map[cm],)
                            tensor[slices] = 1.0
                            matched = True
                            break
                    if not matched:
                        slices = (i, tm.channel_map[channel_unknown]) if dynamic else (tm.channel_map[channel_unknown],)
                        tensor[slices] = 1.0
                else:
                    tensor[i] = sampling_frequency
            except (KeyError, ValueError):
                logging.debug(f'Could not calculate sampling frequency from ECG on {ecg_date} in {hd5.filename}')
        return tensor
    return sampling_frequency_from_file


task = "partners_ecg_sampling_frequency"
TMAPS[task] = TensorMap(
    task,
    interpretation=Interpretation.CATEGORICAL,
    path_prefix=PARTNERS_PREFIX,
    tensor_from_file=make_sampling_frequency_from_file(),
    channel_map={'_250': 0, '_500': 1, 'other': 2},
    time_series_limit=0,
    validator=validator_not_all_zero,
)


task = "partners_ecg_sampling_frequency_pc"
TMAPS[task] = TensorMap(
    task,
    interpretation=Interpretation.CATEGORICAL,
    path_prefix=PARTNERS_PREFIX,
    tensor_from_file=make_partners_ecg_tensor(key="ecgsamplebase_pc", channel_prefix='_'),
    channel_map={'_0': 0, '_250': 1, '_500': 2, 'other': 3},
    time_series_limit=0,
    validator=validator_not_all_zero,
)


task = "partners_ecg_sampling_frequency_md"
TMAPS[task] = TensorMap(
    task,
    interpretation=Interpretation.CATEGORICAL,
    path_prefix=PARTNERS_PREFIX,
    tensor_from_file=make_partners_ecg_tensor(key="ecgsamplebase_md", channel_prefix='_'),
    channel_map={'_0': 0, '_250': 1, '_500': 2, 'other': 3},
    time_series_limit=0,
    validator=validator_not_all_zero,
)


task = "partners_ecg_sampling_frequency_wv"
TMAPS[task] = TensorMap(
    task,
    interpretation=Interpretation.CATEGORICAL,
    path_prefix=PARTNERS_PREFIX,
    tensor_from_file=make_partners_ecg_tensor(key="waveform_samplebase", channel_prefix='_'),
    channel_map={'_0': 0, '_240': 1, '_250': 2, '_500': 3, 'other': 4},
    time_series_limit=0,
    validator=validator_not_all_zero,
)


task = "partners_ecg_sampling_frequency_continuous"
TMAPS[task] = TensorMap(
    task,
    interpretation=Interpretation.CONTINUOUS,
    path_prefix=PARTNERS_PREFIX,
    tensor_from_file=make_sampling_frequency_from_file(),
    time_series_limit=0,
    shape=(None, 1),
    validator=validator_no_negative,
)


task = "partners_ecg_sampling_frequency_pc_continuous"
TMAPS[task] = TensorMap(
    task,
    interpretation=Interpretation.CONTINUOUS,
    path_prefix=PARTNERS_PREFIX,
    tensor_from_file=make_partners_ecg_tensor(key="ecgsamplebase_pc", fill=-1),
    time_series_limit=0,
    shape=(None, 1),
    validator=validator_no_negative,
)


task = "partners_ecg_sampling_frequency_md_continuous"
TMAPS[task] = TensorMap(
    task,
    interpretation=Interpretation.CONTINUOUS,
    path_prefix=PARTNERS_PREFIX,
    tensor_from_file=make_partners_ecg_tensor(key="ecgsamplebase_md", fill=-1),
    time_series_limit=0,
    shape=(None, 1),
    validator=validator_no_negative,
)


task = "partners_ecg_sampling_frequency_wv_continuous"
TMAPS[task] = TensorMap(
    task,
    interpretation=Interpretation.CONTINUOUS,
    path_prefix=PARTNERS_PREFIX,
    tensor_from_file=make_partners_ecg_tensor(key="waveform_samplebase", fill=-1),
    time_series_limit=0,
    shape=(None, 1),
    validator=validator_no_negative,
)


task = "partners_ecg_time_resolution"
TMAPS[task] = TensorMap(
    task,
    interpretation=Interpretation.CATEGORICAL,
    path_prefix=PARTNERS_PREFIX,
    tensor_from_file=make_partners_ecg_tensor(key="intervalmeasurementtimeresolution", channel_prefix='_'),
    channel_map={'_25': 0, '_50': 1, '_100': 2, 'other': 3},
    time_series_limit=0,
    validator=validator_not_all_zero,
)


task = "partners_ecg_amplitude_resolution"
TMAPS[task] = TensorMap(
    task,
    interpretation=Interpretation.CATEGORICAL,
    path_prefix=PARTNERS_PREFIX,
    tensor_from_file=make_partners_ecg_tensor(key="intervalmeasurementamplituderesolution", channel_prefix='_'),
    channel_map={'_10': 0, '_20': 1, '_40': 2, 'other': 3},
    time_series_limit=0,
    validator=validator_not_all_zero,
)


task = "partners_ecg_measurement_filter"
TMAPS[task] = TensorMap(
    task,
    interpretation=Interpretation.CATEGORICAL,
    path_prefix=PARTNERS_PREFIX,
    tensor_from_file=make_partners_ecg_tensor(key="intervalmeasurementfilter", channel_prefix='_'),
    time_series_limit=0,
    channel_map={'_None': 0, '_40': 1, '_80': 2, 'other': 3},
    validator=validator_not_all_zero,
)


task = "partners_ecg_high_pass_filter"
TMAPS[task] = TensorMap(
    task,
    interpretation=Interpretation.CONTINUOUS,
    path_prefix=PARTNERS_PREFIX,
    tensor_from_file=make_partners_ecg_tensor(key="waveform_highpassfilter", fill=-1),
    time_series_limit=0,
    shape=(None, 1),
    validator=validator_no_negative,
)


task = "partners_ecg_low_pass_filter"
TMAPS[task] = TensorMap(
    task,
    interpretation=Interpretation.CONTINUOUS,
    path_prefix=PARTNERS_PREFIX,
    tensor_from_file=make_partners_ecg_tensor(key="waveform_lowpassfilter", fill=-1),
    time_series_limit=0,
    shape=(None, 1),
    validator=validator_no_negative,
)


task = "partners_ecg_ac_filter"
TMAPS[task] = TensorMap(
    task,
    interpretation=Interpretation.CATEGORICAL,
    path_prefix=PARTNERS_PREFIX,
    tensor_from_file=make_partners_ecg_tensor(key="waveform_acfilter", channel_prefix='_'),
    time_series_limit=0,
    channel_map={'_None': 0, '_50': 1, '_60': 2, 'other': 3},
    validator=validator_not_all_zero,
)


task = "partners_ecg_rate_pc"
TMAPS[task] = TensorMap(
    task,
    interpretation=Interpretation.CONTINUOUS,
    path_prefix=PARTNERS_PREFIX,
    loss='logcosh',
    tensor_from_file=make_partners_ecg_tensor(key="ventricularrate_pc"),
    shape=(None, 1),
    normalization=Standardize(mean=59.3, std=10.6),
    time_series_limit=0,
    validator=make_range_validator(10, 200),
)


task = "partners_ecg_rate_md"
TMAPS[task] = TensorMap(
    task,
    interpretation=Interpretation.CONTINUOUS,
    path_prefix=PARTNERS_PREFIX,
    loss='logcosh',
    tensor_from_file=make_partners_ecg_tensor(key="ventricularrate_md"),
    shape=(None, 1),
    time_series_limit=0,
    validator=make_range_validator(10, 200),
)


task = "partners_ecg_qrs_pc"
TMAPS[task] = TensorMap(
    task,
    interpretation=Interpretation.CONTINUOUS,
    path_prefix=PARTNERS_PREFIX,
    loss='logcosh',
    tensor_from_file=make_partners_ecg_tensor(key="qrsduration_pc"),
    shape=(None, 1),
    time_series_limit=0,
    validator=make_range_validator(20, 400),
)


task = "partners_ecg_qrs_md"
TMAPS[task] = TensorMap(
    task,
    interpretation=Interpretation.CONTINUOUS,
    path_prefix=PARTNERS_PREFIX,
    loss='logcosh',
    tensor_from_file=make_partners_ecg_tensor(key="qrsduration_md"),
    shape=(None, 1),
    time_series_limit=0,
    validator=make_range_validator(20, 400),
)


task = "partners_ecg_pr_pc"
TMAPS[task] = TensorMap(
    task,
    interpretation=Interpretation.CONTINUOUS,
    path_prefix=PARTNERS_PREFIX,
    loss='logcosh',
    tensor_from_file=make_partners_ecg_tensor(key="printerval_pc"),
    shape=(None, 1),
    time_series_limit=0,
    validator=make_range_validator(50, 500),
)


task = "partners_ecg_pr_md"
TMAPS[task] = TensorMap(
    task,
    interpretation=Interpretation.CONTINUOUS,
    path_prefix=PARTNERS_PREFIX,
    loss='logcosh',
    tensor_from_file=make_partners_ecg_tensor(key="printerval_md"),
    shape=(None, 1),
    time_series_limit=0,
    validator=make_range_validator(50, 500),
)


task = "partners_ecg_qt_pc"
TMAPS[task] = TensorMap(
    task,
    interpretation=Interpretation.CONTINUOUS,
    path_prefix=PARTNERS_PREFIX,
    loss='logcosh',
    tensor_from_file=make_partners_ecg_tensor(key="qtinterval_pc"),
    shape=(None, 1),
    time_series_limit=0,
    validator=make_range_validator(100, 800),
)


task = "partners_ecg_qt_md"
TMAPS[task] = TensorMap(
    task,
    interpretation=Interpretation.CONTINUOUS,
    path_prefix=PARTNERS_PREFIX,
    loss='logcosh',
    tensor_from_file=make_partners_ecg_tensor(key="qtinterval_md"),
    shape=(None, 1),
    time_series_limit=0,
    validator=make_range_validator(100, 800),
)


task = "partners_ecg_qtc_pc"
TMAPS[task] = TensorMap(
    task,
    interpretation=Interpretation.CONTINUOUS,
    path_prefix=PARTNERS_PREFIX,
    loss='logcosh',
    tensor_from_file=make_partners_ecg_tensor(key="qtcorrected_pc"),
    shape=(None, 1),
    time_series_limit=0,
    validator=make_range_validator(100, 800),
)


task = "partners_ecg_qtc_md"
TMAPS[task] = TensorMap(
    task,
    interpretation=Interpretation.CONTINUOUS,
    path_prefix=PARTNERS_PREFIX,
    loss='logcosh',
    tensor_from_file=make_partners_ecg_tensor(key="qtcorrected_md"),
    shape=(None, 1),
    time_series_limit=0,
    validator=make_range_validator(100, 800),
)


task = "partners_ecg_paxis_pc"
TMAPS[task] = TensorMap(
    task,
    interpretation=Interpretation.CONTINUOUS,
    path_prefix=PARTNERS_PREFIX,
    loss='logcosh',
    tensor_from_file=make_partners_ecg_tensor(key="paxis_pc", fill=999),
    shape=(None, 1),
    time_series_limit=0,
    validator=make_range_validator(-180, 180),
)


task = "partners_ecg_paxis_md"
TMAPS[task] = TensorMap(
    task,
    interpretation=Interpretation.CONTINUOUS,
    path_prefix=PARTNERS_PREFIX,
    loss='logcosh',
    tensor_from_file=make_partners_ecg_tensor(key="paxis_md", fill=999),
    shape=(None, 1),
    time_series_limit=0,
    validator=make_range_validator(-180, 180),
)


task = "partners_ecg_raxis_pc"
TMAPS[task] = TensorMap(
    task,
    interpretation=Interpretation.CONTINUOUS,
    path_prefix=PARTNERS_PREFIX,
    loss='logcosh',
    tensor_from_file=make_partners_ecg_tensor(key="raxis_pc", fill=999),
    shape=(None, 1),
    time_series_limit=0,
    validator=make_range_validator(-180, 180),
)


task = "partners_ecg_raxis_md"
TMAPS[task] = TensorMap(
    task,
    interpretation=Interpretation.CONTINUOUS,
    path_prefix=PARTNERS_PREFIX,
    loss='logcosh',
    tensor_from_file=make_partners_ecg_tensor(key="raxis_md", fill=999),
    shape=(None, 1),
    time_series_limit=0,
    validator=make_range_validator(-180, 180),
)


task = "partners_ecg_taxis_pc"
TMAPS[task] = TensorMap(
    task,
    interpretation=Interpretation.CONTINUOUS,
    path_prefix=PARTNERS_PREFIX,
    loss='logcosh',
    tensor_from_file=make_partners_ecg_tensor(key="taxis_pc", fill=999),
    shape=(None, 1),
    time_series_limit=0,
    validator=make_range_validator(-180, 180),
)


task = "partners_ecg_taxis_md"
TMAPS[task] = TensorMap(
    task,
    interpretation=Interpretation.CONTINUOUS,
    path_prefix=PARTNERS_PREFIX,
    loss='logcosh',
    tensor_from_file=make_partners_ecg_tensor(key="taxis_md", fill=999),
    shape=(None, 1),
    time_series_limit=0,
    validator=make_range_validator(-180, 180),
)


task = "partners_ecg_weight_lbs"
TMAPS[task] = TensorMap(
    task,
    interpretation=Interpretation.CONTINUOUS,
    path_prefix=PARTNERS_PREFIX,
    loss='logcosh',
    tensor_from_file=make_partners_ecg_tensor(key="weightlbs"),
    shape=(None, 1),
    time_series_limit=0,
    validator=make_range_validator(100, 800),
)


def partners_ecg_age(tm, hd5, dependents={}):
    ecg_dates = _get_ecg_dates(tm, hd5)
    dynamic, shape = _is_dynamic_shape(tm, len(ecg_dates))
    tensor = np.zeros(shape, dtype=float)
    for i, ecg_date in enumerate(ecg_dates):
        if i >= shape[0]:
            break
        path = lambda key: _make_hd5_path(tm, ecg_date, key)
        try:
            birthday = decompress_data(data_compressed=hd5[path('dateofbirth')][()], dtype='str')
            acquisition = decompress_data(data_compressed=hd5[path('acquisitiondate')][()], dtype='str')
            delta = _partners_str2date(acquisition) - _partners_str2date(birthday)
            years = delta.days / YEAR_DAYS
            tensor[i] = years
        except KeyError:
            try:
                tensor[i] = decompress_data(data_compressed=hd5[path('patientage')][()], dtype='str')
            except KeyError:
                logging.debug(f'Could not get patient date of birth or age from ECG on {ecg_date} in {hd5.filename}')
    return tensor


TMAPS['partners_ecg_age'] = TensorMap('partners_ecg_age', path_prefix=PARTNERS_PREFIX, loss='logcosh', tensor_from_file=partners_ecg_age, shape=(None, 1), time_series_limit=0)


def partners_ecg_acquisition_year(tm, hd5, dependents={}):
    ecg_dates = _get_ecg_dates(tm, hd5)
    dynamic, shape = _is_dynamic_shape(tm, len(ecg_dates))
    tensor = np.zeros(shape, dtype=int)
    for i, ecg_date in enumerate(ecg_dates):
        path = _make_hd5_path(tm, ecg_date, 'acquisitiondate')
        try:
            acquisition = decompress_data(data_compressed=hd5[path][()], dtype='str')
            tensor[i] = _partners_str2date(acquisition).year
        except KeyError:
            pass
    return tensor


TMAPS['partners_ecg_acquisition_year'] = TensorMap('partners_ecg_acquisition_year', path_prefix=PARTNERS_PREFIX, loss='logcosh',  tensor_from_file=partners_ecg_acquisition_year, shape=(None, 1), time_series_limit=0)


def partners_bmi(tm, hd5, dependents={}):
    ecg_dates = _get_ecg_dates(tm, hd5)
    dynamic, shape = _is_dynamic_shape(tm, len(ecg_dates))
    tensor = np.zeros(shape, dtype=float)
    for i, ecg_date in enumerate(ecg_dates):
        path = lambda key: _make_hd5_path(tm, ecg_date, key)
        try:
            weight_lbs = decompress_data(data_compressed=hd5[path('weightlbs')][()], dtype='str')
            weight_kg = 0.453592 * float(weight_lbs)
            height_in = decompress_data(data_compressed=hd5[path('heightin')][()], dtype='str')
            height_m = 0.0254 * float(height_in)
            bmi = weight_kg / (height_m*height_m)
            logging.info(f' Height was {height_in} weight: {weight_lbs} bmi is {bmi}')
            tensor[i] = bmi
        except KeyError:
            pass
    return tensor


TMAPS['partners_ecg_bmi'] = TensorMap('partners_ecg_bmi', path_prefix=PARTNERS_PREFIX, channel_map={'bmi': 0}, tensor_from_file=partners_bmi, time_series_limit=0)


def partners_channel_string(hd5_key, race_synonyms={}, unspecified_key=None):
    def tensor_from_string(tm, hd5, dependents={}):
        ecg_dates = _get_ecg_dates(tm, hd5)
        dynamic, shape = _is_dynamic_shape(tm, len(ecg_dates))
        tensor = np.zeros(shape, dtype=np.float32)
        for i, ecg_date in enumerate(ecg_dates):
            path = _make_hd5_path(tm, ecg_date,hd5_key)
            found = False
            try:
                hd5_string = decompress_data(data_compressed=hd5[path][()], dtype='str')
                for key in tm.channel_map:
                    slices = (i, tm.channel_map[key]) if dynamic else (tm.channel_map[key],)
                    if hd5_string.lower() == key.lower():
                        tensor[slices] = 1.0
                        found = True
                        break
                    if key in race_synonyms:
                        for synonym in race_synonyms[key]:
                            if hd5_string.lower() == synonym.lower():
                                tensor[slices] = 1.0
                                found = True
                            if found: break
                        if found: break
            except KeyError:
                pass
            if not found:
                if unspecified_key is None:
                    # TODO Do we want to try to continue to get tensors for other ECGs in HD5?
                    raise ValueError(f'No channel keys found in {hd5_string} for {tm.name} with channel map {tm.channel_map}.')
                slices = (i, tm.channel_map[unspecified_key]) if dynamic else (tm.channel_map[unspecified_key],)
                tensor[slices] = 1.0
        return tensor
    return tensor_from_string


race_synonyms = {'asian': ['oriental'], 'hispanic': ['latino'], 'white': ['caucasian']}
TMAPS['partners_ecg_race'] = TensorMap(
    'partners_ecg_race', interpretation=Interpretation.CATEGORICAL, path_prefix=PARTNERS_PREFIX, channel_map={'asian': 0, 'black': 1, 'hispanic': 2, 'white': 3, 'unknown': 4},
    tensor_from_file=partners_channel_string('race', race_synonyms), time_series_limit=0,
)


def _partners_adult(hd5_key, minimum_age=18):
    def tensor_from_string(tm, hd5, dependents={}):
        ecg_dates = _get_ecg_dates(tm, hd5)
        dynamic, shape = _is_dynamic_shape(tm, len(ecg_dates))
        tensor = np.zeros(shape, dtype=np.float32)
        for i, ecg_date in enumerate(ecg_dates):
            path = lambda key: _make_hd5_path(tm, ecg_date, key)
            birthday = decompress_data(data_compressed=hd5[path('dateofbirth')][()], dtype='str')
            acquisition = decompress_data(data_compressed=hd5[path('acquisitiondate')][()], dtype='str')
            delta = _partners_str2date(acquisition) - _partners_str2date(birthday)
            years = delta.days / YEAR_DAYS
            if years < minimum_age:
                raise ValueError(f'ECG taken on patient below age cutoff.')
            hd5_string = decompress_data(data_compressed=hd5[path(hd5_key)][()], dtype=hd5[path(hd5_key)].attrs['dtype'])
            found = False
            for key in tm.channel_map:
                if hd5_string.lower() == key.lower():
                    slices = (i, tm.channel_map[key]) if dynamic else (tm.channel_map[key],)
                    tensor[slices] = 1.0
                    found = True
                    break
            if not found:
                # TODO Do we want to try to continue to get tensors for other ECGs in HD5?
                raise ValueError(f'No channel keys found in {hd5_string} for {tm.name} with channel map {tm.channel_map}.')
        return tensor
    return tensor_from_string


TMAPS['partners_adult_sex'] = TensorMap(
    'adult_sex', interpretation=Interpretation.CATEGORICAL, path_prefix=PARTNERS_PREFIX, channel_map={'female': 0, 'male': 1},
    tensor_from_file=_partners_adult('gender'), time_series_limit=0,
)


def voltage_zeros(tm, hd5, dependents={}):
    ecg_dates = _get_ecg_dates(tm, hd5)
    dynamic, shape = _is_dynamic_shape(tm, len(ecg_dates))
    tensor = np.zeros(shape, dtype=np.float32)
    for i, ecg_date in enumerate(ecg_dates):
        for cm in tm.channel_map:
            path = _make_hd5_path(tm, ecg_date, cm)
            voltage = decompress_data(data_compressed=hd5[path][()], dtype=hd5[path].attrs['dtype'])
            slices = (i, tm.channel_map[cm]) if dynamic else (tm.channel_map[cm],)
            tensor[slices] = np.count_nonzero(voltage == 0)
    return tensor


TMAPS["voltage_zeros"] = TensorMap(
    "voltage_zeros",
    interpretation=Interpretation.CONTINUOUS,
    path_prefix=PARTNERS_PREFIX,
    tensor_from_file=voltage_zeros,
    shape=(None, 12),
    channel_map=ECG_REST_AMP_LEADS,
    time_series_limit=0,
)


def v6_zeros_validator(tm: TensorMap, tensor: np.ndarray, hd5: h5py.File):
    voltage = decompress_data(data_compressed=hd5['V6'][()], dtype=hd5['V6'].attrs['dtype'])
    if np.count_nonzero(voltage == 0) > 10:
        raise ValueError(f'TensorMap {tm.name} has too many zeros in V6.')


def build_partners_time_series_tensor_maps(
        needed_tensor_maps: List[str],
        time_series_limit: int = 1,
) -> Dict[str, TensorMap]:
    name2tensormap: Dict[str:TensorMap] = {}

    for needed_name in needed_tensor_maps:
        if needed_name.endswith('_newest'):
            base_split = '_newest'
            time_series_order = TimeSeriesOrder.NEWEST
        elif needed_name.endswith('_oldest'):
            base_split = '_oldest'
            time_series_order = TimeSeriesOrder.OLDEST
        elif needed_name.endswith('_random'):
            base_split = '_random'
            time_series_order = TimeSeriesOrder.RANDOM
        else:
            continue

        base_name = needed_name.split(base_split)[0]
        if base_name not in TMAPS:
            continue

        time_tmap = copy.deepcopy(TMAPS[base_name])
        time_tmap.name = needed_name
        time_tmap.shape = time_tmap.shape[1:]
        time_tmap.time_series_limit = time_series_limit
        time_tmap.time_series_order = time_series_order

        name2tensormap[needed_name] = time_tmap
    return name2tensormap


# Date formatting
def _partners_str2date(d) -> datetime.date:
    return datetime.datetime.strptime(d, PARTNERS_DATE_FORMAT).date()


def _loyalty_str2date(date_string: str) -> datetime.date:
    return str2date(date_string.split(' ')[0])


def _cardiac_surgery_str2date(input_date: str, date_format: str = CARDIAC_SURGERY_DATE_FORMAT) -> datetime.datetime:
    return datetime.datetime.strptime(input_date, date_format)


def build_incidence_tensor_from_file(
    file_name: str, patient_column: str = 'Mrn', birth_column: str = 'birth_date',
    diagnosis_column: str = 'first_stroke', start_column: str = 'start_fu',
    delimiter: str = ',', incidence_only: bool = False, check_birthday: bool = True,
) -> Callable:
    """Build a tensor_from_file function for future (and prior) diagnoses given a TSV of patients and diagnosis dates.

    The tensor_from_file function returned here should be used
    with CATEGORICAL TensorMaps to classify patients by disease state.

    :param file_name: CSV or TSV file with header of patient IDs (MRNs) dates of enrollment and dates of diagnosis
    :param patient_column: The header name of the column of patient ids
    :param diagnosis_column: The header name of the column of disease diagnosis dates
    :param start_column: The header name of the column of enrollment dates
    :param delimiter: The delimiter separating columns of the TSV or CSV
    :param incidence_only: Flag to skip patients whose diagnosis date is prior to acquisition date of input data
    :return: The tensor_from_file function to provide to TensorMap constructors
    """
    error = None
    try:
        with open(file_name, 'r', encoding='utf-8') as f:
            reader = csv.reader(f, delimiter=delimiter)
            header = next(reader)
            patient_index = header.index(patient_column)
            birth_index = header.index(birth_column)
            start_index = header.index(start_column)
            date_index = header.index(diagnosis_column)
            date_table = {}
            birth_table = {}
            patient_table = {}
            for row in reader:
                try:
                    patient_key = int(row[patient_index])
                    patient_table[patient_key] = _loyalty_str2date(row[start_index])
                    birth_table[patient_key] = _loyalty_str2date(row[birth_index])
                    if row[date_index] == '' or row[date_index] == 'NULL':
                        continue
                    date_table[patient_key] = _loyalty_str2date(row[date_index])
                    if len(patient_table) % 2000 == 0:
                        logging.debug(f'Processed: {len(patient_table)} patient rows.')
                except ValueError as e:
                    logging.warning(f'val err {e}')
            logging.info(f'Done processing {diagnosis_column} Got {len(patient_table)} patient rows and {len(date_table)} events.')
    except FileNotFoundError as e:
        error = e

    def tensor_from_file(tm: TensorMap, hd5: h5py.File, dependents=None):
        if error:
            raise error

        ecg_dates = _get_ecg_dates(tm, hd5)
        if len(ecg_dates) > 1:
            raise NotImplementedError('Diagnosis models for multiple ECGs are not implemented.')
        dynamic, shape = _is_dynamic_shape(tm, len(ecg_dates))
        categorical_data = np.zeros(shape, dtype=np.float32)
        for i, ecg_date in enumerate(ecg_dates):
            path = lambda key: _make_hd5_path(tm, ecg_date, key)
            mrn = _hd5_filename_to_mrn_int(hd5.filename)
            mrn_int = int(mrn)

            if mrn_int not in patient_table:
                raise KeyError(f'{tm.name} mrn not in incidence csv')

            if check_birthday:
                birth_date = _partners_str2date(decompress_data(data_compressed=hd5[path('dateofbirth')][()], dtype=hd5[path('dateofbirth')].attrs['dtype']))
                if birth_date != birth_table[mrn_int]:
                    raise ValueError(f'Birth dates do not match! CSV had {birth_table[patient_key]} but HD5 has {birth_date}')

            assess_date = _partners_str2date(decompress_data(data_compressed=hd5[path('acquisitiondate')][()], dtype=hd5[path('acquisitiondate')].attrs['dtype']))
            if assess_date < patient_table[mrn_int]:
                raise ValueError(f'{tm.name} Assessed earlier than enrollment')
            if mrn_int not in date_table:
                index = 0
            else:
                disease_date = date_table[mrn_int]

                if incidence_only and disease_date < assess_date:
                    raise ValueError(f'{tm.name} is skipping prevalent cases.')
                elif incidence_only and disease_date >= assess_date:
                    index = 1
                else:
                    index = 1 if disease_date < assess_date else 2
                logging.debug(f'mrn: {mrn_int}  Got disease_date: {disease_date} assess  {assess_date} index  {index}.')
            slices = (i, index) if dynamic else (index,)
            categorical_data[slices] = 1.0
        return categorical_data
    return tensor_from_file


def _diagnosis_channels(disease: str, incidence_only: bool = False):
    if incidence_only:
        return {f'no_{disease}': 0,  f'future_{disease}': 1}
    return {f'no_{disease}': 0, f'prior_{disease}': 1, f'future_{disease}': 2}


def _outcome_channels(outcome: str):
    return {f'no_{outcome}': 0,  f'{outcome}': 1}


def loyalty_time_to_event(
    file_name: str, incidence_only: bool = False, patient_column: str = 'Mrn',
    follow_up_start_column: str = 'start_fu', follow_up_total_column: str = 'total_fu',
    diagnosis_column: str = 'first_stroke', delimiter: str = ',',
):
    """Build a tensor_from_file function for modeling relative time to event of diagnoses given a TSV of patients and dates.

    The tensor_from_file function returned here should be used
    with TIME_TO_EVENT TensorMaps to model relative time free from a diagnosis for a given disease.

    :param file_name: CSV or TSV file with header of patient IDs (MRNs) dates of enrollment and dates of diagnosis
    :param incidence_only: Flag to skip patients whose diagnosis date is prior to acquisition date of input data
    :param patient_column: The header name of the column of patient ids
    :param follow_up_start_column: The header name of the column of enrollment dates
    :param follow_up_total_column: The header name of the column with total enrollment time (in years)
    :param diagnosis_column: The header name of the column of disease diagnosis dates
    :param delimiter: The delimiter separating columns of the TSV or CSV
    :return: The tensor_from_file function to provide to TensorMap constructors
    """
    error = None
    disease_dicts = defaultdict(dict)
    try:
        with open(file_name, 'r', encoding='utf-8') as f:
            reader = csv.reader(f, delimiter=delimiter)
            header = next(reader)
            follow_up_start_index = header.index(follow_up_start_column)
            follow_up_total_index = header.index(follow_up_total_column)
            patient_index = header.index(patient_column)
            date_index = header.index(diagnosis_column)
            for row in reader:
                try:
                    patient_key = int(row[patient_index])
                    disease_dicts['follow_up_start'][patient_key] = _loyalty_str2date(row[follow_up_start_index])
                    disease_dicts['follow_up_total'][patient_key] = float(row[follow_up_total_index])
                    if row[date_index] == '' or row[date_index] == 'NULL':
                        continue
                    disease_dicts['diagnosis_dates'][patient_key] = _loyalty_str2date(row[date_index])
                    if len(disease_dicts['follow_up_start']) % 2000 == 0:
                        logging.debug(f"Processed: {len(disease_dicts['follow_up_start'])} patient rows.")
                except ValueError as e:
                    logging.warning(f'val err {e}')
            logging.info(f"Done processing {diagnosis_column} Got {len(disease_dicts['follow_up_start'])} patient rows and {len(disease_dicts['diagnosis_dates'])} events.")
    except FileNotFoundError as e:
        error = e

    def _cox_tensor_from_file(tm: TensorMap, hd5: h5py.File, dependents=None):
        if error:
            raise error

        ecg_dates = _get_ecg_dates(tm, hd5)
        if len(ecg_dates) > 1:
            raise NotImplementedError('Cox hazard models for multiple ECGs are not implemented.')
        dynamic, shape = _is_dynamic_shape(tm, len(ecg_dates))
        tensor = np.zeros(tm.shape, dtype=np.float32)
        for i, ecg_date in enumerate(ecg_dates):
            patient_key_from_ecg = _hd5_filename_to_mrn_int(hd5.filename)
            if patient_key_from_ecg not in disease_dicts['follow_up_start']:
                raise KeyError(f'{tm.name} mrn not in incidence csv')

            path = _make_hd5_path(tm, ecg_date, 'acquisitiondate')
            assess_date = _partners_str2date(decompress_data(data_compressed=hd5[path][()], dtype=hd5[path].attrs['dtype']))
            if assess_date < disease_dicts['follow_up_start'][patient_key_from_ecg]:
                raise ValueError(f'Assessed earlier than enrollment.')

            if patient_key_from_ecg not in disease_dicts['diagnosis_dates']:
                has_disease = 0
                censor_date = disease_dicts['follow_up_start'][patient_key_from_ecg] + datetime.timedelta(
                    days=YEAR_DAYS * disease_dicts['follow_up_total'][patient_key_from_ecg],
                )
            else:
                has_disease = 1
                censor_date = disease_dicts['diagnosis_dates'][patient_key_from_ecg]

            if incidence_only and censor_date <= assess_date and has_disease:
                raise ValueError(f'{tm.name} only considers incident diagnoses')

            tensor[(i, 0) if dynamic else 0] = has_disease
            tensor[(i, 1) if dynamic else 1] = (censor_date - assess_date).days
        return tensor
    return _cox_tensor_from_file


def _survival_from_file(
    day_window: int, file_name: str, incidence_only: bool = False, patient_column: str = 'Mrn',
    follow_up_start_column: str = 'start_fu', follow_up_total_column: str = 'total_fu',
    diagnosis_column: str = 'first_stroke', delimiter: str = ',',
) -> Callable:
    """Build a tensor_from_file function for modeling survival curves of diagnoses given a TSV of patients and dates.

    The tensor_from_file function returned here should be used
    with SURVIVAL_CURVE TensorMaps to model survival curves of patients for a given disease.

    :param day_window: Total number of days of follow up the length of the survival curves to learn.
    :param file_name: CSV or TSV file with header of patient IDs (MRNs) dates of enrollment and dates of diagnosis
    :param incidence_only: Flag to skip patients whose diagnosis date is prior to acquisition date of input data
    :param patient_column: The header name of the column of patient ids
    :param follow_up_start_column: The header name of the column of enrollment dates
    :param follow_up_total_column: The header name of the column with total enrollment time (in years)
    :param diagnosis_column: The header name of the column of disease diagnosis dates
    :param delimiter: The delimiter separating columns of the TSV or CSV
    :return: The tensor_from_file function to provide to TensorMap constructors
    """
    error = None
    disease_dicts = defaultdict(dict)
    try:
        with open(file_name, 'r', encoding='utf-8') as f:
            reader = csv.reader(f, delimiter=delimiter)
            header = next(reader)
            follow_up_start_index = header.index(follow_up_start_column)
            follow_up_total_index = header.index(follow_up_total_column)
            patient_index = header.index(patient_column)
            date_index = header.index(diagnosis_column)
            for row in reader:
                try:
                    patient_key = int(row[patient_index])
                    disease_dicts['follow_up_start'][patient_key] = _loyalty_str2date(row[follow_up_start_index])
                    disease_dicts['follow_up_total'][patient_key] = float(row[follow_up_total_index])
                    if row[date_index] == '' or row[date_index] == 'NULL':
                        continue
                    disease_dicts['diagnosis_dates'][patient_key] = _loyalty_str2date(row[date_index])
                    if len(disease_dicts['follow_up_start']) % 2000 == 0:
                        logging.debug(f"Processed: {len(disease_dicts['follow_up_start'])} patient rows.")
                except ValueError as e:
                    logging.warning(f'val err {e}')
            logging.info(f"Done processing {diagnosis_column} Got {len(disease_dicts['follow_up_start'])} patient rows and {len(disease_dicts['diagnosis_dates'])} events.")
    except FileNotFoundError as e:
        error = e

    def tensor_from_file(tm: TensorMap, hd5: h5py.File, dependents=None):
        if error:
            raise error

        ecg_dates = _get_ecg_dates(tm, hd5)
        if len(ecg_dates) > 1:
            raise NotImplementedError('Survival curve models for multiple ECGs are not implemented.')
        dynamic, shape = _is_dynamic_shape(tm, len(ecg_dates))
        survival_then_censor = np.zeros(shape, dtype=np.float32)
        for ed, ecg_date in enumerate(ecg_dates):
            patient_key_from_ecg = _hd5_filename_to_mrn_int(hd5.filename)
            if patient_key_from_ecg not in disease_dicts['follow_up_start']:
                raise KeyError(f'{tm.name} mrn not in incidence csv')

            path = _make_hd5_path(tm, ecg_date, 'acquisitiondate')
            assess_date = _partners_str2date(decompress_data(data_compressed=hd5[path][()], dtype=hd5[path].attrs['dtype']))
            if assess_date < disease_dicts['follow_up_start'][patient_key_from_ecg]:
                raise ValueError(f'Assessed earlier than enrollment.')

            if patient_key_from_ecg not in disease_dicts['diagnosis_dates']:
                has_disease = 0
                censor_date = disease_dicts['follow_up_start'][patient_key_from_ecg] + datetime.timedelta(days=YEAR_DAYS*disease_dicts['follow_up_total'][patient_key_from_ecg])
            else:
                has_disease = 1
                censor_date = disease_dicts['diagnosis_dates'][patient_key_from_ecg]

            intervals = int(shape[1] if dynamic else shape[0] / 2)
            days_per_interval = day_window / intervals

            for i, day_delta in enumerate(np.arange(0, day_window, days_per_interval)):
                cur_date = assess_date + datetime.timedelta(days=day_delta)
                survival_then_censor[(ed, i) if dynamic else i] = float(cur_date < censor_date)
                survival_then_censor[(ed, intervals+i) if dynamic else intervals+i] = has_disease * float(censor_date <= cur_date < censor_date + datetime.timedelta(days=days_per_interval))
                if i == 0 and censor_date <= cur_date:  # Handle prevalent diseases
                    survival_then_censor[(ed, intervals) if dynamic else intervals] = has_disease
                    if has_disease and incidence_only:
                        raise ValueError(f'{tm.name} is skipping prevalent cases.')
            logging.debug(
                f"Got survival disease {has_disease}, censor: {censor_date}, assess {assess_date}, fu start {disease_dicts['follow_up_start'][patient_key_from_ecg]} "
                f"fu total {disease_dicts['follow_up_total'][patient_key_from_ecg]} tensor:{(survival_then_censor[ed] if dynamic else survival_then_censor)[:4]} mid tense: {(survival_then_censor[ed] if dynamic else survival_then_censor)[intervals:intervals+4]} ",
            )
        return survival_then_censor
    return tensor_from_file


def build_partners_tensor_maps(needed_tensor_maps: List[str]) -> Dict[str, TensorMap]:
    name2tensormap: Dict[str, TensorMap] = {}
    diagnosis2column = {
        'atrial_fibrillation': 'first_af', 'blood_pressure_medication': 'first_bpmed',
        'coronary_artery_disease': 'first_cad', 'cardiovascular_disease': 'first_cvd',
        'death': 'death_date', 'diabetes_mellitus': 'first_dm', 'heart_failure': 'first_hf',
        'hypertension': 'first_htn', 'left_ventricular_hypertrophy': 'first_lvh',
        'myocardial_infarction': 'first_mi', 'pulmonary_artery_disease': 'first_pad',
        'stroke': 'first_stroke', 'valvular_disease': 'first_valvular_disease',
    }
    logging.info(f'needed name {needed_tensor_maps}')
    for diagnosis in diagnosis2column:
        # Build diagnosis classification TensorMaps
        name = f'diagnosis_{diagnosis}'
        if name in needed_tensor_maps:
            tensor_from_file_fxn = build_incidence_tensor_from_file(INCIDENCE_CSV, diagnosis_column=diagnosis2column[diagnosis])
            name2tensormap[name] = TensorMap(f'{name}_newest', Interpretation.CATEGORICAL, path_prefix=PARTNERS_PREFIX, channel_map=_diagnosis_channels(diagnosis), tensor_from_file=tensor_from_file_fxn)
        name = f'incident_diagnosis_{diagnosis}'
        if name in needed_tensor_maps:
            tensor_from_file_fxn = build_incidence_tensor_from_file(INCIDENCE_CSV, diagnosis_column=diagnosis2column[diagnosis], incidence_only=True)
            name2tensormap[name] = TensorMap(f'{name}_newest', Interpretation.CATEGORICAL, path_prefix=PARTNERS_PREFIX, channel_map=_diagnosis_channels(diagnosis, incidence_only=True), tensor_from_file=tensor_from_file_fxn)

        # Build time to event TensorMaps
        name = f'cox_{diagnosis}'
        if name in needed_tensor_maps:
            tff = loyalty_time_to_event(INCIDENCE_CSV, diagnosis_column=diagnosis2column[diagnosis])
            name2tensormap[name] = TensorMap(f'{name}_newest', Interpretation.TIME_TO_EVENT, path_prefix=PARTNERS_PREFIX, tensor_from_file=tff)
        name = f'incident_cox_{diagnosis}'
        if name in needed_tensor_maps:
            tff = loyalty_time_to_event(INCIDENCE_CSV, diagnosis_column=diagnosis2column[diagnosis], incidence_only=True)
            name2tensormap[name] = TensorMap(f'{name}_newest', Interpretation.TIME_TO_EVENT, path_prefix=PARTNERS_PREFIX, tensor_from_file=tff)

        # Build survival curve TensorMaps
        for needed_name in needed_tensor_maps:
            if 'survival' not in needed_name:
                continue
            potential_day_string = needed_name.split('_')[-1]
            try:
                days_window = int(potential_day_string)
            except ValueError:
                days_window = 1825  # Default to 5 years of follow up
            name = f'survival_{diagnosis}'
            if name in needed_name:
                tff = _survival_from_file(days_window, INCIDENCE_CSV, diagnosis_column=diagnosis2column[diagnosis])
                name2tensormap[needed_name] = TensorMap(f'{needed_name}_newest', Interpretation.SURVIVAL_CURVE, path_prefix=PARTNERS_PREFIX, shape=(50,), days_window=days_window, tensor_from_file=tff)
            name = f'incident_survival_{diagnosis}'
            if name in needed_name:
                tff = _survival_from_file(days_window, INCIDENCE_CSV, diagnosis_column=diagnosis2column[diagnosis], incidence_only=True)
                name2tensormap[needed_name] = TensorMap(f'{needed_name}_newest', Interpretation.SURVIVAL_CURVE, path_prefix=PARTNERS_PREFIX, shape=(50,), days_window=days_window, tensor_from_file=tff)
    logging.info(f'return names {list(name2tensormap.keys())}')
    return name2tensormap


def build_cardiac_surgery_dict(
    filename: str = CARDIAC_SURGERY_OUTCOMES_CSV,
    patient_column: str = 'medrecn',
    date_column: str = 'surgdt',
    additional_columns: List[str] = [],
) -> Dict[int, Dict[str, Union[int, str]]]:
    keys = [date_column] + additional_columns
    df = pd.read_csv(
        filename,
        low_memory=False,
        usecols=[patient_column]+keys,
    ).sort_values(by=[patient_column, date_column])
    # sort dataframe such that newest surgery per patient appears later and is used in lookup table
    cardiac_surgery_dict = {}
    for row in df.itertuples():
        patient_key = getattr(row, patient_column)
        cardiac_surgery_dict[patient_key] = {key: getattr(row, key) for key in keys}
    return cardiac_surgery_dict


def build_date_interval_lookup(
    cardiac_surgery_dict: Dict[int, Dict[str, Union[int, str]]],
    start_column: str = 'surgdt',
    start_offset: int = -30,
    end_column: str = 'surgdt',
    end_offset: int = 0,
) -> Dict[int, Tuple[str, str]]:
    date_interval_lookup = {}
    for mrn in cardiac_surgery_dict:
        start_date = (_cardiac_surgery_str2date(cardiac_surgery_dict[mrn][start_column], PARTNERS_DATETIME_FORMAT.replace('T', ' ')) + datetime.timedelta(days=start_offset)).strftime(PARTNERS_DATETIME_FORMAT)
        end_date = (_cardiac_surgery_str2date(cardiac_surgery_dict[mrn][end_column], PARTNERS_DATETIME_FORMAT.replace('T', ' ')) + datetime.timedelta(days=end_offset)).strftime(PARTNERS_DATETIME_FORMAT)
        date_interval_lookup[mrn] = (start_date, end_date)
    return date_interval_lookup


def make_cardiac_surgery_outcome_tensor_from_file(
    cardiac_surgery_dict: Dict[int, Dict[str, Union[int, str]]],
    outcome_column: str,
) -> Callable:
    def tensor_from_file(tm: TensorMap, hd5: h5py.File, dependents: Dict = {}):
        mrn = _hd5_filename_to_mrn_int(hd5.filename)
        tensor = np.zeros(tm.shape, dtype=np.float32)
        outcome = cardiac_surgery_dict[mrn][outcome_column]

        if type(outcome) is float and not outcome.is_integer():
            raise ValueError(f'Cardiac Surgery categorical outcome {tm.name} ({outcome_column}) got non-discrete value: {outcome}')

        # ensure binary outcome
        if outcome != 0 and outcome != 1:
            raise ValueError(f'Cardiac Surgery categorical outcome {tm.name} ({outcome_column}) got non-binary value: {outcome}')

        tensor[outcome] = 1
        return tensor
    return tensor_from_file


def build_cardiac_surgery_tensor_maps(
    needed_tensor_maps: List[str],
) -> Dict[str, TensorMap]:
    name2tensormap: Dict[str, TensorMap] = {}
    outcome2column = {
        "sts_death": "mtopd",
        "sts_stroke": "cnstrokp",
        "sts_renal_failure": "crenfail",
        "sts_prolonged_ventilation": "cpvntlng",
        "sts_dsw_infection": "deepsterninf",
        "sts_reoperation": "reop",
        "sts_any_morbidity": "anymorbidity",
        "sts_long_stay": "llos",
    }

    cardiac_surgery_dict = build_cardiac_surgery_dict(additional_columns=[column for outcome, column in outcome2column.items() if outcome in needed_tensor_maps])
    date_interval_lookup = build_date_interval_lookup(cardiac_surgery_dict)
    for needed_name in needed_tensor_maps:
        if needed_name in outcome2column:
            channel_map = _outcome_channels(needed_name)
            sts_tmap = TensorMap(
                needed_name,
                Interpretation.CATEGORICAL,
                path_prefix=PARTNERS_PREFIX,
                tensor_from_file=make_cardiac_surgery_outcome_tensor_from_file(cardiac_surgery_dict, outcome2column[needed_name]),
                channel_map=channel_map,
                validator=validator_not_all_zero,
            )
        else:
            if not needed_name.endswith('_sts'):
                continue

            base_name = needed_name.split('_sts')[0]
            if base_name not in TMAPS:
                TMAPS.update(build_partners_time_series_tensor_maps([base_name]))
                if base_name not in TMAPS:
                    continue

            sts_tmap = copy.deepcopy(TMAPS[base_name])
            sts_tmap.name = needed_name
            sts_tmap.time_series_lookup = date_interval_lookup

        name2tensormap[needed_name] = sts_tmap

    return name2tensormap<|MERGE_RESOLUTION|>--- conflicted
+++ resolved
@@ -63,17 +63,10 @@
 
 
 def validator_not_all_zero(tm: TensorMap, tensor: np.ndarray, hd5: h5py.File):
-<<<<<<< HEAD
-    if not any(tensor != 0):
-        raise ValueError(f'TensorMap {tm.name} failed all-zero check')
-        
-        
-=======
     if np.count_nonzero(tensor) == 0:
         raise ValueError(f'TensorMap {tm.name} failed all-zero check')
 
 
->>>>>>> c592c1b0
 def _is_dynamic_shape(tm: TensorMap, num_ecgs: int) -> Tuple[bool, Tuple[int, ...]]:
     if tm.shape[0] is None:
         return True, (num_ecgs,) + tm.shape[1:]
@@ -113,10 +106,7 @@
     else:
         raise ValueError(f'Voltage length {len(voltage)} is not desired {desired_samples} with desired rate {desired_rate} and rate {rate}.')
 
-<<<<<<< HEAD
-=======
-
->>>>>>> c592c1b0
+
 def make_voltage(exact_length = False):
     def get_voltage_from_file(tm, hd5, dependents={}):
         ecg_dates = _get_ecg_dates(tm, hd5)
@@ -166,14 +156,6 @@
     )
 
 
-<<<<<<< HEAD
-TMAPS['partners_ecg_2500'] = TensorMap('partners_ecg_2500', shape=(None, 2500, 12), path_prefix=PARTNERS_PREFIX, tensor_from_file=make_voltage(), normalization={'zero_mean_std1': True}, channel_map=ECG_REST_AMP_LEADS, time_series_limit=0, validator=validator_not_all_zero)
-TMAPS['partners_ecg_5000'] = TensorMap('partners_ecg_5000', shape=(None, 5000, 12), path_prefix=PARTNERS_PREFIX, tensor_from_file=make_voltage(), normalization={'zero_mean_std1': True}, channel_map=ECG_REST_AMP_LEADS, time_series_limit=0, validator=validator_not_all_zero)
-TMAPS['partners_ecg_2500_raw'] = TensorMap('partners_ecg_2500_raw', shape=(None, 2500, 12), path_prefix=PARTNERS_PREFIX, tensor_from_file=make_voltage(), normalization=Standardize(mean=0, std=2000), channel_map=ECG_REST_AMP_LEADS, time_series_limit=0, validator=validator_not_all_zero)
-TMAPS['partners_ecg_5000_raw'] = TensorMap('partners_ecg_5000_raw', shape=(None, 5000, 12), path_prefix=PARTNERS_PREFIX, tensor_from_file=make_voltage(), normalization=Standardize(mean=0, std=2000), channel_map=ECG_REST_AMP_LEADS, time_series_limit=0, validator=validator_not_all_zero)
-TMAPS['partners_ecg_2500_exact'] = TensorMap('partners_ecg_2500_exact', shape=(None, 2500, 12), path_prefix=PARTNERS_PREFIX, tensor_from_file=make_voltage(exact_length=True), normalization=Standardize(mean=0, std=2000), channel_map=ECG_REST_AMP_LEADS, time_series_limit=0, validator=validator_not_all_zero)
-TMAPS['partners_ecg_5000_exact'] = TensorMap('partners_ecg_5000_exact', shape=(None, 5000, 12), path_prefix=PARTNERS_PREFIX, tensor_from_file=make_voltage(exact_length=True), normalization=Standardize(mean=0, std=2000), channel_map=ECG_REST_AMP_LEADS, time_series_limit=0, validator=validator_not_all_zero)
-=======
 def voltage_stat(tm, hd5, dependents={}):
     ecg_dates = _get_ecg_dates(tm, hd5)
     dynamic, shape = _is_dynamic_shape(tm, len(ecg_dates))
@@ -201,7 +183,6 @@
     channel_map={'mean': 0, 'std': 1, 'min': 2, 'max': 3, 'median': 4},
     time_series_limit=0,
 )
->>>>>>> c592c1b0
 
 
 def make_voltage_attr(volt_attr: str = ""):
@@ -267,10 +248,7 @@
         return label_array
     return get_partners_ecg_label
 
-<<<<<<< HEAD
-=======
-
->>>>>>> c592c1b0
+
 def partners_ecg_datetime(tm, hd5, dependents={}):
     ecg_dates = _get_ecg_dates(tm, hd5)
     dynamic, shape = _is_dynamic_shape(tm, len(ecg_dates))
