--- conflicted
+++ resolved
@@ -1,29 +1,15 @@
 import os
-<<<<<<< HEAD
 import csv
 import h5py
 import logging
 import datetime
-=======
-import logging
-import datetime
-from typing import Dict, List, Callable, Union, Tuple
-from collections import defaultdict
-
-import csv
-import h5py
->>>>>>> 5e035390
 import numpy as np
 from collections import defaultdict
 from typing import Dict, List, Callable, Union, Tuple
 
 from ml4cvd.tensor_maps_by_hand import TMAPS
 from ml4cvd.defines import ECG_REST_AMP_LEADS, PARTNERS_DATE_FORMAT
-<<<<<<< HEAD
 from ml4cvd.TensorMap import TensorMap, str2date, Interpretation, make_range_validator, decompress_data, TimeSeriesOrder
-=======
-from ml4cvd.TensorMap import TensorMap, str2date, Interpretation, make_range_validator, _decompress_data, TimeSeriesOrder
->>>>>>> 5e035390
 
 YEAR_DAYS = 365.26
 INCIDENCE_CSV = '/media/erisone_snf13/lc_outcomes.csv'
@@ -94,11 +80,7 @@
             for cm in tm.channel_map:
                 try:
                     path = _make_hd5_path(tm, ecg_date, cm)
-<<<<<<< HEAD
                     voltage = decompress_data(data_compressed=hd5[path][()], dtype=hd5[path].attrs['dtype'])
-=======
-                    voltage = _decompress_data(data_compressed=hd5[path][()], dtype=hd5[path].attrs['dtype'])
->>>>>>> 5e035390
                     voltage = _resample_voltage(voltage, shape[1] if dynamic else shape[0])
                     slices = (i, ..., tm.channel_map[cm]) if dynamic else (..., tm.channel_map[cm])
                     tensor[slices] = voltage
@@ -110,7 +92,6 @@
             tensor /= population_normalize
         return tensor
     return get_voltage_from_file
-<<<<<<< HEAD
 
 
 TMAPS['partners_ecg_voltage'] = TensorMap(
@@ -295,6 +276,18 @@
 )
 
 
+task = "partners_ecg_read_md_raw"
+TMAPS[task] = TensorMap(
+    task,
+    interpretation=Interpretation.LANGUAGE,
+    path_prefix=PARTNERS_PREFIX,
+    tensor_from_file=make_partners_ecg_tensor(key="read_md_clean"),
+    shape=(None, 1),
+    time_series_limit=0,
+    validator=validator_not_empty,
+)
+
+
 task = "partners_ecg_read_md_raw_newest"
 TMAPS[task] = TensorMap(
     task,
@@ -329,6 +322,7 @@
 )
 
 
+# TODO do we still need the cross reference tmaps?
 def validator_cross_reference(tm: TensorMap, tensor: np.ndarray):
     if int(tensor) not in tm.cross_reference:
         raise ValueError(f"Skipping TensorMap {tm.name} not found in Apollo.")
@@ -378,8 +372,7 @@
     interpretation=Interpretation.LANGUAGE,
     path_prefix=PARTNERS_PREFIX,
     tensor_from_file=make_partners_ecg_tensor(key="patientid"),
-    shape=(None, 1),
-    time_series_limit=0,
+    shape=(1,),
     validator=validator_not_empty,
 )
 
@@ -407,37 +400,10 @@
     path_prefix=PARTNERS_PREFIX,
     tensor_from_file=make_partners_ecg_tensor(key="patientid_clean"),
     shape=(1,),
-    validator=validator_not_empty,
-)
-
-
-def validator_clean_mrn(tm: TensorMap, tensor: np.ndarray, hd5: h5py.File):
-    int(tensor)
-
-
-task = "partners_ecg_patientid_clean"
-TMAPS[task] = TensorMap(
-    task,
-    interpretation=Interpretation.LANGUAGE,
-    path_prefix=PARTNERS_PREFIX,
-    tensor_from_file=make_partners_ecg_tensor(key="patientid_clean"),
-    shape=(None, 1),
-    time_series_limit=0,
     validator=validator_clean_mrn,
 )
 
 
-task = "partners_ecg_patientid_clean_newest"
-TMAPS[task] = TensorMap(
-    task,
-    interpretation=Interpretation.LANGUAGE,
-    path_prefix=PARTNERS_PREFIX,
-    tensor_from_file=make_partners_ecg_tensor(key="patientid_clean"),
-    shape=(1,),
-    validator=validator_clean_mrn,
-)
-
-
 task = "partners_ecg_firstname"
 TMAPS[task] = TensorMap(
     task,
@@ -495,7 +461,6 @@
     validator=validator_not_empty,
 )
 
-
 task = "partners_ecg_date"
 TMAPS[task] = TensorMap(
     task,
@@ -588,75 +553,6 @@
 )
 
 
-task = "partners_ecg_time"
-TMAPS[task] = TensorMap(
-    task,
-    interpretation=Interpretation.LANGUAGE,
-    path_prefix=PARTNERS_PREFIX,
-    tensor_from_file=make_partners_ecg_tensor(key="acquisitiontime"),
-    shape=(None, 1),
-    time_series_limit=0,
-    validator=validator_not_empty,
-)
-
-
-task = "partners_ecg_time_newest"
-TMAPS[task] = TensorMap(
-    task,
-    interpretation=Interpretation.LANGUAGE,
-    path_prefix=PARTNERS_PREFIX,
-    tensor_from_file=make_partners_ecg_tensor(key="acquisitiontime"),
-    shape=(1,),
-    validator=validator_not_empty,
-)
-
-
-task = "partners_ecg_sitename"
-TMAPS[task] = TensorMap(
-    task,
-    interpretation=Interpretation.LANGUAGE,
-    path_prefix=PARTNERS_PREFIX,
-    tensor_from_file=make_partners_ecg_tensor(key="sitename"),
-    shape=(None, 1),
-    time_series_limit=0,
-    validator=validator_not_empty,
-)
-
-
-task = "partners_ecg_sitename_newest"
-TMAPS[task] = TensorMap(
-    task,
-    interpretation=Interpretation.LANGUAGE,
-    path_prefix=PARTNERS_PREFIX,
-    tensor_from_file=make_partners_ecg_tensor(key="sitename"),
-    shape=(1,),
-    validator=validator_not_empty,
-)
-
-
-task = "partners_ecg_location"
-TMAPS[task] = TensorMap(
-    task,
-    interpretation=Interpretation.LANGUAGE,
-    path_prefix=PARTNERS_PREFIX,
-    tensor_from_file=make_partners_ecg_tensor(key="location"),
-    shape=(None, 1),
-    time_series_limit=0,
-    validator=validator_not_empty,
-)
-
-
-task = "partners_ecg_location_newest"
-TMAPS[task] = TensorMap(
-    task,
-    interpretation=Interpretation.LANGUAGE,
-    path_prefix=PARTNERS_PREFIX,
-    tensor_from_file=make_partners_ecg_tensor(key="location"),
-    shape=(1,),
-    validator=validator_not_empty,
-)
-
-
 task = "partners_ecg_dob"
 TMAPS[task] = TensorMap(
     task,
@@ -728,7 +624,6 @@
 )
 
 
-
 task = "partners_ecg_rate_md"
 TMAPS[task] = TensorMap(
     task,
@@ -754,7 +649,6 @@
 )
 
 
->>>>>>> master
 TMAPS['partners_ventricular_rate'] = TensorMap(
     'VentricularRate',
     path_prefix=PARTNERS_PREFIX,
@@ -828,7 +722,6 @@
     metrics=['mse'],
     tensor_from_file=make_partners_ecg_tensor(key="qrsduration_md"),
     shape=(1,),
-    time_series_order=TimeSeriesOrder.NEWEST,
     validator=make_range_validator(20, 400),
 )
 
@@ -855,25 +748,26 @@
     loss='logcosh',
     metrics=['mse'],
     tensor_from_file=make_partners_ecg_tensor(key="printerval_pc"),
-    shape=(1, ),
+    shape=(1,),
     validator=make_range_validator(50, 500),
 )
 
 
-task = "partners_ecg_pr_newest"
-TMAPS[task] = TensorMap(
-    task,
-    interpretation=Interpretation.CONTINUOUS,
-    path_prefix=PARTNERS_PREFIX,
-    loss='logcosh',
-    metrics=['mse'],
-    tensor_from_file=make_partners_ecg_tensor(key="printerval_pc"),
-    shape=(1,),
+task = "partners_ecg_pr_md"
+TMAPS[task] = TensorMap(
+    task,
+    interpretation=Interpretation.CONTINUOUS,
+    path_prefix=PARTNERS_PREFIX,
+    loss='logcosh',
+    metrics=['mse'],
+    tensor_from_file=make_partners_ecg_tensor(key="printerval_md"),
+    shape=(None, 1),
+    time_series_limit=0,
     validator=make_range_validator(50, 500),
 )
 
 
-task = "partners_ecg_pr_md"
+task = "partners_ecg_pr_md_newest"
 TMAPS[task] = TensorMap(
     task,
     interpretation=Interpretation.CONTINUOUS,
@@ -881,25 +775,11 @@
     loss='logcosh',
     metrics=['mse'],
     tensor_from_file=make_partners_ecg_tensor(key="printerval_md"),
-    shape=(None, 1),
-    time_series_limit=0,
+    shape=(1,),
     validator=make_range_validator(50, 500),
 )
 
 
-task = "partners_ecg_pr_md_newest"
-TMAPS[task] = TensorMap(
-    task,
-    interpretation=Interpretation.CONTINUOUS,
-    path_prefix=PARTNERS_PREFIX,
-    loss='logcosh',
-    metrics=['mse'],
-    tensor_from_file=make_partners_ecg_tensor(key="printerval_md"),
-    shape=(1,),
-    validator=make_range_validator(50, 500),
-)
-
-
 task = "partners_ecg_qt"
 TMAPS[task] = TensorMap(
     task,
@@ -1026,39 +906,6 @@
     validator=make_range_validator(-180, 180),
 )
 
-=======
-
-
-TMAPS['partners_ecg_voltage'] = TensorMap(
-    'partners_ecg_voltage',
-    shape=(None, 2500, 12),
-    interpretation=Interpretation.CONTINUOUS,
-    path_prefix=PARTNERS_PREFIX,
-    tensor_from_file=make_voltage(population_normalize=2000.0),
-    channel_map=ECG_REST_AMP_LEADS,
-    time_series_limit=0,
-)
-
-
-TMAPS['partners_ecg_voltage_newest'] = TensorMap(
-    'partners_ecg_voltage_newest',
-    shape=(2500, 12),
-    interpretation=Interpretation.CONTINUOUS,
-    path_prefix=PARTNERS_PREFIX,
-    tensor_from_file=make_voltage(population_normalize=2000.0),
-    channel_map=ECG_REST_AMP_LEADS,
-)
-
-
-TMAPS['partners_ecg_2500'] = TensorMap('ecg_rest_2500', shape=(None, 2500, 12), path_prefix=PARTNERS_PREFIX, tensor_from_file=make_voltage(), channel_map=ECG_REST_AMP_LEADS, time_series_limit=0)
-TMAPS['partners_ecg_5000'] = TensorMap('ecg_rest_5000', shape=(None, 5000, 12), path_prefix=PARTNERS_PREFIX, tensor_from_file=make_voltage(), channel_map=ECG_REST_AMP_LEADS, time_series_limit=0)
-TMAPS['partners_ecg_2500_raw'] = TensorMap('ecg_rest_2500_raw', shape=(None, 2500, 12), path_prefix=PARTNERS_PREFIX, tensor_from_file=make_voltage(population_normalize=2000.0), channel_map=ECG_REST_AMP_LEADS, time_series_limit=0)
-TMAPS['partners_ecg_5000_raw'] = TensorMap('ecg_rest_5000_raw', shape=(None, 5000, 12), path_prefix=PARTNERS_PREFIX, tensor_from_file=make_voltage(population_normalize=2000.0), channel_map=ECG_REST_AMP_LEADS, time_series_limit=0)
-TMAPS['partners_ecg_2500_newest'] = TensorMap('ecg_rest_2500_newest', shape=(2500, 12), path_prefix=PARTNERS_PREFIX, tensor_from_file=make_voltage(), channel_map=ECG_REST_AMP_LEADS)
-TMAPS['partners_ecg_5000_newest'] = TensorMap('ecg_rest_5000_newest', shape=(5000, 12), path_prefix=PARTNERS_PREFIX, tensor_from_file=make_voltage(), channel_map=ECG_REST_AMP_LEADS)
-TMAPS['partners_ecg_2500_raw_newest'] = TensorMap('ecg_rest_2500_raw_newest', shape=(2500, 12), path_prefix=PARTNERS_PREFIX, tensor_from_file=make_voltage(population_normalize=2000.0), channel_map=ECG_REST_AMP_LEADS)
-TMAPS['partners_ecg_5000_raw_newest'] = TensorMap('ecg_rest_5000_raw_newest', shape=(5000, 12), path_prefix=PARTNERS_PREFIX, tensor_from_file=make_voltage(population_normalize=2000.0), channel_map=ECG_REST_AMP_LEADS)
->>>>>>> 5e035390
 
 task = "partners_ecg_paxis_md"
 TMAPS[task] = TensorMap(
@@ -1073,7 +920,6 @@
     validator=make_range_validator(-180, 180),
 )
 
-<<<<<<< HEAD
 
 task = "partners_ecg_paxis_md_newest"
 TMAPS[task] = TensorMap(
@@ -1086,23 +932,6 @@
     shape=(1,),
     validator=make_range_validator(-180, 180),
 )
-=======
-def make_voltage_attr(volt_attr: str = ""):
-    def get_voltage_attr_from_file(tm, hd5, dependents={}):
-        ecg_dates = _get_ecg_dates(tm, hd5)
-        dynamic, shape = _is_dynamic_shape(tm, len(ecg_dates))
-        tensor = np.zeros(shape, dtype=np.float32)
-        for i, ecg_date in enumerate(ecg_dates):
-            for cm in tm.channel_map:
-                try:
-                    path = _make_hd5_path(tm, ecg_date, cm)
-                    slices = (i, tm.channel_map[cm]) if dynamic else (tm.channel_map,)
-                    tensor[slices] = hd5[path].attrs[volt_attr]
-                except KeyError:
-                    pass
-        return tensor
-    return get_voltage_attr_from_file
->>>>>>> 5e035390
 
 
 task = "partners_ecg_raxis"
@@ -1110,7 +939,6 @@
     task,
     interpretation=Interpretation.CONTINUOUS,
     path_prefix=PARTNERS_PREFIX,
-<<<<<<< HEAD
     loss='logcosh',
     metrics=['mse'],
     tensor_from_file=make_partners_ecg_tensor(key="raxis_pc", fill=999),
@@ -1131,31 +959,8 @@
     shape=(1,),
     validator=make_range_validator(-180, 180),
 )
-=======
-    tensor_from_file=make_voltage_attr(volt_attr="len"),
-    shape=(None, 12),
-    channel_map=ECG_REST_AMP_LEADS,
-    time_series_limit=0,
-)
-
-
-TMAPS["voltage_len_newest"] = TensorMap(
-    "voltage_len_newest",
-    interpretation=Interpretation.CONTINUOUS,
-    path_prefix=PARTNERS_PREFIX,
-    tensor_from_file=make_voltage_attr(volt_attr="len"),
-    shape=(12,),
-    channel_map=ECG_REST_AMP_LEADS,
-)
-
->>>>>>> 5e035390
-
-TMAPS["len_i"] = TensorMap("len_i", shape=(None, 1), path_prefix=PARTNERS_PREFIX, tensor_from_file=make_voltage_attr(volt_attr="len"), channel_map={'I': 0}, time_series_limit=0)
-TMAPS["len_v6"] = TensorMap("len_v6", shape=(None, 1), path_prefix=PARTNERS_PREFIX, tensor_from_file=make_voltage_attr(volt_attr="len"), channel_map={'V6': 0}, time_series_limit=0)
-TMAPS["len_i_newest"] = TensorMap("len_i_newest", shape=(1,), path_prefix=PARTNERS_PREFIX, tensor_from_file=make_voltage_attr(volt_attr="len"), channel_map={'I': 0})
-TMAPS["len_v6_newest"] = TensorMap("len_v6_newest", shape=(1,), path_prefix=PARTNERS_PREFIX, tensor_from_file=make_voltage_attr(volt_attr="len"), channel_map={'V6': 0})
-
-<<<<<<< HEAD
+
+
 task = "partners_ecg_raxis_md"
 TMAPS[task] = TensorMap(
     task,
@@ -1195,108 +1000,11 @@
     time_series_limit=0,
     validator=make_range_validator(-180, 180),
 )
-=======
-
-def make_partners_ecg_label(keys: Union[str, List[str]] = "read_md_clean", dict_of_list: Dict = dict(), not_found_key: str = "unspecified"):
-    if type(keys) == str:
-        keys = [keys]
-    def get_partners_ecg_label(tm, hd5, dependents={}):
-        ecg_dates = _get_ecg_dates(tm, hd5)
-        dynamic, shape = _is_dynamic_shape(tm, len(ecg_dates))
-        label_array = np.zeros(shape, dtype=np.float32)
-        for i, ecg_date in enumerate(ecg_dates):
-            found = False
-            for key in keys:
-                path = _make_hd5_path(tm, ecg_date, key)
-                if path not in hd5:
-                    continue
-                try:
-                    read = _decompress_data(data_compressed=hd5[path][()], dtype=hd5[path].attrs['dtype'])
-                    for channel, idx in sorted(tm.channel_map.items(), key=lambda cm: cm[1]):
-                        if channel in dict_of_list:
-                            for string in dict_of_list[channel]:
-                                if string in read:
-                                    slices = (i, idx) if dynamic else (idx,)
-                                    label_array[slices] = 1
-                                    found = True
-                                if found: break
-                        if found: break
-                    if found: break
-                except KeyError:
-                    pass
-            if not found:
-                slices = (i, tm.channel_map[not_found_key]) if dynamic else (tm.channel_map[not_found_key],)
-                label_array[slices] = 1
-        return label_array
-    return get_partners_ecg_label
-
-
-def validator_not_empty(tm: TensorMap, tensor: np.ndarray, hd5: h5py.File):
-    if any(tensor == ''):
-        raise ValueError(f'TensorMap {tm.name} failed empty string check.')
-
-
-def partners_ecg_datetime(tm, hd5, dependents={}):
-    ecg_dates = _get_ecg_dates(tm, hd5)
-    dynamic, shape = _is_dynamic_shape(tm, len(ecg_dates))
-    tensor = np.full(shape , '', dtype=f'<U19')
-    for i, ecg_date in enumerate(ecg_dates):
-        tensor[i] = ecg_date
-    return tensor
-
-
-task = "partners_ecg_datetime"
-TMAPS[task] = TensorMap(
-    task,
-    interpretation=Interpretation.LANGUAGE,
-    path_prefix=PARTNERS_PREFIX,
-    tensor_from_file=partners_ecg_datetime,
-    shape=(None, 1),
-    time_series_limit=0,
-    validator=validator_not_empty,
-)
-
-
-task = "partners_ecg_datetime_newest"
-TMAPS[task] = TensorMap(
-    task,
-    interpretation=Interpretation.LANGUAGE,
-    path_prefix=PARTNERS_PREFIX,
-    tensor_from_file=partners_ecg_datetime,
-    shape=(1,),
-    validator=validator_not_empty,
-)
-
-
-def make_partners_ecg_tensor(key: str, fill: float = 0):
-    def get_partners_ecg_tensor(tm, hd5, dependents={}):
-        ecg_dates = _get_ecg_dates(tm, hd5)
-        dynamic, shape = _is_dynamic_shape(tm, len(ecg_dates))
-        if tm.interpretation == Interpretation.LANGUAGE:
-            tensor = np.full(shape, '', dtype=object)
-        elif tm.interpretation == Interpretation.CONTINUOUS:
-            tensor = np.zeros(shape, dtype=np.float32) if fill == 0 else np.full(shape, fill, dtype=np.float32)
-        elif tm.interpretation == Interpretation.CATEGORICAL:
-            tensor = np.zeros(shape, dtype=float) if fill == 0 else np.full(shape, fill, dtype=float)
-
-        for i, ecg_date in enumerate(ecg_dates):
-            path = _make_hd5_path(tm, ecg_date, key)
-            try:
-                tensor[i] = _decompress_data(data_compressed=hd5[path][()], dtype='str')
-            except KeyError:
-                logging.debug(f'Could not obtain tensor {tm.name} from ECG on {ecg_date} in {hd5.filename}')
-
-        if tm.interpretation == Interpretation.LANGUAGE:
-            tensor = tensor.astype(str)
-        return tensor
-    return get_partners_ecg_tensor
->>>>>>> 5e035390
 
 
 task = "partners_ecg_taxis_newest"
 TMAPS[task] = TensorMap(
     task,
-<<<<<<< HEAD
     interpretation=Interpretation.CONTINUOUS,
     path_prefix=PARTNERS_PREFIX,
     loss='logcosh',
@@ -1304,32 +1012,12 @@
     tensor_from_file=make_partners_ecg_tensor(key="taxis_pc", fill=999),
     shape=(1,),
     validator=make_range_validator(-180, 180),
-=======
-    interpretation=Interpretation.LANGUAGE,
-    path_prefix=PARTNERS_PREFIX,
-    tensor_from_file=make_partners_ecg_tensor(key="read_md_clean"),
-    shape=(None, 1),
-    time_series_limit=0,
-    validator=validator_not_empty,
-)
-
-
-task = "partners_ecg_read_md_raw_newest"
-TMAPS[task] = TensorMap(
-    task,
-    interpretation=Interpretation.LANGUAGE,
-    path_prefix=PARTNERS_PREFIX,
-    tensor_from_file=make_partners_ecg_tensor(key="read_md_clean"),
-    shape=(1,),
-    validator=validator_not_empty,
->>>>>>> 5e035390
 )
 
 
 task = "partners_ecg_taxis_md"
 TMAPS[task] = TensorMap(
     task,
-<<<<<<< HEAD
     interpretation=Interpretation.CONTINUOUS,
     path_prefix=PARTNERS_PREFIX,
     loss='logcosh',
@@ -1352,32 +1040,6 @@
     shape=(1,),
     validator=make_range_validator(-180, 180),
 )
-=======
-    interpretation=Interpretation.LANGUAGE,
-    path_prefix=PARTNERS_PREFIX,
-    tensor_from_file=make_partners_ecg_tensor(key="read_pc_clean"),
-    shape=(None, 1),
-    time_series_limit=0,
-    validator=validator_not_empty,
-)
-
-
-task = "partners_ecg_read_pc_raw_newest"
-TMAPS[task] = TensorMap(
-    task,
-    interpretation=Interpretation.LANGUAGE,
-    path_prefix=PARTNERS_PREFIX,
-    tensor_from_file=make_partners_ecg_tensor(key="read_pc_clean"),
-    shape=(1,),
-    validator=validator_not_empty,
-)
-
-
-# TODO do we still need the cross reference tmaps?
-def validator_cross_reference(tm: TensorMap, tensor: np.ndarray):
-    if int(tensor) not in tm.cross_reference:
-        raise ValueError(f"Skipping TensorMap {tm.name} not found in Apollo.")
->>>>>>> 5e035390
 
 
 task = "partners_ecg_weight_lbs"
@@ -1386,865 +1048,6 @@
     interpretation=Interpretation.CONTINUOUS,
     path_prefix=PARTNERS_PREFIX,
     loss='logcosh',
-    tensor_from_file=make_partners_ecg_tensor(key="weightlbs"),
-    shape=(None, 1),
-    time_series_limit=0,
-    validator=make_range_validator(100, 800),
-)
-
-
-task = "partners_ecg_paxis"
-TMAPS[task] = TensorMap(
-    task,
-<<<<<<< HEAD
-    interpretation=Interpretation.CONTINUOUS,
-    path_prefix=PARTNERS_PREFIX,
-    loss='logcosh',
-    metrics=['mse'],
-    tensor_from_file=make_partners_ecg_tensor(key="paxis_pc", fill=999),
-    shape=(None, 1),
-    time_series_limit=0,
-    validator=make_range_validator(-180, 180),
-)
-
-
-task = "partners_ecg_paxis_newest"
-TMAPS[task] = TensorMap(
-    task,
-    interpretation=Interpretation.CONTINUOUS,
-    path_prefix=PARTNERS_PREFIX,
-    loss='logcosh',
-    metrics=['mse'],
-    tensor_from_file=make_partners_ecg_tensor(key="paxis_pc", fill=999),
-    shape=(1,),
-    validator=make_range_validator(-180, 180),
-)
-
-
-task = "partners_ecg_paxis_md"
-TMAPS[task] = TensorMap(
-    task,
-    interpretation=Interpretation.CONTINUOUS,
-    path_prefix=PARTNERS_PREFIX,
-    loss='logcosh',
-    metrics=['mse'],
-    tensor_from_file=make_partners_ecg_tensor(key="paxis_md", fill=999),
-    shape=(None, 1),
-    time_series_limit=0,
-    validator=make_range_validator(-180, 180),
-)
-
-
-task = "partners_ecg_paxis_md_newest"
-TMAPS[task] = TensorMap(
-    task,
-    interpretation=Interpretation.CONTINUOUS,
-    path_prefix=PARTNERS_PREFIX,
-    loss='logcosh',
-    metrics=['mse'],
-    tensor_from_file=make_partners_ecg_tensor(key="paxis_md", fill=999),
-    shape=(1,),
-    validator=make_range_validator(-180, 180),
-)
-
-
-task = "partners_ecg_raxis"
-TMAPS[task] = TensorMap(
-    task,
-    interpretation=Interpretation.CONTINUOUS,
-    path_prefix=PARTNERS_PREFIX,
-    loss='logcosh',
-    metrics=['mse'],
-    tensor_from_file=make_partners_ecg_tensor(key="raxis_pc", fill=999),
-    shape=(None, 1),
-    time_series_limit=0,
-    validator=make_range_validator(-180, 180),
-)
-
-
-task = "partners_ecg_raxis_newest"
-TMAPS[task] = TensorMap(
-    task,
-    interpretation=Interpretation.CONTINUOUS,
-    path_prefix=PARTNERS_PREFIX,
-    loss='logcosh',
-    metrics=['mse'],
-    tensor_from_file=make_partners_ecg_tensor(key="raxis_pc", fill=999),
-    shape=(1,),
-    validator=make_range_validator(-180, 180),
-)
-
-
-task = "partners_ecg_raxis_md"
-=======
-    interpretation=Interpretation.LANGUAGE,
-    path_prefix=PARTNERS_PREFIX,
-    tensor_from_file=make_partners_ecg_tensor(key="patientid"),
-    shape=(None, 1),
-    time_series_limit=0,
-    validator=validator_cross_reference,
-)
-
-
-TMAPS[task].cross_reference = create_cross_reference_dict()
-
-
-task = "partners_ecg_patientid"
-TMAPS[task] = TensorMap(
-    task,
-    interpretation=Interpretation.LANGUAGE,
-    path_prefix=PARTNERS_PREFIX,
-    tensor_from_file=make_partners_ecg_tensor(key="patientid"),
-    shape=(None, 1),
-    time_series_limit=0,
-    validator=validator_not_empty,
-)
-
-
-task = "partners_ecg_patientid_newest"
-TMAPS[task] = TensorMap(
-    task,
-    interpretation=Interpretation.LANGUAGE,
-    path_prefix=PARTNERS_PREFIX,
-    tensor_from_file=make_partners_ecg_tensor(key="patientid"),
-    shape=(1,),
-    validator=validator_not_empty,
-)
-
-
-def validator_clean_mrn(tm: TensorMap, tensor: np.ndarray, hd5: h5py.File):
-    int(tensor)
-
-
-task = "partners_ecg_patientid_clean"
-TMAPS[task] = TensorMap(
-    task,
-    interpretation=Interpretation.LANGUAGE,
-    path_prefix=PARTNERS_PREFIX,
-    tensor_from_file=make_partners_ecg_tensor(key="patientid_clean"),
-    shape=(None, 1),
-    time_series_limit=0,
-    validator=validator_clean_mrn,
-)
-
-
-task = "partners_ecg_patientid_clean_newest"
-TMAPS[task] = TensorMap(
-    task,
-    interpretation=Interpretation.LANGUAGE,
-    path_prefix=PARTNERS_PREFIX,
-    tensor_from_file=make_partners_ecg_tensor(key="patientid_clean"),
-    shape=(1,),
-    validator=validator_clean_mrn,
-)
-
-
-task = "partners_ecg_firstname"
-TMAPS[task] = TensorMap(
-    task,
-    interpretation=Interpretation.LANGUAGE,
-    path_prefix=PARTNERS_PREFIX,
-    tensor_from_file=make_partners_ecg_tensor(key="patientfirstname"),
-    shape=(None, 1),
-    time_series_limit=0,
-    validator=validator_not_empty,
-)
-
-
-task = "partners_ecg_firstname_newest"
-TMAPS[task] = TensorMap(
-    task,
-    interpretation=Interpretation.LANGUAGE,
-    path_prefix=PARTNERS_PREFIX,
-    tensor_from_file=make_partners_ecg_tensor(key="patientfirstname"),
-    shape=(1,),
-    validator=validator_not_empty,
-)
-
-
-task = "partners_ecg_lastname"
-TMAPS[task] = TensorMap(
-    task,
-    interpretation=Interpretation.LANGUAGE,
-    path_prefix=PARTNERS_PREFIX,
-    tensor_from_file=make_partners_ecg_tensor(key="patientlastname"),
-    shape=(None, 1),
-    time_series_limit=0,
-    validator=validator_not_empty,
-)
-
-
-task = "partners_ecg_lastname_newest"
-TMAPS[task] = TensorMap(
-    task,
-    interpretation=Interpretation.LANGUAGE,
-    path_prefix=PARTNERS_PREFIX,
-    tensor_from_file=make_partners_ecg_tensor(key="patientlastname"),
-    shape=(1,),
-    validator=validator_not_empty,
-)
-
-
-task = "partners_ecg_date"
-TMAPS[task] = TensorMap(
-    task,
-    interpretation=Interpretation.LANGUAGE,
-    path_prefix=PARTNERS_PREFIX,
-    tensor_from_file=make_partners_ecg_tensor(key="acquisitiondate"),
-    shape=(None, 1),
-    time_series_limit=0,
-    validator=validator_not_empty,
-)
-
-
-task = "partners_ecg_date_newest"
-TMAPS[task] = TensorMap(
-    task,
-    interpretation=Interpretation.LANGUAGE,
-    path_prefix=PARTNERS_PREFIX,
-    tensor_from_file=make_partners_ecg_tensor(key="acquisitiondate"),
-    shape=(1,),
-    validator=validator_not_empty,
-)
-
-
-task = "partners_ecg_time"
-TMAPS[task] = TensorMap(
-    task,
-    interpretation=Interpretation.LANGUAGE,
-    path_prefix=PARTNERS_PREFIX,
-    tensor_from_file=make_partners_ecg_tensor(key="acquisitiontime"),
-    shape=(None, 1),
-    time_series_limit=0,
-    validator=validator_not_empty,
-)
-
-
-task = "partners_ecg_time_newest"
-TMAPS[task] = TensorMap(
-    task,
-    interpretation=Interpretation.LANGUAGE,
-    path_prefix=PARTNERS_PREFIX,
-    tensor_from_file=make_partners_ecg_tensor(key="acquisitiontime"),
-    shape=(1,),
-    validator=validator_not_empty,
-)
-
-
-task = "partners_ecg_sitename"
-TMAPS[task] = TensorMap(
-    task,
-    interpretation=Interpretation.LANGUAGE,
-    path_prefix=PARTNERS_PREFIX,
-    tensor_from_file=make_partners_ecg_tensor(key="sitename"),
-    shape=(None, 1),
-    time_series_limit=0,
-    validator=validator_not_empty,
-)
-
-
-task = "partners_ecg_sitename_newest"
-TMAPS[task] = TensorMap(
-    task,
-    interpretation=Interpretation.LANGUAGE,
-    path_prefix=PARTNERS_PREFIX,
-    tensor_from_file=make_partners_ecg_tensor(key="sitename"),
-    shape=(1,),
-    validator=validator_not_empty,
-)
-
-
-task = "partners_ecg_location"
-TMAPS[task] = TensorMap(
-    task,
-    interpretation=Interpretation.LANGUAGE,
-    path_prefix=PARTNERS_PREFIX,
-    tensor_from_file=make_partners_ecg_tensor(key="location"),
-    shape=(None, 1),
-    time_series_limit=0,
-    validator=validator_not_empty,
-)
-
-
-task = "partners_ecg_location_newest"
-TMAPS[task] = TensorMap(
-    task,
-    interpretation=Interpretation.LANGUAGE,
-    path_prefix=PARTNERS_PREFIX,
-    tensor_from_file=make_partners_ecg_tensor(key="location"),
-    shape=(1,),
-    validator=validator_not_empty,
-)
-
-
-task = "partners_ecg_dob"
-TMAPS[task] = TensorMap(
-    task,
-    interpretation=Interpretation.LANGUAGE,
-    path_prefix=PARTNERS_PREFIX,
-    tensor_from_file=make_partners_ecg_tensor(key="dateofbirth"),
-    shape=(None, 1),
-    time_series_limit=0,
-    validator=validator_not_empty,
-)
-
-
-task = "partners_ecg_dob_newest"
-TMAPS[task] = TensorMap(
-    task,
-    interpretation=Interpretation.LANGUAGE,
-    path_prefix=PARTNERS_PREFIX,
-    tensor_from_file=make_partners_ecg_tensor(key="dateofbirth"),
-    shape=(1,),
-    validator=validator_not_empty,
-)
-
-
-task = "partners_ecg_sampling_frequency"
->>>>>>> 5e035390
-TMAPS[task] = TensorMap(
-    task,
-    interpretation=Interpretation.CONTINUOUS,
-    path_prefix=PARTNERS_PREFIX,
-<<<<<<< HEAD
-    loss='logcosh',
-    metrics=['mse'],
-    tensor_from_file=make_partners_ecg_tensor(key="raxis_md", fill=999),
-    shape=(None, 1),
-    time_series_limit=0,
-    validator=make_range_validator(-180, 180),
-)
-
-
-task = "partners_ecg_raxis_md_newest"
-=======
-    tensor_from_file=make_partners_ecg_tensor(key="ecgsamplebase_pc"),
-    shape=(None, 1),
-    time_series_limit=0,
-    validator=validator_not_empty,
-)
-
-
-task = "partners_ecg_sampling_frequency_newest"
-TMAPS[task] = TensorMap(
-    task,
-    interpretation=Interpretation.CONTINUOUS,
-    path_prefix=PARTNERS_PREFIX,
-    tensor_from_file=make_partners_ecg_tensor(key="ecgsamplebase_pc"),
-    shape=(1,),
-    validator=validator_not_empty,
-)
-
-
-task = "partners_ecg_rate"
->>>>>>> 5e035390
-TMAPS[task] = TensorMap(
-    task,
-    interpretation=Interpretation.CONTINUOUS,
-    path_prefix=PARTNERS_PREFIX,
-<<<<<<< HEAD
-    loss='logcosh',
-    metrics=['mse'],
-    tensor_from_file=make_partners_ecg_tensor(key="raxis_md", fill=999),
-=======
-    loss='logcosh',
-    tensor_from_file=make_partners_ecg_tensor(key="ventricularrate_pc"),
-    shape=(None, 1),
-    time_series_limit=0,
-    validator=make_range_validator(10, 200),
-)
-
-
-task = "partners_ecg_rate_newest"
-TMAPS[task] = TensorMap(
-    task,
-    interpretation=Interpretation.CONTINUOUS,
-    path_prefix=PARTNERS_PREFIX,
-    loss='logcosh',
-    tensor_from_file=make_partners_ecg_tensor(key="ventricularrate_pc"),
->>>>>>> 5e035390
-    shape=(1,),
-    validator=make_range_validator(-180, 180),
-)
-
-
-<<<<<<< HEAD
-task = "partners_ecg_taxis"
-=======
-task = "partners_ecg_rate_md"
->>>>>>> 5e035390
-TMAPS[task] = TensorMap(
-    task,
-    interpretation=Interpretation.CONTINUOUS,
-    path_prefix=PARTNERS_PREFIX,
-    loss='logcosh',
-<<<<<<< HEAD
-    metrics=['mse'],
-    tensor_from_file=make_partners_ecg_tensor(key="taxis_pc", fill=999),
-    shape=(None, 1),
-    time_series_limit=0,
-    validator=make_range_validator(-180, 180),
-)
-
-
-task = "partners_ecg_taxis_newest"
-=======
-    tensor_from_file=make_partners_ecg_tensor(key="ventricularrate_md"),
-    shape=(None, 1),
-    time_series_limit=0,
-    validator=make_range_validator(10, 200),
-)
-
-
-task = "partners_ecg_rate_md_newest"
-TMAPS[task] = TensorMap(
-    task,
-    interpretation=Interpretation.CONTINUOUS,
-    path_prefix=PARTNERS_PREFIX,
-    loss='logcosh',
-    tensor_from_file=make_partners_ecg_tensor(key="ventricularrate_md"),
-    shape=(1,),
-    validator=make_range_validator(10, 200),
-)
-
-
-TMAPS['partners_ventricular_rate'] = TensorMap(
-    'VentricularRate',
-    path_prefix=PARTNERS_PREFIX,
-    loss='logcosh',
-    tensor_from_file=make_partners_ecg_tensor(key="ventricularrate_pc"),
-    shape=(None, 1),
-    time_series_limit=0,
-    validator=make_range_validator(10, 200),
-    normalization={'mean': 59.3, 'std': 10.6},
-)
-
-
-TMAPS['partners_ventricular_rate_newest'] = TensorMap(
-    'VentricularRate_newest',
-    path_prefix=PARTNERS_PREFIX,
-    loss='logcosh',
-    tensor_from_file=make_partners_ecg_tensor(key="ventricularrate_pc"),
-    shape=(1,),
-    validator=make_range_validator(10, 200),
-    normalization={'mean': 59.3, 'std': 10.6},
-)
-
-
-task = "partners_ecg_qrs"
->>>>>>> 5e035390
-TMAPS[task] = TensorMap(
-    task,
-    interpretation=Interpretation.CONTINUOUS,
-    path_prefix=PARTNERS_PREFIX,
-<<<<<<< HEAD
-    loss='logcosh',
-    metrics=['mse'],
-    tensor_from_file=make_partners_ecg_tensor(key="taxis_pc", fill=999),
-=======
-    loss='logcosh',
-    metrics=['mse'],
-    tensor_from_file=make_partners_ecg_tensor(key="qrsduration_pc"),
-    shape=(None, 1),
-    time_series_limit=0,
-    validator=make_range_validator(20, 400),
-)
-
-
-task = "partners_ecg_qrs_newest"
-TMAPS[task] = TensorMap(
-    task,
-    interpretation=Interpretation.CONTINUOUS,
-    path_prefix=PARTNERS_PREFIX,
-    loss='logcosh',
-    metrics=['mse'],
-    tensor_from_file=make_partners_ecg_tensor(key="qrsduration_pc"),
->>>>>>> 5e035390
-    shape=(1,),
-    validator=make_range_validator(-180, 180),
-)
-
-
-<<<<<<< HEAD
-task = "partners_ecg_taxis_md"
-=======
-task = "partners_ecg_qrs_md"
-TMAPS[task] = TensorMap(
-    task,
-    interpretation=Interpretation.CONTINUOUS,
-    path_prefix=PARTNERS_PREFIX,
-    loss='logcosh',
-    metrics=['mse'],
-    tensor_from_file=make_partners_ecg_tensor(key="qrsduration_md"),
-    shape=(None, 1),
-    time_series_limit=0,
-    validator=make_range_validator(20, 400),
-)
-
-
-task = "partners_ecg_qrs_md_newest"
-TMAPS[task] = TensorMap(
-    task,
-    interpretation=Interpretation.CONTINUOUS,
-    path_prefix=PARTNERS_PREFIX,
-    loss='logcosh',
-    metrics=['mse'],
-    tensor_from_file=make_partners_ecg_tensor(key="qrsduration_md"),
-    shape=(1,),
-    validator=make_range_validator(20, 400),
-)
-
-
-task = "partners_ecg_pr"
->>>>>>> 5e035390
-TMAPS[task] = TensorMap(
-    task,
-    interpretation=Interpretation.CONTINUOUS,
-    path_prefix=PARTNERS_PREFIX,
-<<<<<<< HEAD
-    loss='logcosh',
-    metrics=['mse'],
-    tensor_from_file=make_partners_ecg_tensor(key="taxis_md", fill=999),
-    shape=(None, 1),
-    time_series_limit=0,
-    validator=make_range_validator(-180, 180),
-)
-
-
-task = "partners_ecg_taxis_md_newest"
-=======
-    loss='logcosh',
-    metrics=['mse'],
-    tensor_from_file=make_partners_ecg_tensor(key="printerval_pc"),
-    shape=(None, 1),
-    time_series_limit=0,
-    validator=make_range_validator(50, 500),
-)
-
-
-task = "partners_ecg_pr_newest"
-TMAPS[task] = TensorMap(
-    task,
-    interpretation=Interpretation.CONTINUOUS,
-    path_prefix=PARTNERS_PREFIX,
-    loss='logcosh',
-    metrics=['mse'],
-    tensor_from_file=make_partners_ecg_tensor(key="printerval_pc"),
-    shape=(1,),
-    validator=make_range_validator(50, 500),
-)
-
-
-task = "partners_ecg_pr_md"
-TMAPS[task] = TensorMap(
-    task,
-    interpretation=Interpretation.CONTINUOUS,
-    path_prefix=PARTNERS_PREFIX,
-    loss='logcosh',
-    metrics=['mse'],
-    tensor_from_file=make_partners_ecg_tensor(key="printerval_md"),
-    shape=(None, 1),
-    time_series_limit=0,
-    validator=make_range_validator(50, 500),
-)
-
-
-task = "partners_ecg_pr_md_newest"
-TMAPS[task] = TensorMap(
-    task,
-    interpretation=Interpretation.CONTINUOUS,
-    path_prefix=PARTNERS_PREFIX,
-    loss='logcosh',
-    metrics=['mse'],
-    tensor_from_file=make_partners_ecg_tensor(key="printerval_md"),
-    shape=(1,),
-    validator=make_range_validator(50, 500),
-)
-
-
-task = "partners_ecg_qt"
->>>>>>> 5e035390
-TMAPS[task] = TensorMap(
-    task,
-    interpretation=Interpretation.CONTINUOUS,
-    path_prefix=PARTNERS_PREFIX,
-<<<<<<< HEAD
-    loss='logcosh',
-    metrics=['mse'],
-    tensor_from_file=make_partners_ecg_tensor(key="taxis_md", fill=999),
-=======
-    loss='logcosh',
-    tensor_from_file=make_partners_ecg_tensor(key="qtinterval_pc"),
-    shape=(None, 1),
-    time_series_limit=0,
-    validator=make_range_validator(100, 800),
-)
-
-
-task = "partners_ecg_qt_newest"
-TMAPS[task] = TensorMap(
-    task,
-    interpretation=Interpretation.CONTINUOUS,
-    path_prefix=PARTNERS_PREFIX,
-    loss='logcosh',
-    tensor_from_file=make_partners_ecg_tensor(key="qtinterval_pc"),
->>>>>>> 5e035390
-    shape=(1,),
-    validator=make_range_validator(-180, 180),
-)
-
-
-<<<<<<< HEAD
-task = "partners_ecg_weight_lbs"
-=======
-task = "partners_ecg_qt_md"
-TMAPS[task] = TensorMap(
-    task,
-    interpretation=Interpretation.CONTINUOUS,
-    path_prefix=PARTNERS_PREFIX,
-    loss='logcosh',
-    tensor_from_file=make_partners_ecg_tensor(key="qtinterval_md"),
-    shape=(None, 1),
-    time_series_limit=0,
-    validator=make_range_validator(100, 800),
-)
-
-
-task = "partners_ecg_qt_md_newest"
-TMAPS[task] = TensorMap(
-    task,
-    interpretation=Interpretation.CONTINUOUS,
-    path_prefix=PARTNERS_PREFIX,
-    loss='logcosh',
-    tensor_from_file=make_partners_ecg_tensor(key="qtinterval_md"),
-    shape=(1,),
-    validator=make_range_validator(100, 800),
-)
-
-
-task = "partners_ecg_qtc"
->>>>>>> 5e035390
-TMAPS[task] = TensorMap(
-    task,
-    interpretation=Interpretation.CONTINUOUS,
-    path_prefix=PARTNERS_PREFIX,
-<<<<<<< HEAD
-    loss='logcosh',
-=======
-    loss='logcosh',
-    tensor_from_file=make_partners_ecg_tensor(key="qtcorrected_pc"),
-    shape=(None, 1),
-    time_series_limit=0,
-    validator=make_range_validator(100, 800),
-)
-
-
-task = "partners_ecg_qtc_newest"
-TMAPS[task] = TensorMap(
-    task,
-    interpretation=Interpretation.CONTINUOUS,
-    path_prefix=PARTNERS_PREFIX,
-    loss='logcosh',
-    tensor_from_file=make_partners_ecg_tensor(key="qtcorrected_pc"),
-    shape=(1,),
-    validator=make_range_validator(100, 800),
-)
-
-
-task = "partners_ecg_qtc_md"
-TMAPS[task] = TensorMap(
-    task,
-    interpretation=Interpretation.CONTINUOUS,
-    path_prefix=PARTNERS_PREFIX,
-    loss='logcosh',
-    tensor_from_file=make_partners_ecg_tensor(key="qtcorrected_md"),
-    shape=(None, 1),
-    time_series_limit=0,
-    validator=make_range_validator(100, 800),
-)
-
-
-task = "partners_ecg_qtc_md_newest"
-TMAPS[task] = TensorMap(
-    task,
-    interpretation=Interpretation.CONTINUOUS,
-    path_prefix=PARTNERS_PREFIX,
-    loss='logcosh',
-    tensor_from_file=make_partners_ecg_tensor(key="qtcorrected_md"),
-    shape=(1,),
-    validator=make_range_validator(100, 800),
-)
-
-
-task = "partners_ecg_paxis"
-TMAPS[task] = TensorMap(
-    task,
-    interpretation=Interpretation.CONTINUOUS,
-    path_prefix=PARTNERS_PREFIX,
-    loss='logcosh',
-    metrics=['mse'],
-    tensor_from_file=make_partners_ecg_tensor(key="paxis_pc", fill=999),
-    shape=(None, 1),
-    time_series_limit=0,
-    validator=make_range_validator(-180, 180),
-)
-
-
-task = "partners_ecg_paxis_newest"
-TMAPS[task] = TensorMap(
-    task,
-    interpretation=Interpretation.CONTINUOUS,
-    path_prefix=PARTNERS_PREFIX,
-    loss='logcosh',
-    metrics=['mse'],
-    tensor_from_file=make_partners_ecg_tensor(key="paxis_pc", fill=999),
-    shape=(1,),
-    validator=make_range_validator(-180, 180),
-)
-
-
-task = "partners_ecg_paxis_md"
-TMAPS[task] = TensorMap(
-    task,
-    interpretation=Interpretation.CONTINUOUS,
-    path_prefix=PARTNERS_PREFIX,
-    loss='logcosh',
-    metrics=['mse'],
-    tensor_from_file=make_partners_ecg_tensor(key="paxis_md", fill=999),
-    shape=(None, 1),
-    time_series_limit=0,
-    validator=make_range_validator(-180, 180),
-)
-
-
-task = "partners_ecg_paxis_md_newest"
-TMAPS[task] = TensorMap(
-    task,
-    interpretation=Interpretation.CONTINUOUS,
-    path_prefix=PARTNERS_PREFIX,
-    loss='logcosh',
-    metrics=['mse'],
-    tensor_from_file=make_partners_ecg_tensor(key="paxis_md", fill=999),
-    shape=(1,),
-    validator=make_range_validator(-180, 180),
-)
-
-
-task = "partners_ecg_raxis"
-TMAPS[task] = TensorMap(
-    task,
-    interpretation=Interpretation.CONTINUOUS,
-    path_prefix=PARTNERS_PREFIX,
-    loss='logcosh',
-    metrics=['mse'],
-    tensor_from_file=make_partners_ecg_tensor(key="raxis_pc", fill=999),
-    shape=(None, 1),
-    time_series_limit=0,
-    validator=make_range_validator(-180, 180),
-)
-
-
-task = "partners_ecg_raxis_newest"
-TMAPS[task] = TensorMap(
-    task,
-    interpretation=Interpretation.CONTINUOUS,
-    path_prefix=PARTNERS_PREFIX,
-    loss='logcosh',
-    metrics=['mse'],
-    tensor_from_file=make_partners_ecg_tensor(key="raxis_pc", fill=999),
-    shape=(1,),
-    validator=make_range_validator(-180, 180),
-)
-
-
-task = "partners_ecg_raxis_md"
-TMAPS[task] = TensorMap(
-    task,
-    interpretation=Interpretation.CONTINUOUS,
-    path_prefix=PARTNERS_PREFIX,
-    loss='logcosh',
-    metrics=['mse'],
-    tensor_from_file=make_partners_ecg_tensor(key="raxis_md", fill=999),
-    shape=(None, 1),
-    time_series_limit=0,
-    validator=make_range_validator(-180, 180),
-)
-
-
-task = "partners_ecg_raxis_md_newest"
-TMAPS[task] = TensorMap(
-    task,
-    interpretation=Interpretation.CONTINUOUS,
-    path_prefix=PARTNERS_PREFIX,
-    loss='logcosh',
-    metrics=['mse'],
-    tensor_from_file=make_partners_ecg_tensor(key="raxis_md", fill=999),
-    shape=(1,),
-    validator=make_range_validator(-180, 180),
-)
-
-
-task = "partners_ecg_taxis"
-TMAPS[task] = TensorMap(
-    task,
-    interpretation=Interpretation.CONTINUOUS,
-    path_prefix=PARTNERS_PREFIX,
-    loss='logcosh',
-    metrics=['mse'],
-    tensor_from_file=make_partners_ecg_tensor(key="taxis_pc", fill=999),
-    shape=(None, 1),
-    time_series_limit=0,
-    validator=make_range_validator(-180, 180),
-)
-
-
-task = "partners_ecg_taxis_newest"
-TMAPS[task] = TensorMap(
-    task,
-    interpretation=Interpretation.CONTINUOUS,
-    path_prefix=PARTNERS_PREFIX,
-    loss='logcosh',
-    metrics=['mse'],
-    tensor_from_file=make_partners_ecg_tensor(key="taxis_pc", fill=999),
-    shape=(1,),
-    validator=make_range_validator(-180, 180),
-)
-
-
-task = "partners_ecg_taxis_md"
-TMAPS[task] = TensorMap(
-    task,
-    interpretation=Interpretation.CONTINUOUS,
-    path_prefix=PARTNERS_PREFIX,
-    loss='logcosh',
-    metrics=['mse'],
-    tensor_from_file=make_partners_ecg_tensor(key="taxis_md", fill=999),
-    shape=(None, 1),
-    time_series_limit=0,
-    validator=make_range_validator(-180, 180),
-)
-
-
-task = "partners_ecg_taxis_md_newest"
-TMAPS[task] = TensorMap(
-    task,
-    interpretation=Interpretation.CONTINUOUS,
-    path_prefix=PARTNERS_PREFIX,
-    loss='logcosh',
-    metrics=['mse'],
-    tensor_from_file=make_partners_ecg_tensor(key="taxis_md", fill=999),
-    shape=(1,),
-    validator=make_range_validator(-180, 180),
-)
-
-
-task = "partners_ecg_weight_lbs"
-TMAPS[task] = TensorMap(
-    task,
-    interpretation=Interpretation.CONTINUOUS,
-    path_prefix=PARTNERS_PREFIX,
-    loss='logcosh',
->>>>>>> 5e035390
     tensor_from_file=make_partners_ecg_tensor(key="weightlbs"),
     shape=(None, 1),
     time_series_limit=0,
@@ -2275,24 +1078,15 @@
     for i, ecg_date in enumerate(ecg_dates):
         path = lambda key: _make_hd5_path(tm, ecg_date, key)
         try:
-<<<<<<< HEAD
             birthday = decompress_data(data_compressed=hd5[path('dateofbirth')][()], dtype='str')
             acquisition = decompress_data(data_compressed=hd5[path('acquisitiondate')][()], dtype='str')
-=======
-            birthday = _decompress_data(data_compressed=hd5[path('dateofbirth')][()], dtype='str')
-            acquisition = _decompress_data(data_compressed=hd5[path('acquisitiondate')][()], dtype='str')
->>>>>>> 5e035390
             delta = _partners_str2date(acquisition) - _partners_str2date(birthday)
             years = delta.days / YEAR_DAYS
             tensor[i] = years
         except KeyError:
             logging.debug(f'Could not calculate patient age from birthday, defer to age in ECG on {ecg_date} in {hd5.filename}')
             try:
-<<<<<<< HEAD
                 tensor[i] = decompress_data(data_compressed=hd5[path('patientage')][()], dtype='str')
-=======
-                tensor[i] = _decompress_data(data_compressed=hd5[path('patientage')][()], dtype='str')
->>>>>>> 5e035390
             except KeyError:
                 logging.debug(f'Could not get patient age from ECG on {ecg_date} in {hd5.filename}')
     return tensor
@@ -2309,11 +1103,7 @@
     for i, ecg_date in enumerate(ecg_dates):
         path = _make_hd5_path(tm, ecg_date, 'acquisitiondate')
         try:
-<<<<<<< HEAD
             acquisition = decompress_data(data_compressed=hd5[path][()], dtype='str')
-=======
-            acquisition = _decompress_data(data_compressed=hd5[path][()], dtype='str')
->>>>>>> 5e035390
             tensor[i] = _partners_str2date(acquisition).year
         except KeyError:
             pass
@@ -2331,15 +1121,9 @@
     for i, ecg_date in enumerate(ecg_dates):
         path = lambda key: _make_hd5_path(tm, ecg_date, key)
         try:
-<<<<<<< HEAD
             weight_lbs = decompress_data(data_compressed=hd5[path('weightlbs')][()], dtype='str')
             weight_kg = 0.453592 * float(weight_lbs)
             height_in = decompress_data(data_compressed=hd5[path('heightin')][()], dtype='str')
-=======
-            weight_lbs = _decompress_data(data_compressed=hd5[path('weightlbs')][()], dtype='str')
-            weight_kg = 0.453592 * float(weight_lbs)
-            height_in = _decompress_data(data_compressed=hd5[path('heightin')][()], dtype='str')
->>>>>>> 5e035390
             height_m = 0.0254 * float(height_in)
             bmi = weight_kg / (height_m*height_m)
             logging.info(f' Height was {height_in} weight: {weight_lbs} bmi is {bmi}')
@@ -2362,11 +1146,7 @@
             path = _make_hd5_path(tm, ecg_date,hd5_key)
             found = False
             try:
-<<<<<<< HEAD
                 hd5_string = decompress_data(data_compressed=hd5[path][()], dtype='str')
-=======
-                hd5_string = _decompress_data(data_compressed=hd5[path][()], dtype='str')
->>>>>>> 5e035390
                 for key in tm.channel_map:
                     slices = (i, tm.channel_map[key]) if dynamic else (tm.channel_map[key],)
                     if hd5_string.lower() == key.lower():
@@ -2405,16 +1185,7 @@
 )
 
 
-TMAPS['partners_ecg_gender'] = TensorMap(
-    'partners_ecg_gender', interpretation=Interpretation.CATEGORICAL, path_prefix=PARTNERS_PREFIX, channel_map={'female': 0, 'male': 1},
-    tensor_from_file=partners_channel_string('gender'), time_series_limit=0,
-)
-
-
-TMAPS['partners_ecg_gender_newest'] = TensorMap(
-    'partners_ecg_gender_newest', interpretation=Interpretation.CATEGORICAL, path_prefix=PARTNERS_PREFIX, channel_map={'female': 0, 'male': 1},
-    tensor_from_file=partners_channel_string('gender'),
-)
+
 
 
 def _partners_adult(hd5_key, minimum_age=18):
@@ -2424,22 +1195,13 @@
         tensor = np.zeros(shape, dtype=np.float32)
         for i, ecg_date in enumerate(ecg_dates):
             path = lambda key: _make_hd5_path(tm, ecg_date, key)
-<<<<<<< HEAD
             birthday = decompress_data(data_compressed=hd5[path('dateofbirth')][()], dtype='str')
             acquisition = decompress_data(data_compressed=hd5[path('acquisitiondate')][()], dtype='str')
-=======
-            birthday = _decompress_data(data_compressed=hd5[path('dateofbirth')][()], dtype='str')
-            acquisition = _decompress_data(data_compressed=hd5[path('acquisitiondate')][()], dtype='str')
->>>>>>> 5e035390
             delta = _partners_str2date(acquisition) - _partners_str2date(birthday)
             years = delta.days / YEAR_DAYS
             if years < minimum_age:
                 raise ValueError(f'ECG taken on patient below age cutoff.')
-<<<<<<< HEAD
             hd5_string = decompress_data(data_compressed=hd5[path(hd5_key)][()], dtype=hd5[path(hd5_key)].attrs['dtype'])
-=======
-            hd5_string = _decompress_data(data_compressed=hd5[path(hd5_key)][()], dtype=hd5[path(hd5_key)].attrs['dtype'])
->>>>>>> 5e035390
             found = False
             for key in tm.channel_map:
                 if hd5_string.lower() == key.lower():
@@ -2473,11 +1235,7 @@
     for i, ecg_date in enumerate(ecg_dates):
         for cm in tm.channel_map:
             path = _make_hd5_path(tm, ecg_date, cm)
-<<<<<<< HEAD
             voltage = decompress_data(data_compressed=hd5[path][()], dtype=hd5[path].attrs['dtype'])
-=======
-            voltage = _decompress_data(data_compressed=hd5[path][()], dtype=hd5[path].attrs['dtype'])
->>>>>>> 5e035390
             slices = (i, tm.channel_map[cm]) if dynamic else (tm.channel_map[cm],)
             tensor[slices] = np.count_nonzero(voltage == 0)
     return tensor
@@ -2562,19 +1320,11 @@
                 raise KeyError(f'{tm.name} mrn not in incidence csv')
 
             if check_birthday:
-<<<<<<< HEAD
                 birth_date = _partners_str2date(decompress_data(data_compressed=hd5[path('dateofbirth')][()], dtype=hd5[path('dateofbirth')].attrs['dtype']))
                 if birth_date != birth_table[mrn_int]:
                     raise ValueError(f'Birth dates do not match! CSV had {birth_table[patient_key]} but HD5 has {birth_date}')
 
             assess_date = _partners_str2date(decompress_data(data_compressed=hd5[path('acquisitiondate')][()], dtype=hd5[path('acquisitiondate')].attrs['dtype']))
-=======
-                birth_date = _partners_str2date(_decompress_data(data_compressed=hd5[path('dateofbirth')][()], dtype=hd5[path('dateofbirth')].attrs['dtype']))
-                if birth_date != birth_table[mrn_int]:
-                    raise ValueError(f'Birth dates do not match! CSV had {birth_table[patient_key]} but HD5 has {birth_date}')
-
-            assess_date = _partners_str2date(_decompress_data(data_compressed=hd5[path('acquisitiondate')][()], dtype=hd5[path('acquisitiondate')].attrs['dtype']))
->>>>>>> 5e035390
             if assess_date < patient_table[mrn_int]:
                 raise ValueError(f'{tm.name} Assessed earlier than enrollment')
             if mrn_int not in date_table:
@@ -2661,11 +1411,7 @@
                 raise KeyError(f'{tm.name} mrn not in incidence csv')
 
             path = _make_hd5_path(tm, ecg_date, 'acquisitiondate')
-<<<<<<< HEAD
             assess_date = _partners_str2date(decompress_data(data_compressed=hd5[path][()], dtype=hd5[path].attrs['dtype']))
-=======
-            assess_date = _partners_str2date(_decompress_data(data_compressed=hd5[path][()], dtype=hd5[path].attrs['dtype']))
->>>>>>> 5e035390
             if assess_date < disease_dicts['follow_up_start'][patient_key_from_ecg]:
                 raise ValueError(f'Assessed earlier than enrollment.')
 
@@ -2748,11 +1494,7 @@
                 raise KeyError(f'{tm.name} mrn not in incidence csv')
 
             path = _make_hd5_path(tm, ecg_date, 'acquisitiondate')
-<<<<<<< HEAD
             assess_date = _partners_str2date(decompress_data(data_compressed=hd5[path][()], dtype=hd5[path].attrs['dtype']))
-=======
-            assess_date = _partners_str2date(_decompress_data(data_compressed=hd5[path][()], dtype=hd5[path].attrs['dtype']))
->>>>>>> 5e035390
             if assess_date < disease_dicts['follow_up_start'][patient_key_from_ecg]:
                 raise ValueError(f'Assessed earlier than enrollment.')
 
@@ -2911,11 +1653,7 @@
 
             path = _make_hd5_path(tm, ecg_date, 'acquisitiondate')
             ecg_date = _partners_str2date(
-<<<<<<< HEAD
                 decompress_data(
-=======
-                _decompress_data(
->>>>>>> 5e035390
                     data_compressed=hd5[path][()],
                     dtype=hd5[path].attrs["dtype"],
                 ),
