--- conflicted
+++ resolved
@@ -1690,7 +1690,6 @@
 
 def _cardiac_surgery_str2date(input_date: str, date_format: str = CARDIAC_SURGERY_DATE_FORMAT) -> datetime.datetime:
     return datetime.datetime.strptime(input_date, date_format)
-
 
 
 def _hd5_filename_to_mrn_int(filename: str) -> int:
@@ -2022,13 +2021,6 @@
     return name2tensormap
 
 
-<<<<<<< HEAD
-def _cardiac_surgery_str2date(input_date: str) -> datetime.datetime:
-    return datetime.datetime.strptime(input_date, "%Y-%m-%d")
-
-
-=======
->>>>>>> 9e1efcb2
 def _dates_with_voltage_len(ecg_dates, voltage_len, tm, hd5, voltage_key = list(ECG_REST_AMP_LEADS.keys())[0]):
     path = lambda ecg_date: _make_hd5_path(tm, ecg_date, voltage_key)
     return [ecg_date for ecg_date in ecg_dates if hd5[path(ecg_date)].attrs['len'] == voltage_len]
