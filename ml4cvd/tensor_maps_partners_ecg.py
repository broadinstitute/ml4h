--- conflicted
+++ resolved
@@ -1937,7 +1937,57 @@
         if outcome in needed_tensor_maps:
             name2tensormap[outcome] = dependent_maps[outcome]
 
-<<<<<<< HEAD
+    name2tensormap.update(_build_cardiac_surgery_basic_tensor_maps(needed_tensor_maps))
+    return name2tensormap
+
+
+def build_date_interval_lookup(
+    file_name: str = CARDIAC_SURGERY_OUTCOMES_CSV,
+    delimiter: str = ',',
+    patient_column: str = 'medrecn',
+    start_column: str = 'surgdt',
+    start_offset: int = -30,
+    end_column: str = 'surgdt',
+    end_offset: int = 0,
+) -> Dict[int, Tuple[str, str]]:
+    with open(file_name, 'r', encoding='utf-8') as f:
+        reader = csv.reader(f, delimiter=delimiter)
+        header = next(reader)
+        patient_index = header.index(patient_column)
+        start_index = header.index(start_column)
+        end_index = header.index(end_column)
+        date_interval_lookup = {}
+        for row in reader:
+            try:
+                patient_key = int(row[patient_index])
+                start_date = (_cardiac_surgery_str2date(row[start_index]) + datetime.timedelta(days=start_offset)).strftime(PARTNERS_DATETIME_FORMAT)
+                end_date = (_cardiac_surgery_str2date(row[end_index]) + datetime.timedelta(days=end_offset)).strftime(PARTNERS_DATETIME_FORMAT)
+                date_interval_lookup[patient_key] = (start_date, end_date)
+            except ValueError as e:
+                logging.debug(f'Value error {e}')
+        return date_interval_lookup
+
+
+def _build_cardiac_surgery_basic_tensor_maps(
+    needed_tensor_maps: List[str],
+) -> Dict[str, TensorMap]:
+    name2tensormap: Dict[str:TensorMap] = {}
+
+    date_interval_lookup = build_date_interval_lookup()
+    for needed_name in needed_tensor_maps:
+        if not needed_name.endswith('_sts'):
+            continue
+
+        base_name = needed_name.split('_sts')[0]
+        if base_name not in TMAPS:
+            continue
+
+        sts_tmap = copy.deepcopy(TMAPS[base_name])
+        sts_tmap.name = needed_name
+        sts_tmap.time_series_lookup = date_interval_lookup
+
+        name2tensormap[needed_name] = sts_tmap
+
     return name2tensormap
 
 TMAPS['partners_ecg_race'] = TensorMap(
@@ -2036,57 +2086,3 @@
 
 
 
-=======
-    name2tensormap.update(_build_cardiac_surgery_basic_tensor_maps(needed_tensor_maps))
-    return name2tensormap
-
-
-def build_date_interval_lookup(
-    file_name: str = CARDIAC_SURGERY_OUTCOMES_CSV,
-    delimiter: str = ',',
-    patient_column: str = 'medrecn',
-    start_column: str = 'surgdt',
-    start_offset: int = -30,
-    end_column: str = 'surgdt',
-    end_offset: int = 0,
-) -> Dict[int, Tuple[str, str]]:
-    with open(file_name, 'r', encoding='utf-8') as f:
-        reader = csv.reader(f, delimiter=delimiter)
-        header = next(reader)
-        patient_index = header.index(patient_column)
-        start_index = header.index(start_column)
-        end_index = header.index(end_column)
-        date_interval_lookup = {}
-        for row in reader:
-            try:
-                patient_key = int(row[patient_index])
-                start_date = (_cardiac_surgery_str2date(row[start_index]) + datetime.timedelta(days=start_offset)).strftime(PARTNERS_DATETIME_FORMAT)
-                end_date = (_cardiac_surgery_str2date(row[end_index]) + datetime.timedelta(days=end_offset)).strftime(PARTNERS_DATETIME_FORMAT)
-                date_interval_lookup[patient_key] = (start_date, end_date)
-            except ValueError as e:
-                logging.debug(f'Value error {e}')
-        return date_interval_lookup
-
-
-def _build_cardiac_surgery_basic_tensor_maps(
-    needed_tensor_maps: List[str],
-) -> Dict[str, TensorMap]:
-    name2tensormap: Dict[str:TensorMap] = {}
-
-    date_interval_lookup = build_date_interval_lookup()
-    for needed_name in needed_tensor_maps:
-        if not needed_name.endswith('_sts'):
-            continue
-
-        base_name = needed_name.split('_sts')[0]
-        if base_name not in TMAPS:
-            continue
-
-        sts_tmap = copy.deepcopy(TMAPS[base_name])
-        sts_tmap.name = needed_name
-        sts_tmap.time_series_lookup = date_interval_lookup
-
-        name2tensormap[needed_name] = sts_tmap
-
-    return name2tensormap
->>>>>>> 22f5c9ef
