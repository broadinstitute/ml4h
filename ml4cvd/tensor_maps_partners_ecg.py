import os
import logging
import datetime
from dateutil import relativedelta
from collections import defaultdict
from typing import Dict, List, Callable

import csv
import h5py
import numcodecs
import numpy as np

from ml4cvd.metrics import weighted_crossentropy
from ml4cvd.tensor_maps_by_hand import TMAPS
from ml4cvd.defines import ECG_REST_AMP_LEADS
from ml4cvd.TensorMap import TensorMap, str2date, make_range_validator, Interpretation

<<<<<<< HEAD

INCIDENCE_CSV = "/media/erisone_snf13/lc_outcomes.csv"
CARDIAC_SURGERY_OUTCOMES_CSV = "/data/sts/all-features-labels.csv"
=======
YEAR_DAYS = 365.26
INCIDENCE_CSV = '/media/erisone_snf13/lc_outcomes.csv'
>>>>>>> f3d0c5c5


def _compress_data(hf, name, data, dtype, method="zstd", compression_opts=19):
    # Define codec
    codec = numcodecs.zstd.Zstd(level=compression_opts)

    # If data is string, encode to bytes
    if dtype == "str":
        data_compressed = codec.encode(data.encode())
        dsize = len(data.encode())
    else:
        data_compressed = codec.encode(data)
        dsize = len(data) * data.itemsize

    # Save data to hdf5
    dat = hf.create_dataset(name=name, data=np.void(data_compressed))

    # Set attributes
    dat.attrs["method"] = method
    dat.attrs["compression_level"] = compression_opts
    dat.attrs["len"] = len(data)
    dat.attrs["uncompressed_length"] = dsize
    dat.attrs["compressed_length"] = len(data_compressed)
    dat.attrs["dtype"] = dtype


def _decompress_data(data_compressed, dtype):
    codec = numcodecs.zstd.Zstd()
    data_decompressed = codec.decode(data_compressed)
    if dtype == "str":
        data = data_decompressed.decode()
    else:
        data = np.frombuffer(data_decompressed, dtype)
    return data


def _resample_voltage(voltage, desired_samples):
    if len(voltage) == desired_samples:
        return voltage
    elif len(voltage) == 2500 and desired_samples == 5000:
        x = np.arange(2500)
        x_interp = np.linspace(0, 2500, 5000)
        return np.interp(x_interp, x, voltage)
    elif len(voltage) == 5000 and desired_samples == 2500:
        return voltage[::2]
    else:
        raise ValueError(
            f"Voltage length {len(voltage)} is not desired {desired_samples} and re-sampling method is unknown."
        )


def _resample_voltage_with_rate(voltage, desired_samples, rate, desired_rate):
    if len(voltage) == desired_samples and rate == desired_rate:
        return voltage
    elif desired_samples / len(voltage) == 2 and desired_rate / rate == 2:
        x = np.arange(len(voltage))
        x_interp = np.linspace(0, len(voltage), desired_samples)
        return np.interp(x_interp, x, voltage)
    elif desired_samples / len(voltage) == 0.5 and desired_rate / rate == 0.5:
        return voltage[::2]
    elif desired_samples / len(voltage) == 2 and desired_rate == rate:
        return np.pad(voltage, (0, len(voltage)))
    elif desired_samples / len(voltage) == 0.5 and desired_rate == rate:
        return voltage[: len(voltage) // 2]
    else:
        raise ValueError(
            f"Voltage length {len(voltage)} is not desired {desired_samples} with desired rate {desired_rate} and rate {rate}."
        )


def make_voltage(population_normalize: float = None):
    def get_voltage_from_file(tm, hd5, dependents={}):
        tensor = np.zeros(tm.shape, dtype=np.float32)
        for cm in tm.channel_map:
            voltage = _decompress_data(
                data_compressed=hd5[cm][()], dtype=hd5[cm].attrs["dtype"]
            )
            voltage = _resample_voltage(voltage, tm.shape[0])
            tensor[:, tm.channel_map[cm]] = voltage
        if population_normalize is None:
            tm.normalization = {"zero_mean_std1": True}
        else:
            tensor /= population_normalize
        return tensor

    return get_voltage_from_file


TMAPS["partners_ecg_voltage"] = TensorMap(
    "partners_ecg_voltage",
    shape=(2500, 12),
    interpretation=Interpretation.CONTINUOUS,
    tensor_from_file=make_voltage(population_normalize=2000.0),
    channel_map=ECG_REST_AMP_LEADS,
)

TMAPS["partners_ecg_2500"] = TensorMap(
    "ecg_rest_2500",
    shape=(2500, 12),
    tensor_from_file=make_voltage(),
    channel_map=ECG_REST_AMP_LEADS,
)
TMAPS["partners_ecg_5000"] = TensorMap(
    "ecg_rest_5000",
    shape=(5000, 12),
    tensor_from_file=make_voltage(),
    channel_map=ECG_REST_AMP_LEADS,
)
TMAPS["partners_ecg_2500_raw"] = TensorMap(
    "ecg_rest_2500_raw",
    shape=(2500, 12),
    tensor_from_file=make_voltage(population_normalize=2000.0),
    channel_map=ECG_REST_AMP_LEADS,
)
TMAPS["partners_ecg_5000_raw"] = TensorMap(
    "ecg_rest_5000_raw",
    shape=(5000, 12),
    tensor_from_file=make_voltage(population_normalize=2000.0),
    channel_map=ECG_REST_AMP_LEADS,
)


def make_voltage_attr(volt_attr: str = ""):
    def get_voltage_attr_from_file(tm, hd5, dependents={}):
        tensor = np.zeros(tm.shape, dtype=np.float32)
        for cm in tm.channel_map:
            tensor[tm.channel_map[cm]] = hd5[cm].attrs[volt_attr]
        return tensor

    return get_voltage_attr_from_file


TMAPS["voltage_len"] = TensorMap(
    "voltage_len",
    interpretation=Interpretation.CONTINUOUS,
    tensor_from_file=make_voltage_attr(volt_attr="len"),
    shape=(12,),
    channel_map=ECG_REST_AMP_LEADS,
)

TMAPS["len_i"] = TensorMap(
    "len_i",
    shape=(1,),
    tensor_from_file=make_voltage_attr(volt_attr="len"),
    channel_map={"I": 0},
)
TMAPS["len_v6"] = TensorMap(
    "len_v6",
    shape=(1,),
    tensor_from_file=make_voltage_attr(volt_attr="len"),
    channel_map={"V6": 0},
)


def make_partners_ecg_label(
    key: str = "read_md_clean",
    dict_of_list: Dict = dict(),
    not_found_key: str = "unspecified",
):
    def get_partners_ecg_label(tm, hd5, dependents={}):
        read = _decompress_data(
            data_compressed=hd5[key][()], dtype=hd5[key].attrs["dtype"]
        )
        label_array = np.zeros(tm.shape, dtype=np.float32)
        for channel, idx in sorted(tm.channel_map.items(), key=lambda cm: cm[1]):
            if channel in dict_of_list:
                for string in dict_of_list[channel]:
                    if string in read:
                        label_array[idx] = 1
                        return label_array
        label_array[tm.channel_map[not_found_key]] = 1
        return label_array

    return get_partners_ecg_label


def partners_ecg_label_from_list(
    keys: List[str] = ["read_md_clean"],
    dict_of_list: Dict = dict(),
    not_found_key: str = "unspecified",
):
    def get_partners_ecg_label(tm, hd5, dependents={}):
        label_array = np.zeros(tm.shape, dtype=np.float32)
        for key in keys:
            if key not in hd5:
                continue
            read = _decompress_data(
                data_compressed=hd5[key][()], dtype=hd5[key].attrs["dtype"]
            )
            for channel, idx in sorted(tm.channel_map.items(), key=lambda cm: cm[1]):
                if channel in dict_of_list:
                    for string in dict_of_list[channel]:
                        if string in read:
                            label_array[idx] = 1
                            return label_array
        label_array[tm.channel_map[not_found_key]] = 1
        return label_array

    return get_partners_ecg_label


def make_partners_ecg_tensor(key: str):
    def get_partners_ecg_tensor(tm, hd5, dependents={}):
        tensor = _decompress_data(
            data_compressed=hd5[key][()], dtype=hd5[key].attrs["dtype"]
        )
        if tm.interpretation == Interpretation.LANGUAGE:
            return str(tensor)
        elif tm.interpretation == Interpretation.CONTINUOUS:
            return np.array([tensor], dtype=np.float32)
        elif tm.interpretation == Interpretation.CATEGORICAL:
            return np.array([float(tensor)])

    return get_partners_ecg_tensor


task = "partners_ecg_read_md_raw"
TMAPS[task] = TensorMap(
    task,
    interpretation=Interpretation.LANGUAGE,
    tensor_from_file=make_partners_ecg_tensor(key="read_md_clean"),
    shape=(1,),
)


task = "partners_ecg_read_pc_raw"
TMAPS[task] = TensorMap(
    task,
    interpretation=Interpretation.LANGUAGE,
    tensor_from_file=make_partners_ecg_tensor(key="read_pc_clean"),
    shape=(1,),
)


def validator_cross_reference(tm: TensorMap, tensor: np.ndarray):
    if int(tensor) not in tm.cross_reference:
        raise ValueError(f"Skipping TensorMap {tm.name} not found in Apollo.")


def create_cross_reference_dict(fpath="/data/apollo/demographics.csv"):
    try:
        with open(fpath, mode="r") as f:
            reader = csv.reader(f)
            next(reader)
            cross_reference_dict = {int(rows[0]): None for rows in reader}
        return cross_reference_dict
    except FileNotFoundError:
        return {}


task = "partners_ecg_patientid_cross_reference_apollo"
TMAPS[task] = TensorMap(
    task,
    interpretation=Interpretation.LANGUAGE,
    tensor_from_file=make_partners_ecg_tensor(key="patientid"),
    shape=(1,),
    validator=validator_cross_reference,
)

TMAPS[task].cross_reference = create_cross_reference_dict()

task = "partners_ecg_patientid"
TMAPS[task] = TensorMap(
    task,
    interpretation=Interpretation.LANGUAGE,
    tensor_from_file=make_partners_ecg_tensor(key="patientid"),
    shape=(1,),
)

task = "partners_ecg_firstname"
TMAPS[task] = TensorMap(
    task,
    interpretation=Interpretation.LANGUAGE,
    tensor_from_file=make_partners_ecg_tensor(key="patientfirstname"),
    shape=(1,),
)

task = "partners_ecg_lastname"
TMAPS[task] = TensorMap(
    task,
    interpretation=Interpretation.LANGUAGE,
    tensor_from_file=make_partners_ecg_tensor(key="patientlastname"),
    shape=(1,),
)

task = "partners_ecg_date"
TMAPS[task] = TensorMap(
    task,
    interpretation=Interpretation.LANGUAGE,
    tensor_from_file=make_partners_ecg_tensor(key="acquisitiondate"),
    shape=(1,),
)

task = "partners_ecg_dob"
TMAPS[task] = TensorMap(
    task,
    interpretation=Interpretation.LANGUAGE,
    tensor_from_file=make_partners_ecg_tensor(key="dateofbirth"),
    shape=(1,),
)

task = "partners_ecg_sampling_frequency"
TMAPS[task] = TensorMap(
    task,
    interpretation=Interpretation.CONTINUOUS,
    tensor_from_file=make_partners_ecg_tensor(key="ecgsamplebase"),
    shape=(1,),
)

task = "partners_ecg_rate"
TMAPS[task] = TensorMap(
    task,
    interpretation=Interpretation.CONTINUOUS,
    loss="logcosh",
    tensor_from_file=make_partners_ecg_tensor(key="ventricularrate"),
    shape=(1,),
    validator=make_range_validator(10, 200),
)

TMAPS["partners_ventricular_rate"] = TensorMap(
    "VentricularRate",
    loss="logcosh",
    tensor_from_file=make_partners_ecg_tensor(key="ventricularrate"),
    shape=(1,),
    validator=make_range_validator(10, 200),
    normalization={"mean": 59.3, "std": 10.6},
)

task = "partners_ecg_qrs"
TMAPS[task] = TensorMap(
    task,
    interpretation=Interpretation.CONTINUOUS,
    loss="logcosh",
    metrics=["mse"],
    tensor_from_file=make_partners_ecg_tensor(key="qrsduration"),
    shape=(1,),
    validator=make_range_validator(20, 400),
)

task = "partners_ecg_pr"
TMAPS[task] = TensorMap(
    task,
    interpretation=Interpretation.CONTINUOUS,
    loss="logcosh",
    metrics=["mse"],
    tensor_from_file=make_partners_ecg_tensor(key="printerval"),
    shape=(1,),
    validator=make_range_validator(50, 500),
)

task = "partners_ecg_qt"
TMAPS[task] = TensorMap(
    task,
    interpretation=Interpretation.CONTINUOUS,
    loss="logcosh",
    tensor_from_file=make_partners_ecg_tensor(key="qtinterval"),
    shape=(1,),
    validator=make_range_validator(100, 800),
)

task = "partners_ecg_qtc"
TMAPS[task] = TensorMap(
    task,
    interpretation=Interpretation.CONTINUOUS,
    loss="logcosh",
    tensor_from_file=make_partners_ecg_tensor(key="qtcorrected"),
    shape=(1,),
    validator=make_range_validator(100, 800),
)


task = "partners_weight_lbs"
TMAPS[task] = TensorMap(
    task,
    interpretation=Interpretation.CONTINUOUS,
    loss="logcosh",
    tensor_from_file=make_partners_ecg_tensor(key="weightlbs"),
    shape=(1,),
    validator=make_range_validator(100, 800),
)


def _partners_str2date(d):
    parts = d.split("-")
    if len(parts) < 2:
        raise ValueError(f"Can not parse date: {d}")
    return datetime.date(int(parts[2]), int(parts[0]), int(parts[1]))


def partners_ecg_age(tm, hd5, dependents={}):
    birthday = _decompress_data(
        data_compressed=hd5["dateofbirth"][()], dtype=hd5["dateofbirth"].attrs["dtype"]
    )
    acquisition = _decompress_data(
        data_compressed=hd5["acquisitiondate"][()],
        dtype=hd5["acquisitiondate"].attrs["dtype"],
    )
    delta = _partners_str2date(acquisition) - _partners_str2date(birthday)
    years = delta.days / YEAR_DAYS
    return np.array([years])


TMAPS["partners_ecg_age"] = TensorMap(
    "partners_ecg_age", loss="logcosh", tensor_from_file=partners_ecg_age, shape=(1,)
)


def partners_ecg_acquisition_year(tm, hd5, dependents={}):
    acquisition = _decompress_data(
        data_compressed=hd5["acquisitiondate"][()],
        dtype=hd5["acquisitiondate"].attrs["dtype"],
    )
    return np.array([_partners_str2date(acquisition).year])


TMAPS["partners_ecg_acquisition_year"] = TensorMap(
    "partners_ecg_acquisition_year",
    loss="logcosh",
    tensor_from_file=partners_ecg_acquisition_year,
    shape=(1,),
)


def partners_bmi(tm, hd5, dependents={}):
    weight_lbs = _decompress_data(
        data_compressed=hd5["weightlbs"][()], dtype=hd5["weightlbs"].attrs["dtype"]
    )
    weight_kg = 0.453592 * float(weight_lbs)
    height_in = _decompress_data(
        data_compressed=hd5["heightin"][()], dtype=hd5["heightin"].attrs["dtype"]
    )
    height_m = 0.0254 * float(height_in)
    logging.info(
        f" Height was {height_in} weight: {weight_lbs} bmi is {weight_kg / (height_m*height_m)}"
    )
    return np.array([weight_kg / (height_m * height_m)])


TMAPS["partners_bmi"] = TensorMap(
    "bmi", channel_map={"bmi": 0}, tensor_from_file=partners_bmi
)


def partners_channel_string(hd5_key, race_synonyms={}, unspecified_key=None):
    def tensor_from_string(tm, hd5, dependents={}):
        hd5_string = _decompress_data(
            data_compressed=hd5[hd5_key][()], dtype=hd5[hd5_key].attrs["dtype"]
        )
        tensor = np.zeros(tm.shape, dtype=np.float32)
        for key in tm.channel_map:
            if hd5_string.lower() == key.lower():
                tensor[tm.channel_map[key]] = 1.0
                return tensor
            if key in race_synonyms:
                for synonym in race_synonyms[key]:
                    if hd5_string.lower() == synonym.lower():
                        tensor[tm.channel_map[key]] = 1.0
                        return tensor
        if unspecified_key is None:
            raise ValueError(
                f"No channel keys found in {hd5_string} for {tm.name} with channel map {tm.channel_map}."
            )
        tensor[tm.channel_map[unspecified_key]] = 1.0
        return tensor

    return tensor_from_string


race_synonyms = {"asian": ["oriental"], "hispanic": ["latino"], "white": ["caucasian"]}
TMAPS["partners_race"] = TensorMap(
    "race",
    interpretation=Interpretation.CATEGORICAL,
    channel_map={"asian": 0, "black": 1, "hispanic": 2, "white": 3, "unknown": 4},
    tensor_from_file=partners_channel_string("race", race_synonyms),
)
TMAPS["partners_gender"] = TensorMap(
    "gender",
    interpretation=Interpretation.CATEGORICAL,
    channel_map={"female": 0, "male": 1},
    tensor_from_file=partners_channel_string("gender"),
)


def _partners_adult(hd5_key, minimum_age=18):
    def tensor_from_string(tm, hd5, dependents={}):
        birthday = _decompress_data(
            data_compressed=hd5["dateofbirth"][()],
            dtype=hd5["dateofbirth"].attrs["dtype"],
        )
        acquisition = _decompress_data(
            data_compressed=hd5["acquisitiondate"][()],
            dtype=hd5["acquisitiondate"].attrs["dtype"],
        )
        delta = _partners_str2date(acquisition) - _partners_str2date(birthday)
        years = delta.days / YEAR_DAYS
        if years < minimum_age:
            raise ValueError(f"ECG taken on patient below age cutoff.")
        hd5_string = _decompress_data(
            data_compressed=hd5[hd5_key][()], dtype=hd5[hd5_key].attrs["dtype"]
        )
        tensor = np.zeros(tm.shape, dtype=np.float32)
        for key in tm.channel_map:
            if hd5_string.lower() == key.lower():
                tensor[tm.channel_map[key]] = 1.0
                return tensor
        raise ValueError(
            f"No channel keys found in {hd5_string} for {tm.name} with channel map {tm.channel_map}."
        )

    return tensor_from_string


TMAPS["partners_adult_gender"] = TensorMap(
    "adult_gender",
    interpretation=Interpretation.CATEGORICAL,
    channel_map={"female": 0, "male": 1},
    tensor_from_file=_partners_adult("gender"),
)


def voltage_zeros(tm, hd5, dependents={}):
    tensor = np.zeros(tm.shape, dtype=np.float32)
    for cm in tm.channel_map:
        voltage = _decompress_data(
            data_compressed=hd5[cm][()], dtype=hd5[cm].attrs["dtype"]
        )
        tensor[tm.channel_map[cm]] = np.count_nonzero(voltage == 0)
    return tensor


TMAPS["lead_i_zeros"] = TensorMap(
    "lead_i_zeros", shape=(1,), tensor_from_file=voltage_zeros, channel_map={"I": 0}
)
TMAPS["lead_v6_zeros"] = TensorMap(
    "lead_v6_zeros", shape=(1,), tensor_from_file=voltage_zeros, channel_map={"V6": 0}
)


def v6_zeros_validator(tm: TensorMap, tensor: np.ndarray, hd5: h5py.File):
    voltage = _decompress_data(
        data_compressed=hd5["V6"][()], dtype=hd5["V6"].attrs["dtype"]
    )
    if np.count_nonzero(voltage == 0) > 10:
        raise ValueError(f"TensorMap {tm.name} has too many zeros in V6.")


def _loyalty_str2date(date_string: str):
    return str2date(date_string.split(" ")[0])


def _cardiac_surgery_str2date(input_date: str) -> datetime.datetime:
    return datetime.datetime.strptime(input_date, "%d%b%Y")


def build_cardiac_surgery_outcome_tensor_from_file(
    file_name: str,
    patient_column: str = "medrecn",
    outcome_column: str = "mtopd",
    start_column: str = "surgdt",
    delimiter: str = ",",
    day_window: int = 30,
) -> Callable:
    """Build a tensor_from_file function for outcomes given CSV of patients.

    The tensor_from_file function returned here should be used
    with CATEGORICAL TensorMaps to classify patients by disease state.

    :param file_name: CSV or TSV file with header of patient IDs (MRNs) dates of enrollment and dates of diagnosis
    :param patient_column: The header name of the column of patient ids
    :param diagnosis_date_column: The header name of the column of disease diagnosis dates
    :param start_column: The header name of the column of surgery dates
    :param delimiter: The delimiter separating columns of the TSV or CSV
    :return: The tensor_from_file function to provide to TensorMap constructors
    """
    error = None
    try:
        with open(file_name, "r", encoding="utf-8") as f:
            reader = csv.reader(f, delimiter=delimiter)
            header = next(reader)
            patient_index = header.index(patient_column)
            date_index = header.index(start_column)
            outcome_index = header.index(outcome_column)
            date_surg_table = {}
            patient_table = {}
            for row in reader:
                try:
                    patient_key = int(row[patient_index])
                    patient_table[patient_key] = int(row[outcome_index])
                    date_surg_table[patient_key] = _cardiac_surgery_str2date(
                        row[date_index]
                    )
                    if len(patient_table) % 1000 == 0:
                        logging.debug(f"Processed: {len(patient_table)} patient rows.")
                except ValueError as e:
                    logging.warning(f"val err {e}")

    except FileNotFoundError as e:
        error = e

    logging.info(
        f"Done processing {outcome_column}. Got {len(patient_table)} patient rows."
    )

    def tensor_from_file(tm: TensorMap, hd5: h5py.File, dependents=None):
        if error:
            raise error

        categorical_data = np.zeros(tm.shape, dtype=np.float32)
        file_split = os.path.basename(hd5.filename).split("-")
        mrn = file_split[0]
        mrn_int = int(mrn)

        if mrn_int not in patient_table:
            raise KeyError(f"MRN not in STS outcomes CSV")

        ecg_date = _partners_str2date(
            _decompress_data(
                data_compressed=hd5["acquisitiondate"][()],
                dtype=hd5["acquisitiondate"].attrs["dtype"],
            )
        )

        # Convert ecg_date from datetime.date to datetime.datetime
        ecg_date = datetime.datetime.combine(ecg_date, datetime.time.min)

        # If the date of surgery - date of ECG is > time window, skip it
        if date_surg_table[mrn_int] - ecg_date > datetime.timedelta(days=day_window):
            raise ValueError(f"ECG out of time window")

        categorical_data[patient_table[mrn_int]] = 1.0
        return categorical_data

    return tensor_from_file


def build_incidence_tensor_from_file(
<<<<<<< HEAD
    file_name: str,
    patient_column: str = "Mrn",
    birth_column: str = "birth_date",
    diagnosis_column: str = "first_stroke",
    start_column: str = "start_fu",
    delimiter: str = ",",
    incidence_only: bool = False,
=======
    file_name: str, patient_column: str = 'Mrn', birth_column: str = 'birth_date',
    diagnosis_column: str = 'first_stroke', start_column: str = 'start_fu',
    delimiter: str = ',', incidence_only: bool = False, check_birthday: bool = True,
>>>>>>> f3d0c5c5
) -> Callable:
    """Build a tensor_from_file function for future (and prior) diagnoses given a TSV of patients and diagnosis dates.

    The tensor_from_file function returned here should be used
    with CATEGORICAL TensorMaps to classify patients by disease state.

    :param file_name: CSV or TSV file with header of patient IDs (MRNs) dates of enrollment and dates of diagnosis
    :param patient_column: The header name of the column of patient ids
    :param diagnosis_column: The header name of the column of disease diagnosis dates
    :param start_column: The header name of the column of enrollment dates
    :param delimiter: The delimiter separating columns of the TSV or CSV
    :param incidence_only: Flag to skip patients whose diagnosis date is prior to acquisition date of input data
    :return: The tensor_from_file function to provide to TensorMap constructors
    """
    error = None
    try:
        with open(file_name, "r", encoding="utf-8") as f:
            reader = csv.reader(f, delimiter=delimiter)
            header = next(reader)
            patient_index = header.index(patient_column)
            birth_index = header.index(birth_column)
            start_index = header.index(start_column)
            date_index = header.index(diagnosis_column)
            date_table = {}
            birth_table = {}
            patient_table = {}
            for row in reader:
                try:
                    patient_key = int(row[patient_index])
                    patient_table[patient_key] = _loyalty_str2date(row[start_index])
                    birth_table[patient_key] = _loyalty_str2date(row[birth_index])
                    if row[date_index] == "" or row[date_index] == "NULL":
                        continue
                    date_table[patient_key] = _loyalty_str2date(row[date_index])
                    if len(patient_table) % 2000 == 0:
                        logging.debug(f"Processed: {len(patient_table)} patient rows.")
                except ValueError as e:
                    logging.warning(f"val err {e}")
            logging.info(
                f"Done processing {diagnosis_column} Got {len(patient_table)} patient rows and {len(date_table)} events."
            )
    except FileNotFoundError as e:
        error = e

    def tensor_from_file(tm: TensorMap, hd5: h5py.File, dependents=None):
        if error:
            raise error

        categorical_data = np.zeros(tm.shape, dtype=np.float32)
        file_split = os.path.basename(hd5.filename).split("-")
        mrn = file_split[0]
        mrn_int = int(mrn)

        if mrn_int not in patient_table:
            raise KeyError(f"{tm.name} mrn not in incidence csv")

<<<<<<< HEAD
        birth_date = _partners_str2date(
            _decompress_data(
                data_compressed=hd5["dateofbirth"][()],
                dtype=hd5["dateofbirth"].attrs["dtype"],
            )
        )
        if birth_date != birth_table[mrn_int]:
            raise ValueError(
                f"Birth dates do not match! CSV had {birth_table[patient_key]} but HD5 has {birth_date}"
            )

        assess_date = _partners_str2date(
            _decompress_data(
                data_compressed=hd5["acquisitiondate"][()],
                dtype=hd5["acquisitiondate"].attrs["dtype"],
            )
        )
=======
        if check_birthday:
            birth_date = _partners_str2date(_decompress_data(data_compressed=hd5['dateofbirth'][()], dtype=hd5['dateofbirth'].attrs['dtype']))
            if birth_date != birth_table[mrn_int]:
                raise ValueError(f'Birth dates do not match! CSV had {birth_table[patient_key]} but HD5 has {birth_date}')

        assess_date = _partners_str2date(_decompress_data(data_compressed=hd5['acquisitiondate'][()], dtype=hd5['acquisitiondate'].attrs['dtype']))
>>>>>>> f3d0c5c5
        if assess_date < patient_table[mrn_int]:
            raise ValueError(f"{tm.name} Assessed earlier than enrollment")
        if mrn_int not in date_table:
            index = 0
        else:
            disease_date = date_table[mrn_int]

            if incidence_only and disease_date < assess_date:
                raise ValueError(f"{tm.name} is skipping prevalent cases.")
            elif incidence_only and disease_date >= assess_date:
                index = 1
            else:
                index = 1 if disease_date < assess_date else 2
            logging.debug(
                f"mrn: {mrn_int}  Got disease_date: {disease_date} assess  {assess_date} index  {index}."
            )
        categorical_data[index] = 1.0
        return categorical_data

    return tensor_from_file


<<<<<<< HEAD
def _diagnosis_channels(disease: str):
    return {f"no_{disease}": 0, f"prior_{disease}": 1, f"future_{disease}": 2}


def _outcome_channels(outcome: str):
    return {f"no_{outcome}": 0, f"yes_{outcome}": 1}
=======
def _diagnosis_channels(disease: str, incidence_only: bool = False):
    if incidence_only:
        return {f'no_{disease}': 0,  f'future_{disease}': 1}
    return {f'no_{disease}': 0, f'prior_{disease}': 1, f'future_{disease}': 2}
>>>>>>> f3d0c5c5


def loyalty_time_to_event(
    file_name: str, incidence_only: bool = False, patient_column: str = 'Mrn',
    follow_up_start_column: str = 'start_fu', follow_up_total_column: str = 'total_fu',
    diagnosis_column: str = 'first_stroke', delimiter: str = ',',
):
    """Build a tensor_from_file function for modeling relative time to event of diagnoses given a TSV of patients and dates.

    The tensor_from_file function returned here should be used
    with TIME_TO_EVENT TensorMaps to model relative time free from a diagnosis for a given disease.

    :param file_name: CSV or TSV file with header of patient IDs (MRNs) dates of enrollment and dates of diagnosis
    :param incidence_only: Flag to skip patients whose diagnosis date is prior to acquisition date of input data
    :param patient_column: The header name of the column of patient ids
    :param follow_up_start_column: The header name of the column of enrollment dates
    :param follow_up_total_column: The header name of the column with total enrollment time (in years)
    :param diagnosis_column: The header name of the column of disease diagnosis dates
    :param delimiter: The delimiter separating columns of the TSV or CSV
    :return: The tensor_from_file function to provide to TensorMap constructors
    """
    error = None
    disease_dicts = defaultdict(dict)
    try:
        with open(file_name, 'r', encoding='utf-8') as f:
            reader = csv.reader(f, delimiter=delimiter)
            header = next(reader)
            follow_up_start_index = header.index(follow_up_start_column)
            follow_up_total_index = header.index(follow_up_total_column)
            patient_index = header.index(patient_column)
            date_index = header.index(diagnosis_column)
            for row in reader:
                try:
                    patient_key = int(row[patient_index])
                    disease_dicts['follow_up_start'][patient_key] = _loyalty_str2date(row[follow_up_start_index])
                    disease_dicts['follow_up_total'][patient_key] = float(row[follow_up_total_index])
                    if row[date_index] == '' or row[date_index] == 'NULL':
                        continue
                    disease_dicts['diagnosis_dates'][patient_key] = _loyalty_str2date(row[date_index])
                    if len(disease_dicts['follow_up_start']) % 2000 == 0:
                        logging.debug(f"Processed: {len(disease_dicts['follow_up_start'])} patient rows.")
                except ValueError as e:
                    logging.warning(f'val err {e}')
            logging.info(f"Done processing {diagnosis_column} Got {len(disease_dicts['follow_up_start'])} patient rows and {len(disease_dicts['diagnosis_dates'])} events.")
    except FileNotFoundError as e:
        error = e

    def _cox_tensor_from_file(tm: TensorMap, hd5: h5py.File, dependents=None):
        if error:
            raise error

        file_split = os.path.basename(hd5.filename).split('-')
        patient_key_from_ecg = int(file_split[0])

        if patient_key_from_ecg not in disease_dicts['follow_up_start']:
            raise KeyError(f'{tm.name} mrn not in incidence csv')

        assess_date = _partners_str2date(_decompress_data(data_compressed=hd5['acquisitiondate'][()], dtype=hd5['acquisitiondate'].attrs['dtype']))
        if assess_date < disease_dicts['follow_up_start'][patient_key_from_ecg]:
            raise ValueError(f'Assessed earlier than enrollment.')

        if patient_key_from_ecg not in disease_dicts['diagnosis_dates']:
            has_disease = 0
            censor_date = disease_dicts['follow_up_start'][patient_key_from_ecg] + datetime.timedelta(
                days=YEAR_DAYS * disease_dicts['follow_up_total'][patient_key_from_ecg],
            )
        else:
            has_disease = 1
            censor_date = disease_dicts['diagnosis_dates'][patient_key_from_ecg]

        if incidence_only and censor_date <= assess_date:
            raise ValueError(f'{tm.name} only considers incident diagnoses')

        tensor = np.zeros(tm.shape, dtype=np.float32)
        tensor[0] = has_disease
        tensor[1] = (censor_date - assess_date).days
        return tensor
    return _cox_tensor_from_file


def _survival_from_file(
    day_window: int,
    file_name: str,
    incidence_only: bool = False,
    patient_column: str = "Mrn",
    follow_up_start_column: str = "start_fu",
    follow_up_total_column: str = "total_fu",
    diagnosis_column: str = "first_stroke",
    delimiter: str = ",",
) -> Callable:
    """Build a tensor_from_file function for modeling survival curves of diagnoses given a TSV of patients and dates.

    The tensor_from_file function returned here should be used
    with SURVIVAL_CURVE TensorMaps to model survival curves of patients for a given disease.

    :param day_window: Total number of days of follow up the length of the survival curves to learn.
    :param file_name: CSV or TSV file with header of patient IDs (MRNs) dates of enrollment and dates of diagnosis
    :param incidence_only: Flag to skip patients whose diagnosis date is prior to acquisition date of input data
    :param patient_column: The header name of the column of patient ids
    :param follow_up_start_column: The header name of the column of enrollment dates
    :param follow_up_total_column: The header name of the column with total enrollment time (in years)
    :param diagnosis_column: The header name of the column of disease diagnosis dates
    :param delimiter: The delimiter separating columns of the TSV or CSV
    :return: The tensor_from_file function to provide to TensorMap constructors
    """
    error = None
    disease_dicts = defaultdict(dict)
    try:
        with open(file_name, "r", encoding="utf-8") as f:
            reader = csv.reader(f, delimiter=delimiter)
            header = next(reader)
            follow_up_start_index = header.index(follow_up_start_column)
            follow_up_total_index = header.index(follow_up_total_column)
            patient_index = header.index(patient_column)
            date_index = header.index(diagnosis_column)
            for row in reader:
                try:
                    patient_key = int(row[patient_index])
                    disease_dicts["follow_up_start"][patient_key] = _loyalty_str2date(
                        row[follow_up_start_index]
                    )
                    disease_dicts["follow_up_total"][patient_key] = float(
                        row[follow_up_total_index]
                    )
                    if row[date_index] == "" or row[date_index] == "NULL":
                        continue
                    disease_dicts["diagnosis_dates"][patient_key] = _loyalty_str2date(
                        row[date_index]
                    )
                    if len(disease_dicts["follow_up_start"]) % 2000 == 0:
                        logging.debug(
                            f"Processed: {len(disease_dicts['follow_up_start'])} patient rows."
                        )
                except ValueError as e:
                    logging.warning(f"val err {e}")
            logging.info(
                f"Done processing {diagnosis_column} Got {len(disease_dicts['follow_up_start'])} patient rows and {len(disease_dicts['diagnosis_dates'])} events."
            )
    except FileNotFoundError as e:
        error = e

    def tensor_from_file(tm: TensorMap, hd5: h5py.File, dependents=None):
        if error:
            raise error

        file_split = os.path.basename(hd5.filename).split("-")
        patient_key_from_ecg = int(file_split[0])

        if patient_key_from_ecg not in disease_dicts["follow_up_start"]:
            raise KeyError(f"{tm.name} mrn not in incidence csv")

        assess_date = _partners_str2date(
            _decompress_data(
                data_compressed=hd5["acquisitiondate"][()],
                dtype=hd5["acquisitiondate"].attrs["dtype"],
            )
        )
        if assess_date < disease_dicts["follow_up_start"][patient_key_from_ecg]:
            raise ValueError(f"Assessed earlier than enrollment.")

        if patient_key_from_ecg not in disease_dicts["diagnosis_dates"]:
            has_disease = 0
<<<<<<< HEAD
            censor_date = disease_dicts["follow_up_start"][
                patient_key_from_ecg
            ] + datetime.timedelta(
                days=365.26 * disease_dicts["follow_up_total"][patient_key_from_ecg]
            )
=======
            censor_date = disease_dicts['follow_up_start'][patient_key_from_ecg] + datetime.timedelta(days=YEAR_DAYS*disease_dicts['follow_up_total'][patient_key_from_ecg])
>>>>>>> f3d0c5c5
        else:
            has_disease = 1
            censor_date = disease_dicts["diagnosis_dates"][patient_key_from_ecg]

        intervals = int(tm.shape[0] / 2)
        days_per_interval = day_window / intervals
        survival_then_censor = np.zeros(tm.shape, dtype=np.float32)

        for i, day_delta in enumerate(np.arange(0, day_window, days_per_interval)):
            cur_date = assess_date + datetime.timedelta(days=day_delta)
            survival_then_censor[i] = float(cur_date < censor_date)
            survival_then_censor[intervals + i] = has_disease * float(
                censor_date
                <= cur_date
                < censor_date + datetime.timedelta(days=days_per_interval)
            )
            if i == 0 and censor_date <= cur_date:  # Handle prevalent diseases
                survival_then_censor[intervals] = has_disease
                if has_disease and incidence_only:
                    raise ValueError(f"{tm.name} is skipping prevalent cases.")
        logging.debug(
            f"Got survival disease {has_disease}, censor: {censor_date}, assess {assess_date}, fu start {disease_dicts['follow_up_start'][patient_key_from_ecg]} "
            f"fu total {disease_dicts['follow_up_total'][patient_key_from_ecg]} tensor:{survival_then_censor[:4]} mid tense: {survival_then_censor[intervals:intervals+4]} ",
        )
        return survival_then_censor

    return tensor_from_file


def build_partners_tensor_maps(needed_tensor_maps: List[str]) -> Dict[str, TensorMap]:
    name2tensormap: Dict[str:TensorMap] = {}
    diagnosis2column = {
        "atrial_fibrillation": "first_af",
        "blood_pressure_medication": "first_bpmed",
        "coronary_artery_disease": "first_cad",
        "cardiovascular_disease": "first_cvd",
        "death": "death_date",
        "diabetes_mellitus": "first_dm",
        "heart_failure": "first_hf",
        "hypertension": "first_htn",
        "left_ventricular_hypertrophy": "first_lvh",
        "myocardial_infarction": "first_mi",
        "pulmonary_artery_disease": "first_pad",
        "stroke": "first_stroke",
        "valvular_disease": "first_valvular_disease",
    }

    for diagnosis in diagnosis2column:
        # Build diagnosis classification TensorMaps
        name = f"diagnosis_{diagnosis}"
        if name in needed_tensor_maps:
            tensor_from_file_fxn = build_incidence_tensor_from_file(
                INCIDENCE_CSV, diagnosis_column=diagnosis2column[diagnosis]
            )
            name2tensormap[name] = TensorMap(
                name,
                Interpretation.CATEGORICAL,
                channel_map=_diagnosis_channels(diagnosis),
                tensor_from_file=tensor_from_file_fxn,
            )
        name = f"incident_diagnosis_{diagnosis}"
        if name in needed_tensor_maps:
<<<<<<< HEAD
            tensor_from_file_fxn = build_incidence_tensor_from_file(
                INCIDENCE_CSV,
                diagnosis_column=diagnosis2column[diagnosis],
                incidence_only=True,
            )
            name2tensormap[name] = TensorMap(
                name,
                Interpretation.CATEGORICAL,
                channel_map=_diagnosis_channels(diagnosis),
                tensor_from_file=tensor_from_file_fxn,
            )

        # Build survival curve TensorMaps
        name = f"survival_{diagnosis}"
        if name in needed_tensor_maps:
            tff = _survival_from_file(
                3650, INCIDENCE_CSV, diagnosis_column=diagnosis2column[diagnosis]
            )
            name2tensormap[name] = TensorMap(
                name,
                Interpretation.COX_PROPORTIONAL_HAZARDS,
                shape=(50,),
                tensor_from_file=tff,
            )
        name = f"incident_survival_{diagnosis}"
        if name in needed_tensor_maps:
            tff = _survival_from_file(
                3650,
                INCIDENCE_CSV,
                diagnosis_column=diagnosis2column[diagnosis],
                incidence_only=True,
            )
            name2tensormap[name] = TensorMap(
                name,
                Interpretation.COX_PROPORTIONAL_HAZARDS,
                shape=(50,),
                tensor_from_file=tff,
            )
    return name2tensormap


def build_cardiac_surgery_tensor_maps(
    needed_tensor_maps: List[str],
) -> Dict[str, TensorMap]:
    name2tensormap: Dict[str:TensorMap] = {}
    outcome2column = {
        "death": "mtopd",
        "stroke": "cnstrokp",
        "renal_failure": "crenfail",
        "prolonged_ventilation": "crenfail",
        "dsw_infection": "deepsterninf",
        "reoperation": "reop",
        "any_morbidity": "anymorbidity",
        "long_stay": "llos",
    }

    for outcome in outcome2column:
        name = f"outcome_{outcome}"
        if name in needed_tensor_maps:
            tensor_from_file_fxn = build_cardiac_surgery_outcome_tensor_from_file(
                file_name=CARDIAC_SURGERY_OUTCOMES_CSV,
                outcome_column=outcome2column[outcome],
                day_window=30,
            )
            name2tensormap[name] = TensorMap(
                name,
                Interpretation.CATEGORICAL,
                channel_map=_outcome_channels(outcome),
                tensor_from_file=tensor_from_file_fxn,
            )
=======
            tensor_from_file_fxn = build_incidence_tensor_from_file(INCIDENCE_CSV, diagnosis_column=diagnosis2column[diagnosis], incidence_only=True)
            name2tensormap[name] = TensorMap(name, Interpretation.CATEGORICAL, channel_map=_diagnosis_channels(diagnosis, incidence_only=True), tensor_from_file=tensor_from_file_fxn)

        # Build time to event TensorMaps
        name = f'cox_{diagnosis}'
        if name in needed_tensor_maps:
            tff = loyalty_time_to_event(INCIDENCE_CSV, diagnosis_column=diagnosis2column[diagnosis])
            name2tensormap[name] = TensorMap(name, Interpretation.TIME_TO_EVENT, tensor_from_file=tff)
        name = f'incident_cox_{diagnosis}'
        if name in needed_tensor_maps:
            tff = loyalty_time_to_event(INCIDENCE_CSV, diagnosis_column=diagnosis2column[diagnosis], incidence_only=True)
            name2tensormap[name] = TensorMap(name, Interpretation.TIME_TO_EVENT, tensor_from_file=tff)

        # Build survival curve TensorMaps
        for needed_name in needed_tensor_maps:
            if 'survival' not in needed_name:
                continue
            potential_day_string = needed_name.split('_')[-1]
            try:
                days_window = int(potential_day_string)
            except ValueError:
                day_swindow = 1825  # Default to 5 years of follow up
            name = f'survival_{diagnosis}'
            if name in needed_name:
                tff = _survival_from_file(days_window, INCIDENCE_CSV, diagnosis_column=diagnosis2column[diagnosis])
                name2tensormap[needed_name] = TensorMap(needed_name, Interpretation.SURVIVAL_CURVE, shape=(50,), days_window=days_window, tensor_from_file=tff)
            name = f'incident_survival_{diagnosis}'
            if name in needed_name:
                tff = _survival_from_file(days_window, INCIDENCE_CSV, diagnosis_column=diagnosis2column[diagnosis], incidence_only=True)
                name2tensormap[needed_name] = TensorMap(needed_name, Interpretation.SURVIVAL_CURVE, shape=(50,), days_window=days_window, tensor_from_file=tff)

>>>>>>> f3d0c5c5
    return name2tensormap<|MERGE_RESOLUTION|>--- conflicted
+++ resolved
@@ -15,14 +15,8 @@
 from ml4cvd.defines import ECG_REST_AMP_LEADS
 from ml4cvd.TensorMap import TensorMap, str2date, make_range_validator, Interpretation
 
-<<<<<<< HEAD
-
-INCIDENCE_CSV = "/media/erisone_snf13/lc_outcomes.csv"
-CARDIAC_SURGERY_OUTCOMES_CSV = "/data/sts/all-features-labels.csv"
-=======
 YEAR_DAYS = 365.26
 INCIDENCE_CSV = '/media/erisone_snf13/lc_outcomes.csv'
->>>>>>> f3d0c5c5
 
 
 def _compress_data(hf, name, data, dtype, method="zstd", compression_opts=19):
@@ -659,7 +653,6 @@
 
 
 def build_incidence_tensor_from_file(
-<<<<<<< HEAD
     file_name: str,
     patient_column: str = "Mrn",
     birth_column: str = "birth_date",
@@ -667,11 +660,6 @@
     start_column: str = "start_fu",
     delimiter: str = ",",
     incidence_only: bool = False,
-=======
-    file_name: str, patient_column: str = 'Mrn', birth_column: str = 'birth_date',
-    diagnosis_column: str = 'first_stroke', start_column: str = 'start_fu',
-    delimiter: str = ',', incidence_only: bool = False, check_birthday: bool = True,
->>>>>>> f3d0c5c5
 ) -> Callable:
     """Build a tensor_from_file function for future (and prior) diagnoses given a TSV of patients and diagnosis dates.
 
@@ -728,7 +716,6 @@
         if mrn_int not in patient_table:
             raise KeyError(f"{tm.name} mrn not in incidence csv")
 
-<<<<<<< HEAD
         birth_date = _partners_str2date(
             _decompress_data(
                 data_compressed=hd5["dateofbirth"][()],
@@ -746,14 +733,6 @@
                 dtype=hd5["acquisitiondate"].attrs["dtype"],
             )
         )
-=======
-        if check_birthday:
-            birth_date = _partners_str2date(_decompress_data(data_compressed=hd5['dateofbirth'][()], dtype=hd5['dateofbirth'].attrs['dtype']))
-            if birth_date != birth_table[mrn_int]:
-                raise ValueError(f'Birth dates do not match! CSV had {birth_table[patient_key]} but HD5 has {birth_date}')
-
-        assess_date = _partners_str2date(_decompress_data(data_compressed=hd5['acquisitiondate'][()], dtype=hd5['acquisitiondate'].attrs['dtype']))
->>>>>>> f3d0c5c5
         if assess_date < patient_table[mrn_int]:
             raise ValueError(f"{tm.name} Assessed earlier than enrollment")
         if mrn_int not in date_table:
@@ -776,19 +755,11 @@
     return tensor_from_file
 
 
-<<<<<<< HEAD
-def _diagnosis_channels(disease: str):
-    return {f"no_{disease}": 0, f"prior_{disease}": 1, f"future_{disease}": 2}
-
-
-def _outcome_channels(outcome: str):
-    return {f"no_{outcome}": 0, f"yes_{outcome}": 1}
-=======
 def _diagnosis_channels(disease: str, incidence_only: bool = False):
     if incidence_only:
         return {f'no_{disease}': 0,  f'future_{disease}': 1}
     return {f'no_{disease}': 0, f'prior_{disease}': 1, f'future_{disease}': 2}
->>>>>>> f3d0c5c5
+
 
 
 def loyalty_time_to_event(
@@ -951,15 +922,11 @@
 
         if patient_key_from_ecg not in disease_dicts["diagnosis_dates"]:
             has_disease = 0
-<<<<<<< HEAD
             censor_date = disease_dicts["follow_up_start"][
                 patient_key_from_ecg
             ] + datetime.timedelta(
                 days=365.26 * disease_dicts["follow_up_total"][patient_key_from_ecg]
             )
-=======
-            censor_date = disease_dicts['follow_up_start'][patient_key_from_ecg] + datetime.timedelta(days=YEAR_DAYS*disease_dicts['follow_up_total'][patient_key_from_ecg])
->>>>>>> f3d0c5c5
         else:
             has_disease = 1
             censor_date = disease_dicts["diagnosis_dates"][patient_key_from_ecg]
@@ -1022,7 +989,6 @@
             )
         name = f"incident_diagnosis_{diagnosis}"
         if name in needed_tensor_maps:
-<<<<<<< HEAD
             tensor_from_file_fxn = build_incidence_tensor_from_file(
                 INCIDENCE_CSV,
                 diagnosis_column=diagnosis2column[diagnosis],
@@ -1093,37 +1059,4 @@
                 channel_map=_outcome_channels(outcome),
                 tensor_from_file=tensor_from_file_fxn,
             )
-=======
-            tensor_from_file_fxn = build_incidence_tensor_from_file(INCIDENCE_CSV, diagnosis_column=diagnosis2column[diagnosis], incidence_only=True)
-            name2tensormap[name] = TensorMap(name, Interpretation.CATEGORICAL, channel_map=_diagnosis_channels(diagnosis, incidence_only=True), tensor_from_file=tensor_from_file_fxn)
-
-        # Build time to event TensorMaps
-        name = f'cox_{diagnosis}'
-        if name in needed_tensor_maps:
-            tff = loyalty_time_to_event(INCIDENCE_CSV, diagnosis_column=diagnosis2column[diagnosis])
-            name2tensormap[name] = TensorMap(name, Interpretation.TIME_TO_EVENT, tensor_from_file=tff)
-        name = f'incident_cox_{diagnosis}'
-        if name in needed_tensor_maps:
-            tff = loyalty_time_to_event(INCIDENCE_CSV, diagnosis_column=diagnosis2column[diagnosis], incidence_only=True)
-            name2tensormap[name] = TensorMap(name, Interpretation.TIME_TO_EVENT, tensor_from_file=tff)
-
-        # Build survival curve TensorMaps
-        for needed_name in needed_tensor_maps:
-            if 'survival' not in needed_name:
-                continue
-            potential_day_string = needed_name.split('_')[-1]
-            try:
-                days_window = int(potential_day_string)
-            except ValueError:
-                day_swindow = 1825  # Default to 5 years of follow up
-            name = f'survival_{diagnosis}'
-            if name in needed_name:
-                tff = _survival_from_file(days_window, INCIDENCE_CSV, diagnosis_column=diagnosis2column[diagnosis])
-                name2tensormap[needed_name] = TensorMap(needed_name, Interpretation.SURVIVAL_CURVE, shape=(50,), days_window=days_window, tensor_from_file=tff)
-            name = f'incident_survival_{diagnosis}'
-            if name in needed_name:
-                tff = _survival_from_file(days_window, INCIDENCE_CSV, diagnosis_column=diagnosis2column[diagnosis], incidence_only=True)
-                name2tensormap[needed_name] = TensorMap(needed_name, Interpretation.SURVIVAL_CURVE, shape=(50,), days_window=days_window, tensor_from_file=tff)
-
->>>>>>> f3d0c5c5
     return name2tensormap