--- conflicted
+++ resolved
@@ -47,18 +47,6 @@
 MRI_SEGMENTED_CHANNEL_MAP = {'background': 0, 'ventricle': 1, 'myocardium': 2}
 MRI_ANNOTATION_CHANNEL_MAP = {'good': 0, 'included-lvot': 1, 'mistrace': 2, 'phantom-apex': 3, 'hardclip': 4}
 MRI_LAX_3CH_SEGMENTED_CHANNEL_MAP = {'background': 0, 'LV_anteroseptum': 1, 'left_atrium': 2, 'LV_inferior_wall': 3, 'LV_Papillary': 4, 'LV_Cavity': 5}
-<<<<<<< HEAD
-MRI_LAX_4CH_SEGMENTED_CHANNEL_MAP = {'background': 0, 'RV_free_wall': 1, 'RA_free_wall': 2, 'LA_free_wall': 3, 'LV_anterolateral_wall': 4,
-                                     'interventricular_septum': 5, 'interatrial_septum': 6, 'crista_terminalis': 7, 'RA_cavity': 8, 'RV_cavity': 9,
-                                     'LA_cavity': 10, 'LV_cavity': 11, 'descending_aorta': 12, 'thoracic_cavity': 13}
-MRI_SAX_SEGMENTED_CHANNEL_MAP = {'background': 0, 'RV_free_wall': 1, 'interventricular_septum': 2, 'LV_free_wall': 3, 'LV_pap': 4, 'LV_cavity': 5,
-                                 'RV_cavity': 6, 'thoracic_cavity': 7, 'liver': 8, 'stomach': 9, 'spleen': 10}
-MRI_AO_SEGMENTED_CHANNEL_MAP = {'background': 0, 'svc': 1, 'pulmonary_artery': 2, 'ascending_aortic_wall': 3, 'ascending_aorta': 4,
-                                'descending_aortic_wall': 5, 'descending_aorta': 6, 'thorax': 7, 'body': 8, 'breast_implant': 9}
-MRI_LIVER_SEGMENTED_CHANNEL_MAP = {'background': 0, 'liver': 1, 'inferior_vena_cava': 2, 'abdominal_aorta': 3, 'body': 4}
-CAD_ICDS = ['K401', 'K402', 'K403', 'K404', 'K411', 'K412', 'K413', 'K414', 'K451', 'K452', 'K453', 'K454', 'K455',
-            'K491', 'K492', 'K498', 'K499', 'K502', 'K751', 'K752', 'K753', 'K754', 'K758', 'K759']
-=======
 MRI_LAX_4CH_SEGMENTED_CHANNEL_MAP = {
     'background': 0, 'RV_free_wall': 1, 'RA_free_wall': 2, 'LA_free_wall': 3, 'LV_anterolateral_wall': 4,
     'interventricular_septum': 5, 'interatrial_septum': 6, 'crista_terminalis': 7, 'RA_cavity': 8, 'RV_cavity': 9,
@@ -72,12 +60,10 @@
     'background': 0, 'svc': 1, 'pulmonary_artery': 2, 'ascending_aortic_wall': 3, 'ascending_aorta': 4,
     'descending_aortic_wall': 5, 'descending_aorta': 6, 'thorax': 7, 'body': 8, 'breast_implant': 9,
 }
+MRI_LIVER_SEGMENTED_CHANNEL_MAP = {'background': 0, 'liver': 1, 'inferior_vena_cava': 2, 'abdominal_aorta': 3, 'body': 4}
 
-CAD_ICDS = [
-    'K401', 'K402', 'K403', 'K404', 'K411', 'K412', 'K413', 'K414', 'K451', 'K452', 'K453', 'K454', 'K455',
-    'K491', 'K492', 'K498', 'K499', 'K502', 'K751', 'K752', 'K753', 'K754', 'K758', 'K759',
-]
->>>>>>> 7f8cecdc
+CAD_ICDS = ['K401', 'K402', 'K403', 'K404', 'K411', 'K412', 'K413', 'K414', 'K451', 'K452', 'K453', 'K454', 'K455',
+            'K491', 'K492', 'K498', 'K499', 'K502', 'K751', 'K752', 'K753', 'K754', 'K758', 'K759']
 
 # TODO: These values should ultimately come from the coding table
 CODING_VALUES_LESS_THAN_ONE = [-10, -1001]
@@ -102,7 +88,7 @@
 ECG_BIKE_STRIP_SIZE = (5000, len(ECG_BIKE_LEADS))
 ECG_BIKE_FULL_SIZE = (216500, len(ECG_BIKE_LEADS))
 ECG_BIKE_RECOVERY_SIZE = (500 * 60, len(ECG_BIKE_LEADS))
-<<<<<<< HEAD
+
 ECG_CHAR_2_IDX = {'!': 0, ' ': 1, "'": 2, ')': 4, '(': 3, '-': 5, '/': 6, '1': 7, '3': 9, '2': 8, '4': 10, ':': 11,
                   '?': 12, 'A': 13, 'C': 15, 'B': 14, 'E': 17, 'D': 16, 'G': 18, 'I': 20, 'H': 19, 'J': 21, 'M': 23,
                   'L': 22, 'N': 24, 'Q': 26, 'P': 25, 'S': 28, 'R': 27, 'U': 30, 'T': 29, 'W': 32, 'V': 31, 'a': 33,
@@ -122,24 +108,6 @@
 PARTNERS_IDX_2_CHAR = {0: ' ', 1: '0', 2: '1', 3: '2', 4: '3', 5: '4', 6: '5', 7: '6', 8: '7', 9: '8', 10: '9', 11: 'a', 12: 'b', 13: 'c', 14: 'd', 15: 'e', 16: 'f', 17: 'g',
                        18: 'h', 19: 'i', 20: 'j', 21: 'k', 22: 'l', 23: 'm', 24: 'n', 25: 'o', 26: 'p', 27: 'q', 28: 'r', 29: 's', 30: 't', 31: 'u', 32: 'v', 33: 'w', 34: 'x',
                        35: 'y', 36: 'z'}
-=======
-ECG_CHAR_2_IDX = {
-    '!': 0, ' ': 1, "'": 2, ')': 4, '(': 3, '-': 5, '/': 6, '1': 7, '3': 9, '2': 8, '4': 10, ':': 11,
-    '?': 12, 'A': 13, 'C': 15, 'B': 14, 'E': 17, 'D': 16, 'G': 18, 'I': 20, 'H': 19, 'J': 21, 'M': 23,
-    'L': 22, 'N': 24, 'Q': 26, 'P': 25, 'S': 28, 'R': 27, 'U': 30, 'T': 29, 'W': 32, 'V': 31, 'a': 33,
-    'c': 35, 'b': 34, 'e': 37, 'd': 36, 'g': 39, 'f': 38, 'i': 41, 'h': 40, 'k': 43, 'j': 42, 'm': 45,
-    'l': 44, 'o': 47, 'n': 46, 'q': 49, 'p': 48, 's': 51, 'r': 50, 'u': 53, 't': 52, 'w': 55, 'v': 54,
-    'y': 57, 'x': 56, 'z': 58,
-}
-ECG_IDX_2_CHAR = {
-    0: '!', 1: ' ', 2: "'", 3: '(', 4: ')', 5: '-', 6: '/', 7: '1', 8: '2', 9: '3', 10: '4', 11: ':',
-    12: '?', 13: 'A', 14: 'B', 15: 'C', 16: 'D', 17: 'E', 18: 'G', 19: 'H', 20: 'I', 21: 'J', 22: 'L',
-    23: 'M', 24: 'N', 25: 'P', 26: 'Q', 27: 'R', 28: 'S', 29: 'T', 30: 'U', 31: 'V', 32: 'W', 33: 'a',
-    34: 'b', 35: 'c', 36: 'd', 37: 'e', 38: 'f', 39: 'g', 40: 'h', 41: 'i', 42: 'j', 43: 'k', 44: 'l',
-    45: 'm', 46: 'n', 47: 'o', 48: 'p', 49: 'q', 50: 'r', 51: 's', 52: 't', 53: 'u', 54: 'v', 55: 'w',
-    56: 'x', 57: 'y', 58: 'z',
-}
->>>>>>> 7f8cecdc
 
 TENSOR_MAPS_FILE_NAME = 'tensor_maps_by_script'
 
