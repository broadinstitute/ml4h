--- conflicted
+++ resolved
@@ -47,7 +47,6 @@
 MRI_SEGMENTED_CHANNEL_MAP = {'background': 0, 'ventricle': 1, 'myocardium': 2}
 MRI_ANNOTATION_CHANNEL_MAP = {'good': 0, 'included-lvot': 1, 'mistrace': 2, 'phantom-apex': 3, 'hardclip': 4}
 MRI_LAX_3CH_SEGMENTED_CHANNEL_MAP = {'background': 0, 'LV_anteroseptum': 1, 'left_atrium': 2, 'LV_inferior_wall': 3, 'LV_Papillary': 4, 'LV_Cavity': 5}
-<<<<<<< HEAD
 MRI_LAX_4CH_SEGMENTED_CHANNEL_MAP = {
     'background': 0, 'RV_free_wall': 1, 'RA_free_wall': 2, 'LA_free_wall': 3, 'LV_anterolateral_wall': 4,
     'interventricular_septum': 5, 'interatrial_septum': 6, 'crista_terminalis': 7, 'RA_cavity': 8, 'RV_cavity': 9,
@@ -57,28 +56,20 @@
     'background': 0, 'RV_free_wall': 1, 'interventricular_septum': 2, 'LV_free_wall': 3, 'LV_pap': 4, 'LV_cavity': 5,
     'RV_cavity': 6, 'thoracic_cavity': 7, 'liver': 8, 'stomach': 9, 'spleen': 10,
 }
+MRI_AO_SEGMENTED_CHANNEL_MAP = {
+    'background': 0, 'svc': 1, 'pulmonary_artery': 2, 'ascending_aortic_wall': 3, 'ascending_aorta': 4,
+    'descending_aortic_wall': 5, 'descending_aorta': 6, 'thorax': 7, 'body': 8, 'breast_implant': 9,
+}
+
 CAD_ICDS = [
     'K401', 'K402', 'K403', 'K404', 'K411', 'K412', 'K413', 'K414', 'K451', 'K452', 'K453', 'K454', 'K455',
     'K491', 'K492', 'K498', 'K499', 'K502', 'K751', 'K752', 'K753', 'K754', 'K758', 'K759',
 ]
-=======
-MRI_LAX_4CH_SEGMENTED_CHANNEL_MAP = {'background': 0, 'RV_free_wall': 1, 'RA_free_wall': 2, 'LA_free_wall': 3, 'LV_anterolateral_wall': 4,
-                                     'interventricular_septum': 5, 'interatrial_septum': 6, 'crista_terminalis': 7, 'RA_cavity': 8, 'RV_cavity': 9,
-                                     'LA_cavity': 10, 'LV_cavity': 11, 'descending_aorta': 12, 'thoracic_cavity': 13}
-MRI_SAX_SEGMENTED_CHANNEL_MAP = {'background': 0, 'RV_free_wall': 1, 'interventricular_septum': 2, 'LV_free_wall': 3, 'LV_pap': 4, 'LV_cavity': 5,
-                                 'RV_cavity': 6, 'thoracic_cavity': 7, 'liver': 8, 'stomach': 9, 'spleen': 10}
-MRI_AO_SEGMENTED_CHANNEL_MAP = {'background': 0, 'svc': 1, 'pulmonary_artery': 2, 'ascending_aortic_wall': 3, 'ascending_aorta': 4,
-                                'descending_aortic_wall': 5, 'descending_aorta': 6, 'thorax': 7, 'body': 8, 'breast_implant': 9}
-
-CAD_ICDS = ['K401', 'K402', 'K403', 'K404', 'K411', 'K412', 'K413', 'K414', 'K451', 'K452', 'K453', 'K454', 'K455',
-            'K491', 'K492', 'K498', 'K499', 'K502', 'K751', 'K752', 'K753', 'K754', 'K758', 'K759']
->>>>>>> a513ef41
 
 # TODO: These values should ultimately come from the coding table
 CODING_VALUES_LESS_THAN_ONE = [-10, -1001]
 CODING_VALUES_MISSING = [-3, -1, -2, -11, -818, -121, -313, -906]
 
-<<<<<<< HEAD
 ECG_REST_LEADS = {
     'strip_I': 0, 'strip_II': 1, 'strip_III': 2, 'strip_V1': 3, 'strip_V2': 4, 'strip_V3': 5,
     'strip_V4': 6, 'strip_V5': 7, 'strip_V6': 8, 'strip_aVF': 9, 'strip_aVL': 10, 'strip_aVR': 11,
@@ -91,15 +82,7 @@
     'I': 0, 'II': 1, 'III': 2, 'aVR': 3, 'aVL': 4, 'aVF': 5,
     'V1': 6, 'V2': 7, 'V3': 8, 'V4': 9, 'V5': 10, 'V6': 11,
 }
-=======
-ECG_REST_LEADS = {'strip_I': 0, 'strip_II': 1, 'strip_III': 2, 'strip_V1': 3, 'strip_V2': 4, 'strip_V3': 5,
-                  'strip_V4': 6, 'strip_V5': 7, 'strip_V6': 8, 'strip_aVF': 9, 'strip_aVL': 10, 'strip_aVR': 11}
-ECG_REST_MEDIAN_LEADS = {'median_I': 0, 'median_II': 1, 'median_III': 2, 'median_V1': 3, 'median_V2': 4, 'median_V3': 5,
-                         'median_V4': 6, 'median_V5': 7, 'median_V6': 8, 'median_aVF': 9, 'median_aVL': 10, 'median_aVR': 11}
-ECG_REST_AMP_LEADS = {'I': 0, 'II': 1, 'III': 2, 'aVR': 3, 'aVL': 4, 'aVF': 5,
-                      'V1': 6, 'V2': 7, 'V3': 8, 'V4': 9, 'V5': 10, 'V6': 11}
 ECG_SEGMENTED_CHANNEL_MAP = {'unknown': 0, 'TP_segment': 1, 'P_wave': 2, 'PQ_segment': 3, 'QRS_complex': 4, 'ST_segment': 5, 'T_wave': 6, 'U_wave': 7}
->>>>>>> a513ef41
 
 ECG_BIKE_LEADS = {"I": 0, "2": 1, "3": 2}
 ECG_BIKE_MEDIAN_SIZE = (5500, len(ECG_BIKE_LEADS))
