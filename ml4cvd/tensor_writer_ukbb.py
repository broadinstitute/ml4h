--- conflicted
+++ resolved
@@ -47,15 +47,6 @@
 MRI_MAX_MYOCARDIUM = 20
 MRI_BIG_RADIUS_FACTOR = 0.9
 MRI_SMALL_RADIUS_FACTOR = 0.19
-<<<<<<< HEAD
-MRI_PIXEL_WIDTH = 'mri_pixel_width'
-MRI_PIXEL_HEIGHT = 'mri_pixel_height'
-MRI_CARDIAC_SERIES = [
-    'cine_segmented_lax_2ch', 'cine_segmented_lax_3ch', 'cine_segmented_lax_4ch', 'cine_segmented_sax_b1', 'cine_segmented_sax_b2',
-    'cine_segmented_sax_b3', 'cine_segmented_sax_b4', 'cine_segmented_sax_b5', 'cine_segmented_sax_b6', 'cine_segmented_sax_b7',
-    'cine_segmented_sax_b8', 'cine_segmented_sax_b9', 'cine_segmented_sax_b10', 'cine_segmented_sax_b11', 'cine_segmented_sax_inlinevf',
-]
-=======
 MRI_MITRAL_VALVE_THICKNESS = 6
 MRI_SWI_SLICES_TO_AXIS_SHIFT = 48
 MRI_CARDIAC_SERIES = ['cine_segmented_lax_2ch', 'cine_segmented_lax_3ch', 'cine_segmented_lax_4ch', 'cine_segmented_sax_b1', 'cine_segmented_sax_b2',
@@ -63,7 +54,6 @@
                       'cine_segmented_sax_b8', 'cine_segmented_sax_b9', 'cine_segmented_sax_b10', 'cine_segmented_sax_b11', 'cine_segmented_sax_b12',
                       'cine_segmented_sax_b13', 'cine_segmented_sax_inlinevf', 'cine_segmented_lax_inlinevf', 'cine_segmented_ao_dist']
 MRI_CARDIAC_SERIES_SEGMENTED = [series+'_segmented' for series in MRI_CARDIAC_SERIES]
->>>>>>> 332d063b
 MRI_BRAIN_SERIES = ['t1_p2_1mm_fov256_sag_ti_880', 't2_flair_sag_p2_1mm_fs_ellip_pf78']
 MRI_NIFTI_FIELD_ID_TO_ROOT = {'20251': 'SWI', '20252': 'T1', '20253': 'T2_FLAIR'}
 MRI_LIVER_SERIES = ['gre_mullti_echo_10_te_liver', 'lms_ideal_optimised_low_flip_6dyn', 'shmolli_192i', 'shmolli_192i_liver', 'shmolli_192i_fitparams', 'shmolli_192i_t1map']
@@ -85,29 +75,6 @@
 SECONDS_PER_MINUTE = 60
 
 
-<<<<<<< HEAD
-def write_tensors(
-    a_id: str,
-    xml_folder: str,
-    zip_folder: str,
-    output_folder: str,
-    tensors: str,
-    mri_unzip: str,
-    mri_field_ids: List[int],
-    xml_field_ids: List[int],
-    x: int,
-    y: int,
-    z: int,
-    zoom_x: int,
-    zoom_y: int,
-    zoom_width: int,
-    zoom_height: int,
-    write_pngs: bool,
-    min_sample_id: int,
-    max_sample_id: int,
-    min_values_to_print: int,
-) -> None:
-=======
 def write_tensors(a_id: str,
                   xml_folder: str,
                   zip_folder: str,
@@ -124,7 +91,6 @@
                   min_sample_id: int,
                   max_sample_id: int,
                   min_values_to_print: int) -> None:
->>>>>>> 332d063b
     """Write tensors as HD5 files containing any kind of data from UK BioBank
 
     One HD5 file is generated per sample.  Each file may contain many tensor encodings of data including:
@@ -348,192 +314,6 @@
     logging.info("Categories Columns: {}".format(len(categories)))
 
 
-<<<<<<< HEAD
-def _write_tensors_from_sql(
-    sql_cursor: sqlite3.Cursor,
-    hd5: h5py.File,
-    sample_id: int,
-    categorical_field_ids: List[int],
-    continuous_field_ids: List[int],
-    field_meanings: Dict[str, str],
-    write_pngs: bool,
-    continuous_stats: Dict[str, List[float]],
-    stats: Dict[str, int],
-) -> None:
-    """Tensorize and write UK biobank survey data from continuous and categorical fields
-    into the HD5 file of a given sample
-
-    :param sql_cursor: SQL Cursor object used to query meanings of the field IDs
-    :param hd5: HD5 File where all tensors for this sample ID are saved
-    :param sample_id: The sample ID whose tensor we are currently writing
-    :param categorical_field_ids: List of categorical field IDs from UKBB
-    :param continuous_field_ids: List of continuous field IDs from UKBB
-    :param field_meanings: Dict mapping field IDs (as strings) to their meaning as a string
-    :param write_pngs: write MRIs as PNG images for debugging
-    :param continuous_stats: Dictionary mapping field meanings to the list of continuous values found for them
-    :param stats: Dictionary mapping strings to ints keeps track of categorical responses and other info.
-    :return: None
-    """
-    data_query = "SELECT m.meaning, p.instance, p.array_idx, p.value FROM phenotype p JOIN Coding m"
-    data_query += " ON m.coding=p.value AND m.coding_file_id=p.coding_file_id"
-    data_query += " WHERE p.fieldid=%d and p.sample_id=%d;"
-    for fid in categorical_field_ids:
-        try:
-            for data_row in sql_cursor.execute(data_query % (fid, sample_id)):
-                dataset_name = dataset_name_from_meaning(
-                    'categorical',
-                    [
-                        field_meanings[fid], str(data_row[0]),
-                        str(data_row[1]), str(data_row[2]),
-                    ],
-                )
-                float_category = _to_float_or_false(data_row[3])
-                if float_category is not False:
-                    hd5.create_dataset(dataset_name, data=[float_category])
-                    stats[dataset_name] += 1
-                else:
-                    logging.warning(
-                        'Cannot cast float from:{} categorical field:{} means:{} sample id:{}'.format(
-                        data_row[3], fid, data_row[0], sample_id,
-                        ),
-                    )
-        except:
-            logging.exception(
-                'problem with data query field id:{} data_query is:{} for sample id:{}'.format(
-                    fid, data_query, sample_id,
-                ),
-            )
-
-    continuous_query = "SELECT p.instance, p.array_idx, p.value FROM phenotype p "
-    continuous_query += "WHERE p.fieldid=%d and p.sample_id=%d;"
-    for fid in continuous_field_ids:
-        for data_row in sql_cursor.execute(continuous_query % (fid, sample_id)):
-            dataset_name = dataset_name_from_meaning('continuous', [str(fid), field_meanings[fid], str(data_row[0]), str(data_row[1])])
-            float_continuous = _to_float_or_false(data_row[2])
-            if float_continuous is not False:
-                hd5.create_dataset(dataset_name, data=[float_continuous])
-                stats[dataset_name] += 1
-                if write_pngs:
-                    continuous_stats[field_meanings[fid]].append(float_continuous)
-            else:
-                logging.warning('Cannot cast float:{} continuous:{} sample:{}'.format(data_row[2], fid, sample_id))
-
-    date_query = "SELECT p.instance, p.array_idx, p.value FROM phenotype p "
-    date_query += "WHERE p.fieldid=53 and p.sample_id=%d;"
-    for data_row in sql_cursor.execute(date_query % sample_id):
-        hd5.create_dataset('assessment-date_{}_{}'.format(data_row[0], data_row[1]), (1,), data=data_row[2], dtype=h5py.special_dtype(vlen=str))
-    _job_title_from_sql_to_tensor(sql_cursor, hd5, sample_id, stats)
-    _icd10_from_sql_to_tensor(sql_cursor, hd5, sample_id, stats)
-
-
-def _job_title_from_sql_to_tensor(
-    sql_cursor: sqlite3.Cursor,
-    hd5: h5py.File,
-    sample_id: int,
-    stats: Dict[str, int],
-) -> None:
-    """If found, tensorize the free text job titles as entered by user, removing duplicates
-
-    :param sql_cursor: SQL Cursor object used to query meanings of the field IDs
-    :param hd5: HD5 File where all tensors for this sample ID are saved
-    :param sample_id: The sample ID whose tensor we are currently writing
-    :param stats: Dictionary mapping strings to ints keeps track of categorical responses and other info.
-    :return: None
-    """
-    jobs = []
-    job_text_query = "SELECT instance, array_idx, value FROM phenotype WHERE fieldid=22600 AND sample_id=%d;"
-    for data_row in sql_cursor.execute(job_text_query % sample_id):
-        jobs.append(data_row[2])
-        stats['Job_' + data_row[2]] += 1
-    if len(jobs) > 0:
-        jobs = list(set(jobs))
-        hd5.create_dataset('jobs', (1,), data=JOIN_CHAR.join(jobs), dtype=h5py.special_dtype(vlen=str))
-
-
-def _icd10_from_sql_to_tensor(
-    sql_cursor: sqlite3.Cursor,
-    hd5: h5py.File,
-    sample_id: int,
-    stats: Dict[str, int],
-) -> None:
-    """If found, tensorize the ICD10 codes
-
-    :param sql_cursor: SQL Cursor object used to query meanings of the field IDs
-    :param hd5: HD5 File where all tensors for this sample ID are saved
-    :param sample_id: The sample ID whose tensor we are currently writing
-    :param stats: Dictionary mapping strings to ints keeps track of categorical responses and other info.
-    :return: None
-    """
-    icds = []
-    icd10_fields = [41202, 41204, 40001, 40002, 40006]
-    icd_query = "SELECT value FROM phenotype WHERE fieldid=%d AND sample_id=%d;"
-    for icd10_field in icd10_fields:
-        for data_row in sql_cursor.execute(icd_query % (icd10_field, sample_id)):
-            icds.append(data_row[0])
-            # stats['ICD10_' + data_row[0]] += 1
-    if len(icds) > 0:
-        icds = list(set(icds))
-        hd5.create_dataset('icd10', (1,), data=JOIN_CHAR.join(icds), dtype=h5py.special_dtype(vlen=str))
-
-
-def _write_tensors_from_dictionary_of_scalars(
-    hd5: h5py.File,
-    sample_id: int,
-    nested_dictionary: Dict[int, Dict[str, float]],
-    continuous_stats: Dict[str, List[float]],
-) -> None:
-    """Write volumes of the left ventricle into tensor file of a particular sample if we have them
-
-    :param hd5: HD5 File where all tensors for this sample ID are saved
-    :param sample_id: The sample ID whose tensor we are currently writing
-    :param nested_dictionary: Dictionary mapping sample IDs (as ints) to dictionaries mapping strings to values from the CSV
-    :param continuous_stats: Dictionary mapping field meanings to the list of continuous values found for them
-    :return: None
-    """
-    for value_name in nested_dictionary[sample_id]:
-        if value_name == 'annotation':
-            value = nested_dictionary[sample_id][value_name]
-            if value in MRI_ANNOTATION_CHANNEL_MAP:
-                hd5.create_dataset('categorical' + HD5_GROUP_CHAR + MRI_ANNOTATION_NAME, data=[MRI_ANNOTATION_CHANNEL_MAP[value]])
-        elif value_name == MRI_DATE:
-            hd5.create_dataset('dates' + HD5_GROUP_CHAR + value_name, (1,), data=nested_dictionary[sample_id][value_name], dtype=h5py.special_dtype(vlen=str))
-        else:  # assumes if not handled above it should be a float
-            value = _to_float_or_false(nested_dictionary[sample_id][value_name])
-            if value:
-                hd5.create_dataset('continuous' + HD5_GROUP_CHAR + value_name, data=[value])
-                continuous_stats[value_name].append(value)
-
-
-def _write_tensors_from_icds(
-    hd5: h5py.File,
-    sample_id: int,
-    icds: Dict[str, Dict[int, List[int]]],
-    dates: Dict[str, Dict[int, List[datetime.date]]],
-    stats: Dict[str, int],
-) -> None:
-    """Write disease status and dates into the HD5 file of a given sample
-
-    :param hd5: HD5 File where all tensors for this sample ID are saved
-    :param sample_id: The sample ID whose tensor we are currently writing
-    :param dates: Nested Dictionary mapping each disease string to a dictionary
-                mapping sample ids to the date of their diagnosis or last update
-    :param icds: Nested Dictionary mapping each disease string to a dictionary
-                mapping sample ids to an int (1 if they have the disease, 0 if not)
-    :param stats: Dictionary mapping strings to ints keeps track of categorical responses and other info.
-    :return: None
-    """
-    for disease in icds:
-        if sample_id in icds[disease] and icds[disease][sample_id] != 'NA':
-            hd5.create_dataset(disease, data=[float(icds[disease][sample_id])])
-            disease_str = disease.replace(JOIN_CHAR, CONCAT_CHAR)
-            stats['categorical/' + disease_str + '-' + str(icds[disease][sample_id])] += 1
-            if sample_id in dates[disease]:
-                disease_date = dates[disease][sample_id].strftime('%Y-%m-%d')
-                hd5.create_dataset(disease + '_date', (1,), data=disease_date, dtype=h5py.special_dtype(vlen=str))
-
-
-=======
->>>>>>> 332d063b
 def _to_float_or_false(s):
     try:
         return float(s)
@@ -548,25 +328,6 @@
         return np.nan
 
 
-<<<<<<< HEAD
-def _write_tensors_from_zipped_dicoms(
-    x: int,
-    y: int,
-    z: int,
-    zoom_x: int,
-    zoom_y: int,
-    zoom_width: int,
-    zoom_height: int,
-    write_pngs: bool,
-    tensors: str,
-    dicoms: str,
-    mri_field_ids: List[str],
-    zip_folder: str,
-    hd5: h5py.File,
-    sample_id: int,
-    stats: Dict[str, int],
-) -> None:
-=======
 def _write_tensors_from_zipped_dicoms(zoom_x: int,
                                       zoom_y: int,
                                       zoom_width: int,
@@ -579,7 +340,6 @@
                                       hd5: h5py.File,
                                       sample_id: int,
                                       stats: Dict[str, int]) -> None:
->>>>>>> 332d063b
     sample_str = str(sample_id)
     for mri_field in set(mri_field_ids).intersection(DICOM_MRI_FIELDS):
         mris = glob.glob(zip_folder + sample_str + '_' + mri_field + '*.zip')
@@ -590,15 +350,8 @@
                 os.makedirs(dicom_folder)
             with zipfile.ZipFile(zipped, "r") as zip_ref:
                 zip_ref.extractall(dicom_folder)
-<<<<<<< HEAD
-                _write_tensors_from_dicoms(
-                    x, y, z, zoom_x, zoom_y, zoom_width, zoom_height,
-                    write_pngs, tensors, dicom_folder, hd5, sample_str, stats,
-                )
-=======
                 _write_tensors_from_dicoms(zoom_x, zoom_y, zoom_width, zoom_height, write_pngs, tensors, dicom_folder,
                                            hd5, sample_str, stats)
->>>>>>> 332d063b
                 stats['MRI fields written'] += 1
             shutil.rmtree(dicom_folder)
 
@@ -614,15 +367,8 @@
                 stats['MRI fields written'] += 1
 
 
-<<<<<<< HEAD
-def _write_tensors_from_dicoms(
-    x: int, y: int, z: int, zoom_x: int, zoom_y: int, zoom_width: int, zoom_height: int, write_pngs: bool, tensors: str,
-    dicom_folder: str, hd5: h5py.File, sample_str: str, stats: Dict[str, int],
-) -> None:
-=======
 def _write_tensors_from_dicoms(zoom_x: int, zoom_y: int, zoom_width: int, zoom_height: int, write_pngs: bool, tensors: str,
                                dicom_folder: str, hd5: h5py.File, sample_str: str, stats: Dict[str, int]) -> None:
->>>>>>> 332d063b
     """Convert a folder of DICOMs from a sample into tensors for each series
 
     Segmented dicoms require special processing and are written to tensor per-slice
@@ -689,18 +435,10 @@
             create_tensor_in_hd5(hd5, mri_group, v, mri_data, stats, mri_date)
 
 
-<<<<<<< HEAD
-def _tensorize_short_axis_segmented_cardiac_mri(
-    slices: List[pydicom.Dataset], series: str, x: int, y: int,
-    zoom_x: int, zoom_y: int, zoom_width: int, zoom_height: int, write_pngs: bool, tensors: str, hd5: h5py.File,
-    sample_str: str, stats: Dict[str, int],
-) -> None:
-=======
 def _tensorize_short_axis_segmented_cardiac_mri(slices: List[pydicom.Dataset], series: str, zoom_x: int, zoom_y: int,
                                                 zoom_width: int, zoom_height: int, write_pngs: bool, tensors: str,
                                                 hd5: h5py.File, mri_date: datetime.datetime, mri_group: str,
                                                 stats: Dict[str, int]) -> None:
->>>>>>> 332d063b
     systoles = {}
     diastoles = {}
     systoles_pix = {}
