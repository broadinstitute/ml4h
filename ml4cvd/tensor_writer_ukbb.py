--- conflicted
+++ resolved
@@ -168,19 +168,12 @@
     _dicts_and_plots_from_tensorization(a_id, output_folder, min_values_to_print, write_pngs, continuous_stats, stats)
 
 
-<<<<<<< HEAD
-def write_tensors_from_dicom_pngs(tensors, png_path, manifest_tsv, series, min_sample_id, max_sample_id, x=256, y=256,
-                                  sample_header='sample_id', dicom_header='dicom_file',
-                                  instance_header='instance_number', png_postfix='.png.mask.png',
-                                  path_prefix='ukb_liver_mri'):
-=======
 def write_tensors_from_dicom_pngs(
     tensors, png_path, manifest_tsv, series, min_sample_id, max_sample_id, x=256, y=256,
     sample_header='sample_id', dicom_header='dicom_file',
     instance_header='instance_number', png_postfix='.png.mask.png',
     path_prefix='ukb_cardiac_mri',
 ):
->>>>>>> 7f8cecdc
     stats = Counter()
     reader = csv.reader(open(manifest_tsv), delimiter='\t')
     header = next(reader)
