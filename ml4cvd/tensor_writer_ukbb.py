# tensor_writer_ukbb.py
#
# UK Biobank-specific tensor writing, SQL querying, data munging goes here
#

# Imports
import os
import re
import csv
import glob
import time
import shutil
import logging
import datetime
import operator
import tempfile
import traceback
from functools import partial
from itertools import product
from collections import Counter, defaultdict
from typing import Dict, List, Tuple, Optional, Any

import h5py
import imageio
import pydicom
import sqlite3
import zipfile
import matplotlib
matplotlib.use('Agg')
import numpy as np
import nibabel as nib
import matplotlib.pyplot as plt
from PIL import Image, ImageDraw  # Polygon to mask
import xml.etree.ElementTree as et
from timeit import default_timer as timer
from scipy.ndimage.morphology import binary_closing, binary_erosion  # Morphological operator

from ml4cvd.plots import plot_value_counter, plot_histograms
from ml4cvd.defines import ECG_BIKE_LEADS, ECG_BIKE_MEDIAN_SIZE, ECG_BIKE_STRIP_SIZE, ECG_BIKE_FULL_SIZE, MRI_FRAMES
from ml4cvd.defines import MRI_TO_SEGMENT, MRI_SEGMENTED_CHANNEL_MAP, MRI_ANNOTATION_CHANNEL_MAP, MRI_ANNOTATION_NAME
from ml4cvd.defines import StorageType, IMAGE_EXT, TENSOR_EXT, DICOM_EXT, JOIN_CHAR, CONCAT_CHAR, HD5_GROUP_CHAR, DATE_FORMAT
from ml4cvd.defines import MRI_PIXEL_WIDTH, MRI_PIXEL_HEIGHT, MRI_SLICE_THICKNESS, MRI_PATIENT_ORIENTATION, MRI_PATIENT_POSITION



MRI_MIN_RADIUS = 2
MRI_MAX_MYOCARDIUM = 20
MRI_BIG_RADIUS_FACTOR = 0.9
MRI_SMALL_RADIUS_FACTOR = 0.19
MRI_MITRAL_VALVE_THICKNESS = 6
MRI_SWI_SLICES_TO_AXIS_SHIFT = 48
MRI_CARDIAC_SERIES = [
    'cine_segmented_lax_2ch', 'cine_segmented_lax_3ch', 'cine_segmented_lax_4ch', 'cine_segmented_sax_b1', 'cine_segmented_sax_b2',
    'cine_segmented_sax_b3', 'cine_segmented_sax_b4', 'cine_segmented_sax_b5', 'cine_segmented_sax_b6', 'cine_segmented_sax_b7',
    'cine_segmented_sax_b8', 'cine_segmented_sax_b9', 'cine_segmented_sax_b10', 'cine_segmented_sax_b11', 'cine_segmented_sax_b12',
    'cine_segmented_sax_b13', 'cine_segmented_sax_inlinevf', 'cine_segmented_lax_inlinevf', 'cine_segmented_ao_dist',
]
MRI_CARDIAC_SERIES_SEGMENTED = [series+'_segmented' for series in MRI_CARDIAC_SERIES]
MRI_BRAIN_SERIES = ['t1_p2_1mm_fov256_sag_ti_880', 't2_flair_sag_p2_1mm_fs_ellip_pf78']
MRI_NIFTI_FIELD_ID_TO_ROOT = {'20251': 'SWI', '20252': 'T1', '20253': 'T2_FLAIR'}
MRI_LIVER_SERIES = ['gre_mullti_echo_10_te_liver', 'lms_ideal_optimised_low_flip_6dyn', 'shmolli_192i', 'shmolli_192i_liver', 'shmolli_192i_fitparams', 'shmolli_192i_t1map']
MRI_LIVER_SERIES_12BIT = ['gre_mullti_echo_10_te_liver_12bit', 'lms_ideal_optimised_low_flip_6dyn_12bit', 'shmolli_192i_12bit', 'shmolli_192i_liver_12bit']
MRI_LIVER_IDEAL_PROTOCOL = ['lms_ideal_optimised_low_flip_6dyn', 'lms_ideal_optimised_low_flip_6dyn_12bit']

DICOM_MRI_FIELDS = ['20209', '20208', '20210', '20204', '20203', '20254', '20216', '20220', '20218', '20227', '20225', '20217']

ECG_BIKE_FIELD = '6025'
ECG_REST_FIELD = '20205'
ECG_TABLE_TAGS = ['RAmplitude', 'SAmplitude']
ECG_TAGS_TO_WRITE = [
    'VentricularRate', 'PQInterval', 'PDuration', 'QRSDuration', 'QTInterval', 'QTCInterval', 'RRInterval', 'PPInterval',
    'SokolovLVHIndex', 'PAxis', 'RAxis', 'TAxis', 'QTDispersion', 'QTDispersionBazett', 'QRSNum', 'POnset', 'POffset', 'QOnset',
    'QOffset', 'TOffset',
]
ECG_BIKE_SAMPLE_RATE = 500
ECG_BIKE_NUM_LEADS = 3
SECONDS_PER_MINUTE = 60


def write_tensors(
    a_id: str,
    xml_folder: str,
    zip_folder: str,
    output_folder: str,
    tensors: str,
    mri_unzip: str,
    mri_field_ids: List[int],
    xml_field_ids: List[int],
    zoom_x: int,
    zoom_y: int,
    zoom_width: int,
    zoom_height: int,
    write_pngs: bool,
    min_sample_id: int,
    max_sample_id: int,
    min_values_to_print: int,
) -> None:
    """Write tensors as HD5 files containing any kind of data from UK BioBank

    One HD5 file is generated per sample.  Each file may contain many tensor encodings of data including:
     survey responses, MRI, and ECG.

    :param a_id: User chosen string to identify this run
    :param xml_folder: Path to folder containing ECG XML files
    :param zip_folder: Path to folder containing zipped DICOM files
    :param output_folder: Folder to write outputs to (mostly for debugging)
    :param tensors: Folder to populate with HD5 tensors
    :param mri_unzip: Folder where zipped DICOM will be decompressed
    :param mri_field_ids: List of MRI field IDs from UKBB
    :param xml_field_ids: List of ECG field IDs from UKBB
    :param x: Maximum x dimension of MRIs
    :param y: Maximum y dimension of MRIs
    :param z: Maximum z dimension of MRIs
    :param zoom_x: x coordinate of the zoom
    :param zoom_y: y coordinate of the zoom
    :param zoom_width: width of the zoom
    :param zoom_height: height of the zoom
    :param write_pngs: write MRIs as PNG images for debugging
    :param min_sample_id: Minimum sample id to generate, for parallelization
    :param max_sample_id: Maximum sample id to generate, for parallelization
    :param min_values_to_print: Minimum number of samples that have responded to question for it to be included in the
            categorical or continuous dictionaries printed after tensor generation

    :return: None
    """
    stats = Counter()
    continuous_stats = defaultdict(list)
    sample_ids = range(min_sample_id, max_sample_id)
    for sample_id in sorted(sample_ids):

        start_time = timer()  # Keep track of elapsed execution time
        tp = os.path.join(tensors, str(sample_id) + TENSOR_EXT)
        if not os.path.exists(os.path.dirname(tp)):
            os.makedirs(os.path.dirname(tp))
        if _prune_sample(sample_id, min_sample_id, max_sample_id, mri_field_ids, xml_field_ids, zip_folder, xml_folder):
            continue
        try:
            with h5py.File(tp, 'w') as hd5:
                _write_tensors_from_zipped_dicoms(zoom_x, zoom_y, zoom_width, zoom_height, write_pngs, tensors, mri_unzip, mri_field_ids, zip_folder, hd5, sample_id, stats)
                _write_tensors_from_zipped_niftis(zip_folder, mri_field_ids, hd5, sample_id, stats)
                _write_tensors_from_xml(xml_field_ids, xml_folder, hd5, sample_id, write_pngs, stats, continuous_stats)
                stats['Tensors written'] += 1
        except AttributeError:
            logging.exception('Encountered AttributeError trying to write a UKBB tensor at path:{}'.format(tp))
            logging.info('Deleting attempted tensor at path:{}'.format(tp))
            os.remove(tp)
        except ValueError:
            logging.exception('Encountered ValueError trying to write a UKBB tensor at path:{}'.format(tp))
            logging.info('Deleting attempted tensor at path:{}'.format(tp))
            os.remove(tp)
        except RuntimeError:
            logging.exception('Encountered RuntimeError trying to write a UKBB tensor at path:{}'.format(tp))
            logging.info('Deleting attempted tensor at path:{}'.format(tp))
            os.remove(tp)
        except IndexError:
            logging.exception('Encountered IndexError trying to write a UKBB tensor at path:{}'.format(tp))
            logging.info('Deleting attempted tensor at path:{}'.format(tp))
            os.remove(tp)
        except OSError:
            logging.exception('Encountered OSError trying to write a UKBB tensor at path:{}'.format(tp))
            logging.info('Deleting attempted tensor at path:{}'.format(tp))
            os.remove(tp)

        end_time = timer()
        elapsed_time = end_time - start_time
        logging.info("Populated {} in {} seconds.".format(tp, elapsed_time))

    _dicts_and_plots_from_tensorization(a_id, output_folder, min_values_to_print, write_pngs, continuous_stats, stats)


def write_tensors_from_dicom_pngs(
    tensors, png_path, manifest_tsv, series, min_sample_id, max_sample_id, x=256, y=256,
    sample_header='sample_id', dicom_header='dicom_file',
    instance_header='instance_number', png_postfix='.png.mask.png',
    path_prefix='ukb_cardiac_mri',
):
    stats = Counter()
    reader = csv.reader(open(manifest_tsv), delimiter='\t')
    header = next(reader)
    logging.info(f"DICOM Manifest Header is:{header}")
    instance_index = header.index(instance_header)
    sample_index = header.index(sample_header)
    dicom_index = header.index(dicom_header)
    for row in reader:
        sample_id = row[sample_index]
        if not min_sample_id <= int(sample_id) < max_sample_id:
            continue
        stats[sample_header + '_' + sample_id] += 1
        dicom_file = row[dicom_index]
        try:
            png = imageio.imread(os.path.join(png_path, dicom_file + png_postfix))
            full_tensor = np.zeros((x, y), dtype=np.float32)
            full_tensor[:png.shape[0], :png.shape[1]] = png
            tensor_file = os.path.join(tensors, str(sample_id) + TENSOR_EXT)
            if not os.path.exists(os.path.dirname(tensor_file)):
                os.makedirs(os.path.dirname(tensor_file))
            with h5py.File(tensor_file, 'a') as hd5:
                tensor_name = series + '_annotated_' + row[instance_index]
                tp = tensor_path(path_prefix, tensor_name)
                if tp in hd5:
                    tensor = first_dataset_at_path(hd5, tp)
                    tensor[:] = full_tensor
                    stats['updated'] += 1
                else:
                    create_tensor_in_hd5(hd5, path_prefix, tensor_name, full_tensor, stats)
                    stats['created'] += 1

        except FileNotFoundError:
            logging.warning(f'Could not find file: {os.path.join(png_path, dicom_file + png_postfix)}')
            stats['File not found error'] += 1
    for k in stats:
        if sample_header in k and stats[k] == 50:
            continue
        logging.info(f'{k} has {stats[k]}')


def write_tensors_from_ecg_pngs(tensors, png_path, min_sample_id, max_sample_id, name='ecg_segmented', png_postfix='.png.mask.png', path_prefix='ecg_rest'):
    stats = Counter()
    for png_file in os.listdir(png_path):
        sample_id = png_file.split('.')[0]
        offset_seconds = float(png_file.split('_')[-1].replace(png_postfix, ''))
        if not min_sample_id <= int(sample_id) < max_sample_id:
            continue

        png = imageio.imread(os.path.join(png_path, png_file))
        stats[f'png shape {png.shape}'] += 1
        ecg_1d_segmentation = png[0, :, 0]
        logging.info(f' ecg1d segmentation unique: {np.unique(ecg_1d_segmentation)} \nstart {ecg_1d_segmentation[:60]} ')
        stats[f'ecg_1d_segmentation shape {ecg_1d_segmentation.shape}'] += 1
        tensor_file = os.path.join(tensors, str(sample_id) + TENSOR_EXT)
        if not os.path.exists(os.path.dirname(tensor_file)):
            os.makedirs(os.path.dirname(tensor_file))
        with h5py.File(tensor_file, 'a') as hd5:
            tp = tensor_path(path_prefix, name)
            if tp in hd5:
                tensor_dataset = first_dataset_at_path(hd5, tp)
                tensor_dataset[:] = ecg_1d_segmentation
                tensor_dataset.attrs['offset_seconds'] = offset_seconds
                stats['updated'] += 1
            else:
                create_tensor_in_hd5(hd5, path_prefix, name, ecg_1d_segmentation, stats, attributes={'offset_seconds': offset_seconds})
                stats['created'] += 1

    for k in stats:
        logging.info(f'{k} has {stats[k]}')


def _load_meta_data_for_tensor_writing(volume_csv: str, lv_mass_csv: str, min_sample_id: int, max_sample_id: int) -> Tuple[Dict[int, Dict[str, float]], List[int]]:
    """ Gather metadata necessary to write tensors from UK biobank

    Loads the field IDs of survey data, dates of assessment, diagnosis of diseases,
    ejection fractions, diastolic volumes, systolic volumes, and sample IDs to make tensors from.

    :param volume_csv: CSV containing systole and diastole volumes and ejection fraction for samples with MRI
    :param lv_mass_csv: TSV containing left ventricular mass and other cardiac MRI readouts on ~5000 people returned from app 2964
    :param min_sample_id: Minimum sample id to generate, for parallelization
    :param max_sample_id: Maximum sample id to generate, for parallelization
    :return: Tuple of metadata containers
        nested_dictionary: Dictionary mapping sample IDs (as ints) to dictionaries mapping strings to values from the CSV
        sample_ids: List of sample IDs (as ints) to generate tensors for
    """
    nested_dictionary = defaultdict(dict)
    with open(volume_csv, 'r') as volumes:
        lol = list(csv.reader(volumes, delimiter='\t'))
        logging.info(f"CSV of MRI volumes header:{list(enumerate(lol[0]))}")
        fields = lol[0][1:]  # Assumes sample id is the first field
        for row in lol[1:]:
            sample_id = int(row[0])
            if min_sample_id <= sample_id <= max_sample_id:
                nested_dictionary[sample_id] = {fields[i].strip().lower(): row[i+1] for i in range(len(fields))}

    with open(lv_mass_csv, 'r') as lvm:
        lol = list(csv.reader(lvm, delimiter='\t'))
        logging.info('CSV of returned MRI mass, etc, header:{}'.format(list(enumerate(lol[0]))))
        for row in lol[1:]:
            # column 0 is the original app's sample ID. Column 1 is app 7089's sample ID.
            sample_id = int(row[1])
            if min_sample_id <= sample_id <= max_sample_id and len(row[13]) > 0 and row[13] != 'NA':
                # Zero-based column #13 is the LV mass
                nested_dictionary[sample_id]['lv_mass'] = float(row[13])

    return nested_dictionary


def _sample_has_dicom_mris(zip_folder, sample_id) -> bool:
    sample_str = str(sample_id)
    return any([os.path.exists(os.path.join(zip_folder, f'{sample_str}_{mri_f}_2_0.zip')) for mri_f in DICOM_MRI_FIELDS])


def _sample_has_nifti_mris(zip_folder, sample_id) -> bool:
    sample_str = str(sample_id)
    return any([os.path.exists(os.path.join(zip_folder, f'{sample_str}_{mri_f}_2_0.zip')) for mri_f in MRI_NIFTI_FIELD_ID_TO_ROOT])


def _sample_has_ecgs(xml_folder, xml_field_ids, sample_id) -> bool:
    sample_str = str(sample_id)
    for xml_id in xml_field_ids:
        if os.path.exists(xml_folder + sample_str + '_' + xml_id + '_0_0.xml'):
            return True
        if os.path.exists(xml_folder + sample_str + '_' + xml_id + '_1_0.xml'):
            return True
        if os.path.exists(xml_folder + sample_str + '_' + xml_id + '_2_0.xml'):
            return True
    return False


def _dicts_and_plots_from_tensorization(
    a_id: str,
    output_folder: str,
    min_values_to_print: int,
    write_pngs: bool,
    continuous_stats: Dict[str, List[float]],
    stats: Dict[str, int],
) -> None:
    """Print out dictionaries of data encountered during tensorization. Optionally make plots of this data.

    :param a_id: User chosen string to identify this run
    :param output_folder: Folder to write outputs to (mostly for debugging)
    :param min_values_to_print: Minimum number of samples that have responded to question for it to be included in the
            categorical or continuous dictionaries printed after tensor generation
    :param write_pngs: write MRIs as PNG images for debugging
    :param continuous_stats: Dictionary mapping field meanings to the list of continuous values found for them
    :param stats: Dictionary mapping strings to ints keeps track of categorical responses and other info.
    :return: None
    """
    categories = {}
    continuous = {}
    value_counter = Counter()
    for k in sorted(list(stats.keys())):
        logging.info("{} has {}".format(k, stats[k]))

        if 'categorical' not in k and 'continuous' not in k:
            continue
        parts = k.split(JOIN_CHAR)
        if len(parts) > 1:
            column_key = k.replace(HD5_GROUP_CHAR, JOIN_CHAR)  # flatten the hd5 group
            value_counter[column_key] += stats[k]
            if min_values_to_print < value_counter[column_key]:
                if 'categorical' in k and column_key not in categories:
                    categories[column_key.replace('categorical_', '')] = len(categories)
                if 'continuous' in k and column_key not in continuous:
                    continuous[column_key.replace('continuous_', '')] = len(continuous)

    if write_pngs:
        plot_value_counter(list(categories.keys()), value_counter, a_id + '_v_count', os.path.join(output_folder, a_id))
        plot_histograms(continuous_stats, a_id, os.path.join(output_folder, a_id))

    logging.info("Continuous tensor map: {}".format(continuous))
    logging.info("Continuous Columns: {}".format(len(continuous)))
    logging.info("Category tensor map: {}".format(categories))
    logging.info("Categories Columns: {}".format(len(categories)))


def _to_float_or_false(s):
    try:
        return float(s)
    except ValueError:
        return False


def _to_float_or_nan(s):
    try:
        return float(s)
    except ValueError:
        return np.nan


def _write_tensors_from_zipped_dicoms(
    zoom_x: int,
    zoom_y: int,
    zoom_width: int,
    zoom_height: int,
    write_pngs: bool,
    tensors: str,
    dicoms: str,
    mri_field_ids: List[str],
    zip_folder: str,
    hd5: h5py.File,
    sample_id: int,
    stats: Dict[str, int],
) -> None:
    sample_str = str(sample_id)
    for mri_field in set(mri_field_ids).intersection(DICOM_MRI_FIELDS):
        mris = glob.glob(zip_folder + sample_str + '_' + mri_field + '*.zip')
        for zipped in mris:
            logging.info("Got zipped dicoms for sample: {} with MRI field: {}".format(sample_id, mri_field))
            dicom_folder = os.path.join(dicoms, sample_str, mri_field)
            if not os.path.exists(dicom_folder):
                os.makedirs(dicom_folder)
            with zipfile.ZipFile(zipped, "r") as zip_ref:
                zip_ref.extractall(dicom_folder)
                _write_tensors_from_dicoms(
                    zoom_x, zoom_y, zoom_width, zoom_height, write_pngs, tensors, dicom_folder,
                    hd5, sample_str, stats,
                )
                stats['MRI fields written'] += 1
            shutil.rmtree(dicom_folder)


def _write_tensors_from_zipped_niftis(zip_folder: str, mri_field_ids: List[str], hd5: h5py.File, sample_id: str, stats: Dict[str, int]) -> None:
    for mri_field in set(mri_field_ids).intersection(set(MRI_NIFTI_FIELD_ID_TO_ROOT.keys())):
        mris = glob.glob(os.path.join(zip_folder, f'{sample_id}_{mri_field}*.zip'))
        for zipped in mris:
            logging.info(f"Got zipped niftis for sample: {sample_id} with MRI field: {mri_field}")
            with tempfile.TemporaryDirectory() as temp_folder, zipfile.ZipFile(zipped, "r") as zip_ref:
                zip_ref.extractall(temp_folder)
                _write_tensors_from_niftis(temp_folder, hd5, mri_field, stats)
                stats['MRI fields written'] += 1


def _write_tensors_from_dicoms(
    zoom_x: int, zoom_y: int, zoom_width: int, zoom_height: int, write_pngs: bool, tensors: str,
    dicom_folder: str, hd5: h5py.File, sample_str: str, stats: Dict[str, int],
) -> None:
    """Convert a folder of DICOMs from a sample into tensors for each series

    Segmented dicoms require special processing and are written to tensor per-slice

    Arguments
        :param x: Width of the tensors (actual MRI width will be padded with 0s or cropped to this number)
        :param y: Height of the tensors (actual MRI width will be padded with 0s or cropped to this number)
        :param z: Minimum number of slices to include in the each tensor if more slices are found they will be kept
        :param zoom_x: x coordinate of the zoom
        :param zoom_y: y coordinate of the zoom
        :param zoom_width: width of the zoom
        :param zoom_height: height of the zoom
        :param write_pngs: write MRIs as PNG images for debugging
        :param tensors: Folder where hd5 tensor files are being written
        :param dicom_folder: Folder with all dicoms associated with one sample.
        :param hd5: Tensor file in which to create datasets for each series and each segmented slice
        :param sample_str: The current sample ID as a string
        :param stats: Counter to keep track of summary statistics

    """
    views = defaultdict(list)
    min_ideal_series = 9e9
    for dicom in os.listdir(dicom_folder):
        if os.path.splitext(dicom)[-1] != DICOM_EXT:
            continue
        d = pydicom.read_file(os.path.join(dicom_folder, dicom))
        series = d.SeriesDescription.lower().replace(' ', '_')
        if series + '_12bit' in MRI_LIVER_SERIES_12BIT and d.LargestImagePixelValue > 2048:
            views[series + '_12bit'].append(d)
            stats[series + '_12bit'] += 1
        elif series in MRI_LIVER_SERIES + MRI_CARDIAC_SERIES + MRI_BRAIN_SERIES:
            views[series].append(d)
            stats[series] += 1
        if series in MRI_LIVER_IDEAL_PROTOCOL:
            min_ideal_series = min(min_ideal_series, int(d.SeriesNumber))

    for v in views:
        mri_shape = (views[v][0].Rows, views[v][0].Columns, len(views[v]))
        mri_date = _datetime_from_dicom(views[v][0])
        stats[v + ' mri shape:' + str(mri_shape)] += 1
        if v in MRI_BRAIN_SERIES:
            mri_group = 'ukb_brain_mri'
        elif v in MRI_LIVER_SERIES + MRI_LIVER_SERIES_12BIT:
            mri_group = 'ukb_liver_mri'
        elif v in MRI_CARDIAC_SERIES + MRI_CARDIAC_SERIES_SEGMENTED:
            mri_group = 'ukb_cardiac_mri'
        else:
            mri_group = 'ukb_mri'

        if v == MRI_TO_SEGMENT:
            _tensorize_short_axis_segmented_cardiac_mri(views[v], v, zoom_x, zoom_y, zoom_width, zoom_height, write_pngs, tensors, hd5, mri_date, mri_group, stats)
        elif v in MRI_BRAIN_SERIES:
            _tensorize_brain_mri(views[v], v, mri_date, mri_group, hd5)
        else:
            mri_data = np.zeros((views[v][0].Rows, views[v][0].Columns, len(views[v])), dtype=np.float32)
            for slicer in views[v]:
                _save_pixel_dimensions_if_missing(slicer, v, hd5)
                _save_slice_thickness_if_missing(slicer, v, hd5)
                _save_series_orientation_and_position_if_missing(slicer, v, hd5)
                slice_index = slicer.InstanceNumber - 1
                if v in MRI_LIVER_IDEAL_PROTOCOL:
                    slice_index = _slice_index_from_ideal_protocol(slicer, min_ideal_series)
                mri_data[..., slice_index] = slicer.pixel_array.astype(np.float32)
            create_tensor_in_hd5(hd5, mri_group, v, mri_data, stats, mri_date)


def _tensorize_short_axis_segmented_cardiac_mri(
    slices: List[pydicom.Dataset], series: str, zoom_x: int, zoom_y: int,
    zoom_width: int, zoom_height: int, write_pngs: bool, tensors: str,
    hd5: h5py.File, mri_date: datetime.datetime, mri_group: str,
    stats: Dict[str, int],
) -> None:
    systoles = {}
    diastoles = {}
    systoles_pix = {}
    systoles_masks = {}
    diastoles_masks = {}

    for slicer in slices:
        full_mask = np.zeros((slicer.Rows, slicer.Columns), dtype=np.float32)
        full_slice = np.zeros((slicer.Rows, slicer.Columns), dtype=np.float32)

        if _has_overlay(slicer):
            series_segmented = f'{series}_segmented'
            series_zoom = f'{series}_zoom'
            series_zoom_segmented = f'{series}_zoom_segmented'
            if _is_mitral_valve_segmentation(slicer):
                stats['Skipped likely mitral valve segmentation'] += 1
                continue
            try:
                overlay, mask, ventricle_pixels, _ = _get_overlay_from_dicom(slicer)
            except KeyError:
                logging.exception(f'Got key error trying to make anatomical mask, skipping.')
                continue

            _save_pixel_dimensions_if_missing(slicer, series, hd5)
            _save_slice_thickness_if_missing(slicer, series, hd5)
            _save_series_orientation_and_position_if_missing(slicer, series, hd5, str(slicer.InstanceNumber))
            _save_pixel_dimensions_if_missing(slicer, series_segmented, hd5)
            _save_slice_thickness_if_missing(slicer, series_segmented, hd5)
            _save_series_orientation_and_position_if_missing(slicer, series_segmented, hd5, str(slicer.InstanceNumber))

            cur_angle = (slicer.InstanceNumber - 1) // MRI_FRAMES  # dicom InstanceNumber is 1-based
            full_slice[:] = slicer.pixel_array.astype(np.float32)
            create_tensor_in_hd5(hd5, mri_group, f'{series}{HD5_GROUP_CHAR}{slicer.InstanceNumber}', full_slice, stats, mri_date)
            create_tensor_in_hd5(hd5, mri_group, f'{series_zoom_segmented}{HD5_GROUP_CHAR}{slicer.InstanceNumber}', mask, stats, mri_date)

            zoom_slice = full_slice[zoom_x: zoom_x + zoom_width, zoom_y: zoom_y + zoom_height]
            zoom_mask = mask[zoom_x: zoom_x + zoom_width, zoom_y: zoom_y + zoom_height]
            create_tensor_in_hd5(hd5, mri_group, f'{series_zoom}{HD5_GROUP_CHAR}{slicer.InstanceNumber}', zoom_slice, stats, mri_date)
            create_tensor_in_hd5(hd5, mri_group, f'{series_zoom_segmented}{HD5_GROUP_CHAR}{slicer.InstanceNumber}', zoom_mask, stats, mri_date)

            if (slicer.InstanceNumber - 1) % MRI_FRAMES == 0:  # Diastole frame is always the first
                diastoles[cur_angle] = slicer
                diastoles_masks[cur_angle] = mask
            if cur_angle not in systoles:
                systoles[cur_angle] = slicer
                systoles_pix[cur_angle] = ventricle_pixels
                systoles_masks[cur_angle] = mask
            else:
                if ventricle_pixels < systoles_pix[cur_angle]:
                    systoles[cur_angle] = slicer
                    systoles_pix[cur_angle] = ventricle_pixels
                    systoles_masks[cur_angle] = mask

    for angle in diastoles:
        logging.info(f'Found systole, instance:{systoles[angle].InstanceNumber} ventricle pixels:{systoles_pix[angle]}')
        full_slice = diastoles[angle].pixel_array.astype(np.float32)
        create_tensor_in_hd5(hd5, mri_group, f'diastole_frame_b{angle}', full_slice, stats, mri_date)
        create_tensor_in_hd5(hd5, mri_group, f'diastole_mask_b{angle}', diastoles_masks[angle], stats, mri_date)
        if write_pngs:
            plt.imsave(tensors + 'diastole_frame_b' + str(angle) + IMAGE_EXT, full_slice)
            plt.imsave(tensors + 'diastole_mask_b' + str(angle) + IMAGE_EXT, full_mask)

        full_slice = systoles[angle].pixel_array.astype(np.float32)
        create_tensor_in_hd5(hd5, mri_group, f'systole_frame_b{angle}', full_slice, stats, mri_date)
        create_tensor_in_hd5(hd5, mri_group, f'systole_mask_b{angle}', systoles_masks[angle], stats, mri_date)
        if write_pngs:
            plt.imsave(tensors + 'systole_frame_b' + str(angle) + IMAGE_EXT, full_slice)
            plt.imsave(tensors + 'systole_mask_b' + str(angle) + IMAGE_EXT, full_mask)


def _tensorize_brain_mri(slices: List[pydicom.Dataset], series: str, mri_date: datetime.datetime, mri_group: str, hd5: h5py.File) -> None:
    mri_data1 = np.zeros((slices[0].Rows, slices[0].Columns, len(slices) // 2), dtype=np.float32)
    mri_data2 = np.zeros((slices[0].Rows, slices[0].Columns, len(slices) // 2), dtype=np.float32)
    for slicer in slices:
        _save_pixel_dimensions_if_missing(slicer, series, hd5)
        _save_slice_thickness_if_missing(slicer, series, hd5)
        _save_series_orientation_and_position_if_missing(slicer, series, hd5)
        slice_index = slicer.InstanceNumber - 1
        if slicer.SeriesNumber in [5, 11]:
            mri_data1[..., slice_index] = slicer.pixel_array.astype(np.float32)
        elif slicer.SeriesNumber in [6, 12]:
            mri_data2[..., slice_index] = slicer.pixel_array.astype(np.float32)
    create_tensor_in_hd5(hd5, mri_group, series + '_1', mri_data1, date=mri_date)
    create_tensor_in_hd5(hd5, mri_group, series + '_2', mri_data2, date=mri_date)


def _save_pixel_dimensions_if_missing(slicer, series, hd5):
    if MRI_PIXEL_WIDTH + '_' + series not in hd5 and series in MRI_BRAIN_SERIES + MRI_CARDIAC_SERIES + MRI_CARDIAC_SERIES_SEGMENTED + MRI_LIVER_SERIES + MRI_LIVER_SERIES_12BIT:
        hd5.create_dataset(MRI_PIXEL_WIDTH + '_' + series, data=float(slicer.PixelSpacing[0]))
    if MRI_PIXEL_HEIGHT + '_' + series not in hd5 and series in MRI_BRAIN_SERIES + MRI_CARDIAC_SERIES + MRI_CARDIAC_SERIES_SEGMENTED + MRI_LIVER_SERIES + MRI_LIVER_SERIES_12BIT:
        hd5.create_dataset(MRI_PIXEL_HEIGHT + '_' + series, data=float(slicer.PixelSpacing[1]))


def _save_slice_thickness_if_missing(slicer, series, hd5):
    if MRI_SLICE_THICKNESS + '_' + series not in hd5 and series in MRI_BRAIN_SERIES + MRI_CARDIAC_SERIES + MRI_CARDIAC_SERIES_SEGMENTED + MRI_LIVER_SERIES + MRI_LIVER_SERIES_12BIT:
        hd5.create_dataset(MRI_SLICE_THICKNESS + '_' + series, data=float(slicer.SliceThickness))


def _save_series_orientation_and_position_if_missing(slicer, series, hd5, instance=None):
    orientation_ds_name = MRI_PATIENT_ORIENTATION + '_' + series
    position_ds_name = MRI_PATIENT_POSITION + '_' + series
    if instance:
        orientation_ds_name += HD5_GROUP_CHAR + instance
        position_ds_name += HD5_GROUP_CHAR + instance
    if orientation_ds_name not in hd5 and series in MRI_BRAIN_SERIES + MRI_CARDIAC_SERIES + MRI_CARDIAC_SERIES_SEGMENTED + MRI_LIVER_SERIES + MRI_LIVER_SERIES_12BIT:
        hd5.create_dataset(orientation_ds_name, data=[float(x) for x in slicer.ImageOrientationPatient])
    if position_ds_name not in hd5 and series in MRI_BRAIN_SERIES + MRI_CARDIAC_SERIES + MRI_CARDIAC_SERIES_SEGMENTED + MRI_LIVER_SERIES + MRI_LIVER_SERIES_12BIT:
        hd5.create_dataset(position_ds_name, data=[float(x) for x in slicer.ImagePositionPatient])


def _has_overlay(d) -> bool:
    try:
        _ = d[0x6000, 0x3000].value
        return True
    except KeyError:
        return False


def _is_mitral_valve_segmentation(d) -> bool:
    return d.SliceThickness == 6


def _slice_index_from_ideal_protocol(d, min_ideal_series):
    return 6*(d.InstanceNumber-1) + ((d.SeriesNumber-min_ideal_series)//2)


def _get_overlay_from_dicom(d, debug=False) -> Tuple[np.ndarray, np.ndarray]:
    """Get an overlay from a DICOM file

    Morphological operators are used to transform the pixel outline of the myocardium
    to the labeled pixel masks for myocardium and left ventricle

    Arguments
        d: the dicom file
        stats: Counter to keep track of summary statistics

    Returns
        Tuple of two numpy arrays.
        The first is the raw overlay array with myocardium outline,
        The second is a pixel mask with 0 for background 1 for myocardium and 2 for ventricle
    """
    i_overlay = 0
    dicom_tag = 0x6000 + 2 * i_overlay
    overlay_raw = d[dicom_tag, 0x3000].value
    rows = d[dicom_tag, 0x0010].value  # rows = 512
    cols = d[dicom_tag, 0x0011].value  # cols = 512
    overlay_frames = d[dicom_tag, 0x0015].value
    bits_allocated = d[dicom_tag, 0x0100].value

    np_dtype = np.dtype('uint8')
    length_of_pixel_array = len(overlay_raw)
    expected_length = rows * cols
    if bits_allocated == 1:
        expected_bit_length = expected_length
        bit = 0
        overlay = np.ndarray(shape=(length_of_pixel_array * 8), dtype=np_dtype)
        for byte in overlay_raw:
            for bit in range(bit, bit + 8):
                overlay[bit] = byte & 0b1
                byte >>= 1
            bit += 1
        overlay = overlay[:expected_bit_length]
    if overlay_frames == 1:
        overlay = overlay.reshape(rows, cols)
        idx = np.where(overlay == 1)
        min_pos = (np.min(idx[0]), np.min(idx[1]))
        max_pos = (np.max(idx[0]), np.max(idx[1]))
        short_side = min((max_pos[0] - min_pos[0]), (max_pos[1] - min_pos[1]))
        small_radius = max(MRI_MIN_RADIUS, short_side * MRI_SMALL_RADIUS_FACTOR)
        big_radius = max(MRI_MIN_RADIUS+1, short_side * MRI_BIG_RADIUS_FACTOR)
        small_structure = _unit_disk(small_radius)
        m1 = binary_closing(overlay, small_structure).astype(np.int)
        big_structure = _unit_disk(big_radius)
        m2 = binary_closing(overlay, big_structure).astype(np.int)
        anatomical_mask = m1 + m2
        ventricle_pixels = np.count_nonzero(anatomical_mask == MRI_SEGMENTED_CHANNEL_MAP['ventricle'])
        myocardium_pixels = np.count_nonzero(anatomical_mask == MRI_SEGMENTED_CHANNEL_MAP['myocardium'])
        if ventricle_pixels == 0 and myocardium_pixels > MRI_MAX_MYOCARDIUM:  # try to rescue small ventricles
            erode_structure = _unit_disk(small_radius*1.5)
            anatomical_mask = anatomical_mask - binary_erosion(m1, erode_structure).astype(np.int)
            ventricle_pixels = np.count_nonzero(anatomical_mask == MRI_SEGMENTED_CHANNEL_MAP['ventricle'])
            myocardium_pixels = np.count_nonzero(anatomical_mask == MRI_SEGMENTED_CHANNEL_MAP['myocardium'])
        return overlay, anatomical_mask, ventricle_pixels, myocardium_pixels


def _unit_disk(r) -> np.ndarray:
    y, x = np.ogrid[-r: r + 1, -r: r + 1]
    return (x ** 2 + y ** 2 <= r ** 2).astype(np.int)


def _outline_to_mask(labeled_outline, idx) -> np.ndarray:
    idx = np.where(labeled_outline == idx)
    poly = list(zip(idx[1].tolist(), idx[0].tolist()))
    img = Image.new("L", [labeled_outline.shape[1], labeled_outline.shape[0]], 0)
    ImageDraw.Draw(img).polygon(poly, outline=1, fill=1)
    return np.array(img)


def _write_tensors_from_xml(xml_field_ids, xml_folder, hd5, sample_id, write_pngs, stats, continuous_stats) -> None:
    for xml_field in xml_field_ids:
        xmlp = xml_folder + str(sample_id) + '_' + xml_field + '*.xml'
        ecgs = glob.glob(xmlp)
        if xml_field == ECG_REST_FIELD:
            _write_ecg_rest_tensors(ecgs, xml_field, hd5, sample_id, write_pngs, stats, continuous_stats)
        elif xml_field == ECG_BIKE_FIELD:
            _write_ecg_bike_tensors(ecgs, xml_field, hd5, sample_id, stats)
        else:
            raise ValueError('Unknown ECG field ID:', xml_field)


def _write_ecg_rest_tensors(ecgs, xml_field, hd5, sample_id, write_pngs, stats, continuous_stats) -> None:
    rest_group = 'ukb_ecg_rest'
    for ecg in ecgs:
        logging.info('Got ECG for sample:{} XML field:{}'.format(sample_id, xml_field))
        root = et.parse(ecg).getroot()
        ecg_date = _str2date(_date_str_from_ecg(root))
        diagnosis_text = []
        for d in root.findall("./Interpretation/Diagnosis/DiagnosisText"):
            if 'QRS Complexes:' in d.text:
                qrs = float(d.text.replace('QRS Complexes:', '').split(',')[0].strip())
                create_tensor_in_hd5(hd5, rest_group, 'QRSComplexes', qrs, stats, date=ecg_date)
            elif '---' in d.text or 'Arrhythmia results of the full-disclosure ECG' in d.text:
                continue
            else:
                diagnosis_text.append(d.text.replace(',', '').replace('*', '').replace('&', 'and').replace('  ', ' '))

        diagnosis_str = ' '.join(diagnosis_text)
        create_tensor_in_hd5(hd5, rest_group, 'ecg_rest_text', diagnosis_str, stats, date=ecg_date, storage_type=StorageType.STRING)

        for c in root.findall("./StripData/WaveformData"):
            lead_data = list(map(float, c.text.strip().split(',')))
            dataset_name = 'strip_' + str(c.attrib['lead'])
            create_tensor_in_hd5(hd5, rest_group, dataset_name, lead_data, stats, date=ecg_date)
            stats[dataset_name] += 1

        for c in root.findall("./RestingECGMeasurements"):
            for child in c:
                if child.text is not None and child.tag in ECG_TAGS_TO_WRITE:
                    create_tensor_in_hd5(hd5, rest_group, child.tag, float(child.text), stats, date=ecg_date)
                    stats[child.tag] += 1
                    if write_pngs:
                        continuous_stats[child.tag].append(float(child.text))
                if child.tag == 'MedianSamples':
                    for median_c in child:
                        if median_c.tag == 'WaveformData':
                            median_wave = list(map(float, median_c.text.strip().split(',')))
                            dataset_name = 'median_' + str(median_c.attrib['lead'])
                            create_tensor_in_hd5(hd5, 'ukb_ecg_rest', dataset_name, median_wave, stats, date=ecg_date)
        for c in root.findall("./RestingECGMeasurements/MeasurementTable"):
            for child in c:
                if child.tag not in ECG_TABLE_TAGS:
                    continue
                values = list(map(_to_float_or_nan, child.text.strip().split(',')))
                create_tensor_in_hd5(hd5, 'ukb_ecg_rest', child.tag.lower(), values, stats, date=ecg_date)


<<<<<<< HEAD
def create_tensor_in_hd5(
    hd5: h5py.File, path_prefix: str, name: str, value, stats: Optional[Counter] = None, date: Optional[datetime.datetime] = None,
    storage_type: Optional[StorageType] = None,
):
=======
def create_tensor_in_hd5(hd5: h5py.File, path_prefix: str, name: str, value, stats: Counter = None, date: datetime.datetime = None,
                         storage_type: StorageType = None, attributes: Dict[str, Any] = None):
>>>>>>> a513ef41
    hd5_path = tensor_path(path_prefix, name)
    if hd5_path in hd5:
        hd5_path = f'{hd5_path}instance_{len(hd5[hd5_path])}'
    else:
        hd5_path = f'{hd5_path}instance_0'
    if stats is not None:
        stats[hd5_path] += 1
    if storage_type == StorageType.STRING:
        d = hd5.create_dataset(hd5_path, data=value, dtype=h5py.special_dtype(vlen=str))
    elif isinstance(value, int) or isinstance(value, float):
        d = hd5.create_dataset(hd5_path, data=[value])
    elif isinstance(value, np.ndarray) or isinstance(value, list):
        d = hd5.create_dataset(hd5_path, data=value, compression='gzip')
    else:
        raise NotImplementedError(f'{storage_type} cannot be automatically written yet')  # TODO: Add categorical, etc.
    if date is not None:
        d.attrs['date'] = time.mktime(date.timetuple())
    if attributes is not None:
        for k in attributes:
            d.attrs[k] = attributes[k]


def tensor_path(path_prefix: str, name: str) -> str:
    """
    In the future, TMAPs should be generated using this same function
    """
    return f'/{path_prefix}/{name}/'


def first_dataset_at_path(hd5, path, gather_fxn=min):
    if path not in hd5:
        raise ValueError(f'Could not find key:{path} in hd5.')
    data = hd5[path]
    if isinstance(data, h5py.Dataset):
        return data
    deeper_key_prefix = f'{path}{gather_fxn(hd5[path])}/'
    return first_dataset_at_path(hd5, deeper_key_prefix)


def _datetime_to_str(dt: datetime.datetime) -> str:
    return dt.strftime(DATE_FORMAT)


def path_date_to_datetime(date: str) -> datetime.datetime:
    return datetime.datetime.strptime(date, DATE_FORMAT)


def _write_ecg_bike_tensors(ecgs, xml_field, hd5, sample_id, stats):
    for ecg in ecgs:
        root = et.parse(ecg).getroot()
        date = datetime.datetime.strptime(_date_str_from_ecg(root), '%Y-%m-%d')
        write_to_hd5 = partial(create_tensor_in_hd5, hd5=hd5, path_prefix='ukb_ecg_bike', stats=stats, date=date)
        logging.info('Got ECG for sample:{} XML field:{}'.format(sample_id, xml_field))

        instance = ecg.split(JOIN_CHAR)[-2]
        write_to_hd5(storage_type=StorageType.STRING, name='instance', value=instance)

        protocol = root.findall('./Protocol/Phase')[0].find('ProtocolName').text
        write_to_hd5(storage_type=StorageType.STRING, name='protocol', value=protocol)

        median_ecgs = defaultdict(list)
        for median_waves in root.findall('./MedianData/Median/WaveformData'):
            median_ecgs[median_waves.attrib['lead']].extend(list(map(float, median_waves.text.strip().split(','))))
        if len(median_ecgs) > 0:
            median_np = np.zeros(ECG_BIKE_MEDIAN_SIZE)
            for lead in median_ecgs:
                median_idx = min(ECG_BIKE_MEDIAN_SIZE[0], len(median_ecgs[lead]))
                median_np[:median_idx, ECG_BIKE_LEADS[lead]] = median_ecgs[lead][:median_idx]
            write_to_hd5(name='median', value=median_np)
        else:
            stats['missing median bike ECG'] += 1

        counter = 0
        strip_np = np.zeros(ECG_BIKE_STRIP_SIZE)
        for strip_waves in root.findall("./StripData/Strip/WaveformData"):
            counter += 1
            strip_list = list(map(float, strip_waves.text.strip().split(',')))
            strip_idx = min(ECG_BIKE_MEDIAN_SIZE[0], len(strip_list))
            strip_np[:strip_idx, ECG_BIKE_LEADS[strip_waves.attrib['lead']]] = strip_list[:strip_idx]
        if counter > 0:
            write_to_hd5(name='strip', value=strip_np)
        else:
            stats['missing strip bike ECG'] += 1

        full_ekgs = [[] for _ in range(ECG_BIKE_NUM_LEADS)]
        count = 0
        for full_d in root.findall("./FullDisclosure/FullDisclosureData"):
            for full_line in re.split('\n|\t', full_d.text):
                for sample in re.split(',', full_line):
                    if sample == '':
                        continue
                    lead = (count % (ECG_BIKE_NUM_LEADS * ECG_BIKE_SAMPLE_RATE)) // ECG_BIKE_SAMPLE_RATE
                    full_ekgs[lead].append(float(sample))
                    count += 1

        if all(full_ekgs):  # Does each lead have data?
            full_np = np.zeros(ECG_BIKE_FULL_SIZE)
            for i, lead in enumerate(full_ekgs):
                full_idx = min(ECG_BIKE_FULL_SIZE[0], len(lead))
                full_np[:full_idx, i] = lead[:full_idx]
            write_to_hd5(name='full', value=full_np)
        else:
            stats['missing full disclosure bike ECG'] += 1

        # Patient info
        patient_fields = ('Age', 'Height', 'Weight')
        for field in patient_fields:
            val = [_xml_path_to_float(root, f'./PatientInfo/{field}')]
            write_to_hd5(name=str.lower(field), value=val)

        # Trend measurements
        trend_entry_fields = ['HeartRate', 'Load', 'Grade', 'Mets', 'VECount', 'PaceCount']
        trend_lead_measurements = [
            'JPointAmplitude',
            'STAmplitude20ms',
            'STAmplitude',
            'RAmplitude',
            'R1Amplitude',
            'STSlope',
            'STIntegral',
        ]
        phase_to_int = {'Pretest': 0, 'Exercise': 1, 'Rest': 2}
        lead_to_int = {'I': 0, '2': 1, '3': 2}
        trend_entries = root.findall("./TrendData/TrendEntry")

        trends = {trend: np.full(len(trend_entries), np.nan) for trend in trend_entry_fields + ['time', 'PhaseTime', 'PhaseTime', 'PhaseName', 'Artifact']}
        trends.update({trend: np.full((len(trend_entries), 3), np.nan) for trend in trend_lead_measurements})

        for i, trend_entry in enumerate(trend_entries):
            for field in trend_entry_fields:
                field_val = trend_entry.find(field)
                if field_val is None:
                    continue
                field_val = _to_float_or_false(field_val.text)
                if field_val is False:
                    continue
                trends[field][i] = field_val
            for lead_field, lead in product(trend_lead_measurements, trend_entry.findall('LeadMeasurements')):
                lead_num = lead.attrib['lead']
                field_val = lead.find(lead_field)
                if field_val is None:
                    continue
                field_val = _to_float_or_false(field_val.text.strip('?'))
                if field_val is False:
                    continue
                trends[lead_field][i, lead_to_int[lead_num]] = field_val
            trends['time'][i] = SECONDS_PER_MINUTE * int(trend_entry.find("EntryTime/Minute").text) + int(trend_entry.find("EntryTime/Second").text)
            trends['PhaseTime'][i] = SECONDS_PER_MINUTE * int(trend_entry.find("PhaseTime/Minute").text) + int(trend_entry.find("PhaseTime/Second").text)
            trends['PhaseName'][i] = phase_to_int[trend_entry.find('PhaseName').text]
            trends['Artifact'][i] = float(trend_entry.find('Artifact').text.strip('%')) / 100  # Artifact is reported as a percentage

        for field, trend_list in trends.items():
            write_to_hd5(name=f'trend_{str.lower(field)}', value=trend_list)

        # Last 60 seconds of raw given that the rest phase is 60s
        phase_durations = {}
        for protocol in root.findall("./Protocol/Phase"):
            phase_name = protocol.find("PhaseName").text
            phase_duration = SECONDS_PER_MINUTE * int(protocol.find("PhaseDuration/Minute").text) + int(
                protocol.find("PhaseDuration/Second").text,
            )
            phase_durations[phase_name] = phase_duration
            write_to_hd5(name=f'{str.lower(phase_name)}_duration', value=[phase_duration])

        # HR stats
        max_hr = _xml_path_to_float(root, './ExerciseMeasurements/MaxHeartRate')
        resting_hr = _xml_path_to_float(root, './ExerciseMeasurements/RestingStats/RestHR')
        max_pred_hr = _xml_path_to_float(root, './ExerciseMeasurements/MaxPredictedHR')
        write_to_hd5(name='max_hr', value=[max_hr])
        write_to_hd5(name='resting_hr', value=[resting_hr])
        write_to_hd5(name='max_pred_hr', value=[max_pred_hr])


def _write_tensors_from_niftis(folder: str, hd5: h5py.File, field_id: str, stats: Counter):
    niftis = glob.glob(os.path.join(folder, MRI_NIFTI_FIELD_ID_TO_ROOT[field_id], '**/*nii.gz'), recursive=True)
    logging.info(f'Found {len(niftis)} NIFTI files at {os.path.join(folder, MRI_NIFTI_FIELD_ID_TO_ROOT[field_id])} ')
    for nifti in niftis:  # iterate through all nii.gz files and add them to the hd5
        nifti_mri = nib.load(nifti)
        nifti_array = nifti_mri.get_fdata()
        nii_name = os.path.basename(nifti).replace('.nii.gz', '')  # removes .nii.gz
        parent = nifti.split('/')[-2]
        if parent not in nii_name:
            nii_name = f'{parent}_{nii_name}'
        stats[nii_name] += 1
        stats[f'{nii_name} shape:{nifti_array.shape}'] += 1
        if MRI_NIFTI_FIELD_ID_TO_ROOT[field_id] == 'SWI' and nifti_array.shape[-1] == MRI_SWI_SLICES_TO_AXIS_SHIFT and nifti_array.shape[0] > nifti_array.shape[1]:
            nifti_array = np.moveaxis(nifti_array, 0, 1)
            stats[f'{nii_name} shape post SWI shift:{nifti_array.shape}'] += 1
        create_tensor_in_hd5(hd5=hd5, path_prefix='ukb_brain_mri', name=nii_name, value=nifti_array, stats=stats)


def _xml_path_to_float(root: et, path: str) -> float:
    return float(root.find(path).text)


def _date_str_from_ecg(root):
    date_str = ''
    for d in root.findall('./ObservationDateTime/Year'):
        date_str += d.text + '-'
    for d in root.findall('./ObservationDateTime/Month'):
        date_str += d.text + '-'
    for d in root.findall('./ObservationDateTime/Day'):
        date_str += d.text
    return date_str


def _get_disease_censor_dates(disease2tsv, min_sample_id=0, max_sample_id=9e9) -> Dict[str, Dict[int, List[datetime.datetime]]]:
    censor_dates = defaultdict(dict)
    for d in disease2tsv:
        with open(disease2tsv[d], 'r') as my_tsv:
            lol = list(csv.reader(my_tsv, delimiter='\t'))
            for row in lol[1:]:
                sample_id = int(row[0])
                if min_sample_id <= sample_id <= max_sample_id:
                    censor_dates[d][sample_id] = _str2date(row[4])
    return censor_dates


def disease_censor_status(disease2tsv, min_sample_id=0, max_sample_id=9e9) -> Dict[str, Dict[int, List[int]]]:
    censor_status = defaultdict(dict)
    for d in disease2tsv:
        with open(disease2tsv[d], 'r') as my_tsv:
            lol = list(csv.reader(my_tsv, delimiter='\t'))
            for row in lol[1:]:
                sample_id = int(row[0])
                if min_sample_id <= sample_id <= max_sample_id:
                    censor_status[d][sample_id] = 0 if row[1] == 'NA' else int(row[1])
    return censor_status


def disease_prevalence_status(disease2tsv, min_sample_id=0, max_sample_id=9e9) -> Dict[str, Dict[int, List[int]]]:
    censor_status = defaultdict(dict)
    for d in disease2tsv:
        with open(disease2tsv[d], 'r') as my_tsv:
            lol = list(csv.reader(my_tsv, delimiter='\t'))
            for row in lol[1:]:
                sample_id = int(row[0])
                if min_sample_id <= sample_id <= max_sample_id:
                    censor_status[d][sample_id] = 0 if row[2] == 'NA' else int(row[2])
    return censor_status


def disease_incidence_status(disease2tsv, min_sample_id=0, max_sample_id=9e9) -> Dict[str, Dict[int, List[int]]]:
    censor_status = defaultdict(dict)
    for d in disease2tsv:
        with open(disease2tsv[d], 'r') as my_tsv:
            lol = list(csv.reader(my_tsv, delimiter='\t'))
            for row in lol[1:]:
                sample_id = int(row[0])
                if min_sample_id <= sample_id <= max_sample_id:
                    censor_status[d][sample_id] = 0 if row[3] == 'NA' else int(row[3])
    return censor_status


def get_disease2tsv(tsv_folder) -> Dict[str, str]:
    ukb_prefix = 'ukb9222_'
    ukb_postfix = '_phenoV1.tsv'
    disease2tsv = {}
    tsvs = os.listdir(tsv_folder)
    for tsv in tsvs:
        disease_name = tsv.replace(ukb_prefix, '').replace(ukb_postfix, '').lower()
        disease2tsv[disease_name] = tsv_folder + tsv
    return disease2tsv


def append_fields_from_csv(tensors, csv_file, group, delimiter):
    stats = Counter()
    data_maps = defaultdict(dict)
    categorical_channel_maps = {MRI_ANNOTATION_NAME: MRI_ANNOTATION_CHANNEL_MAP}  # str: dict
    with open(csv_file, 'r') as volumes:
        lol = list(csv.reader(volumes, delimiter=delimiter))
        fields = lol[0][1:]  # Assumes sample id is the first field
        logging.info(f"CSV has {len(fields)} fields:{fields}")
        for row in lol[1:]:
            sample_id = row[0]
            data_maps[sample_id] = {fields[i]: row[i+1] for i in range(len(fields))}

    logging.info(f"Data maps:{len(data_maps)} for group:{group}")
    for tp in os.listdir(tensors):
        if os.path.splitext(tp)[-1].lower() != TENSOR_EXT:
            continue
        try:
            with h5py.File(tensors + tp, 'a') as hd5:
                sample_id = tp.replace(TENSOR_EXT, '')
                if sample_id in data_maps:
                    stats['Samples found'] += 1
                    if stats['Samples found'] % 250 == 0:
                        for k in stats:
                            logging.info(f'{k} has: {stats[k]}')
                    for field in data_maps[sample_id]:
                        value = data_maps[sample_id][field]
                        if group == 'continuous':
                            try:
                                value = float(value.strip())
                            except ValueError:
                                stats[f'could not cast field: {field} with value: {value} to float'] += 1
                                continue
                        elif group == 'categorical':
                            is_channel_mapped = False
                            for cm_name in categorical_channel_maps:
                                if value in categorical_channel_maps[cm_name]:
                                    hd5_key = group + HD5_GROUP_CHAR + cm_name
                                    if cm_name in hd5[group]:
                                        data = hd5[hd5_key]
                                        data[0] = categorical_channel_maps[cm_name][value]
                                        stats['updated'] += 1
                                    else:
                                        hd5.create_dataset(hd5_key, data=[categorical_channel_maps[cm_name][value]])
                                        stats['created'] += 1
                                    is_channel_mapped = True
                            if is_channel_mapped:
                                continue

                            if value.lower() in ['false', 'f', '0']:
                                value = 0
                            elif value.lower() in ['true', 't', '1']:
                                value = 1
                            else:
                                stats[f'Could not parse categorical field: {field} with value: {value}'] += 1
                                continue

                        hd5_key = group + HD5_GROUP_CHAR + field
                        if field in hd5[group]:
                            data = hd5[hd5_key]
                            data[0] = value
                            stats['updated'] += 1
                        else:
                            hd5.create_dataset(hd5_key, data=[value])
                            stats['created'] += 1
                else:
                    stats['sample id missing']
        except:
            print('could not open', tp, traceback.format_exc())
            stats['failed'] += 1

    logging.info(f'Finished appending data!')
    for k in stats:
        logging.info(f'{k} has: {stats[k]}')


def append_gene_csv(tensors, csv_file, delimiter):
    stats = Counter()
    data_maps = defaultdict(dict)
    with open(csv_file, 'r') as volumes:
        lol = list(csv.reader(volumes, delimiter=delimiter))
        fields = lol[0][1:]  # Assumes sample id is the first field
        logging.info(f"CSV of flag data header:{fields}")
        for row in lol[1:]:
            sample_id = row[0]
            data_maps[sample_id] = {fields[i]: row[i+1] for i in range(len(fields))}

    logging.info(f"Data maps:{len(data_maps)}")
    hd5_prefix = 'categorical' + HD5_GROUP_CHAR
    for tp in os.listdir(tensors):
        if os.path.splitext(tp)[-1].lower() != TENSOR_EXT:
            continue
        try:
            with h5py.File(tensors + tp, 'a') as hd5:
                sample_id = tp.replace(TENSOR_EXT, '')
                if sample_id in data_maps:
                    for field in data_maps[sample_id]:
                        if field in hd5[hd5_prefix]:
                            data = hd5[data_maps[sample_id][field]]
                            data[0] = 1.0
                            stats['updated'] += 1
                        else:
                            hd5.create_dataset(hd5_prefix + field, data=[1.0])
                            stats['created'] += 1
                else:
                    stats['sample id missing']
        except:
            print('couldnt open', tp, traceback.format_exc())
            stats['failed'] += 1

    for k in stats:
        logging.info("{}: {}".format(k, stats[k]))


# TODO Use 'with' or explicitly close files opened in this method
def _ukbb_stats(run_id, output_folder, phenos_folder, volume_csv, icd_csv, app_csv, zip_folder) -> None:
    stats = Counter()

    steve2sek = {}
    lol = list(csv.reader(open(app_csv, 'r'), delimiter=','))
    for row in lol[1:]:
        steve2sek[row[0]] = row[1]

    disease2tsv = get_disease2tsv(phenos_folder)
    logging.info('got disease tsvs:{}'.format(disease2tsv))
    dates = _get_disease_censor_dates(disease2tsv, 1000000, 2000000)
    status = disease_censor_status(disease2tsv, 1000000, 2000000)
    lol = list(csv.reader(open(volume_csv, 'r'), delimiter='\t'))
    logging.info(list(enumerate(lol[0])))
    lvesv = {}
    lvedv = {}
    lvef = {}
    for row in lol[1:]:
        sample_id = int(row[0])
        lvesv[sample_id] = float(row[2])
        lvedv[sample_id] = float(row[4])
        lvef[sample_id] = float(row[6])

    lol = list(csv.reader(open(icd_csv, 'r'), delimiter='\t'))
    logging.info('CSV of ICDs header:{}'.format(list(enumerate(lol[0]))))

    icd_indexes = {}
    icds = defaultdict(dict)
    for i, header in enumerate(lol[0]):
        if header.lower() in disease2tsv:
            icd_indexes[header.lower()] = i
    logging.info('got icd indexes:{}'.format(icd_indexes))

    disease_dates = defaultdict(list)
    for row in lol[1:]:
        sample_id = int(row[0])
        if os.path.exists(zip_folder + row[0] + '_20209_2_0.zip') \
                or os.path.exists(zip_folder + row[0] + '_20209_0_0.zip') \
                or os.path.exists(zip_folder + row[0] + '_20209_1_0.zip'):
            stats['sample_with_sax_mri'] += 1
        for disease in disease2tsv:
            if sample_id not in dates[disease]:
                stats['sample_id but no status or dates '] += 1
                continue
            if disease not in icd_indexes:
                continue
            icds[disease][sample_id] = row[icd_indexes[disease]]
            if icds[disease][sample_id] != 'NA' and sample_id in status[disease]:
                if status[disease][sample_id] != int(icds[disease][sample_id]):
                    stats[
                        disease + '_icd_disparity_' + icds[disease][sample_id] + '_censor_' + str(
                        status[disease][sample_id],
                        )
                    ] += 1
                else:
                    stats[disease + '_icd_agree'] += 1

            icds[disease][sample_id] = status[disease][sample_id]
            if icds[disease][sample_id] != 'NA' and int(icds[disease][sample_id]) == 1:
                stats[disease + '_total'] += 1
                if sample_id in dates[disease]:
                    stats[disease + '_with_date'] += 1
                    if dates[disease][sample_id] > _str2date('1940-11-11'):
                        disease_dates[disease].append(dates[disease][sample_id])
                if sample_id in lvef:
                    stats[disease + '_with_mri'] += 1
                if sample_id in lvef and sample_id in dates[disease]:
                    stats[disease + '_with_mri_and_date'] += 1

    for k in sorted(list(stats.keys())):
        logging.info('{} has: {}'.format(k, stats[k]))

    logging.info('Plot dates for diseases:{}'.format(list(disease_dates.keys())))
    for i, d in enumerate(disease_dates):
        figure_path = os.path.join(output_folder, run_id, d + '_dates' + IMAGE_EXT)
        if not os.path.exists(os.path.dirname(figure_path)):
            os.makedirs(os.path.dirname(figure_path))
        logging.info('Try to plot figure at:{} with {} dates.'.format(figure_path, len(disease_dates[d])))
        plt.figure(figsize=(16, 16))
        plt.title(d)
        plt.hist(disease_dates[d], bins=60)
        plt.savefig(figure_path)
        plt.close()

    # rows = max(1, int(math.ceil(math.sqrt(len(disease_dates)))))
    # cols = math.ceil(len(disease_dates)/rows)
    # fig, axes = plt.subplots(rows, cols, figsize=(28,28))
    # for i,d in enumerate(disease_dates):
    #     ax = plt.subplot(rows, cols, i+1)
    #     ax.set_title(d)
    #     ax.hist(disease_dates[d], bins=60)
    # plt.savefig(output_folder + 'disease_dates.png')

    _log_extreme_n(lvef, 3)
    _log_extreme_n(lvedv, 3)
    _log_extreme_n(lvesv, 3)


def _print_disease_tensor_maps(phenos_folder) -> None:
    disease2tsv = get_disease2tsv(phenos_folder)
    status = disease_censor_status(disease2tsv)
    for d in sorted(list(disease2tsv.keys())):
        total = len(status[d])
        diseased = np.sum(list(status[d].values()))
        factor = int(total / (diseased * 2))
        print(
            "'{}': TensorMap('{}', group='categorical_index', channel_map={{'no_{}':0, '{}':1}}, loss=weighted_crossentropy([1.0, {}], '{}')),".format(
            d, d, d, d, factor, d,
            ),
        )


def _print_disease_tensor_maps_incident_prevalent(phenos_folder) -> None:
    disease2tsv = get_disease2tsv(phenos_folder)
    status_p = disease_prevalence_status(disease2tsv, 1000000, 2000000)
    status_i = disease_incidence_status(disease2tsv, 1000000, 2000000)
    for d in sorted(list(disease2tsv.keys())):
        total = len(status_p[d])
        diseased_p = np.sum(list(status_p[d].values()))
        factor_p = int(total / (1 + (diseased_p * 3)))
        diseased_i = np.sum(list(status_i[d].values()))
        factor_i = int(total / (1 + (diseased_i * 3)))
        print(
            "'{}_prevalent_incident': TensorMap('{}', group='categorical_date', channel_map={{'no_{}':0, 'prevalent_{}':1, 'incident_{}':2}}, loss=weighted_crossentropy([1.0, {}, {}], '{}_prevalent_incident')),".format(
                d, d, d, d, d, factor_p, factor_i, d,
            ),
        )


def _print_disease_tensor_maps_time(phenos_folder) -> None:
    disease2tsv = get_disease2tsv(phenos_folder)
    disease_tm_str = "'{}_time': TensorMap('{}', group='diagnosis_time', channel_map={{'{}_time':0}}, loss='mse'),"
    for d in sorted(list(disease2tsv.keys())):
        print(disease_tm_str.format(d, d, d))


def _plot_mi_hospital_only(db, run_id, output_folder) -> None:
    conn = sqlite3.connect(db)
    sql_cursor = conn.cursor()
    q = "SELECT datething.value FROM phenotype datething where datething.fieldid=42000 and sample_id in  (select sample_id from phenotype where FieldID=42001 and value=0);"
    dates = []
    for data_row in sql_cursor.execute(q):
        dates.append(_str2date(data_row[0]))
    plt.figure(figsize=(12, 12))
    plt.xlabel('MI Date')
    plt.hist(dates, bins=60)
    plt.savefig(os.path.join(output_folder, run_id, 'mi_self_report_dates' + IMAGE_EXT))


def _str2date(d) -> datetime.date:
    parts = d.split(CONCAT_CHAR)
    if len(parts) < 2:
        return datetime.datetime.now().date()
    return datetime.date(int(parts[0]), int(parts[1]), int(parts[2]))


def _date_from_dicom(d) -> str:
    return d.AcquisitionDate[0:4] + CONCAT_CHAR + d.AcquisitionDate[4:6] + CONCAT_CHAR + d.AcquisitionDate[6:]


def _datetime_from_dicom(d) -> datetime.date:
    return _str2date(_date_from_dicom(d))


def _log_extreme_n(stats, n) -> None:
    logging.info('Min values:')
    i = 0
    ordered = sorted(stats.items(), key=operator.itemgetter(1))
    for k, v in ordered:
        logging.info('{} has: {}'.format(k, v))
        i += 1
        if i > n:
            break
    logging.info('Max values:')
    i = 0
    for k, v in ordered[-n:-1]:
        logging.info('{} has: {}'.format(k, v))
        i += 1
        if i > n:
            break
    logging.info('\n\n')


def _prune_sample(
    sample_id: int, min_sample_id: int, max_sample_id: int, mri_field_ids: List[int],
    xml_field_ids: List[int], zip_folder: str, xml_folder: str,
):
    """Return True if the sample ID is missing associated MRI, EKG, or GT data.  Or if the sample_id is below the given minimum."""

    if sample_id < min_sample_id:
        return True
    if sample_id > max_sample_id:
        return True
    if len(mri_field_ids) > 0 and not (_sample_has_dicom_mris(zip_folder, sample_id) or _sample_has_nifti_mris(zip_folder, sample_id)):
        return True
    if len(xml_field_ids) > 0 and not _sample_has_ecgs(xml_folder, xml_field_ids, sample_id):
        return True

    return False<|MERGE_RESOLUTION|>--- conflicted
+++ resolved
@@ -740,15 +740,10 @@
                 create_tensor_in_hd5(hd5, 'ukb_ecg_rest', child.tag.lower(), values, stats, date=ecg_date)
 
 
-<<<<<<< HEAD
 def create_tensor_in_hd5(
-    hd5: h5py.File, path_prefix: str, name: str, value, stats: Optional[Counter] = None, date: Optional[datetime.datetime] = None,
-    storage_type: Optional[StorageType] = None,
+    hd5: h5py.File, path_prefix: str, name: str, value, stats: Counter = None, date: datetime.datetime = None,
+    storage_type: StorageType = None, attributes: Dict[str, Any] = None,
 ):
-=======
-def create_tensor_in_hd5(hd5: h5py.File, path_prefix: str, name: str, value, stats: Counter = None, date: datetime.datetime = None,
-                         storage_type: StorageType = None, attributes: Dict[str, Any] = None):
->>>>>>> a513ef41
     hd5_path = tensor_path(path_prefix, name)
     if hd5_path in hd5:
         hd5_path = f'{hd5_path}instance_{len(hd5[hd5_path])}'
