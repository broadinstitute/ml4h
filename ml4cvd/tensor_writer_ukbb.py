--- conflicted
+++ resolved
@@ -522,17 +522,8 @@
                 slice_index = slicer.InstanceNumber - 1
                 if v in MRI_LIVER_IDEAL_PROTOCOL:
                     slice_index = _slice_index_from_ideal_protocol(slicer, min_ideal_series)
-<<<<<<< HEAD
-                mri_data[:sx, :sy, slice_index] = slice_data
-            elif v == MRI_TO_SEGMENT and _has_overlay(slicer):
-                if _is_mitral_valve_segmentation(slicer):
-                    stats[sample_str + '_skipped_mitral_valve_segmentations'] += 1
-                    continue
-=======
                 mri_data[:sx, :sy, slice_index] = slicer.pixel_array.astype(np.float32)[:sx, :sy]
-
             hd5.create_dataset(v, data=mri_data, compression='gzip')
->>>>>>> c71d3e2c
 
 
 def _tensorize_short_axis_segmented_cardiac_mri(slices: List[pydicom.Dataset], series: str, x: int, y: int,
