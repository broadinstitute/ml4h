from ml4cvd.tensor_from_file import normalized_first_date, TMAPS
from ml4cvd.TensorMap import TensorMap, make_range_validator, Interpretation
from ml4cvd.defines import MRI_SEGMENTED_CHANNEL_MAP, ECG_CHAR_2_IDX, StorageType
from ml4cvd.metrics import weighted_crossentropy, ignore_zeros_logcosh, y_true_times_mse, y_true_squared_times_mse, y_true_cubed_times_mse, y_true_squared_times_logcosh


diploid_cm = {'homozygous_reference': 0, 'heterozygous': 1, 'homozygous_variant': 2}
TMAPS['rs3829740'] = TensorMap('rs3829740', Interpretation.CATEGORICAL, channel_map=diploid_cm)
TMAPS['rs2234962'] = TensorMap('rs2234962', Interpretation.CATEGORICAL, channel_map=diploid_cm)
TMAPS['rs2042995'] = TensorMap('rs2042995', Interpretation.CATEGORICAL, channel_map=diploid_cm)

TMAPS['rs3829740_weighted'] = TensorMap('rs3829740', Interpretation.CATEGORICAL, channel_map=diploid_cm, loss=weighted_crossentropy([1, 1, 1.5], 'rs3829740'))
TMAPS['rs2234962_weighted'] = TensorMap('rs2234962', Interpretation.CATEGORICAL, channel_map=diploid_cm, loss=weighted_crossentropy([.8, 1, 1.5], 'rs2234962'))
TMAPS['rs2042995_weighted'] = TensorMap('rs2042995', Interpretation.CATEGORICAL, channel_map=diploid_cm, loss=weighted_crossentropy([.6, 1.5, 2], 'rs2042995'))


TMAPS['akap9_lof'] = TensorMap('AKAP9', Interpretation.CATEGORICAL, channel_map={'no_akap9_lof': 0, 'akap9_lof': 1})
TMAPS['dsc2_lof'] = TensorMap('DSC2', Interpretation.CATEGORICAL, channel_map={'no_dsc2_lof': 0, 'dsc2_lof': 1})
TMAPS['ryr2_lof'] = TensorMap('RYR2', Interpretation.CATEGORICAL, channel_map={'no_ryr2_lof': 0, 'ryr2_lof': 1})
TMAPS['ttn_lof'] = TensorMap('TTN', Interpretation.CATEGORICAL, channel_map={'no_ttn_lof': 0, 'ttn_lof': 1})


<<<<<<< HEAD
TMAPS['ecg_semi_coarse'] = TensorMap(
    'ecg_semi_coarse', group='categorical', loss=weighted_crossentropy([1.0, 1.0, 2.0, 4.0, 16.0, 20.0], 'ecg_semi_coarse'),
    channel_map={'Normal_sinus_rhythm': 0, 'Sinus_bradycardia': 1, 'Marked_sinus_bradycardia': 2, 'Other_sinus_rhythm': 3, 'Atrial_fibrillation': 4, 'Other_rhythm': 5},
)
TMAPS['ecg_semi_coarse_with_poor'] = TensorMap(
    'ecg_semi_coarse_with_poor', group='categorical', loss=weighted_crossentropy([1.0, 2.0, 3.0, 3.0, 20.0, 20.0], 'ecg_semi_coarse_with_poor'),
    channel_map={'Normal_sinus_rhythm': 0, 'Sinus_bradycardia': 1, 'Marked_sinus_bradycardia': 2, 'Other_sinus_rhythm': 3, 'Atrial_fibrillation': 4, 'Other_rhythm': 5},
)

TMAPS['ecg_normal'] = TensorMap(
    'ecg_normal', group='categorical', loss=weighted_crossentropy([2.0, 3.0, 3.0, 3.0], 'ecg_normal'),
    channel_map={'Normal_ECG': 0, 'Abnormal_ECG': 1, 'Borderline_ECG': 2, 'Otherwise_normal_ECG': 3},
)
TMAPS['ecg_infarct'] = TensorMap(
    'ecg_infarct', group='categorical', channel_map={'no_infarct': 0, 'infarct': 1},
    loss=weighted_crossentropy([1.0, 8.0], 'ecg_infarct'),
)
TMAPS['ecg_poor_data'] = TensorMap(
    'ecg_poor_data', group='categorical', channel_map={'no_poor_data_quality': 0, 'poor_data_quality': 1},
    loss=weighted_crossentropy([1.0, 8.0], 'ecg_poor_data'),
)
TMAPS['ecg_block'] = TensorMap(
    'ecg_block', group='categorical', channel_map={'no_block': 0, 'block': 1},
    loss=weighted_crossentropy([1.0, 8.0], 'ecg_block'),
)


TMAPS['acute_mi'] = TensorMap(
    'acute_mi', group='ecg_categorical_interpretation', channel_map={'no_acute_mi': 0, 'ACUTE MI': 1},
    loss=weighted_crossentropy([0.1, 10.0], 'acute_mi'),
)

TMAPS['anterior_blocks'] = TensorMap(
    'anterior_blocks', group='ecg_categorical_interpretation',
    channel_map={'no_anterior_blocks': 0, 'Left anterior fascicular block': 1, 'Left posterior fascicular block': 2},
    loss=weighted_crossentropy([0.1, 10.0, 10.0], 'anterior_blocks'),
)

TMAPS['av_block'] = TensorMap(
    'av_block', group='ecg_categorical_interpretation', channel_map={'no_av_block': 0, 'st degree AV block': 1},
    loss=weighted_crossentropy([0.1, 10.0], 'av_block'),
)

TMAPS['fine_rhythms'] = TensorMap(
    'fine_rhythms', group='ecg_categorical_interpretation',
    loss=weighted_crossentropy([0.5, 2.0, 0.1, 10.0, 10.0, 10.0, 15.0, 2.0, 10.0, 0.5, 0.2, 5.0], 'fine_rhythms'),
     channel_map={
         'no_fine_rhythms': 0, 'Normal sinus rhythm with sinus arrhythmia': 1, 'Normal sinus rhythm': 2,
         'Sinus rhythm with fusion complexes': 3, 'Sinus rhythm with marked sinus arrhythmia': 4,
         'Sinus rhythm with short PR': 5, 'Sinus rhythm with sinus arrhythmia': 6,
         'Sinus rhythm with 1st degree AV block': 7, 'Sinus tachycardia': 8,
         'Marked sinus bradycardia': 9, 'Sinus bradycardia': 10, 'Atrial fibrillation': 11,
     },
)

TMAPS['incomplete_right_bundle_branch_block'] = TensorMap(
    'incomplete_right_bundle_branch_block', group='ecg_categorical_interpretation',
    channel_map={'no_incomplete_right_bundle_branch_block': 0, 'Incomplete right bundle branch block': 1},
    loss=weighted_crossentropy([0.1, 10.0], 'incomplete_right_bundle_branch_block'),
)

TMAPS['infarcts'] = TensorMap(
    'infarcts', group='ecg_categorical_interpretation',
    channel_map={'no_infarcts': 0, 'Anterior infarct': 1, 'Anteroseptal infarct': 2, 'Inferior infarct': 3, 'Lateral infarct': 4, 'Septal infarct': 5},
    loss=weighted_crossentropy([0.1, 4.0, 6.0, 7.0, 6.0, 4.0], 'infarcts'),
)

TMAPS['left_atrial_enlargement'] = TensorMap(
    'left_atrial_enlargement', group='ecg_categorical_interpretation',
    channel_map={'no_left_atrial_enlargement': 0, 'Left atrial enlargement': 1},
    loss=weighted_crossentropy([0.1, 10.0], 'left_atrial_enlargement'),
)

TMAPS['left_ventricular_hypertrophy'] = TensorMap(
    'left_ventricular_hypertrophy', group='ecg_categorical_interpretation',
    channel_map={'no_left_ventricular_hypertrophy': 0, 'Left ventricular hypertrophy': 1},
    loss=weighted_crossentropy([0.1, 10.0], 'left_ventricular_hypertrophy'),
)

TMAPS['lvh_fine'] = TensorMap(
    'lvh_fine', group='ecg_categorical_interpretation', loss=weighted_crossentropy([0.5, 12.0, 16.0, 30.0, 36.0], 'lvh_fine'),
    channel_map={
        'no_lvh_fine': 0, 'Minimal voltage criteria for LVH may be normal variant': 1,
        'Moderate voltage criteria for LVH may be normal variant': 2, 'Voltage criteria for left ventricular hypertrophy': 3,
        'Left ventricular hypertrophy': 4,
    },
)

TMAPS['poor_data_quality'] = TensorMap(
    'poor_data_quality', group='ecg_categorical_interpretation', channel_map={'no_poor_data_quality': 0, 'Poor data quality': 1},
    loss=weighted_crossentropy([0.1, 3.0], 'poor_data_quality'),
)

TMAPS['premature_atrial_complexes'] = TensorMap(
    'premature_atrial_complexes', group='ecg_categorical_interpretation',
    channel_map={'no_premature_atrial_complexes': 0, 'premature atrial complexes': 1},
    loss=weighted_crossentropy([0.1, 10.0], 'premature_atrial_complexes'),
)

TMAPS['premature_supraventricular_complexes'] = TensorMap(
    'premature_supraventricular_complexes', group='ecg_categorical_interpretation',
    channel_map={'no_premature_supraventricular_complexes': 0, 'premature supraventricular complexes': 1},
    loss=weighted_crossentropy([0.1, 10.0], 'premature_supraventricular_complexes'),
)

TMAPS['premature_ventricular_complexes'] = TensorMap(
    'premature_ventricular_complexes', group='ecg_categorical_interpretation',
    channel_map={'no_premature_ventricular_complexes': 0, 'premature ventricular complexes': 1},
    loss=weighted_crossentropy([0.1, 10.0], 'premature_ventricular_complexes'),
)

TMAPS['prolonged_qt'] = TensorMap(
    'prolonged_qt', group='ecg_categorical_interpretation', channel_map={'no_prolonged_qt': 0, 'Prolonged QT': 1},
    loss=weighted_crossentropy([0.1, 10.0], 'prolonged_qt'),
)


TMAPS['ecg_rhythmp'] = TensorMap(
    'ecg_rhythm', group='categorical', loss=weighted_crossentropy([2.0, 3.0, 3.0, 6.0], 'ecg_rhythmp'), activation='softmax',
    channel_map={'Normal_sinus_rhythm': 0, 'Sinus_bradycardia': 1, 'Marked_sinus_bradycardia': 2, 'Atrial_fibrillation': 3}, parents=['output_median_ecg_rest'],
)
TMAPS['ecg_normalp'] = TensorMap(
    'ecg_normal', group='categorical', loss=weighted_crossentropy([2.0, 3.0, 3.0, 3.0], 'ecg_normalp'), activation='softmax',
    channel_map={'Normal_ECG': 0, 'Abnormal_ECG': 1, 'Borderline_ECG': 2, 'Otherwise_normal_ECG': 3}, parents=['output_median_ecg_rest'],
)
TMAPS['ecg_infarctp'] = TensorMap(
    'ecg_infarct', group='categorical', channel_map={'no_infarct': 0, 'infarct': 1}, activation='softmax',
    loss=weighted_crossentropy([1.0, 6.0], 'ecg_infarctp'), parents=['output_median_ecg_rest'],
)


TMAPS['ecg_rest_next_char'] = TensorMap('ecg_rest_next_char', shape=(len(ECG_CHAR_2_IDX),), channel_map=ECG_CHAR_2_IDX, activation='softmax', loss='categorical_crossentropy', loss_weight=2.0)
TMAPS['ecg_rest_text'] = TensorMap('ecg_rest_text', shape=(100, len(ECG_CHAR_2_IDX)), group='ecg_text', channel_map={'context': 0, 'alphabet': 1}, dependent_map=TMAPS['ecg_rest_next_char'])

TMAPS['p-axis'] = TensorMap(
    'PAxis', group='continuous', channel_map={'PAxis': 0}, loss='logcosh', validator=make_range_validator(-50, 130),
    normalization={'mean': 48.7, 'std': 23.1},
)
TMAPS['p-duration'] = TensorMap(
    'PDuration', group='continuous', channel_map={'PDuration': 0}, loss='logcosh', validator=make_range_validator(30, 140),
    normalization={'mean': 96.1, 'std': 18.85},
)
TMAPS['p-offset'] = TensorMap(
    'POffset', group='continuous', channel_map={'POffset': 0}, loss='logcosh', validator=make_range_validator(200, 500),
    normalization={'mean': 369.1, 'std': 28.42},
)
TMAPS['p-onset'] = TensorMap(
    'POnset', group='continuous', channel_map={'POnset': 0}, loss='logcosh', validator=make_range_validator(120, 400),
    normalization={'mean': 275.1, 'std': 26.420},
)
TMAPS['pp-interval'] = TensorMap(
    'PPInterval', group='continuous', channel_map={'PPInterval': 0}, loss='logcosh', validator=make_range_validator(300, 1800),
    normalization={'mean': 1036.1, 'std': 185.0},
)
TMAPS['pq-interval'] = TensorMap(
    'PQInterval', group='continuous', channel_map={'PQInterval': 0}, loss='logcosh', validator=make_range_validator(70, 400),
    normalization={'mean': 165.9, 'std': 26.3},
)
TMAPS['q-offset'] = TensorMap(
    'QOffset', group='continuous', channel_map={'QOffset': 0}, loss='logcosh', validator=make_range_validator(300, 600),
    normalization={'mean': 525.1, 'std': 13.52},
)
TMAPS['q-onset'] = TensorMap(
    'QOnset', group='continuous', channel_map={'QOnset': 0}, loss='logcosh', validator=make_range_validator(370, 600),
    normalization={'mean': 435.1, 'std': 11.420},
)
TMAPS['qrs-complexes'] = TensorMap(
    'QRSComplexes', group='continuous', channel_map={'QRSDuration': 0}, loss='logcosh', validator=make_range_validator(30, 160),
    normalization={'mean': 8.0, 'std': 20.0},
)
TMAPS['qrs-duration'] = TensorMap(
    'QRSDuration', group='continuous', channel_map={'QRSDuration': 0}, loss='logcosh', validator=make_range_validator(45, 175),
    normalization={'mean': 89.53, 'std': 12.21},
)
TMAPS['qrs-num'] = TensorMap(
    'QRSNum', group='continuous', channel_map={'QRSNum': 0}, loss='logcosh', validator=make_range_validator(2, 30),
    normalization={'mean': 9.61, 'std': 1.64},
)
TMAPS['qt-interval'] = TensorMap(
    'QTInterval', group='continuous', channel_map={'QTInterval': 0}, loss='logcosh', validator=make_range_validator(300, 600),
    normalization={'mean': 426.1, 'std': 32.24},
)
TMAPS['qtc-interval'] = TensorMap(
    'QTCInterval', group='continuous', channel_map={'QTCInterval': 0}, loss='logcosh', validator=make_range_validator(300, 600),
    normalization={'mean': 419.1, 'std': 20.7},
)
TMAPS['r-axis'] = TensorMap(
    'RAxis', group='continuous', channel_map={'RAxis': 0}, loss='logcosh', validator=make_range_validator(-100, 200),
    normalization={'mean': 25.7, 'std': 36.6},
)
TMAPS['rr-interval'] = TensorMap(
    'RRInterval', group='continuous', channel_map={'RRInterval': 0}, loss='logcosh', validator=make_range_validator(400, 2000),
    normalization={'mean': 1040.61, 'std': 175.5},
)
TMAPS['ventricular-rate'] = TensorMap(
    'VentricularRate', group='continuous', channel_map={'VentricularRate': 0}, validator=make_range_validator(30, 150),
    loss='logcosh', normalization={'mean': 59.3, 'std': 10.6},
)
TMAPS['t-offset'] = TensorMap(
    'TOffset', group='continuous', channel_map={'TOffset': 0}, loss='logcosh', validator=make_range_validator(700, 1000),
    normalization={'mean': 860.7, 'std': 32.52},
)
TMAPS['t-axis'] = TensorMap(
    'TAxis', group='continuous', channel_map={'TAxis': 0}, loss='logcosh', validator=make_range_validator(-100, 200),
    normalization={'mean': 40.8, 'std': 32.6},
)

TMAPS['af_prs'] = TensorMap('AF_PRS_LDscore', group='continuous', channel_map={'AF_PRS_LDscore': 0}, normalization={'mean': -1.0, 'std': 0.4})
TMAPS['charge'] = TensorMap(
    'charge', group='continuous', channel_map={'charge': 0}, normalization={'mean': 12.0, 'std': 2.0},
    validator=make_range_validator(0, 20),
)

TMAPS['p-axis-sentinel'] = TensorMap(
    'PAxis', group='continuous', channel_map={'PAxis': 0}, sentinel=0, metrics=['logcosh'],
    normalization={'mean': 48.7, 'std': 23.1},
)
TMAPS['p-duration-sentinel'] = TensorMap(
    'PDuration', group='continuous', channel_map={'PDuration': 0}, sentinel=0, metrics=['logcosh'],
    normalization={'mean': 96.1, 'std': 18.85},
)
TMAPS['p-offset-sentinel'] = TensorMap(
    'POffset', group='continuous', channel_map={'POffset': 0}, sentinel=0, metrics=['logcosh'],
    normalization={'mean': 369.1, 'std': 28.42},
)
TMAPS['p-onset-sentinel'] = TensorMap(
    'POnset', group='continuous', channel_map={'POnset': 0}, sentinel=0, metrics=['logcosh'],
    normalization={'mean': 275.1, 'std': 26.420},
)
TMAPS['pp-interval-sentinel'] = TensorMap(
    'PPInterval', group='continuous', channel_map={'PPInterval': 0}, sentinel=0, metrics=['logcosh'],
    normalization={'mean': 1036.1, 'std': 185.0},
)
TMAPS['pq-interval-sentinel'] = TensorMap(
    'PQInterval', group='continuous', channel_map={'PQInterval': 0}, sentinel=0, metrics=['logcosh'],
    normalization={'mean': 165.9, 'std': 26.3},
)
TMAPS['qrs-duration-sentinel'] = TensorMap(
    'QRSDuration', group='continuous', channel_map={'QRSDuration': 0}, sentinel=0,
    normalization={'mean': 89.53, 'std': 12.21},
)
TMAPS['qt-interval-sentinel'] = TensorMap(
    'QTInterval', group='continuous', channel_map={'QTInterval': 0}, sentinel=0,
    normalization={'mean': 426.1, 'std': 32.24},
)
TMAPS['qtc-interval-sentinel'] = TensorMap(
    'QTCInterval', group='continuous', channel_map={'QTCInterval': 0}, sentinel=0,
    normalization={'mean': 419.1, 'std': 20.7},
)
TMAPS['qtc-intervalp-sentinel'] = TensorMap(
    'QTCInterval', group='continuous', channel_map={'QTCInterval': 0}, sentinel=0,
    normalization={'mean': 419.1, 'std': 20.7},
    parents=['output_QTInterval_continuous', 'output_RRInterval_continuous'],
)
TMAPS['r-axis-sentinel'] = TensorMap('RAxis', group='continuous', channel_map={'RAxis': 0}, sentinel=0, normalization={'mean': 25.7, 'std': 36.6})
TMAPS['rr-interval-sentinel'] = TensorMap(
    'RRInterval', group='continuous', channel_map={'RRInterval': 0}, sentinel=0,
    normalization={'mean': 1040.61, 'std': 175.5},
)
TMAPS['t-axis-sentinel'] = TensorMap('TAxis', group='continuous', channel_map={'TAxis': 0}, sentinel=0, normalization={'mean': 40.8, 'std': 32.6})


TMAPS['bb_baseline'] = TensorMap(
    'bb_baseline', group='categorical', channel_map={'no_bb_baseline': 0, 'bb_baseline': 1},
    loss=weighted_crossentropy([0.0453, 0.9547], 'bb_baseline'),
)
TMAPS['ccb_baseline'] = TensorMap(
    'ccb_baseline', group='categorical', channel_map={'no_ccb_baseline': 0, 'ccb_baseline': 1},
    loss=weighted_crossentropy([0.0044, 0.9956], 'ccb_baseline'),
)
TMAPS['class1_baseline'] = TensorMap(
    'class1_baseline', group='categorical', channel_map={'no_class1_baseline': 0, 'class1_baseline': 1},
    loss=weighted_crossentropy([0.0023, 0.9977], 'class1_baseline'),
)
TMAPS['class3_baseline'] = TensorMap(
    'class3_baseline', group='categorical', channel_map={'no_class3_baseline': 0, 'class3_baseline': 1},
    loss=weighted_crossentropy([0.0011, 0.9989], 'class3_baseline'),
)
TMAPS['qtc_drug_def_baseline'] = TensorMap(
    'qtc_drug_def_baseline', group='categorical',
    channel_map={'no_qtc_drug_def_baseline': 0, 'qtc_drug_def_baseline': 1},
    loss=weighted_crossentropy([0.0210, 0.9790], 'qtc_drug_def_baseline'),
)
TMAPS['qtc_drug_poss_baseline'] = TensorMap(
    'qtc_drug_poss_baseline', group='categorical',
    channel_map={'no_qtc_drug_poss_baseline': 0, 'qtc_drug_poss_baseline': 1},
    loss=weighted_crossentropy([0.0189, 0.9811], 'qtc_drug_poss_baseline'),
)
TMAPS['combined_qtc_drug_baseline'] = TensorMap(
    'combined_qtc_drug_baseline', group='categorical',
    channel_map={'no_combined_qtc_drug_baseline': 0, 'combined_qtc_drug_baseline': 1},
    loss=weighted_crossentropy([0.0389, 0.9611], 'combined_qtc_drug_baseline'),
)

TMAPS['class1_baseline'] = TensorMap('class1_baseline', group='categorical_index', channel_map={'no_class1_baseline': 0, 'class1_baseline': 1}, loss_weight=100.0, loss=weighted_crossentropy([0.0023, 0.9977], 'class1_baseline'))
TMAPS['bb_baseline'] = TensorMap('bb_baseline', group='categorical_index', channel_map={'no_bb_baseline': 0, 'bb_baseline': 1}, loss_weight=100.0, loss=weighted_crossentropy([0.0453, 0.9547], 'bb_baseline'))
TMAPS['class3_baseline'] = TensorMap('class3_baseline', group='categorical_index', channel_map={'no_class3_baseline': 0, 'class3_baseline': 1}, loss_weight=100.0, loss=weighted_crossentropy([0.0011, 0.9989], 'class3_baseline'))
TMAPS['ccb_baseline'] = TensorMap('ccb_baseline', group='categorical_index', channel_map={'no_ccb_baseline': 0, 'ccb_baseline': 1}, loss_weight=100.0, loss=weighted_crossentropy([0.0044, 0.9956], 'ccb_baseline'))
TMAPS['qtc_drug_def_baseline'] = TensorMap('qtc_drug_def_baseline', group='categorical_index', channel_map={'no_qtc_drug_def_baseline': 0, 'qtc_drug_def_baseline': 1}, loss_weight=100.0, loss=weighted_crossentropy([0.0210, 0.9790], 'qtc_drug_def_baseline'))
TMAPS['qtc_drug_poss_baseline'] = TensorMap('qtc_drug_poss_baseline', group='categorical_index', channel_map={'no_qtc_drug_poss_baseline': 0, 'qtc_drug_poss_baseline': 1}, loss_weight=100.0, loss=weighted_crossentropy([0.0189, 0.9811], 'qtc_drug_poss_baseline'))
TMAPS['class1_fu'] = TensorMap('class1_fu', group='categorical_index', channel_map={'no_class1_fu': 0, 'class1_fu': 1}, loss_weight=100.0, loss=weighted_crossentropy([0.0018, 0.9982], 'class1_fu'))
TMAPS['bb_fu'] = TensorMap('bb_fu', group='categorical_index', channel_map={'no_bb_fu': 0, 'bb_fu': 1}, loss_weight=100.0, loss=weighted_crossentropy([0.0306, 0.9694], 'bb_fu'))
TMAPS['class3_fu'] = TensorMap('class3_fu', group='categorical_index', channel_map={'no_class3_fu': 0, 'class3_fu': 1}, loss_weight=100.0, loss=weighted_crossentropy([0.0006, 0.9994], 'class3_fu'))
TMAPS['ccb_fu'] = TensorMap('ccb_fu', group='categorical_index', channel_map={'no_ccb_fu': 0, 'ccb_fu': 1}, loss_weight=100.0, loss=weighted_crossentropy([0.0035, 0.9965], 'ccb_fu'))
TMAPS['qtc_drug_def_fu'] = TensorMap('qtc_drug_def_fu', group='categorical_index', channel_map={'no_qtc_drug_def_fu': 0, 'qtc_drug_def_fu': 1}, loss_weight=100.0, loss=weighted_crossentropy([0.0140, 0.9860], 'qtc_drug_def_fu'))
TMAPS['qtc_drug_poss_fu'] = TensorMap('qtc_drug_poss_fu', group='categorical_index', channel_map={'no_qtc_drug_poss_fu': 0, 'qtc_drug_poss_fu': 1}, loss_weight=100.0, loss=weighted_crossentropy([0.0127, 0.9873], 'qtc_drug_poss_fu'))
TMAPS['qtc_drug_def_any'] = TensorMap('qtc_drug_def_any', group='categorical_index', channel_map={'no_qtc_drug_def_any': 0, 'qtc_drug_def_any': 1}, loss_weight=100.0, loss=weighted_crossentropy([0.0302, 0.9698], 'qtc_drug_def_any'))
TMAPS['qtc_drug_poss_any'] = TensorMap('qtc_drug_poss_any', group='categorical_index', channel_map={'no_qtc_drug_poss_any': 0, 'qtc_drug_poss_any': 1}, loss_weight=100.0, loss=weighted_crossentropy([0.0267, 0.9733], 'qtc_drug_poss_any'))
TMAPS['any_class1'] = TensorMap('any_class1', group='categorical_index', channel_map={'no_any_class1': 0, 'any_class1': 1}, loss_weight=100.0, loss=weighted_crossentropy([0.0031, 0.9969], 'any_class1'))
TMAPS['any_bb'] = TensorMap('any_bb', group='categorical_index', channel_map={'no_any_bb': 0, 'any_bb': 1}, loss_weight=100.0, loss=weighted_crossentropy([0.0602, 0.9398], 'any_bb'))
TMAPS['any_class3'] = TensorMap('any_class3', group='categorical_index', channel_map={'no_any_class3': 0, 'any_class3': 1}, loss_weight=100.0, loss=weighted_crossentropy([0.0013, 0.9987], 'any_class3'))
TMAPS['any_ccb'] = TensorMap('any_ccb', group='categorical_index', channel_map={'no_any_ccb': 0, 'any_ccb': 1}, loss_weight=100.0, loss=weighted_crossentropy([0.0062, 0.9938], 'any_ccb'))
TMAPS['combined_qtc_drug_baseline'] = TensorMap('combined_qtc_drug_baseline', group='categorical_index', channel_map={'no_combined_qtc_drug_baseline': 0, 'combined_qtc_drug_baseline': 1}, loss_weight=100.0, loss=weighted_crossentropy([0.0389, 0.9611], 'combined_qtc_drug_baseline'))
TMAPS['combined_qtc_drug_fu'] = TensorMap('combined_qtc_drug_fu', group='categorical_index', channel_map={'no_combined_qtc_drug_fu': 0, 'combined_qtc_drug_fu': 1}, loss_weight=100.0, loss=weighted_crossentropy([0.0260, 0.9740], 'combined_qtc_drug_fu'))
TMAPS['combined_qtc_drug_any'] = TensorMap('combined_qtc_drug_any', group='categorical_index', channel_map={'no_combined_qtc_drug_any': 0, 'combined_qtc_drug_any': 1}, loss_weight=100.0, loss=weighted_crossentropy([0.0546, 0.9454], 'combined_qtc_drug_any'))

TMAPS['ecg-bike-max-hr-no0'] = TensorMap(
    'bike_max_hr', group='continuous', channel_map={'bike_max_hr': 0},
    loss=ignore_zeros_logcosh, metrics=['logcosh'], normalization={'mean': 110.03, 'std': 20.04},
)
TMAPS['ecg-bike-resting-hr-no0'] = TensorMap(
    'bike_resting_hr', group='continuous', channel_map={'bike_resting_hr': 0},
    loss=ignore_zeros_logcosh, metrics=['logcosh'], normalization={'mean': 71.2, 'std': 12.57},
)
TMAPS['ecg-bike-max-pred-hr-no0'] = TensorMap(
    'bike_max_pred_hr', group='continuous', channel_map={'bike_max_pred_hr': 0},
    loss=ignore_zeros_logcosh, metrics=['logcosh'], normalization={'mean': 167.5, 'std': 5.78},
)

TMAPS['ecg_bike_0'] = TensorMap('full_0', shape=ECG_BIKE_FULL_SIZE, group='ecg_bike', channel_map={'I': 0, '2': 1, '3': 2})
TMAPS['ecg_bike_1'] = TensorMap('full_1', shape=ECG_BIKE_FULL_SIZE, group='ecg_bike', channel_map={'I': 0, '2': 1, '3': 2})
TMAPS['ecg_bike_recovery'] = TensorMap('full', shape=ECG_BIKE_RECOVERY_SIZE, group='ecg_bike_recovery', channel_map={'lead_I': 0, 'lead_2': 1, 'lead_3': 2})
TMAPS['ecg_bike_m0'] = TensorMap(
    'median_0', shape=ECG_BIKE_MEDIAN_SIZE, group='ecg_bike',
    channel_map={'I': 0, '2': 1, '3': 2},
)
TMAPS['ecg_bike_m1'] = TensorMap(
    'median_1', shape=ECG_BIKE_MEDIAN_SIZE, group='ecg_bike',
    channel_map={'I': 0, '2': 1, '3': 2},
)
TMAPS['ecg_bike_s0'] = TensorMap(
    'strip_0', shape=ECG_BIKE_STRIP_SIZE, group='ecg_bike',
    channel_map={'I': 0, '2': 1, '3': 2},
)
TMAPS['ecg_bike_s1'] = TensorMap(
    'strip_1', shape=ECG_BIKE_STRIP_SIZE, group='ecg_bike',
    channel_map={'I': 0, '2': 1, '3': 2},
)

TMAPS['aligned_distance'] = TensorMap('aligned_distance', group='continuous', channel_map={'zeros': 0})


TMAPS['weight_kg'] = TensorMap('weight_kg',  group='continuous', normalization={'mean': 76.54286701805927, 'std': 15.467605416933122}, loss='logcosh', channel_map={'weight_kg': 0})
TMAPS['height_cm'] = TensorMap('height_cm',  group='continuous', normalization={'mean': 169.18064748408653, 'std': 9.265265197273026}, loss='logcosh', channel_map={'height_cm': 0})
TMAPS['bmi_bsa'] = TensorMap('bmi',  group='continuous', normalization={'mean': 26.65499238706321, 'std': 4.512077188749083}, loss='logcosh', channel_map={'bmi': 0})
TMAPS['bsa_mosteller'] = TensorMap('bsa_mosteller',  group='continuous', normalization={'mean': 1.8894831981880114, 'std': 0.22169301057810176}, loss='logcosh', channel_map={'bsa_mosteller': 0})
TMAPS['bsa_dubois'] = TensorMap('bsa_dubois',  group='continuous', normalization={'mean': 1.8671809970639703, 'std': 0.20913930961120797}, loss='logcosh', channel_map={'bsa_dubois': 0})

TMAPS['lv_mass'] = TensorMap(
    'lv_mass', group='continuous', activation='linear', loss='logcosh', validator=make_range_validator(0, 500),
    channel_map={'lv_mass': 0}, normalization={'mean': 89.7, 'std': 24.8},
)
TMAPS['lv_mass_no0'] = TensorMap(
    'lv_mass', group='continuous', activation='linear', loss=ignore_zeros_logcosh,
    channel_map={'lv_mass': 0}, normalization={'mean': 89.7, 'std': 24.8},
)

TMAPS['lv_mass_sentinel'] = TensorMap(
    'lv_mass', group='continuous', activation='linear', sentinel=0,
    channel_map={'lv_mass': 0}, normalization={'mean': 89.7, 'std': 24.8},
)
TMAPS['LVM_sentinel'] = TensorMap(
    'LVM',  group='continuous', normalization={'mean': 89.70372484725051, 'std': 24.803669503436304}, sentinel=0,
    validator=make_range_validator(-1, 300), channel_map={'LVM': 0},
)
TMAPS['lv_mass_prediction'] = TensorMap(
    'lv_mass_sentinel_prediction', group='continuous', activation='linear', loss='logcosh', loss_weight=10.0,
    validator=make_range_validator(0, 300), channel_map={'lv_mass_sentinel_prediction': 0},
    normalization={'mean': 89.7, 'std': 24.8},
)
TMAPS['lv_mass_dubois_index_prediction'] = TensorMap(
    'lv_mass_dubois_index_sentinel_prediction', group='continuous', activation='linear', loss='logcosh',
    validator=make_range_validator(0, 300), loss_weight=10.0,
    channel_map={'lv_mass_dubois_index_sentinel_prediction': 0}, normalization={'mean': 89.7, 'std': 24.8},
)
TMAPS['lv_mass_mosteller_index_prediction'] = TensorMap(
    'lv_mass_mosteller_index_sentinel_prediction', group='continuous', activation='linear', loss='logcosh',
    validator=make_range_validator(0, 300), loss_weight=10.0,
    channel_map={'lv_mass_mosteller_index_sentinel_prediction': 0},
    normalization={'mean': 89.7, 'std': 24.8},
)

TMAPS['LVM_prediction'] = TensorMap(
    'LVM_sentinel_prediction',  group='continuous', normalization={'mean': 89.70372484725051, 'std': 24.803669503436304}, sentinel=0,
    validator=make_range_validator(-1, 300), channel_map={'LVM_sentinel_prediction': 0},
)

TMAPS['lvm_dubois_index_prediction'] = TensorMap(
    'lvm_dubois_index_sentinel_prediction', group='continuous', activation='linear', loss='logcosh',
    validator=make_range_validator(0, 300), loss_weight=10.0,
    channel_map={'lvm_dubois_index_sentinel_prediction': 0}, normalization={'mean': 89.7, 'std': 24.8},
)
TMAPS['lvm_mosteller_index_prediction'] = TensorMap(
    'lvm_mosteller_index_sentinel_prediction', group='continuous', activation='linear', loss='logcosh',
    validator=make_range_validator(0, 300), loss_weight=10.0,
    channel_map={'lvm_mosteller_index_sentinel_prediction': 0},
    normalization={'mean': 89.7, 'std': 24.8},
)

TMAPS['lv_massp'] = TensorMap(
    'lv_mass', group='continuous', activation='linear', loss='logcosh',
    parents=['output_mri_systole_diastole_8_segmented_categorical'],
    channel_map={'lv_mass': 0}, normalization={'mean': 89.7, 'std': 24.8},
)


TMAPS['end_systole_volume'] = TensorMap(
    'end_systole_volume', group='continuous', activation='linear', validator=make_range_validator(0, 300),
    loss='logcosh', channel_map={'end_systole_volume': 0},
    normalization={'mean': 47.0, 'std': 10.0},
)
TMAPS['end_diastole_volume'] = TensorMap(
    'end_diastole_volume', group='continuous', activation='linear', validator=make_range_validator(0, 400),
    loss='logcosh', channel_map={'end_diastole_volume': 0},
    normalization={'mean': 142.0, 'std': 21.0},
)
TMAPS['ejection_fraction'] = TensorMap(
    'ejection_fraction', group='continuous', activation='linear', validator=make_range_validator(0.2, 0.9),
    normalization={'mean': 0.50, 'std': 0.046},
    loss='logcosh', loss_weight=1.0, channel_map={'ejection_fraction': 0},
)


# Apply correction from Sanghvi et al.Journal of Cardiovascular Magnetic Resonance 2016
TMAPS['corrected_extracted_lvedv'] = TensorMap(
    'corrected_extracted_lvedv', group='continuous', activation='linear', validator=make_range_validator(0, 400),
    loss='logcosh', channel_map={'corrected_extracted_lvedv': 0},
    normalization={'mean': 142.0, 'std': 21.0},
)
TMAPS['corrected_extracted_lvef'] = TensorMap(
    'corrected_extracted_lvef', group='continuous', activation='linear', validator=make_range_validator(0.2, 0.9),
    normalization={'mean': 0.50, 'std': 0.046},
    loss='logcosh', channel_map={'corrected_extracted_lvef': 0},
)
TMAPS['corrected_extracted_lvesv'] = TensorMap(
    'corrected_extracted_lvesv', group='continuous', activation='linear', validator=make_range_validator(0, 300),
    loss='logcosh', channel_map={'corrected_extracted_lvesv': 0},
    normalization={'mean': 47.0, 'std': 10.0},
)

TMAPS['corrected_extracted_lvesv_sentinel'] = TensorMap(
    'corrected_extracted_lvesv', group='continuous', activation='linear', sentinel=0.0,
    channel_map={'corrected_extracted_lvesv': 0}, normalization={'mean': 47.0, 'std': 10.0},
)
TMAPS['corrected_extracted_lvedv_sentinel'] = TensorMap(
    'corrected_extracted_lvedv', group='continuous', activation='linear', sentinel=0.0,
    channel_map={'corrected_extracted_lvedv': 0}, normalization={'mean': 142.0, 'std': 21.0},
)
TMAPS['corrected_extracted_lvef_sentinel'] = TensorMap(
    'corrected_extracted_lvef', group='continuous', activation='linear', sentinel=0.0,
    normalization={'mean': 0.50, 'std': 0.046}, channel_map={'corrected_extracted_lvef': 0},
)
TMAPS['corrected_extracted_lvef_sentinel'] = TensorMap(
    'corrected_extracted_lvef', group='continuous', activation='linear', sentinel=0.0,
    normalization={'mean': 0.50, 'std': 0.046}, channel_map={'corrected_extracted_lvef': 0},
)

TMAPS['LA_2Ch_vol_max'] = TensorMap(
    'LA_2Ch_vol_max',  group='continuous', normalization={'mean': 63.45582391534391, 'std': 22.548034481265972},
    validator=make_range_validator(0, 400), loss='logcosh', channel_map={'LA_2Ch_vol_max': 0},
)
TMAPS['LA_2Ch_vol_min'] = TensorMap(
    'LA_2Ch_vol_min',  group='continuous', normalization={'mean': 28.308681904761904, 'std': 15.842444310837582},
    validator=make_range_validator(0, 200), loss='logcosh', channel_map={'LA_2Ch_vol_min': 0},
)
TMAPS['LA_4Ch_vol_max'] = TensorMap(
    'LA_4Ch_vol_max',  group='continuous', normalization={'mean': 74.53903305263158, 'std': 25.448756860639776},
    validator=make_range_validator(0, 400), loss='logcosh', channel_map={'LA_4Ch_vol_max': 0},
)
TMAPS['LA_4Ch_vol_min'] = TensorMap(
    'LA_4Ch_vol_min',  group='continuous', normalization={'mean': 31.014961894736846, 'std': 17.146722819760804},
    validator=make_range_validator(0, 200), loss='logcosh', channel_map={'LA_4Ch_vol_min': 0},
)
TMAPS['LA_Biplan_vol_max'] = TensorMap(
    'LA_Biplan_vol_max',  group='continuous', normalization={'mean': 67.86355108225109, 'std': 21.793845470012105},
    validator=make_range_validator(0, 400), loss='logcosh', channel_map={'LA_Biplan_vol_max': 0},
)
TMAPS['LA_Biplan_vol_min'] = TensorMap(
    'LA_Biplan_vol_min',  group='continuous', normalization={'mean': 28.79685670995671, 'std': 15.43219634139272},
    validator=make_range_validator(0, 300), loss='logcosh', channel_map={'LA_Biplan_vol_min': 0},
)
TMAPS['LVEDV'] = TensorMap(
    'LVEDV',  group='continuous', normalization={'mean': 144.1479505192425, 'std': 34.39409859908663}, loss='logcosh',
    validator=make_range_validator(0, 500), channel_map={'LVEDV': 0},
)
TMAPS['LVESV'] = TensorMap(
    'LVESV',  group='continuous', normalization={'mean': 59.58324862553452, 'std': 21.186976544044025}, loss='logcosh',
    validator=make_range_validator(0, 400), channel_map={'LVESV': 0},
)
TMAPS['LVM'] = TensorMap(
    'LVM',  group='continuous', normalization={'mean': 89.70372484725051, 'std': 24.803669503436304}, loss='logcosh',
    validator=make_range_validator(0, 400), channel_map={'LVM': 0},
)
TMAPS['LVSV'] = TensorMap(
    'LVSV',  group='continuous', normalization={'mean': 84.85198120147119, 'std': 19.2700091046526}, loss='logcosh',
    validator=make_range_validator(0, 400), channel_map={'LVSV': 0},
)
TMAPS['RA_4Ch_vol_max'] = TensorMap(
    'RA_4Ch_vol_max',  group='continuous', normalization={'mean': 79.22289586811351, 'std': 26.504015552539048},
    validator=make_range_validator(0, 500), loss='logcosh', channel_map={'RA_4Ch_vol_max': 0},
)
TMAPS['RA_4Ch_vol_min'] = TensorMap(
    'RA_4Ch_vol_min',  group='continuous', normalization={'mean': 46.25831176961603, 'std': 20.002160080524803},
    validator=make_range_validator(0, 400), loss='logcosh', channel_map={'RA_4Ch_vol_min': 0},
)
TMAPS['RVEDV'] = TensorMap(
    'RVEDV',  group='continuous', normalization={'mean': 152.41239853151131, 'std': 37.15198900632509}, loss='logcosh',
    validator=make_range_validator(0, 500), channel_map={'RVEDV': 0},
)
TMAPS['RVEF'] = TensorMap(
    'RVEF',  group='continuous', normalization={'mean': 56.404863078182565, 'std': 6.526231365539632}, loss='logcosh',
    validator=make_range_validator(10, 200), channel_map={'RVEF': 0},
)
TMAPS['RVESV'] = TensorMap(
    'RVESV',  group='continuous', normalization={'mean': 67.61379869467673, 'std': 22.853189258914284}, loss='logcosh',
    validator=make_range_validator(0, 300), channel_map={'RVESV': 0},
)
TMAPS['RVSV'] = TensorMap(
    'RVSV',  group='continuous', normalization={'mean': 85.0908258288989, 'std': 19.30893645374548}, loss='logcosh',
    validator=make_range_validator(0, 200), channel_map={'RVSV': 0},
)
TMAPS['LAQC'] = TensorMap(
    'LAQC',  group='continuous', normalization={'mean': 1.2657977883096367, 'std': 0.5561369836438385}, loss='logcosh',
    validator=make_range_validator(0, 200), channel_map={'LAQC': 0},
)
TMAPS['LVQC'] = TensorMap(
    'LVQC',  group='continuous', normalization={'mean': 1.1737756714060033, 'std': 0.4620420984104567}, loss='logcosh',
    validator=make_range_validator(0, 200), channel_map={'LVQC': 0},
)
TMAPS['RAQC'] = TensorMap(
    'RAQC',  group='continuous', normalization={'mean': 1.1860189573459716, 'std': 0.4791815490882246}, loss='logcosh',
    validator=make_range_validator(0, 200), channel_map={'RAQC': 0},
)
TMAPS['RVQC'] = TensorMap(
    'RVQC',  group='continuous', normalization={'mean': 1.179699842022117, 'std': 0.4648958893626213}, loss='logcosh',
    validator=make_range_validator(0, 200), channel_map={'RVQC': 0},
)


TMAPS['liver_fat'] = TensorMap(
    '22402_Liver-fat-percentage_2_0', group='continuous', channel_map={'22402_Liver-fat-percentage_2_0': 0},
    activation='linear', loss='logcosh',  annotation_units=1,
    validator=make_range_validator(0, 100), normalization={'mean': 3.91012, 'std': 4.64437},
)
TMAPS['liver_fat_sentinel'] = TensorMap(
    '22402_Liver-fat-percentage_2_0', group='continuous', channel_map={'22402_Liver-fat-percentage_2_0': 0},
    normalization={'mean': 3.91012, 'std': 4.64437}, activation='linear', sentinel=0.0,
)
TMAPS['liver_fat_echo_predicted'] = TensorMap(
    'liver_fat_sentinel_prediction', group='continuous', channel_map={'liver_fat_sentinel_prediction': 0},
    validator=make_range_validator(0, 100), normalization={'mean': 3.91012, 'std': 4.64437}, activation='linear', loss='logcosh',
)
TMAPS['liver_fat_echo_predicted_sentinel'] = TensorMap(
    'liver_fat_sentinel_prediction', group='continuous', channel_map={'liver_fat_sentinel_prediction': 0},
    normalization={'mean': 3.91012, 'std': 4.64437}, activation='linear', sentinel=0.0,
)

TMAPS['gre_mullti_echo_10_te_liver'] = TensorMap('gre_mullti_echo_10_te_liver', (160, 160, 10), group='root_array', loss='logcosh')
TMAPS['gre_mullti_echo_10_te_liver_12bit'] = TensorMap('gre_mullti_echo_10_te_liver_12bit', (160, 160, 10), group='root_array', loss='logcosh')
TMAPS['lms_ideal_optimised_low_flip_6dyn'] = TensorMap('lms_ideal_optimised_low_flip_6dyn', (232, 256, 36), group='root_array', loss='logcosh')
TMAPS['lms_ideal_optimised_low_flip_6dyn_12bit'] = TensorMap('lms_ideal_optimised_low_flip_6dyn_12bit', (232, 256, 36), group='root_array', loss='logcosh')
TMAPS['lms_ideal_optimised_low_flip_6dyn_4slice'] = TensorMap('lms_ideal_optimised_low_flip_6dyn_4slice', (232, 256, 4), loss='logcosh')

TMAPS['shmolli_192i'] = TensorMap('shmolli_192i', (288, 384, 7), group='root_array')
TMAPS['shmolli_192i_12bit'] = TensorMap('shmolli_192i_12bit', (288, 384, 7), group='root_array')
TMAPS['shmolli_192i_fitparams'] = TensorMap('shmolli_192i_fitparams', (288, 384, 7), group='root_array')
TMAPS['shmolli_192i_t1map'] = TensorMap('shmolli_192i_t1map', (288, 384, 2), group='root_array')

TMAPS['sax_pixel_width'] = TensorMap(
    'mri_pixel_width_cine_segmented_sax_inlinevf', group='continuous', annotation_units=2, channel_map={'sax_pixel_width': 0},
    validator=make_range_validator(0, 4), normalization={'mean': 1.83, 'std': 0.1},
)
TMAPS['sax_pixel_height'] = TensorMap(
    'mri_pixel_height_segmented_sax_inlinevf', group='continuous', annotation_units=2, channel_map={'sax_pixel_height': 0},
    validator=make_range_validator(0, 4), normalization={'mean': 1.83, 'std': 0.1},
)


TMAPS['end_systole_volumep'] = TensorMap(
    'end_systole_volume', group='continuous', activation='linear',
    loss='logcosh', channel_map={'end_systole_volume': 0},
    normalization={'mean': 47.0, 'std': 10.0},
    parents=['output_' + MRI_SEGMENTED + '_categorical'],
)
TMAPS['end_diastole_volumep'] = TensorMap(
    'end_diastole_volume', group='continuous', activation='linear',
    loss='logcosh', channel_map={'end_diastole_volume': 0},
    normalization={'mean': 142.0, 'std': 21.0},
    parents=['output_' + MRI_SEGMENTED + '_categorical'],
)
TMAPS['end_systole_volumepz'] = TensorMap(
    'end_systole_volume', group='continuous', activation='linear',
    loss='logcosh', channel_map={'end_systole_volume': 0},
    normalization={'mean': 47.0, 'std': 10.0},
    parents=['output_' + MRI_ZOOM_MASK + '_categorical'],
)
TMAPS['end_diastole_volumepz'] = TensorMap(
    'end_diastole_volume', group='continuous', activation='linear',
    loss='logcosh', channel_map={'end_diastole_volume': 0},
    normalization={'mean': 142.0, 'std': 21.0},
    parents=['output_' + MRI_ZOOM_MASK + '_categorical'],
)
TMAPS['ejection_fractionp'] = TensorMap(
    'ejection_fraction', group='continuous', activation='linear',
    normalization={'mean': 0.50, 'std': 0.046},
    loss='logcosh', loss_weight=1.0, channel_map={'ejection_fraction': 0},
    parents=[
        'output_end_systole_volume_continuous',
        'output_end_diastole_volume_continuous',
    ],
)

TMAPS['cine_segmented_sax_b1'] = TensorMap('cine_segmented_sax_b1', (256, 256, 50), group='root_array', loss='mse')
TMAPS['cine_segmented_sax_b2'] = TensorMap('cine_segmented_sax_b2', (256, 256, 50), group='root_array', loss='mse')
TMAPS['cine_segmented_sax_b4'] = TensorMap('cine_segmented_sax_b4', (256, 256, 50), group='root_array', loss='mse')
TMAPS['cine_segmented_sax_b6'] = TensorMap('cine_segmented_sax_b6', (256, 256, 50), group='root_array', loss='mse')

TMAPS['cine_segmented_lax_2ch'] = TensorMap('cine_segmented_lax_2ch', (256, 256, 50), group='root_array', loss='logcosh')
TMAPS['cine_segmented_lax_3ch'] = TensorMap('cine_segmented_lax_3ch', (256, 256, 50), group='root_array', loss='logcosh')
TMAPS['cine_segmented_lax_4ch'] = TensorMap('cine_segmented_lax_4ch', (256, 256, 50), group='root_array', loss='logcosh')
TMAPS['lax-view-detect'] = TensorMap(
    'lax-view-detect', group='categorical',
    channel_map={
        'cine_segmented_lax_2ch': 0, 'cine_segmented_lax_3ch': 1,
        'cine_segmented_lax_4ch': 2,
    },
)

TMAPS['sax-view-detect'] = TensorMap(
    'sax-view-detect', group='categorical',
    channel_map={
        'cine_segmented_sax_b1': 0, 'cine_segmented_sax_b2': 1,
        'cine_segmented_sax_b3': 2, 'cine_segmented_sax_b4': 3,
        'cine_segmented_sax_b5': 4, 'cine_segmented_sax_b6': 5,
        'cine_segmented_sax_b7': 6, 'cine_segmented_sax_b8': 7,
        'cine_segmented_sax_b9': 8, 'cine_segmented_sax_b10': 9,
        'cine_segmented_sax_b11': 10,
    },
)

TMAPS['slax-view-detect'] = TensorMap(
    'slax-view-detect', group='categorical',
    channel_map={
        'cine_segmented_lax_2ch': 11, 'cine_segmented_lax_3ch': 12,
        'cine_segmented_lax_4ch': 13, 'cine_segmented_sax_b1': 0,
        'cine_segmented_sax_b2': 1, 'cine_segmented_sax_b3': 2,
        'cine_segmented_sax_b4': 3, 'cine_segmented_sax_b5': 4,
        'cine_segmented_sax_b6': 5, 'cine_segmented_sax_b7': 6,
        'cine_segmented_sax_b8': 7, 'cine_segmented_sax_b9': 8,
        'cine_segmented_sax_b10': 9, 'cine_segmented_sax_b11': 10,
    },
)


TMAPS['genetic_pca_5'] = TensorMap(
    'genetic_pca_5', group='continuous', normalization={'mean': -0.014422761536727896, 'std': 10.57799283718005},
    loss='logcosh', annotation_units=5, shape=(5,), activation='linear',
    channel_map={
        '22009_Genetic-principal-components_0_0': 0, '22009_Genetic-principal-components_0_1': 1,
        '22009_Genetic-principal-components_0_2': 2, '22009_Genetic-principal-components_0_3': 3,
        '22009_Genetic-principal-components_0_4': 4,
    },
)

TMAPS['mothers_age'] = TensorMap(
    'mothers_age_0', group='continuous',
    channel_map={'mother_age': 0, 'mother_alive': 2, 'mother_dead': 3, 'not-missing': 1},
    normalization={'mean': 75.555, 'std': 11.977}, annotation_units = 4,
)

TMAPS['fathers_age'] = TensorMap(
    'fathers_age_0', group='continuous',
    channel_map={'father_age': 0, 'father_alive': 2, 'father_dead': 3, 'not-missing': 1},
    normalization={'mean':70.928, 'std': 12.746}, annotation_units = 4,
)

TMAPS['genetic_sex'] = TensorMap('genetic_sex', group='categorical', annotation_units=2, channel_map={'Genetic-sex_Female_0_0': 0, 'Genetic-sex_Male_0_0': 1}, loss='categorical_crossentropy')
TMAPS['sex'] = TensorMap('sex', group='categorical', annotation_units=2, channel_map={'Sex_Female_0_0': 0, 'Sex_Male_0_0': 1}, loss='categorical_crossentropy')
TMAPS['bmi'] = TensorMap(
    '23104_Body-mass-index-BMI_0_0', group='continuous', channel_map={'23104_Body-mass-index-BMI_0_0': 0}, annotation_units=1,
    validator=make_range_validator(0, 300), normalization={'mean': 27.432061533712652, 'std': 4.785244772462738}, loss='logcosh',
)
TMAPS['birth_year'] = TensorMap(
    '22200_Year-of-birth_0_0', group='continuous', channel_map={'22200_Year-of-birth_0_0': 0}, annotation_units=1, loss='logcosh',
    validator=make_range_validator(1901, 2025), normalization={'mean': 1952.0639129359386, 'std': 7.656326148519739},
)
TMAPS['birth_year_34'] = TensorMap(
    '34_Year-of-birth_0_0', group='continuous', channel_map={'34_Year-of-birth_0_0': 0}, annotation_units=1, loss='logcosh',
    validator=make_range_validator(1901, 2025), normalization = {'mean': 1952.0639129359386, 'std': 7.656326148519739},
)
TMAPS['brain_volume'] = TensorMap(
    '25010_Volume-of-brain-greywhite-matter_2_0', group='continuous', normalization={'mean': 1165940.0, 'std': 111511.0},
    channel_map={'25010_Volume-of-brain-greywhite-matter_2_0': 0}, loss='logcosh', loss_weight=0.1,
)

TMAPS['sodium'] = TensorMap(
    '30530_Sodium-in-urine', group='continuous', channel_map={'30530_Sodium-in-urine_0_0': 0},
    normalization={'mean': 77.45323967267045, 'std': 44.441236848463774}, annotation_units=1, loss='logcosh',
)
TMAPS['potassium'] = TensorMap(
    '30520_Potassium-in-urine', group='continuous', channel_map={'30520_Potassium-in-urine_0_0': 0},
    normalization={'mean': 63.06182700345117, 'std': 33.84208704773539}, annotation_units=1, loss='logcosh',
)
TMAPS['cholesterol_hdl'] = TensorMap(
    '30760_HDL-cholesterol', group='continuous', channel_map={'30760_HDL-cholesterol_0_0': 0},
    normalization={'mean': 1.4480129055069355, 'std': 0.3823115953478376}, annotation_units=1, loss='logcosh',
)
TMAPS['cholesterol'] = TensorMap(
    '30690_Cholesterol', group='continuous', channel_map={'30690_Cholesterol_0_0': 0},
    normalization={'mean': 5.692381214399044, 'std': 1.1449409331668705}, annotation_units=1, loss='logcosh',
)

TMAPS['cigarettes'] = TensorMap('2887_Number-of-cigarettes-previously-smoked-daily_0_0', group='continuous', channel_map={'2887_Number-of-cigarettes-previously-smoked-daily_0_0': 0}, normalization = {'mean': 18.92662147068755, 'std':10.590930376362259 }, annotation_units=1)
TMAPS['alcohol'] = TensorMap('5364_Average-weekly-intake-of-other-alcoholic-drinks_0_0', group='continuous', channel_map={'5364_Average-weekly-intake-of-other-alcoholic-drinks_0_0': 0}, normalization = {'mean': 0.03852570253005904, 'std':0.512608370266108 }, annotation_units=1)
TMAPS['coffee'] = TensorMap(
    '1498_Coffee-intake_0_0', group='continuous', channel_map={'1498_Coffee-intake_0_0': 0},
    normalization={'mean': 2.015086529948216, 'std': 2.0914960998390497}, annotation_units=1,
)
TMAPS['water'] = TensorMap(
    '1528_Water-intake_0_0', group='continuous', channel_map={'1528_Water-intake_0_0': 0},
    normalization={'mean': 2.7322977785723324, 'std': 2.261996814128837}, annotation_units=1,
)
TMAPS['meat'] = TensorMap(
    '3680_Age-when-last-ate-meat_0_0', group='continuous',
    channel_map={'3680_Age-when-last-ate-meat_0_0': 0},
    normalization={'mean': 29.74062983480561, 'std': 14.417292213873964}, annotation_units=1,
)
TMAPS['walks'] = TensorMap(
    '864_Number-of-daysweek-walked-10-minutes_0_0', group='continuous',
    channel_map={'864_Number-of-daysweek-walked-10-minutes_0_0': 0},
    normalization={'mean': 5.369732285440756, 'std': 1.9564911925721618}, annotation_units=1,
)
TMAPS['walk_duration'] = TensorMap(
    '874_Duration-of-walks_0_0', group='continuous', channel_map={'874_Duration-of-walks_0_0': 0},
    normalization={'mean': 61.64092215093373, 'std': 78.79522990818906}, annotation_units=1,
)
TMAPS['physical_activities'] = TensorMap(
    '884_Number-of-daysweek-of-moderate-physical-activity-10-minutes_0_0', group='continuous',
    channel_map={'884_Number-of-daysweek-of-moderate-physical-activity-10-minutes_0_0': 0 },
    normalization={'mean': 3.6258833281089258, 'std': 2.3343738999823676}, annotation_units=1,
)
TMAPS['physical_activity'] = TensorMap(
    '894_Duration-of-moderate-activity_0_0', group='continuous',
    channel_map={'894_Duration-of-moderate-activity_0_0': 0 },
    normalization={'mean': 66.2862593866103, 'std': 77.28681218835422}, annotation_units=1,
)
TMAPS['physical_activity_vigorous'] = TensorMap(
    '904_Number-of-daysweek-of-vigorous-physical-activity-10-minutes_0_0', group='continuous',
    channel_map={'904_Number-of-daysweek-of-vigorous-physical-activity-10-minutes_0_0': 0},
    normalization={'mean': 1.838718301735063, 'std': 1.9593505421480895}, annotation_units=1,
)
TMAPS['physical_activity_vigorous_duration'] = TensorMap(
    '914_Duration-of-vigorous-activity_0_0', group='continuous',
    channel_map={'914_Duration-of-vigorous-activity_0_0': 0},
    normalization={'mean': 44.854488382965144, 'std': 48.159967071781466}, annotation_units=1,
)
TMAPS['tv'] = TensorMap(
    '1070_Time-spent-watching-television-TV_0_0', group='continuous',
    channel_map={'1070_Time-spent-watching-television-TV_0_0': 0},
    normalization={'mean': 2.7753595642790914, 'std': 1.7135478462887321}, annotation_units=1,
)
TMAPS['computer'] = TensorMap(
    '1080_Time-spent-using-computer_0_0', group='continuous',
    channel_map={'1080_Time-spent-using-computer_0_0': 0},
    normalization={'mean': 0.9781465855433753, 'std': 1.4444414103121512}, annotation_units=1,
)
TMAPS['car'] = TensorMap(
    '1090_Time-spent-driving_0_0', group='continuous', channel_map={'1090_Time-spent-driving_0_0': 0},
    normalization={'mean': 0.8219851505445748, 'std': 1.304094814200189}, annotation_units=1,
)
TMAPS['summer'] = TensorMap(
    '1050_Time-spend-outdoors-in-summer_0_0', group='continuous',
    channel_map={'1050_Time-spend-outdoors-in-summer_0_0': 0},
    normalization={'mean': 3.774492304870845, 'std': 2.430483731404539}, annotation_units=1,
)
TMAPS['winter'] = TensorMap(
    '1060_Time-spent-outdoors-in-winter_0_0', group='continuous',
    channel_map={'1060_Time-spent-outdoors-in-winter_0_0': 0},
    normalization={'mean': 1.8629686916635555, 'std': 1.88916218603397}, annotation_units=1,
)

TMAPS['systolic_blood_pressure_0'] = TensorMap(
    '4080_Systolic-blood-pressure-automated-reading_0_0', group='continuous', loss='logcosh',
    channel_map={'4080_Systolic-blood-pressure-automated-reading_0_0': 0}, validator=make_range_validator(40, 400),
    normalization={'mean': 137.79964191990328, 'std': 19.292863700283757},
)
TMAPS['diastolic_blood_pressure_0'] = TensorMap(
    '4079_Diastolic-blood-pressure-automated-reading_0_0', group='continuous', loss='logcosh',
    channel_map={'4079_Diastolic-blood-pressure-automated-reading_0_0': 0}, validator=make_range_validator(20, 300),
    normalization={'mean': 82.20657551284782, 'std': 10.496040770224475},
)

TMAPS['systolic_blood_pressure_1'] = TensorMap(
    '4080_Systolic-blood-pressure-automated-reading_1_0', group='continuous', loss='logcosh',
    channel_map={'4080_Systolic-blood-pressure-automated-reading_1_0': 0}, validator=make_range_validator(40, 400),
    normalization={'mean': 137.79964191990328, 'std': 19.292863700283757},
)
TMAPS['diastolic_blood_pressure_1'] = TensorMap(
    '4079_Diastolic-blood-pressure-automated-reading_1_0', group='continuous', loss='logcosh',
    channel_map={'4079_Diastolic-blood-pressure-automated-reading_1_0': 0}, validator=make_range_validator(20, 300),
    normalization={'mean': 82.20657551284782, 'std': 10.496040770224475},
)

TMAPS['systolic_blood_pressure_2'] = TensorMap(
    '4080_Systolic-blood-pressure-automated-reading_2_0', group='continuous', loss='logcosh',
    channel_map={'4080_Systolic-blood-pressure-automated-reading_2_0': 0}, validator=make_range_validator(40, 400),
    normalization={'mean': 137.79964191990328, 'std': 19.292863700283757},
)
TMAPS['diastolic_blood_pressure_2'] = TensorMap(
    '4079_Diastolic-blood-pressure-automated-reading_2_0', group='continuous', loss='logcosh',
    channel_map={'4079_Diastolic-blood-pressure-automated-reading_2_0': 0}, validator=make_range_validator(20, 300),
    normalization={'mean': 82.20657551284782, 'std': 10.496040770224475},
)

# example of multi-field-continuous tensor map (note shape will be 1x8 to accommodate a not-missing channel for each value
# normalization must be dictionary of [mean, stdev] for each value. Requries an imputation method.
TMAPS['blood-pressure'] = TensorMap(
    'blood-pressure', group='multi_field_continuous',
    channel_map={
        '4080_Systolic-blood-pressure-automated-reading_0_0': 0,
        '4080_Systolic-blood-pressure-automated-reading_0_1': 1,
        '4079_Diastolic-blood-pressure-automated-reading_0_0': 2,
        '4079_Diastolic-blood-pressure-automated-reading_0_1': 3,
    },
    annotation_units=4,
    normalization={
        '4080_Systolic-blood-pressure-automated-reading_0_0': [137.79964191990328, 19.292863700283757],
        '4080_Systolic-blood-pressure-automated-reading_0_1': [137.79964191990328, 19.292863700283757],
        '4079_Diastolic-blood-pressure-automated-reading_0_0': [82.20657551284782, 10.496040770224475],
        '4079_Diastolic-blood-pressure-automated-reading_0_1': [82.20657551284782, 10.496040770224475],
    },
    imputation=IMPUTATION_RANDOM,
)

TMAPS['random-forest-fields'] = TensorMap(
    'random-forest-fields', group='categorical',
    channel_map={
        'Medication-for-pain-relief-constipation-heartburn_Aspirin': 0,
        'Medication-for-pain-relief-constipation-heartburn_Do-not-know': 1,
        'Medication-for-pain-relief-constipation-heartburn_Ibuprofen-eg-Nurofen': 2,
        'Medication-for-pain-relief-constipation-heartburn_Laxatives-eg-Dulcolax-Senokot': 3,
        'Medication-for-pain-relief-constipation-heartburn_None-of-the-above': 4,
        'Medication-for-pain-relief-constipation-heartburn_Omeprazole-eg-Zanprol': 5,
        'Medication-for-pain-relief-constipation-heartburn_Paracetamol': 6,
        'Medication-for-pain-relief-constipation-heartburn_Ranitidine-eg-Zantac': 7,
        'Vascularheart-problems-diagnosed-by-doctor_None-of-the-above': 8,
        'Vascularheart-problems-diagnosed-by-doctor_Heart-attack': 9,
        'Vascularheart-problems-diagnosed-by-doctor_Angina': 10,
        'Vascularheart-problems-diagnosed-by-doctor_Stroke': 11,
        'Vascularheart-problems-diagnosed-by-doctor_High-blood-pressure': 12,
        'Vascularheart-problems-diagnosed-by-doctor_Prefer-not-to-answer': 13,
        'Had-other-major-operations_Yes--you-will-be-asked-about-this-later-by-an-interviewer':14,
        'Had-other-major-operations_No': 15,
        'Had-other-major-operations_Do-not-know': 16,
        'Had-other-major-operations_Prefer-not-to-answer': 17,
        'Sex_Female': 18,
        'Sex_Male': 19,
        'Mother-still-alive_Yes': 20,
        'Mother-still-alive_No': 21,
        'Mother-still-alive_Do-not-know': 22,
        'Mother-still-alive_Prefer-not-to-answer': 23,
        'Father-still-alive_Yes': 24,
        'Father-still-alive_No': 25,
        'Father-still-alive_Do-not-know': 26,
        'Father-still-alive_Prefer-not-to-answer': 27,
        'Adopted-as-a-child_Yes': 28,
        'Adopted-as-a-child_No': 29,
        'Adopted-as-a-child_Do-not-know': 30,
        'Adopted-as-a-child_Prefer-not-to-answer': 31,
    },
)

TMAPS['categorical-phenotypes-25'] = TensorMap(
    'categorical-phenotypes-25', group='categorical',
    channel_map={
        'Adopted-as-a-child_No_0_0': 0,
        'Beef-intake_Less-than-once-a-week_0_0': 1,
        'Breastfed-as-a-baby_Yes_0_0': 2,
        'Country-of-birth-UKelsewhere_England_0_0': 3,
        'Current-tobacco-smoking_No_0_0': 4,
        'Drive-faster-than-motorway-speed-limit_Neverrarely_0_0': 5,
        'Fracturedbroken-bones-in-last-5-years_No_0_0': 6,
        'Genetic-sex_Female_0_0': 7,
        'Hearing-difficultyproblems_No_0_0': 8,
        'Major-dietary-changes-in-the-last-5-years_No_0_0': 9,
        'Processed-meat-intake_Less-than-once-a-week_0_0': 10,
        'Processed-meat-intake_Once-a-week_0_0': 11,
        'Salt-added-to-food_Neverrarely_0_0': 12,
        'Salt-added-to-food_Sometimes_0_0': 13,
        'Shortness-of-breath-walking-on-level-ground_No_0_0': 14,
        'Smoking-status_Never_0_0': 15,
        'Smokingsmokers-in-household_No_0_0': 16,
        'Smoking-status_Previous_0_0': 17,
        'Usual-walking-pace_Brisk-pace_0_0': 18,
        'Usual-walking-pace_Steady-average-pace_0_0': 19,
        'Variation-in-diet_Sometimes_0_0': 20,
        'Vitamin-and-mineral-supplements_None-of-the-above_0_0': 21,
        'Wears-glasses-or-contact-lenses_Yes_0_0': 22,
        'Weight-change-compared-with-1-year-ago_No-weigh-about-the-same_0_0': 23,
        'Weight-change-compared-with-1-year-ago_Yes-gained-weight_0_0': 24,

    },
)

TMAPS['categorical-phenotypes-36'] = TensorMap(
    'categorical-phenotypes-36', group='categorical',
    channel_map={
        'Adopted-as-a-child_No_0_0': 0,
        'Breastfed-as-a-baby_Yes_0_0': 1,
        'Country-of-birth-UKelsewhere_England_0_0': 2,
        'Current-tobacco-smoking_No_0_0': 3,
        'Drive-faster-than-motorway-speed-limit_Neverrarely_0_0': 4,
        'Facial-ageing_Younger-than-you-are_0_0': 5,
        'Father-still-alive_No_0_0': 6,
        'Fracturedbroken-bones-in-last-5-years_No_0_0': 7,
        'Genetic-sex_Female_0_0': 8,
        'Handedness-chiralitylaterality_Righthanded_0_0': 9,
        'Hearing-difficultyproblems_No_0_0': 10,
        'Longstanding-illness-disability-or-infirmity_No_0_0': 11,
        'Maternal-smoking-around-birth_No_0_0': 12,
        'Milk-type-used_Semiskimmed_0_0': 13,
        'Mineral-and-other-dietary-supplements_None-of-the-above_0_0': 14,
        'Mother-still-alive_No_0_0': 15,
        'Pacemaker_No_0_0': 16,
        'Part-of-a-multiple-birth_No_0_0': 17,
        'Past-tobacco-smoking_I-have-never-smoked_0_0': 18,
        'Past-tobacco-smoking_Smoked-on-most-or-all-days_0_0': 19,
        'Pork-intake_Less-than-once-a-week_0_0': 20,
        'Pork-intake_Never_0_0': 21,
        'Poultry-intake_24-times-a-week_0_0': 22,
        'Poultry-intake_Once-a-week_0_0': 23,
        'Processed-meat-intake_Less-than-once-a-week_0_0': 24,
        'Processed-meat-intake_Once-a-week_0_0': 25,
        'Salt-added-to-food_Neverrarely_0_0': 26,
        'Salt-added-to-food_Sometimes_0_0': 27,
        'Smoking-status_Previous_0_0': 28,
        'Smokingsmokers-in-household_No_0_0': 29,
        'Types-of-physical-activity-in-last-4-weeks_Walking-for-pleasure-not-as-a-means-of-transport_0_0': 30,
        'Types-of-transport-used-excluding-work_Carmotor-vehicle_0_0': 31,
        'Vitamin-and-mineral-supplements_None-of-the-above_0_0': 32,
        'Wears-glasses-or-contact-lenses_Yes_0_0': 33,
        'Wheeze-or-whistling-in-the-chest-in-last-year_No_0_0': 35,
    },
)

TMAPS['categorical-phenotypes-78'] = TensorMap(
    'categorical-phenotypes-78', group='categorical', annotation_units=64,
    channel_map={
        'Adopted-as-a-child_No_0_0': 0,
        'Alcohol-intake-versus-10-years-previously_Less-nowadays_0_0': 1,
        'Alcohol-usually-taken-with-meals_It-varies_0_0': 2,
        'Alcohol-usually-taken-with-meals_Yes_0_0': 3,
        'Beef-intake_Less-than-once-a-week_0_0': 4,
        'Bread-type_Wholemeal-or-wholegrain_0_0': 5,
        'Breastfed-as-a-baby_Yes_0_0': 6,
        'Cereal-type_Other-eg-Cornflakes-Frosties_0_0': 7,
        'Cheese-intake_24-times-a-week_0_0': 8,
        'Coffee-type_Instant-coffee_0_0': 9,
        'Comparative-body-size-at-age-10_About-average_0_0': 10,
        'Comparative-body-size-at-age-10_Thinner_0_0': 11,
        'Comparative-height-size-at-age-10_About-average_0_0': 12,
        'Country-of-birth-UKelsewhere_England_0_0': 13,
        'Current-tobacco-smoking_No_0_0': 14,
        'Drive-faster-than-motorway-speed-limit_Neverrarely_0_0': 15,
        'Duration-walking-for-pleasure_Between-30-minutes-and-1-hour_0_0': 16,
        'Ease-of-skin-tanning_Get-moderately-tanned_0_0': 17,
        'FI1-numeric-addition-test_15_0_0': 18,
        'FI3-word-interpolation_Adult_0_0': 19,
        'FI4-positional-arithmetic_6_0_0': 20,
        'FI7-synonym_Cease_0_0': 21,
        'Facial-ageing_Younger-than-you-are_0_0': 21,
        'Father-still-alive_No_0_0': 22,
        'Father-still-alive_Yes_0_0': 23,
        'Fracturedbroken-bones-in-last-5-years_No_0_0': 24,
        'Frequency-of-stair-climbing-in-last-4-weeks_610-times-a-day_0_0': 25,
        'Genetic-sex_Female_0_0': 26,
        'Had-menopause_Yes_0_0': 27,
        'Hair-colour-natural-before-greying_Dark-brown_0_0': 28,
        'Hair-colour-natural-before-greying_Light-brown_0_0': 29,
        'Handedness-chiralitylaterality_Righthanded_0_0': 30,
        'Hearing-difficultyproblems_No_0_0': 31,
        'Hot-drink-temperature_Hot_0_0': 32,
        'Hot-drink-temperature_Very-hot_0_0': 33,
        'Lambmutton-intake_Less-than-once-a-week_0_0': 34,
        'Lambmutton-intake_Never_0_0': 35,
        'Major-dietary-changes-in-the-last-5-years_No_0_0': 36,
        'Major-dietary-changes-in-the-last-5-years_Yes-because-of-other-reasons_0_0': 37,
        'Maternal-smoking-around-birth_No_0_0': 38,
        'Milk-type-used_Semiskimmed_0_0': 39,
        'Mineral-and-other-dietary-supplements_None-of-the-above_0_0': 40,
        'Mother-still-alive_No_0_0': 41,
        'Mother-still-alive_Yes_0_0': 42,
        'Mouthteeth-dental-problems_None-of-the-above_0_0': 43,
        'Nonoily-fish-intake_Once-a-week_0_0': 44,
        'Oily-fish-intake_Less-than-once-a-week_0_0': 45,
        'Oily-fish-intake_Once-a-week_0_0': 46,
        'Pain-types-experienced-in-last-month_Headache_0_0': 47,
        'Pain-types-experienced-in-last-month_None-of-the-above_0_0': 48,
        'Part-of-a-multiple-birth_No_0_0': 49,
        'Past-tobacco-smoking_I-have-never-smoked_0_0': 50,
        'Past-tobacco-smoking_Smoked-on-most-or-all-days_0_0': 51,
        'Pork-intake_Less-than-once-a-week_0_0': 52,
        'Pork-intake_Never_0_0': 53,
        'Poultry-intake_24-times-a-week_0_0': 54,
        'Poultry-intake_Once-a-week_0_0': 55,
        'Processed-meat-intake_Less-than-once-a-week_0_0': 56,
        'Processed-meat-intake_Once-a-week_0_0': 57,
        'Salt-added-to-food_Neverrarely_0_0': 58,
        'Salt-added-to-food_Sometimes_0_0': 59,
        'Shortness-of-breath-walking-on-level-ground_No_0_0': 60,
        'Skin-colour_Fair_0_0': 61,
        'Smoking-status_Never_0_0': 62,
        'Smoking-status_Previous_0_0': 63,
        'Smokingsmokers-in-household_No_0_0': 64,
        'Spread-type_Other-type-of-spreadmargarine_0_0': 65,
        'Types-of-physical-activity-in-last-4-weeks_Other-exercises-eg-swimming-cycling-keep-fit-bowling_0_1': 66,
        'Types-of-physical-activity-in-last-4-weeks_Walking-for-pleasure-not-as-a-means-of-transport_0_0': 67,
        'Types-of-transport-used-excluding-work_Carmotor-vehicle_0_0': 68,
        'Types-of-transport-used-excluding-work_Walk_0_1': 69,
        'Usual-walking-pace_Brisk-pace_0_0': 70,
        'Usual-walking-pace_Steady-average-pace_0_0': 71,
        'Variation-in-diet_Sometimes_0_0': 72,
        'Vitamin-and-mineral-supplements_None-of-the-above_0_0': 73,
        'Wears-glasses-or-contact-lenses_Yes_0_0': 74,
        'Weight-change-compared-with-1-year-ago_No-weigh-about-the-same_0_0': 75,
        'Weight-change-compared-with-1-year-ago_Yes-gained-weight_0_0': 76,
        'Wheeze-or-whistling-in-the-chest-in-last-year_No_0_0': 77,
    },
)

TMAPS['categorical-phenotypes-134'] = TensorMap(
        'categorical-phenotypes-134',
        group='categorical', annotation_units=64,
        channel_map={
            'Adopted-as-a-child_No_0_0': 0, 'Adopted-as-a-child_No_2_0': 1,
            'Alcohol-intake-frequency_Once-or-twice-a-week_0_0': 2,
            'Alcohol-intake-versus-10-years-previously_About-the-same_0_0': 3,
            'Alcohol-intake-versus-10-years-previously_Less-nowadays_2_0': 4,
            'Alcohol-usually-taken-with-meals_Yes_2_0': 5, 'Beef-intake_Less-than-once-a-week_0_0': 6,
            'Beef-intake_Less-than-once-a-week_2_0': 7,
            'Bread-type_Wholemeal-or-wholegrain_0_0': 10,
            'Bread-type_Wholemeal-or-wholegrain_2_0': 11,
            'Breastfed-as-a-baby_Yes_0_0': 12, 'Breathing-problems-during-period-of-job_No_0_0': 13,
            'Breathing-problems-during-period-of-job_No_0_1': 14,
            'Cereal-type_Oat-cereal-eg-Ready-Brek-porridge_0_0': 17,
            'Cheese-intake_24-times-a-week_0_0': 18, 'Cheese-intake_24-times-a-week_2_0': 19,
            'Coffee-type_Instant-coffee_0_0': 20, 'Comparative-body-size-at-age-10_Thinner_0_0': 21,
            'Comparative-height-size-at-age-10_About-average_0_0': 22,
            'Country-of-birth-UKelsewhere_England_0_0': 23, 'Country-of-birth-UKelsewhere_England_2_0': 24,
            'Current-tobacco-smoking_No_0_0': 25,
            'Current-tobacco-smoking_No_2_0': 26,
            'Drive-faster-than-motorway-speed-limit_Neverrarely_2_0': 29,
            'Drive-faster-than-motorway-speed-limit_Sometimes_0_0': 30,
            'Ease-of-skin-tanning_Get-moderately-tanned_0_0': 31,
            'Ever-had-breast-cancer-screening-mammogram_Yes_0_0': 32,
            'Ever-had-breast-cancer-screening-mammogram_Yes_2_0': 33,
            'Ever-had-cervical-smear-test_Yes_0_0': 34, 'Ever-had-cervical-smear-test_Yes_2_0': 35,
            'Ever-taken-oral-contraceptive-pill_Yes_0_0': 36,
            'Ever-taken-oral-contraceptive-pill_Yes_2_0': 37,
            'Ever-used-hormonereplacement-therapy-HRT_No_0_0': 38,
            'Eye-problemsdisorders_None-of-the-above_0_0': 39,
            'Eye-problemsdisorders_None-of-the-above_2_0': 40, 'FI1-numeric-addition-test_15_2_0': 41,
            'FI3-word-interpolation_Adult_2_0': 42, 'FI4-positional-arithmetic_6_2_0': 43,
            'FI6-conditional-arithmetic_69_2_0': 44, 'FI7-synonym_Cease_2_0': 45,
            'Facial-ageing_Younger-than-you-are_0_0': 46, 'Facial-ageing_Younger-than-you-are_2_0': 47,
            'Father-still-alive_No_0_0': 48, 'Father-still-alive_No_2_0': 49,
            'Father-still-alive_Yes_0_0': 50, 'Fracturedbroken-bones-in-last-5-years_No_0_0': 51,
            'Fracturedbroken-bones-in-last-5-years_No_2_0': 52, 'Genetic-sex_Female_0_0': 53,
            'Had-menopause_Yes_2_0': 54, 'Hair-colour-natural-before-greying_Dark-brown_0_0': 55,
            'Handedness-chiralitylaterality_Righthanded_0_0': 56,
            'Handedness-chiralitylaterality_Righthanded_2_0': 57, 'Hearing-difficultyproblems_No_0_0': 58,
            'Hearing-difficultyproblems_No_2_0': 59, 'Hot-drink-temperature_Hot_0_0': 60,
            'Hot-drink-temperature_Hot_2_0': 61, 'Lambmutton-intake_Less-than-once-a-week_0_0': 62,
            'Lambmutton-intake_Less-than-once-a-week_2_0': 63,
            'Longstanding-illness-disability-or-infirmity_No_0_0': 64,
            'Longstanding-illness-disability-or-infirmity_No_2_0': 65,
            'Major-dietary-changes-in-the-last-5-years_No_0_0': 66,
            'Major-dietary-changes-in-the-last-5-years_No_2_0': 67,
            'Maternal-smoking-around-birth_No_0_0': 68,
            'Milk-type-used_Semiskimmed_0_0': 73,
            'Milk-type-used_Semiskimmed_2_0': 74,
            'Milk-type-used_Skimmed_0_0': 75,
            'Mineral-and-other-dietary-supplements_None-of-the-above_0_0': 76,
            'Mineral-and-other-dietary-supplements_None-of-the-above_2_0': 77,
            'Mother-still-alive_No_2_0': 78,
            'Mother-still-alive_Yes_0_0': 79,
            'Mouthteeth-dental-problems_None-of-the-above_0_0': 80,
            'Mouthteeth-dental-problems_None-of-the-above_2_0': 81, 'Noisy-workplace_No_2_0': 82,
            'Nonoily-fish-intake_Once-a-week_0_0': 83, 'Nonoily-fish-intake_Once-a-week_2_0': 84,
            'Oily-fish-intake_Less-than-once-a-week_0_0': 85,
            'Overall-health-rating_Good_0_0': 88,
            'Overall-health-rating_Good_2_0': 89,
            'Pain-types-experienced-in-last-month_None-of-the-above_0_0': 92,
            'Part-of-a-multiple-birth_No_0_0': 93, 'Part-of-a-multiple-birth_No_2_0': 94,
            'Past-tobacco-smoking_I-have-never-smoked_0_0': 95,
            'Past-tobacco-smoking_I-have-never-smoked_2_0': 96, 'Pork-intake_Less-than-once-a-week_0_0': 97,
            'Pork-intake_Less-than-once-a-week_2_0': 98, 'Poultry-intake_24-times-a-week_0_0': 99,
            'Poultry-intake_24-times-a-week_2_0': 100, 'Processed-meat-intake_Less-than-once-a-week_2_0': 101,
            'Salt-added-to-food_Neverrarely_0_0': 102, 'Salt-added-to-food_Neverrarely_2_0': 103,
            'Shortness-of-breath-walking-on-level-ground_No_2_0': 104, 'Skin-colour_Fair_0_0': 105,
            'Smoking-status_Never_0_0': 106, 'Smoking-status_Never_2_0': 107,
            'Smokingsmokers-in-household_No_0_0': 108, 'Smokingsmokers-in-household_No_2_0': 109,
            'Spread-type_Butterspreadable-butter_2_0': 110,
            'Spread-type_Other-type-of-spreadmargarine_0_0': 111,
            'Types-of-physical-activity-in-last-4-weeks_Other-exercises-eg-swimming-cycling-keep-fit-bowling_0_1': 112,
            'Types-of-physical-activity-in-last-4-weeks_Other-exercises-eg-swimming-cycling-keep-fit-bowling_2_1': 113,
            'Types-of-physical-activity-in-last-4-weeks_Walking-for-pleasure-not-as-a-means-of-transport_0_0': 114,
            'Types-of-physical-activity-in-last-4-weeks_Walking-for-pleasure-not-as-a-means-of-transport_2_0': 115,
            'Types-of-transport-used-excluding-work_Carmotor-vehicle_0_0': 116,
            'Types-of-transport-used-excluding-work_Carmotor-vehicle_2_0': 117,
            'Types-of-transport-used-excluding-work_Walk_0_1': 118,
            'Types-of-transport-used-excluding-work_Walk_2_1': 119,
            'UK-Biobank-assessment-centre_Cheadle-imaging_2_0': 120, 'Usual-walking-pace_Brisk-pace_0_0': 121,
            'Usual-walking-pace_Brisk-pace_2_0': 122, 'Usual-walking-pace_Steady-average-pace_0_0': 123,
            'Usual-walking-pace_Steady-average-pace_2_0': 124, 'Variation-in-diet_Sometimes_0_0': 125,
            'Variation-in-diet_Sometimes_2_0': 126,
            'Vitamin-and-mineral-supplements_None-of-the-above_0_0': 129,
            'Vitamin-and-mineral-supplements_None-of-the-above_2_0': 130,
            'Wears-glasses-or-contact-lenses_Yes_0_0': 131, 'Wears-glasses-or-contact-lenses_Yes_2_0': 132,
            'Weight-change-compared-with-1-year-ago_No-weigh-about-the-same_0_0': 133,
            'Weight-change-compared-with-1-year-ago_No-weigh-about-the-same_2_0': 8,
            'Wheeze-or-whistling-in-the-chest-in-last-year_No_0_0': 9,
            'Wheeze-or-whistling-in-the-chest-in-last-year_No_2_0': 15,
            'Worked-with-materials-containing-asbestos_Rarelynever_0_0': 16,
            'Worked-with-materials-containing-asbestos_Rarelynever_0_1': 27,
            'Worked-with-paints-thinners-or-glues_Rarelynever_0_0': 28,
            'Worked-with-paints-thinners-or-glues_Rarelynever_0_1': 69,
            'Worked-with-pesticides_Rarelynever_0_0': 70, 'Worked-with-pesticides_Rarelynever_0_1': 71,
            'Workplace-full-of-chemical-or-other-fumes_Rarelynever_0_0': 72,
            'Workplace-full-of-chemical-or-other-fumes_Rarelynever_0_1': 86,
            'Workplace-had-a-lot-of-cigarette-smoke-from-other-people-smoking_Rarelynever_0_0': 87,
            'Workplace-had-a-lot-of-diesel-exhaust_Rarelynever_0_0': 90,
            'Workplace-had-a-lot-of-diesel-exhaust_Rarelynever_0_1': 91,
            'Workplace-very-dusty_Rarelynever_0_0': 127, 'Workplace-very-dusty_Rarelynever_0_1': 128,
        },
)


TMAPS['ecg-bike-max-hr'] = TensorMap(
    'max_hr', group='ecg_bike', loss='logcosh', metrics=['mape'],
    normalization={'mean': 110.03, 'std': 20.04}, shape=(1,),
    tensor_from_file=normalized_first_date, dtype=DataSetType.CONTINUOUS,
)
TMAPS['ecg-bike-resting-hr'] = TensorMap(
    'resting_hr', group='ecg_bike', loss='logcosh', shape=(1,),
    metrics=['mape'], normalization={'mean': 71.2, 'std': 12.57},
    tensor_from_file=normalized_first_date, dtype=DataSetType.CONTINUOUS,
)
TMAPS['ecg-bike-age'] = TensorMap(
    'age', group='ecg_bike', loss='logcosh', metrics=['mape'], shape=(1,),
    normalization={'mean': 60, 'std': 7.65},
    tensor_from_file=normalized_first_date, dtype=DataSetType.CONTINUOUS,
)
TMAPS['ecg-bike-max-pred-hr'] = TensorMap(
    'max_pred_hr', group='ecg_bike', loss='logcosh', metrics=['mape'], shape=(1,),
    normalization={'mean': 167.5, 'std': 5.81},
    tensor_from_file=normalized_first_date, dtype=DataSetType.CONTINUOUS,
)
TMAPS['ecg-bike-trend-hr'] = TensorMap(
    'trend_heartrate', shape=(106, 1), group='ecg_bike',
    tensor_from_file=normalized_first_date, dtype=DataSetType.FLOAT_ARRAY,
)
TMAPS['ecg-bike-trend-load'] = TensorMap(
    'trend_load', shape=(106, 1), group='ecg_bike',
    tensor_from_file=normalized_first_date, dtype=DataSetType.FLOAT_ARRAY,
)
TMAPS['ecg-bike-trend-grade'] = TensorMap(
    'trend_grade', shape=(106, 1), group='ecg_bike',
    tensor_from_file=normalized_first_date, dtype=DataSetType.FLOAT_ARRAY,
)
=======
TMAPS['ecg_semi_coarse'] = TensorMap('ecg_semi_coarse', Interpretation.CATEGORICAL, loss=weighted_crossentropy([1.0, 1.0, 2.0, 4.0, 16.0, 20.0], 'ecg_semi_coarse'),
                                     channel_map={'Normal_sinus_rhythm': 0, 'Sinus_bradycardia': 1, 'Marked_sinus_bradycardia': 2, 'Other_sinus_rhythm': 3, 'Atrial_fibrillation': 4, 'Other_rhythm': 5})


TMAPS['ecg_semi_coarse_with_poor'] = TensorMap('ecg_semi_coarse_with_poor', Interpretation.CATEGORICAL, loss=weighted_crossentropy([1.0, 2.0, 3.0, 3.0, 20.0, 20.0], 'ecg_semi_coarse_with_poor'),
                                     channel_map={'Normal_sinus_rhythm': 0, 'Sinus_bradycardia': 1, 'Marked_sinus_bradycardia': 2, 'Other_sinus_rhythm': 3, 'Atrial_fibrillation': 4, 'Other_rhythm': 5})

TMAPS['ecg_normal'] = TensorMap('ecg_normal', Interpretation.CATEGORICAL, loss=weighted_crossentropy([2.0, 3.0, 3.0, 3.0], 'ecg_normal'),
                  channel_map={'Normal_ECG': 0, 'Abnormal_ECG': 1, 'Borderline_ECG': 2, 'Otherwise_normal_ECG': 3})
TMAPS['ecg_infarct'] = TensorMap('ecg_infarct', Interpretation.CATEGORICAL, channel_map={'no_infarct': 0, 'infarct': 1},
                             loss=weighted_crossentropy([1.0, 8.0], 'ecg_infarct'))
TMAPS['ecg_poor_data'] = TensorMap('ecg_poor_data', Interpretation.CATEGORICAL, channel_map={'no_poor_data_quality': 0, 'poor_data_quality': 1},
                             loss=weighted_crossentropy([1.0, 8.0], 'ecg_poor_data'))
TMAPS['ecg_block'] = TensorMap('ecg_block', Interpretation.CATEGORICAL, channel_map={'no_block': 0, 'block': 1},
                             loss=weighted_crossentropy([1.0, 8.0], 'ecg_block'))

TMAPS['ecg_rest_next_char'] = TensorMap('ecg_rest_next_char', Interpretation.LANGUAGE, shape=(len(ECG_CHAR_2_IDX),), channel_map=ECG_CHAR_2_IDX, activation='softmax', loss='categorical_crossentropy', loss_weight=2.0)
TMAPS['ecg_rest_text'] = TensorMap('ecg_rest_text', Interpretation.LANGUAGE, shape=(100, len(ECG_CHAR_2_IDX)), channel_map={'context': 0, 'alphabet': 1}, dependent_map=TMAPS['ecg_rest_next_char'])

TMAPS['p-axis'] = TensorMap('PAxis', Interpretation.CONTINUOUS, path_prefix='continuous', channel_map={'PAxis': 0}, loss='logcosh', validator=make_range_validator(-50, 130),
                            normalization={'mean': 48.7, 'std': 23.1})
TMAPS['p-duration'] = TensorMap('PDuration', Interpretation.CONTINUOUS, path_prefix='continuous', channel_map={'PDuration': 0}, loss='logcosh', validator=make_range_validator(30, 140),
                                normalization={'mean': 96.1, 'std': 18.85})
TMAPS['p-offset'] = TensorMap('POffset', Interpretation.CONTINUOUS, path_prefix='continuous', channel_map={'POffset': 0}, loss='logcosh', validator=make_range_validator(200, 500),
                              normalization={'mean': 369.1, 'std': 28.42})
TMAPS['p-onset'] = TensorMap('POnset', Interpretation.CONTINUOUS, path_prefix='continuous', channel_map={'POnset': 0}, loss='logcosh', validator=make_range_validator(120, 400),
                             normalization={'mean': 275.1, 'std': 26.420})
TMAPS['pp-interval'] = TensorMap('PPInterval', Interpretation.CONTINUOUS, path_prefix='continuous', channel_map={'PPInterval': 0}, loss='logcosh', validator=make_range_validator(300, 1800),
                                 normalization={'mean': 1036.1, 'std': 185.0})
TMAPS['pq-interval'] = TensorMap('PQInterval', Interpretation.CONTINUOUS, path_prefix='continuous', channel_map={'PQInterval': 0}, loss='logcosh', validator=make_range_validator(70, 400),
                                 normalization={'mean': 165.9, 'std': 26.3})
TMAPS['q-offset'] = TensorMap('QOffset', Interpretation.CONTINUOUS, path_prefix='continuous', channel_map={'QOffset': 0}, loss='logcosh', validator=make_range_validator(300, 600),
                              normalization={'mean': 525.1, 'std': 13.52})
TMAPS['q-onset'] = TensorMap('QOnset', Interpretation.CONTINUOUS, path_prefix='continuous', channel_map={'QOnset': 0}, loss='logcosh', validator=make_range_validator(370, 600),
                             normalization={'mean': 435.1, 'std': 11.420})
TMAPS['qrs-complexes'] = TensorMap('QRSComplexes', Interpretation.CONTINUOUS, path_prefix='continuous', channel_map={'QRSComplexes': 0}, loss='logcosh', validator=make_range_validator(0, 60),
                                   normalization={'mean': 8.0, 'std': 20.0})
TMAPS['qrs-duration'] = TensorMap('QRSDuration', Interpretation.CONTINUOUS, path_prefix='continuous', channel_map={'QRSDuration': 0}, loss='logcosh', validator=make_range_validator(45, 175),
                                  normalization={'mean': 89.53, 'std': 12.21})
TMAPS['qrs-num'] = TensorMap('QRSNum', Interpretation.CONTINUOUS, path_prefix='continuous', channel_map={'QRSNum': 0}, loss='logcosh', validator=make_range_validator(2, 30),
                             normalization={'mean': 9.61, 'std': 1.64})
TMAPS['qt-interval'] = TensorMap('QTInterval', Interpretation.CONTINUOUS, path_prefix='continuous', channel_map={'QTInterval': 0}, loss='logcosh', validator=make_range_validator(300, 600),
                                 normalization={'mean': 426.1, 'std': 32.24})
TMAPS['qtc-interval'] = TensorMap('QTCInterval', Interpretation.CONTINUOUS, path_prefix='continuous', channel_map={'QTCInterval': 0}, loss='logcosh', validator=make_range_validator(300, 600),
                                  normalization={'mean': 419.1, 'std': 20.7})
TMAPS['r-axis'] = TensorMap('RAxis', Interpretation.CONTINUOUS, path_prefix='continuous', channel_map={'RAxis': 0}, loss='logcosh', validator=make_range_validator(-100, 200),
                            normalization={'mean': 25.7, 'std': 36.6})
TMAPS['rr-interval'] = TensorMap('RRInterval', Interpretation.CONTINUOUS, path_prefix='continuous', channel_map={'RRInterval': 0}, loss='logcosh', validator=make_range_validator(400, 2000),
                                 normalization={'mean': 1040.61, 'std': 175.5})
TMAPS['ventricular-rate'] = TensorMap('VentricularRate', Interpretation.CONTINUOUS, path_prefix='continuous', channel_map={'VentricularRate': 0}, validator=make_range_validator(30, 150),
                                      loss='logcosh', normalization={'mean': 59.3, 'std': 10.6})
TMAPS['t-offset'] = TensorMap('TOffset', Interpretation.CONTINUOUS, path_prefix='continuous', channel_map={'TOffset': 0}, loss='logcosh', validator=make_range_validator(700, 1000),
                              normalization={'mean': 860.7, 'std': 32.52})
TMAPS['t-axis'] = TensorMap('TAxis', Interpretation.CONTINUOUS, path_prefix='continuous', channel_map={'TAxis': 0}, loss='logcosh', validator=make_range_validator(-100, 200),
                            normalization={'mean': 40.8, 'std': 32.6})

TMAPS['af_prs'] = TensorMap('AF_PRS_LDscore', Interpretation.CONTINUOUS, path_prefix='continuous', channel_map={'AF_PRS_LDscore': 0}, normalization={'mean': -1.0, 'std': 0.4})
TMAPS['charge'] = TensorMap('charge', Interpretation.CONTINUOUS, path_prefix='continuous', channel_map={'charge': 0}, normalization={'mean': 12.0, 'std': 2.0},
                            validator=make_range_validator(0, 20))

TMAPS['qtc-intervalp'] = TensorMap('QTCInterval', Interpretation.CONTINUOUS, path_prefix='continuous', channel_map={'QTCInterval': 0}, loss='logcosh', validator=make_range_validator(100, 900),
                                  parents=[TMAPS['qt-interval'], TMAPS['rr-interval']], normalization={'mean': 419.1, 'std': 20.7})
TMAPS['qrs-durationpp'] = TensorMap('QRSDuration', Interpretation.CONTINUOUS, path_prefix='continuous', channel_map={'QRSDuration': 0}, loss='logcosh', validator=make_range_validator(45, 175),
                                    normalization={'mean': 89.53, 'std': 12.21},
                                    parents=[TMAPS['qtc-intervalp']])

TMAPS['p-axis-sentinel'] = TensorMap('PAxis', Interpretation.CONTINUOUS, path_prefix='continuous', channel_map={'PAxis': 0}, sentinel=0, metrics=['logcosh'],
                                     normalization={'mean': 48.7, 'std': 23.1})
TMAPS['p-duration-sentinel'] = TensorMap('PDuration', Interpretation.CONTINUOUS, path_prefix='continuous', channel_map={'PDuration': 0}, sentinel=0, metrics=['logcosh'],
                                         normalization={'mean': 96.1, 'std': 18.85})
TMAPS['p-offset-sentinel'] = TensorMap('POffset', Interpretation.CONTINUOUS, path_prefix='continuous', channel_map={'POffset': 0}, sentinel=0, metrics=['logcosh'],
                                       normalization={'mean': 369.1, 'std': 28.42})
TMAPS['p-onset-sentinel'] = TensorMap('POnset', Interpretation.CONTINUOUS, path_prefix='continuous', channel_map={'POnset': 0}, sentinel=0, metrics=['logcosh'],
                                      normalization={'mean': 275.1, 'std': 26.420})
TMAPS['pp-interval-sentinel'] = TensorMap('PPInterval', Interpretation.CONTINUOUS, path_prefix='continuous', channel_map={'PPInterval': 0}, sentinel=0, metrics=['logcosh'],
                                          normalization={'mean': 1036.1, 'std': 185.0})
TMAPS['pq-interval-sentinel'] = TensorMap('PQInterval', Interpretation.CONTINUOUS, path_prefix='continuous', channel_map={'PQInterval': 0}, sentinel=0, metrics=['logcosh'],
                                          normalization={'mean': 165.9, 'std': 26.3})
TMAPS['qrs-duration-sentinel'] = TensorMap('QRSDuration', Interpretation.CONTINUOUS, path_prefix='continuous', channel_map={'QRSDuration': 0}, sentinel=0,
                                           normalization={'mean': 89.53, 'std': 12.21})
TMAPS['qt-interval-sentinel'] = TensorMap('QTInterval', Interpretation.CONTINUOUS, path_prefix='continuous', channel_map={'QTInterval': 0}, sentinel=0,
                                          normalization={'mean': 426.1, 'std': 32.24})
TMAPS['qtc-interval-sentinel'] = TensorMap('QTCInterval', Interpretation.CONTINUOUS, path_prefix='continuous', channel_map={'QTCInterval': 0}, sentinel=0,
                                           normalization={'mean': 419.1, 'std': 20.7})
TMAPS['qtc-intervalp-sentinel'] = TensorMap('QTCInterval', Interpretation.CONTINUOUS, path_prefix='continuous', channel_map={'QTCInterval': 0}, sentinel=0,
                                            normalization={'mean': 419.1, 'std': 20.7},
                                            parents=[TMAPS['qt-interval'], TMAPS['rr-interval']])
TMAPS['qtc-intervalp-sentinel'] = TensorMap('QTCInterval', Interpretation.CONTINUOUS, path_prefix='continuous', channel_map={'QTCInterval': 0}, sentinel=0,
                                            normalization={'mean': 419.1, 'std': 20.7},
                                            parents=[TMAPS['qt-interval'], TMAPS['rr-interval']])
TMAPS['r-axis-sentinel'] = TensorMap('RAxis', Interpretation.CONTINUOUS, path_prefix='continuous', channel_map={'RAxis': 0}, sentinel=0, normalization={'mean': 25.7, 'std': 36.6})
TMAPS['rr-interval-sentinel'] = TensorMap('RRInterval', Interpretation.CONTINUOUS, path_prefix='continuous', channel_map={'RRInterval': 0}, sentinel=0,
                                          normalization={'mean': 1040.61, 'std': 175.5})
TMAPS['t-axis-sentinel'] = TensorMap('TAxis', Interpretation.CONTINUOUS, path_prefix='continuous', channel_map={'TAxis': 0}, sentinel=0, normalization={'mean': 40.8, 'std': 32.6})


TMAPS['bb_baseline'] = TensorMap('bb_baseline', Interpretation.CATEGORICAL, channel_map={'no_bb_baseline': 0, 'bb_baseline': 1},
                                 loss=weighted_crossentropy([0.0453, 0.9547], 'bb_baseline'))
TMAPS['ccb_baseline'] = TensorMap('ccb_baseline', Interpretation.CATEGORICAL, channel_map={'no_ccb_baseline': 0, 'ccb_baseline': 1},
                                  loss=weighted_crossentropy([0.0044, 0.9956], 'ccb_baseline'))
TMAPS['class1_baseline'] = TensorMap('class1_baseline', Interpretation.CATEGORICAL, channel_map={'no_class1_baseline': 0, 'class1_baseline': 1},
                                     loss=weighted_crossentropy([0.0023, 0.9977], 'class1_baseline'))
TMAPS['class3_baseline'] = TensorMap('class3_baseline', Interpretation.CATEGORICAL, channel_map={'no_class3_baseline': 0, 'class3_baseline': 1},
                                     loss=weighted_crossentropy([0.0011, 0.9989], 'class3_baseline'))
TMAPS['qtc_drug_def_baseline'] = TensorMap('qtc_drug_def_baseline', Interpretation.CATEGORICAL,
                                           channel_map={'no_qtc_drug_def_baseline': 0, 'qtc_drug_def_baseline': 1},
                                           loss=weighted_crossentropy([0.0210, 0.9790], 'qtc_drug_def_baseline'))
TMAPS['qtc_drug_poss_baseline'] = TensorMap('qtc_drug_poss_baseline', Interpretation.CATEGORICAL,
                                            channel_map={'no_qtc_drug_poss_baseline': 0, 'qtc_drug_poss_baseline': 1},
                                            loss=weighted_crossentropy([0.0189, 0.9811], 'qtc_drug_poss_baseline'))
TMAPS['combined_qtc_drug_baseline'] = TensorMap('combined_qtc_drug_baseline', Interpretation.CATEGORICAL,
                                                channel_map={'no_combined_qtc_drug_baseline': 0, 'combined_qtc_drug_baseline': 1},
                                                loss=weighted_crossentropy([0.0389, 0.9611], 'combined_qtc_drug_baseline'))

TMAPS['class1_baseline'] = TensorMap('class1_baseline', Interpretation.CATEGORICAL, channel_map={'no_class1_baseline': 0, 'class1_baseline': 1}, loss_weight=100.0, loss=weighted_crossentropy([0.0023, 0.9977], 'class1_baseline'))
TMAPS['bb_baseline'] = TensorMap('bb_baseline', Interpretation.CATEGORICAL, channel_map={'no_bb_baseline': 0, 'bb_baseline': 1}, loss_weight=100.0, loss=weighted_crossentropy([0.0453, 0.9547], 'bb_baseline'))
TMAPS['class3_baseline'] = TensorMap('class3_baseline', Interpretation.CATEGORICAL, channel_map={'no_class3_baseline': 0, 'class3_baseline': 1}, loss_weight=100.0, loss=weighted_crossentropy([0.0011, 0.9989], 'class3_baseline'))
TMAPS['ccb_baseline'] = TensorMap('ccb_baseline', Interpretation.CATEGORICAL, channel_map={'no_ccb_baseline': 0, 'ccb_baseline': 1}, loss_weight=100.0, loss=weighted_crossentropy([0.0044, 0.9956], 'ccb_baseline'))
TMAPS['qtc_drug_def_baseline'] = TensorMap('qtc_drug_def_baseline', Interpretation.CATEGORICAL, channel_map={'no_qtc_drug_def_baseline': 0, 'qtc_drug_def_baseline': 1}, loss_weight=100.0, loss=weighted_crossentropy([0.0210, 0.9790], 'qtc_drug_def_baseline'))
TMAPS['qtc_drug_poss_baseline'] = TensorMap('qtc_drug_poss_baseline', Interpretation.CATEGORICAL, channel_map={'no_qtc_drug_poss_baseline': 0, 'qtc_drug_poss_baseline': 1}, loss_weight=100.0, loss=weighted_crossentropy([0.0189, 0.9811], 'qtc_drug_poss_baseline'))
TMAPS['class1_fu'] = TensorMap('class1_fu', Interpretation.CATEGORICAL, channel_map={'no_class1_fu': 0, 'class1_fu': 1}, loss_weight=100.0, loss=weighted_crossentropy([0.0018, 0.9982], 'class1_fu'))
TMAPS['bb_fu'] = TensorMap('bb_fu', Interpretation.CATEGORICAL, channel_map={'no_bb_fu': 0, 'bb_fu': 1}, loss_weight=100.0, loss=weighted_crossentropy([0.0306, 0.9694], 'bb_fu'))
TMAPS['class3_fu'] = TensorMap('class3_fu', Interpretation.CATEGORICAL, channel_map={'no_class3_fu': 0, 'class3_fu': 1}, loss_weight=100.0, loss=weighted_crossentropy([0.0006, 0.9994], 'class3_fu'))
TMAPS['ccb_fu'] = TensorMap('ccb_fu', Interpretation.CATEGORICAL, channel_map={'no_ccb_fu': 0, 'ccb_fu': 1}, loss_weight=100.0, loss=weighted_crossentropy([0.0035, 0.9965], 'ccb_fu'))
TMAPS['qtc_drug_def_fu'] = TensorMap('qtc_drug_def_fu', Interpretation.CATEGORICAL, channel_map={'no_qtc_drug_def_fu': 0, 'qtc_drug_def_fu': 1}, loss_weight=100.0, loss=weighted_crossentropy([0.0140, 0.9860], 'qtc_drug_def_fu'))
TMAPS['qtc_drug_poss_fu'] = TensorMap('qtc_drug_poss_fu', Interpretation.CATEGORICAL, channel_map={'no_qtc_drug_poss_fu': 0, 'qtc_drug_poss_fu': 1}, loss_weight=100.0, loss=weighted_crossentropy([0.0127, 0.9873], 'qtc_drug_poss_fu'))
TMAPS['qtc_drug_def_any'] = TensorMap('qtc_drug_def_any', Interpretation.CATEGORICAL, channel_map={'no_qtc_drug_def_any': 0, 'qtc_drug_def_any': 1}, loss_weight=100.0, loss=weighted_crossentropy([0.0302, 0.9698], 'qtc_drug_def_any'))
TMAPS['qtc_drug_poss_any'] = TensorMap('qtc_drug_poss_any', Interpretation.CATEGORICAL, channel_map={'no_qtc_drug_poss_any': 0, 'qtc_drug_poss_any': 1}, loss_weight=100.0, loss=weighted_crossentropy([0.0267, 0.9733], 'qtc_drug_poss_any'))
TMAPS['any_class1'] = TensorMap('any_class1', Interpretation.CATEGORICAL, channel_map={'no_any_class1': 0, 'any_class1': 1}, loss_weight=100.0, loss=weighted_crossentropy([0.0031, 0.9969], 'any_class1'))
TMAPS['any_bb'] = TensorMap('any_bb', Interpretation.CATEGORICAL, channel_map={'no_any_bb': 0, 'any_bb': 1}, loss_weight=100.0, loss=weighted_crossentropy([0.0602, 0.9398], 'any_bb'))
TMAPS['any_class3'] = TensorMap('any_class3', Interpretation.CATEGORICAL, channel_map={'no_any_class3': 0, 'any_class3': 1}, loss_weight=100.0, loss=weighted_crossentropy([0.0013, 0.9987], 'any_class3'))
TMAPS['any_ccb'] = TensorMap('any_ccb', Interpretation.CATEGORICAL, channel_map={'no_any_ccb': 0, 'any_ccb': 1}, loss_weight=100.0, loss=weighted_crossentropy([0.0062, 0.9938], 'any_ccb'))
TMAPS['combined_qtc_drug_baseline'] = TensorMap('combined_qtc_drug_baseline', Interpretation.CATEGORICAL, channel_map={'no_combined_qtc_drug_baseline': 0, 'combined_qtc_drug_baseline': 1}, loss_weight=100.0, loss=weighted_crossentropy([0.0389, 0.9611], 'combined_qtc_drug_baseline'))
TMAPS['combined_qtc_drug_fu'] = TensorMap('combined_qtc_drug_fu', Interpretation.CATEGORICAL, channel_map={'no_combined_qtc_drug_fu': 0, 'combined_qtc_drug_fu': 1}, loss_weight=100.0, loss=weighted_crossentropy([0.0260, 0.9740], 'combined_qtc_drug_fu'))
TMAPS['combined_qtc_drug_any'] = TensorMap('combined_qtc_drug_any', Interpretation.CATEGORICAL, channel_map={'no_combined_qtc_drug_any': 0, 'combined_qtc_drug_any': 1}, loss_weight=100.0, loss=weighted_crossentropy([0.0546, 0.9454], 'combined_qtc_drug_any'))

TMAPS['ecg-bike-max-hr-no0'] = TensorMap('bike_max_hr', Interpretation.CONTINUOUS, channel_map={'bike_max_hr': 0},
                                         loss=ignore_zeros_logcosh, metrics=['logcosh'], normalization={'mean': 110.03, 'std': 20.04})
TMAPS['ecg-bike-resting-hr-no0'] = TensorMap('bike_resting_hr', Interpretation.CONTINUOUS, channel_map={'bike_resting_hr': 0},
                                             loss=ignore_zeros_logcosh, metrics=['logcosh'], normalization={'mean': 71.2, 'std': 12.57})
TMAPS['ecg-bike-max-pred-hr-no0'] = TensorMap('bike_max_pred_hr', Interpretation.CONTINUOUS, channel_map={'bike_max_pred_hr': 0},
                                             loss=ignore_zeros_logcosh, metrics=['logcosh'], normalization={'mean': 167.5, 'std': 5.78})

TMAPS['weight_kg'] = TensorMap('weight_kg',  Interpretation.CONTINUOUS, normalization={'mean': 76.54286701805927, 'std': 15.467605416933122}, loss='logcosh', channel_map={'weight_kg': 0})
TMAPS['height_cm'] = TensorMap('height_cm',  Interpretation.CONTINUOUS, normalization={'mean': 169.18064748408653, 'std': 9.265265197273026}, loss='logcosh', channel_map={'height_cm': 0})
TMAPS['bmi_bsa'] = TensorMap('bmi',  Interpretation.CONTINUOUS, normalization={'mean': 26.65499238706321, 'std': 4.512077188749083}, loss='logcosh', channel_map={'bmi': 0})
TMAPS['bsa_mosteller'] = TensorMap('bsa_mosteller',  Interpretation.CONTINUOUS, normalization={'mean': 1.8894831981880114, 'std': 0.22169301057810176}, loss='logcosh', channel_map={'bsa_mosteller': 0})
TMAPS['bsa_dubois'] = TensorMap('bsa_dubois',  Interpretation.CONTINUOUS, normalization={'mean': 1.8671809970639703, 'std': 0.20913930961120797}, loss='logcosh', channel_map={'bsa_dubois': 0})

TMAPS['lv_mass'] = TensorMap('lv_mass', Interpretation.CONTINUOUS, activation='linear', loss='logcosh', validator=make_range_validator(0, 500),
                             channel_map={'lv_mass': 0}, normalization={'mean': 89.7, 'std': 24.8})
TMAPS['lv_mass_no0'] = TensorMap('lv_mass', Interpretation.CONTINUOUS, activation='linear', loss=ignore_zeros_logcosh,
                             channel_map={'lv_mass': 0}, normalization={'mean': 89.7, 'std': 24.8})

TMAPS['lv_mass_sentinel'] = TensorMap('lv_mass', Interpretation.CONTINUOUS, activation='linear', sentinel=0,
                                      channel_map={'lv_mass': 0}, normalization={'mean': 89.7, 'std': 24.8})
TMAPS['LVM_sentinel'] = TensorMap('LVM',  Interpretation.CONTINUOUS, normalization={'mean': 89.70372484725051, 'std': 24.803669503436304}, sentinel=0,
                                  validator=make_range_validator(-1, 300), channel_map={'LVM': 0})
TMAPS['lv_mass_prediction'] = TensorMap('lv_mass_sentinel_prediction', Interpretation.CONTINUOUS, activation='linear', loss='logcosh', loss_weight=10.0,
                                        validator=make_range_validator(0, 300), channel_map={'lv_mass_sentinel_prediction': 0},
                                        normalization={'mean': 89.7, 'std': 24.8})
TMAPS['lv_mass_dubois_index_prediction'] = TensorMap('lv_mass_dubois_index_sentinel_prediction', Interpretation.CONTINUOUS, activation='linear', loss='logcosh',
                                                     validator=make_range_validator(0, 300), loss_weight=10.0,
                                                     channel_map={'lv_mass_dubois_index_sentinel_prediction': 0}, normalization={'mean': 89.7, 'std': 24.8})
TMAPS['lv_mass_mosteller_index_prediction'] = TensorMap('lv_mass_mosteller_index_sentinel_prediction', Interpretation.CONTINUOUS, activation='linear', loss='logcosh',
                                                        validator=make_range_validator(0, 300), loss_weight=10.0,
                                                        channel_map={'lv_mass_mosteller_index_sentinel_prediction': 0},
                                                        normalization={'mean': 89.7, 'std': 24.8})

TMAPS['LVM_prediction'] = TensorMap('LVM_sentinel_prediction',  Interpretation.CONTINUOUS, normalization={'mean': 89.70372484725051, 'std': 24.803669503436304},
                                    validator=make_range_validator(0, 300), channel_map={'LVM_sentinel_prediction': 0})

TMAPS['lvm_dubois_index_prediction'] = TensorMap('lvm_dubois_index_sentinel_prediction', Interpretation.CONTINUOUS, activation='linear', loss='logcosh',
                                                 validator=make_range_validator(0, 300), channel_map={'lvm_dubois_index_sentinel_prediction': 0},
                                                 normalization={'mean': 42.0, 'std': 8.0})
TMAPS['lvm_mosteller_index_prediction'] = TensorMap('lvm_mosteller_index_sentinel_prediction', Interpretation.CONTINUOUS, activation='linear', loss='logcosh',
                                                    validator=make_range_validator(0, 300), channel_map={'lvm_mosteller_index_sentinel_prediction': 0},
                                                    normalization={'mean': 42.0, 'std': 8.0})

TMAPS['LVM_prediction_sentinel'] = TensorMap('LVM_sentinel_prediction',  Interpretation.CONTINUOUS, sentinel=0, channel_map={'LVM_sentinel_prediction': 0},
                                             normalization={'mean': 89.70372484725051, 'std': 24.803669503436304})
TMAPS['lvm_dubois_index_prediction_sentinel'] = TensorMap('lvm_dubois_index_sentinel_prediction', Interpretation.CONTINUOUS, activation='linear', loss='logcosh',
                                                          sentinel=0, channel_map={'lvm_dubois_index_sentinel_prediction': 0},
                                                          normalization={'mean': 89.7, 'std': 24.8})
TMAPS['lvm_mosteller_index_prediction_sentinel'] = TensorMap('lvm_mosteller_index_sentinel_prediction', Interpretation.CONTINUOUS, activation='linear', loss='logcosh',
                                                             sentinel=0, channel_map={'lvm_mosteller_index_sentinel_prediction': 0},
                                                             normalization={'mean': 89.7, 'std': 24.8})



TMAPS['end_systole_volume'] = TensorMap('end_systole_volume', Interpretation.CONTINUOUS, activation='linear', validator=make_range_validator(0, 300),
                                    loss='logcosh', channel_map={'end_systole_volume': 0},
                                    normalization={'mean': 47.0, 'std': 10.0})
TMAPS['end_diastole_volume'] = TensorMap('end_diastole_volume', Interpretation.CONTINUOUS, activation='linear', validator=make_range_validator(0, 400),
                                     loss='logcosh', channel_map={'end_diastole_volume': 0},
                                     normalization={'mean': 142.0, 'std': 21.0})
TMAPS['ejection_fraction'] = TensorMap('ejection_fraction', Interpretation.CONTINUOUS, activation='linear', validator=make_range_validator(0.2, 0.9),
                                   normalization={'mean': 0.50, 'std': 0.046},
                                   loss='logcosh', loss_weight=1.0, channel_map={'ejection_fraction': 0})


# Apply correction from Sanghvi et al.Journal of Cardiovascular Magnetic Resonance 2016
TMAPS['corrected_extracted_lvedv'] = TensorMap('corrected_extracted_lvedv', Interpretation.CONTINUOUS, activation='linear', validator=make_range_validator(0, 400),
                                     loss='logcosh', channel_map={'corrected_extracted_lvedv': 0},
                                     normalization={'mean': 142.0, 'std': 21.0})
TMAPS['corrected_extracted_lvef'] = TensorMap('corrected_extracted_lvef', Interpretation.CONTINUOUS, activation='linear', validator=make_range_validator(0.2, 0.9),
                                   normalization={'mean': 0.50, 'std': 0.046},
                                   loss='logcosh', channel_map={'corrected_extracted_lvef': 0})
TMAPS['corrected_extracted_lvesv'] = TensorMap('corrected_extracted_lvesv', Interpretation.CONTINUOUS, activation='linear', validator=make_range_validator(0, 300),
                                    loss='logcosh', channel_map={'corrected_extracted_lvesv': 0},
                                    normalization={'mean': 47.0, 'std': 10.0})

TMAPS['corrected_extracted_lvesv_sentinel'] = TensorMap('corrected_extracted_lvesv', Interpretation.CONTINUOUS, activation='linear', sentinel=0.0,
                                                        channel_map={'corrected_extracted_lvesv': 0}, normalization={'mean': 47.0, 'std': 10.0})
TMAPS['corrected_extracted_lvedv_sentinel'] = TensorMap('corrected_extracted_lvedv', Interpretation.CONTINUOUS, activation='linear', sentinel=0.0,
                                                        channel_map={'corrected_extracted_lvedv': 0}, normalization={'mean': 142.0, 'std': 21.0})
TMAPS['corrected_extracted_lvef_sentinel'] = TensorMap('corrected_extracted_lvef', Interpretation.CONTINUOUS, activation='linear', sentinel=0.0,
                                                       normalization={'mean': 0.50, 'std': 0.046}, channel_map={'corrected_extracted_lvef': 0})
TMAPS['corrected_extracted_lvef_sentinel'] = TensorMap('corrected_extracted_lvef', Interpretation.CONTINUOUS, activation='linear', sentinel=0.0,
                                                       normalization={'mean': 0.50, 'std': 0.046}, channel_map={'corrected_extracted_lvef': 0})

TMAPS['LA_2Ch_vol_max'] = TensorMap('LA_2Ch_vol_max',  Interpretation.CONTINUOUS, normalization={'mean': 63.45582391534391, 'std': 22.548034481265972},
                                    validator=make_range_validator(0, 400), loss='logcosh', channel_map={'LA_2Ch_vol_max': 0})
TMAPS['LA_2Ch_vol_min'] = TensorMap('LA_2Ch_vol_min',  Interpretation.CONTINUOUS, normalization={'mean': 28.308681904761904, 'std': 15.842444310837582},
                                    validator=make_range_validator(0, 200), loss='logcosh', channel_map={'LA_2Ch_vol_min': 0})
TMAPS['LA_4Ch_vol_max'] = TensorMap('LA_4Ch_vol_max',  Interpretation.CONTINUOUS, normalization={'mean': 74.53903305263158, 'std': 25.448756860639776},
                                    validator=make_range_validator(0, 400), loss='logcosh', channel_map={'LA_4Ch_vol_max': 0})
TMAPS['LA_4Ch_vol_min'] = TensorMap('LA_4Ch_vol_min',  Interpretation.CONTINUOUS, normalization={'mean': 31.014961894736846, 'std': 17.146722819760804},
                                    validator=make_range_validator(0, 200), loss='logcosh', channel_map={'LA_4Ch_vol_min': 0})
TMAPS['LA_Biplan_vol_max'] = TensorMap('LA_Biplan_vol_max',  Interpretation.CONTINUOUS, normalization={'mean': 67.86355108225109, 'std': 21.793845470012105},
                                       validator=make_range_validator(0, 400), loss='logcosh', channel_map={'LA_Biplan_vol_max': 0})
TMAPS['LA_Biplan_vol_min'] = TensorMap('LA_Biplan_vol_min',  Interpretation.CONTINUOUS, normalization={'mean': 28.79685670995671, 'std': 15.43219634139272},
                                       validator=make_range_validator(0, 300), loss='logcosh', channel_map={'LA_Biplan_vol_min': 0})
TMAPS['LVEDV'] = TensorMap('LVEDV',  Interpretation.CONTINUOUS, normalization={'mean': 144.1479505192425, 'std': 34.39409859908663}, loss='logcosh',
                           validator=make_range_validator(0, 500), channel_map={'LVEDV': 0})
TMAPS['LVESV'] = TensorMap('LVESV',  Interpretation.CONTINUOUS, normalization={'mean': 59.58324862553452, 'std': 21.186976544044025}, loss='logcosh',
                           validator=make_range_validator(0, 400), channel_map={'LVESV': 0})
TMAPS['LVM'] = TensorMap('LVM',  Interpretation.CONTINUOUS, normalization={'mean': 89.70372484725051, 'std': 24.803669503436304}, loss='logcosh',
                         validator=make_range_validator(0, 400), channel_map={'LVM': 0})
TMAPS['LVSV'] = TensorMap('LVSV',  Interpretation.CONTINUOUS, normalization={'mean': 84.85198120147119, 'std': 19.2700091046526}, loss='logcosh',
                          validator=make_range_validator(0, 400), channel_map={'LVSV': 0})
TMAPS['RA_4Ch_vol_max'] = TensorMap('RA_4Ch_vol_max',  Interpretation.CONTINUOUS, normalization={'mean': 79.22289586811351, 'std': 26.504015552539048},
                                    validator=make_range_validator(0, 500), loss='logcosh', channel_map={'RA_4Ch_vol_max': 0})
TMAPS['RA_4Ch_vol_min'] = TensorMap('RA_4Ch_vol_min',  Interpretation.CONTINUOUS, normalization={'mean': 46.25831176961603, 'std': 20.002160080524803},
                                    validator=make_range_validator(0, 400), loss='logcosh', channel_map={'RA_4Ch_vol_min': 0})
TMAPS['RVEDV'] = TensorMap('RVEDV',  Interpretation.CONTINUOUS, normalization={'mean': 152.41239853151131, 'std': 37.15198900632509}, loss='logcosh',
                           validator=make_range_validator(0, 500), channel_map={'RVEDV': 0})
TMAPS['RVEF'] = TensorMap('RVEF',  Interpretation.CONTINUOUS, normalization={'mean': 56.404863078182565, 'std': 6.526231365539632}, loss='logcosh',
                          validator=make_range_validator(10, 200), channel_map={'RVEF': 0})
TMAPS['RVESV'] = TensorMap('RVESV',  Interpretation.CONTINUOUS, normalization={'mean': 67.61379869467673, 'std': 22.853189258914284}, loss='logcosh',
                           validator=make_range_validator(0, 300), channel_map={'RVESV': 0})
TMAPS['RVSV'] = TensorMap('RVSV',  Interpretation.CONTINUOUS, normalization={'mean': 85.0908258288989, 'std': 19.30893645374548}, loss='logcosh',
                          validator=make_range_validator(0, 200), channel_map={'RVSV': 0})
TMAPS['LAQC'] = TensorMap('LAQC',  Interpretation.CONTINUOUS, normalization={'mean': 1.2657977883096367, 'std': 0.5561369836438385}, loss='logcosh',
                          validator=make_range_validator(0, 200), channel_map={'LAQC': 0})
TMAPS['LVQC'] = TensorMap('LVQC',  Interpretation.CONTINUOUS, normalization={'mean': 1.1737756714060033, 'std': 0.4620420984104567}, loss='logcosh',
                          validator=make_range_validator(0, 200), channel_map={'LVQC': 0})
TMAPS['RAQC'] = TensorMap('RAQC',  Interpretation.CONTINUOUS, normalization={'mean': 1.1860189573459716, 'std': 0.4791815490882246}, loss='logcosh',
                          validator=make_range_validator(0, 200), channel_map={'RAQC': 0})
TMAPS['RVQC'] = TensorMap('RVQC',  Interpretation.CONTINUOUS, normalization={'mean': 1.179699842022117, 'std': 0.4648958893626213}, loss='logcosh',
                          validator=make_range_validator(0, 200), channel_map={'RVQC': 0})

TMAPS['myocardial_mass'] = TensorMap('myocardium_mass',  Interpretation.CONTINUOUS, validator=make_range_validator(0, 400), loss='logcosh', path_prefix='continuous',
                                     channel_map={'myocardium_mass': 0}, normalization={'mean': 89.70, 'std': 24.80})
TMAPS['myocardial_mass_noheritable'] = TensorMap('inferred_myocardial_mass_noheritable',  Interpretation.CONTINUOUS, path_prefix='continuous',
                                                 loss='logcosh', validator=make_range_validator(0, 400), normalization={'mean': 89.70, 'std': 24.80},
                                                 channel_map={'inferred_myocardial_mass_noheritable': 0})
TMAPS['myocardial_mass_noheritable_sentinel'] = TensorMap('inferred_myocardial_mass_noheritable',  Interpretation.CONTINUOUS, sentinel=0, loss='logcosh',
                                                          normalization={'mean': 89.70, 'std': 24.80}, path_prefix='continuous',
                                                          channel_map={'inferred_myocardial_mass_noheritable': 0})

TMAPS['myocardial_mass'] = TensorMap('myocardium_mass',  Interpretation.CONTINUOUS, validator=make_range_validator(0, 400), loss='logcosh', path_prefix='continuous',
                                     channel_map={'myocardium_mass': 0}, normalization={'mean': 89.70, 'std': 24.80})


TMAPS['adjusted_myocardium_mass_sentinel'] = TensorMap('adjusted_myocardium_mass', Interpretation.CONTINUOUS, validator=make_range_validator(0, 400), path_prefix='continuous',
                                                       loss='logcosh', channel_map={'adjusted_myocardium_mass': 0}, normalization={'mean': 89.70, 'std': 24.80},
                                                       sentinel=0.0)

TMAPS['adjusted_myocardium_mass_mse'] = TensorMap('adjusted_myocardium_mass', Interpretation.CONTINUOUS, validator=make_range_validator(0, 400), path_prefix='continuous',
                                                  loss='mse', channel_map={'adjusted_myocardium_mass': 0}, normalization={'mean': 89.70, 'std': 24.80})
TMAPS['adjusted_myocardium_mass_y_true_mse'] = TensorMap('adjusted_myocardium_mass', Interpretation.CONTINUOUS, validator=make_range_validator(0, 400), path_prefix='continuous',
                                                         loss=y_true_times_mse, channel_map={'adjusted_myocardium_mass': 0}, normalization={'mean': 89.70, 'std': 24.80})

TMAPS['adjusted_myocardium_mass_y_true_sqr_mse'] = TensorMap('adjusted_myocardium_mass', Interpretation.CONTINUOUS, validator=make_range_validator(0, 400), path_prefix='continuous',
                                                         loss=y_true_squared_times_mse, channel_map={'adjusted_myocardium_mass': 0}, normalization={'mean': 89.70, 'std': 24.80})

TMAPS['adjusted_myocardium_mass_y_true_cube_mse'] = TensorMap('adjusted_myocardium_mass', Interpretation.CONTINUOUS, validator=make_range_validator(0, 400), path_prefix='continuous',
                                                         loss=y_true_cubed_times_mse, channel_map={'adjusted_myocardium_mass': 0}, normalization={'mean': 89.70, 'std': 24.80})


TMAPS['adjusted_myocardium_mass_y_true_sqr_logcosh'] = TensorMap('adjusted_myocardium_mass', Interpretation.CONTINUOUS, validator=make_range_validator(0, 400),
                                                      loss=y_true_squared_times_logcosh, channel_map={'adjusted_myocardium_mass': 0}, path_prefix='continuous',
                                                      normalization={'mean': 89.70, 'std': 24.80})


TMAPS['proton_fat'] = TensorMap('22402_Proton-density-fat-fraction-PDFF_2_0', Interpretation.CONTINUOUS, channel_map={'22402_Proton-density-fat-fraction-PDFF_2_0': 0},
                               activation='linear', loss='logcosh',  annotation_units=1, path_prefix='continuous',
                               validator=make_range_validator(0, 100), normalization={'mean': 3.91012, 'std': 4.64437})
TMAPS['liver_fat'] = TensorMap('22402_Liver-fat-percentage_2_0', Interpretation.CONTINUOUS, channel_map={'22402_Liver-fat-percentage_2_0': 0},
                               activation='linear', loss='logcosh',  annotation_units=1, path_prefix='continuous',
                               validator=make_range_validator(0, 100), normalization={'mean': 3.91012, 'std': 4.64437})
TMAPS['liver_fat_sentinel'] = TensorMap('22402_Liver-fat-percentage_2_0', Interpretation.CONTINUOUS, channel_map={'22402_Liver-fat-percentage_2_0': 0},
                               normalization={'mean': 3.91012, 'std': 4.64437}, activation='linear', sentinel=0.0, path_prefix='continuous')
TMAPS['liver_fat_echo_predicted'] = TensorMap('liver_fat_sentinel_prediction', Interpretation.CONTINUOUS, channel_map={'liver_fat_sentinel_prediction': 0},
                               validator=make_range_validator(0, 100), normalization={'mean': 3.91012, 'std': 4.64437}, path_prefix='continuous', activation='linear', loss='logcosh')
TMAPS['liver_fat_echo_predicted_sentinel'] = TensorMap('liver_fat_sentinel_prediction', Interpretation.CONTINUOUS, channel_map={'liver_fat_sentinel_prediction': 0},
                               normalization={'mean': 3.91012, 'std': 4.64437}, activation='linear', path_prefix='continuous', sentinel=0.0)

TMAPS['gre_mullti_echo_10_te_liver'] = TensorMap('gre_mullti_echo_10_te_liver', shape=(160, 160, 10), loss='logcosh', normalization={'zero_mean_std1': 1.0})
TMAPS['gre_mullti_echo_10_te_liver_12bit'] = TensorMap('gre_mullti_echo_10_te_liver_12bit', shape=(160, 160, 10), loss='logcosh', normalization={'zero_mean_std1': 1.0})
TMAPS['lms_ideal_optimised_low_flip_6dyn'] = TensorMap('lms_ideal_optimised_low_flip_6dyn', shape=(232, 256, 36), loss='logcosh', normalization={'zero_mean_std1': 1.0})
TMAPS['lms_ideal_optimised_low_flip_6dyn_12bit'] = TensorMap('lms_ideal_optimised_low_flip_6dyn_12bit', shape=(232, 256, 36), loss='logcosh', normalization={'zero_mean_std1': 1.0})
TMAPS['lms_ideal_optimised_low_flip_6dyn_4slice'] = TensorMap('lms_ideal_optimised_low_flip_6dyn_4slice', shape=(232, 256, 4), loss='logcosh', normalization={'zero_mean_std1': 1.0})

TMAPS['shmolli_192i'] = TensorMap('shmolli_192i', shape=(288, 384, 7), normalization={'zero_mean_std1': 1.0})
TMAPS['shmolli_192i_liver'] = TensorMap('shmolli_192i_liver', shape=(288, 384, 7), normalization={'zero_mean_std1': 1.0})
TMAPS['shmolli_192i_12bit'] = TensorMap('shmolli_192i_12bit', shape=(288, 384, 7), normalization={'zero_mean_std1': 1.0})
TMAPS['shmolli_192i_fitparams'] = TensorMap('shmolli_192i_fitparams', shape=(288, 384, 7), normalization={'zero_mean_std1': 1.0})
TMAPS['shmolli_192i_t1map'] = TensorMap('shmolli_192i_t1map', shape=(288, 384, 2), normalization={'zero_mean_std1': 1.0})

TMAPS['sax_pixel_width'] = TensorMap('mri_pixel_width_cine_segmented_sax_inlinevf', Interpretation.CONTINUOUS, annotation_units=2, channel_map={'mri_pixel_width_cine_segmented_sax_inlinevf': 0},
                                     validator=make_range_validator(0, 4), normalization={'mean': 1.83, 'std': 0.1})
TMAPS['sax_pixel_height'] = TensorMap('mri_pixel_height_segmented_sax_inlinevf', Interpretation.CONTINUOUS, annotation_units=2, channel_map={'mri_pixel_height_cine_segmented_sax_inlinevf': 0},
                                      validator=make_range_validator(0, 4), normalization={'mean': 1.83, 'std': 0.1})

TMAPS['ejection_fractionp'] = TensorMap('ejection_fraction', Interpretation.CONTINUOUS, activation='linear',
                                    normalization={'mean': 0.50, 'std': 0.046},
                                    loss='logcosh', loss_weight=1.0, channel_map={'ejection_fraction': 0},
                                    parents=[TMAPS['end_systole_volume'], TMAPS['end_diastole_volume']])

TMAPS['cine_segmented_sax_b1'] = TensorMap('cine_segmented_sax_b1', shape=(256, 256, 50), loss='mse')
TMAPS['cine_segmented_sax_b2'] = TensorMap('cine_segmented_sax_b2', shape=(256, 256, 50), loss='mse')
TMAPS['cine_segmented_sax_b4'] = TensorMap('cine_segmented_sax_b4', shape=(256, 256, 50), loss='mse')
TMAPS['cine_segmented_sax_b6'] = TensorMap('cine_segmented_sax_b6', shape=(256, 256, 50), loss='mse')

TMAPS['cine_segmented_lax_2ch'] = TensorMap('cine_segmented_lax_2ch', shape=(256, 256, 50), normalization={'zero_mean_std1': True})
TMAPS['cine_segmented_lax_3ch'] = TensorMap('cine_segmented_lax_3ch', shape=(256, 256, 50), normalization={'zero_mean_std1': True})
TMAPS['cine_segmented_lax_4ch'] = TensorMap('cine_segmented_lax_4ch', shape=(256, 256, 50), normalization={'zero_mean_std1': True})

TMAPS['cine_segmented_lax_2ch_4d'] = TensorMap('cine_segmented_lax_2ch_4d', shape=(256, 256, 50, 1), normalization={'zero_mean_std1': True})
TMAPS['cine_segmented_lax_3ch_4d'] = TensorMap('cine_segmented_lax_3ch_4d', shape=(256, 256, 50, 1), normalization={'zero_mean_std1': True})
TMAPS['cine_segmented_lax_4ch_4d'] = TensorMap('cine_segmented_lax_4ch_4d', shape=(256, 256, 50, 1), normalization={'zero_mean_std1': True})

TMAPS['lax-view-detect'] = TensorMap('lax-view-detect', Interpretation.CATEGORICAL,
                                 channel_map={'cine_segmented_lax_2ch': 0, 'cine_segmented_lax_3ch': 1,
                                              'cine_segmented_lax_4ch': 2})

TMAPS['sax-view-detect'] = TensorMap('sax-view-detect', Interpretation.CATEGORICAL,
                                 channel_map={'cine_segmented_sax_b1': 0, 'cine_segmented_sax_b2': 1,
                                              'cine_segmented_sax_b3': 2, 'cine_segmented_sax_b4': 3,
                                              'cine_segmented_sax_b5': 4, 'cine_segmented_sax_b6': 5,
                                              'cine_segmented_sax_b7': 6, 'cine_segmented_sax_b8': 7,
                                              'cine_segmented_sax_b9': 8, 'cine_segmented_sax_b10': 9,
                                              'cine_segmented_sax_b11': 10})

TMAPS['slax-view-detect'] = TensorMap('slax-view-detect', Interpretation.CATEGORICAL,
                                  channel_map={'cine_segmented_lax_2ch': 11, 'cine_segmented_lax_3ch': 12,
                                               'cine_segmented_lax_4ch': 13, 'cine_segmented_sax_b1': 0,
                                               'cine_segmented_sax_b2': 1, 'cine_segmented_sax_b3': 2,
                                               'cine_segmented_sax_b4': 3, 'cine_segmented_sax_b5': 4,
                                               'cine_segmented_sax_b6': 5, 'cine_segmented_sax_b7': 6,
                                               'cine_segmented_sax_b8': 7, 'cine_segmented_sax_b9': 8,
                                               'cine_segmented_sax_b10': 9, 'cine_segmented_sax_b11': 10})


TMAPS['genetic_pca_1'] = TensorMap('22009_Genetic-principal-components_0_1', Interpretation.CONTINUOUS, path_prefix='continuous', normalization={'mean': -0.014422761536727896, 'std': 10.57799283718005},
                                   loss='logcosh', channel_map={'22009_Genetic-principal-components_0_1': 0})
TMAPS['genetic_pca_2'] = TensorMap('22009_Genetic-principal-components_0_2', Interpretation.CONTINUOUS, path_prefix='continuous', #normalization={'mean': -0.014422761536727896, 'std': 10.57799283718005},
                                   loss='logcosh', activation='linear', channel_map={'22009_Genetic-principal-components_0_2': 0})
TMAPS['genetic_pca_3'] = TensorMap('22009_Genetic-principal-components_0_3', Interpretation.CONTINUOUS, path_prefix='continuous', #normalization={'mean': -0.014422761536727896, 'std': 10.57799283718005},
                                   loss='logcosh', activation='linear', channel_map={'22009_Genetic-principal-components_0_3': 0})
TMAPS['genetic_pca_4'] = TensorMap('22009_Genetic-principal-components_0_4', Interpretation.CONTINUOUS, path_prefix='continuous', #normalization={'mean': -0.014422761536727896, 'std': 10.57799283718005},
                                   loss='logcosh', activation='linear', channel_map={'22009_Genetic-principal-components_0_4': 0})
TMAPS['genetic_pca_5'] = TensorMap('22009_Genetic-principal-components_0_5', Interpretation.CONTINUOUS, path_prefix='continuous', #normalization={'mean': -0.014422761536727896, 'std': 10.57799283718005},
                                   loss='logcosh', activation='linear', channel_map={'22009_Genetic-principal-components_0_5': 0})
TMAPS['genetic_pca_all5'] = TensorMap('genetic_pca_all5', Interpretation.CONTINUOUS, path_prefix='continuous', normalization={'mean': -0.014422761536727896, 'std': 10.57799283718005},
                                      loss='logcosh', annotation_units=5, shape=(5,), activation='linear',
                                      channel_map={'22009_Genetic-principal-components_0_0': 0, '22009_Genetic-principal-components_0_1': 1,
                                                   '22009_Genetic-principal-components_0_2': 2, '22009_Genetic-principal-components_0_3': 3,
                                                   '22009_Genetic-principal-components_0_4': 4})

TMAPS['genetic_caucasian'] = TensorMap('Genetic-ethnic-grouping_Caucasian_0_0', Interpretation.CATEGORICAL, path_prefix='categorical', channel_map={'no_caucasian': 0, 'caucasian': 1})
TMAPS['genetic_caucasian_weighted'] = TensorMap('Genetic-ethnic-grouping_Caucasian_0_0', Interpretation.CATEGORICAL, path_prefix='categorical',
                                                channel_map={'no_caucasian': 0, 'caucasian': 1}, loss=weighted_crossentropy([10.0, 1.0], 'caucasian_loss'))

TMAPS['mothers_age'] = TensorMap('mothers_age_0', Interpretation.CONTINUOUS, path_prefix='continuous',
                                 channel_map={'mother_age': 0, 'mother_alive': 2, 'mother_dead': 3, 'not-missing': 1},
                                 normalization={'mean': 75.555, 'std': 11.977}, annotation_units = 4)

TMAPS['fathers_age'] = TensorMap('fathers_age_0', Interpretation.CONTINUOUS, path_prefix='continuous',
                                 channel_map={'father_age': 0, 'father_alive': 2, 'father_dead': 3, 'not-missing': 1},
                                 normalization={'mean':70.928, 'std': 12.746}, annotation_units = 4)

TMAPS['genetic_sex'] = TensorMap('Genetic-sex_Male_0_0', Interpretation.CATEGORICAL, storage_type=StorageType.CATEGORICAL_FLAG, path_prefix='categorical', annotation_units=2,
                                 channel_map={'Genetic-sex_Female_0_0': 0, 'Genetic-sex_Male_0_0': 1}, loss='categorical_crossentropy')
TMAPS['sex'] = TensorMap('Sex_Male_0_0', Interpretation.CATEGORICAL, storage_type=StorageType.CATEGORICAL_FLAG, path_prefix='categorical', annotation_units=2,
                         channel_map={'Sex_Female_0_0': 0, 'Sex_Male_0_0': 1}, loss='categorical_crossentropy')
TMAPS['bmi'] = TensorMap('23104_Body-mass-index-BMI_0_0', Interpretation.CONTINUOUS, path_prefix='continuous', channel_map={'23104_Body-mass-index-BMI_0_0': 0}, annotation_units=1,
                         validator=make_range_validator(0, 300), normalization={'mean': 27.432061533712652, 'std': 4.785244772462738}, loss='logcosh')
TMAPS['birth_year'] = TensorMap('22200_Year-of-birth_0_0', Interpretation.CONTINUOUS, path_prefix='continuous', channel_map={'22200_Year-of-birth_0_0': 0}, annotation_units=1, loss='logcosh',
                                validator=make_range_validator(1901, 2025), normalization={'mean': 1952.0639129359386, 'std': 7.656326148519739})
TMAPS['birth_year_34'] = TensorMap('34_Year-of-birth_0_0', Interpretation.CONTINUOUS, path_prefix='continuous', channel_map={'34_Year-of-birth_0_0': 0}, annotation_units=1, loss='logcosh',
                                   validator=make_range_validator(1901, 2025), normalization = {'mean': 1952.0639129359386, 'std': 7.656326148519739})
TMAPS['age_0'] = TensorMap('21003_Age-when-attended-assessment-centre_0_0', Interpretation.CONTINUOUS, path_prefix='continuous', loss='logcosh', validator=make_range_validator(1, 120),
                           normalization={'mean': 56.52847159208494, 'std': 8.095287610193827}, channel_map={'21003_Age-when-attended-assessment-centre_0_0': 0, })
TMAPS['age_1'] = TensorMap('21003_Age-when-attended-assessment-centre_1_0', Interpretation.CONTINUOUS, path_prefix='continuous', loss='logcosh', validator=make_range_validator(1, 120),
                           normalization={'mean': 61.4476555588322, 'std': 7.3992113757847005}, channel_map={'21003_Age-when-attended-assessment-centre_1_0': 0, })
TMAPS['age_2'] = TensorMap('21003_Age-when-attended-assessment-centre_2_0', Interpretation.CONTINUOUS, path_prefix='continuous', loss='logcosh', validator=make_range_validator(1, 120),
                           normalization={'mean': 63.35798891483556, 'std': 7.554638350423902}, channel_map={'21003_Age-when-attended-assessment-centre_2_0': 0, })

TMAPS['brain_volume'] = TensorMap('25010_Volume-of-brain-greywhite-matter_2_0', Interpretation.CONTINUOUS, path_prefix='continuous', normalization={'mean': 1165940.0, 'std': 111511.0},
                                  channel_map={'25010_Volume-of-brain-greywhite-matter_2_0': 0}, loss='logcosh', loss_weight=0.1)

TMAPS['sodium'] = TensorMap('30530_Sodium-in-urine_0_0', Interpretation.CONTINUOUS, path_prefix='continuous', channel_map={'30530_Sodium-in-urine_0_0': 0},
                            normalization={'mean': 77.45323967267045, 'std': 44.441236848463774}, annotation_units=1, loss='logcosh')
TMAPS['potassium'] = TensorMap('30520_Potassium-in-urine_0_0', Interpretation.CONTINUOUS, path_prefix='continuous', channel_map={'30520_Potassium-in-urine_0_0': 0},
                               normalization={'mean': 63.06182700345117, 'std': 33.84208704773539}, annotation_units=1, loss='logcosh')
TMAPS['cholesterol_hdl'] = TensorMap('30760_HDL-cholesterol_0_0', Interpretation.CONTINUOUS, path_prefix='continuous', channel_map={'30760_HDL-cholesterol_0_0': 0},
                                     normalization={'mean': 1.4480129055069355, 'std': 0.3823115953478376}, annotation_units=1, loss='logcosh')
TMAPS['cholesterol'] = TensorMap('30690_Cholesterol_0_0', Interpretation.CONTINUOUS, path_prefix='continuous', channel_map={'30690_Cholesterol_0_0': 0},
                                 normalization={'mean': 5.692381214399044, 'std': 1.1449409331668705}, annotation_units=1, loss='logcosh')

TMAPS['cigarettes'] = TensorMap('2887_Number-of-cigarettes-previously-smoked-daily_0_0', Interpretation.CONTINUOUS, path_prefix='continuous', channel_map={'2887_Number-of-cigarettes-previously-smoked-daily_0_0': 0}, normalization = {'mean': 18.92662147068755, 'std':10.590930376362259 }, annotation_units=1)
TMAPS['alcohol'] = TensorMap('5364_Average-weekly-intake-of-other-alcoholic-drinks_0_0', Interpretation.CONTINUOUS, path_prefix='continuous', channel_map={'5364_Average-weekly-intake-of-other-alcoholic-drinks_0_0': 0}, normalization = {'mean': 0.03852570253005904, 'std':0.512608370266108 }, annotation_units=1)
TMAPS['coffee'] = TensorMap('1498_Coffee-intake_0_0', Interpretation.CONTINUOUS, path_prefix='continuous', channel_map={'1498_Coffee-intake_0_0': 0},
                            normalization={'mean': 2.015086529948216, 'std': 2.0914960998390497}, annotation_units=1)
TMAPS['water'] = TensorMap('1528_Water-intake_0_0', Interpretation.CONTINUOUS, path_prefix='continuous', channel_map={'1528_Water-intake_0_0': 0},
                            normalization={'mean': 2.7322977785723324, 'std': 2.261996814128837}, annotation_units=1)
TMAPS['meat'] = TensorMap('3680_Age-when-last-ate-meat_0_0', Interpretation.CONTINUOUS, path_prefix='continuous',
                            channel_map={'3680_Age-when-last-ate-meat_0_0': 0},
                            normalization={'mean': 29.74062983480561, 'std': 14.417292213873964}, annotation_units=1)
TMAPS['walks'] = TensorMap('864_Number-of-daysweek-walked-10-minutes_0_0', Interpretation.CONTINUOUS, path_prefix='continuous',
                           channel_map={'864_Number-of-daysweek-walked-10-minutes_0_0': 0},
                           normalization={'mean': 5.369732285440756, 'std': 1.9564911925721618}, annotation_units=1)
TMAPS['walk_duration'] = TensorMap('874_Duration-of-walks_0_0', Interpretation.CONTINUOUS, path_prefix='continuous', channel_map={'874_Duration-of-walks_0_0': 0},
                           normalization={'mean': 61.64092215093373, 'std': 78.79522990818906}, annotation_units=1)
TMAPS['physical_activities'] = TensorMap('884_Number-of-daysweek-of-moderate-physical-activity-10-minutes_0_0', Interpretation.CONTINUOUS, path_prefix='continuous',
                           channel_map={'884_Number-of-daysweek-of-moderate-physical-activity-10-minutes_0_0': 0 },
                           normalization={'mean': 3.6258833281089258, 'std': 2.3343738999823676}, annotation_units=1)
TMAPS['physical_activity'] = TensorMap('894_Duration-of-moderate-activity_0_0', Interpretation.CONTINUOUS, path_prefix='continuous',
                           channel_map={'894_Duration-of-moderate-activity_0_0': 0 },
                           normalization={'mean': 66.2862593866103, 'std': 77.28681218835422}, annotation_units=1)
TMAPS['physical_activity_vigorous'] = TensorMap('904_Number-of-daysweek-of-vigorous-physical-activity-10-minutes_0_0', Interpretation.CONTINUOUS,
                           channel_map={'904_Number-of-daysweek-of-vigorous-physical-activity-10-minutes_0_0': 0}, path_prefix='continuous',
                           normalization={'mean': 1.838718301735063, 'std': 1.9593505421480895}, annotation_units=1)
TMAPS['physical_activity_vigorous_duration'] = TensorMap('914_Duration-of-vigorous-activity_0_0', Interpretation.CONTINUOUS, path_prefix='continuous',
                           channel_map={'914_Duration-of-vigorous-activity_0_0': 0},
                           normalization={'mean': 44.854488382965144, 'std': 48.159967071781466}, annotation_units=1)
TMAPS['tv'] = TensorMap('1070_Time-spent-watching-television-TV_0_0', Interpretation.CONTINUOUS, path_prefix='continuous',
                            channel_map={'1070_Time-spent-watching-television-TV_0_0': 0},
                            normalization={'mean': 2.7753595642790914, 'std': 1.7135478462887321}, annotation_units=1)
TMAPS['computer'] = TensorMap('1080_Time-spent-using-computer_0_0', Interpretation.CONTINUOUS, path_prefix='continuous',
                            channel_map={'1080_Time-spent-using-computer_0_0': 0},
                            normalization={'mean': 0.9781465855433753, 'std': 1.4444414103121512}, annotation_units=1)
TMAPS['car'] = TensorMap('1090_Time-spent-driving_0_0', Interpretation.CONTINUOUS, path_prefix='continuous', channel_map={'1090_Time-spent-driving_0_0': 0},
                            normalization={'mean': 0.8219851505445748, 'std': 1.304094814200189}, annotation_units=1)
TMAPS['summer'] = TensorMap('1050_Time-spend-outdoors-in-summer_0_0', Interpretation.CONTINUOUS, path_prefix='continuous',
                            channel_map={'1050_Time-spend-outdoors-in-summer_0_0': 0},
                            normalization={'mean': 3.774492304870845, 'std': 2.430483731404539}, annotation_units=1)
TMAPS['winter'] = TensorMap('1060_Time-spent-outdoors-in-winter_0_0', Interpretation.CONTINUOUS, path_prefix='continuous',
                            channel_map={'1060_Time-spent-outdoors-in-winter_0_0': 0},
                            normalization={'mean': 1.8629686916635555, 'std': 1.88916218603397}, annotation_units=1)

TMAPS['systolic_blood_pressure_0'] = TensorMap('4080_Systolic-blood-pressure-automated-reading_0_0', Interpretation.CONTINUOUS, path_prefix='continuous', loss='logcosh',
                                               channel_map={'4080_Systolic-blood-pressure-automated-reading_0_0': 0}, validator=make_range_validator(40, 400),
                                               normalization={'mean': 137.79964191990328, 'std': 19.292863700283757})
TMAPS['diastolic_blood_pressure_0'] = TensorMap('4079_Diastolic-blood-pressure-automated-reading_0_0', Interpretation.CONTINUOUS, path_prefix='continuous', loss='logcosh',
                                                channel_map={'4079_Diastolic-blood-pressure-automated-reading_0_0': 0}, validator=make_range_validator(20, 300),
                                                normalization={'mean': 82.20657551284782, 'std': 10.496040770224475})

TMAPS['systolic_blood_pressure_1'] = TensorMap('4080_Systolic-blood-pressure-automated-reading_1_0', Interpretation.CONTINUOUS, path_prefix='continuous', loss='logcosh',
                                               channel_map={'4080_Systolic-blood-pressure-automated-reading_1_0': 0}, validator=make_range_validator(40, 400),
                                               normalization={'mean': 137.79964191990328, 'std': 19.292863700283757})
TMAPS['diastolic_blood_pressure_1'] = TensorMap('4079_Diastolic-blood-pressure-automated-reading_1_0', Interpretation.CONTINUOUS, path_prefix='continuous', loss='logcosh',
                                                channel_map={'4079_Diastolic-blood-pressure-automated-reading_1_0': 0}, validator=make_range_validator(20, 300),
                                                normalization={'mean': 82.20657551284782, 'std': 10.496040770224475})

TMAPS['systolic_blood_pressure_2'] = TensorMap('4080_Systolic-blood-pressure-automated-reading_2_0', Interpretation.CONTINUOUS, path_prefix='continuous', loss='logcosh',
                                               channel_map={'4080_Systolic-blood-pressure-automated-reading_2_0': 0}, validator=make_range_validator(40, 400),
                                               normalization={'mean': 137.79964191990328, 'std': 19.292863700283757})
TMAPS['diastolic_blood_pressure_2'] = TensorMap('4079_Diastolic-blood-pressure-automated-reading_2_0', Interpretation.CONTINUOUS, path_prefix='continuous', loss='logcosh',
                                                channel_map={'4079_Diastolic-blood-pressure-automated-reading_2_0': 0}, validator=make_range_validator(20, 300),
                                                normalization={'mean': 82.20657551284782, 'std': 10.496040770224475})


TMAPS['categorical-phenotypes-25'] = TensorMap(
    'categorical-phenotypes-25', Interpretation.CATEGORICAL, path_prefix='categorical',
    channel_map={'Adopted-as-a-child_No_0_0': 0,
                 'Beef-intake_Less-than-once-a-week_0_0': 1,
                 'Breastfed-as-a-baby_Yes_0_0': 2,
                 'Country-of-birth-UKelsewhere_England_0_0': 3,
                 'Current-tobacco-smoking_No_0_0': 4,
                 'Drive-faster-than-motorway-speed-limit_Neverrarely_0_0': 5,
                 'Fracturedbroken-bones-in-last-5-years_No_0_0': 6,
                 'Genetic-sex_Female_0_0': 7,
                 'Hearing-difficultyproblems_No_0_0': 8,
                 'Major-dietary-changes-in-the-last-5-years_No_0_0': 9,
                 'Processed-meat-intake_Less-than-once-a-week_0_0': 10,
                 'Processed-meat-intake_Once-a-week_0_0': 11,
                 'Salt-added-to-food_Neverrarely_0_0': 12,
                 'Salt-added-to-food_Sometimes_0_0': 13,
                 'Shortness-of-breath-walking-on-level-ground_No_0_0': 14,
                 'Smoking-status_Never_0_0': 15,
                 'Smokingsmokers-in-household_No_0_0': 16,
                 'Smoking-status_Previous_0_0': 17,
                 'Usual-walking-pace_Brisk-pace_0_0': 18,
                 'Usual-walking-pace_Steady-average-pace_0_0': 19,
                 'Variation-in-diet_Sometimes_0_0': 20,
                 'Vitamin-and-mineral-supplements_None-of-the-above_0_0': 21,
                 'Wears-glasses-or-contact-lenses_Yes_0_0': 22,
                 'Weight-change-compared-with-1-year-ago_No-weigh-about-the-same_0_0': 23,
                 'Weight-change-compared-with-1-year-ago_Yes-gained-weight_0_0': 24,

                 })

TMAPS['categorical-phenotypes-36'] = TensorMap(
    'categorical-phenotypes-36', Interpretation.CATEGORICAL, path_prefix='categorical',
    channel_map={'Adopted-as-a-child_No_0_0': 0,
                 'Breastfed-as-a-baby_Yes_0_0': 1,
                 'Country-of-birth-UKelsewhere_England_0_0': 2,
                 'Current-tobacco-smoking_No_0_0': 3,
                 'Drive-faster-than-motorway-speed-limit_Neverrarely_0_0': 4,
                 'Facial-ageing_Younger-than-you-are_0_0': 5,
                 'Father-still-alive_No_0_0': 6,
                 'Fracturedbroken-bones-in-last-5-years_No_0_0': 7,
                 'Genetic-sex_Female_0_0': 8,
                 'Handedness-chiralitylaterality_Righthanded_0_0': 9,
                 'Hearing-difficultyproblems_No_0_0': 10,
                 'Longstanding-illness-disability-or-infirmity_No_0_0': 11,
                 'Maternal-smoking-around-birth_No_0_0': 12,
                 'Milk-type-used_Semiskimmed_0_0': 13,
                 'Mineral-and-other-dietary-supplements_None-of-the-above_0_0': 14,
                 'Mother-still-alive_No_0_0': 15,
                 'Pacemaker_No_0_0': 16,
                 'Part-of-a-multiple-birth_No_0_0': 17,
                 'Past-tobacco-smoking_I-have-never-smoked_0_0': 18,
                 'Past-tobacco-smoking_Smoked-on-most-or-all-days_0_0': 19,
                 'Pork-intake_Less-than-once-a-week_0_0': 20,
                 'Pork-intake_Never_0_0': 21,
                 'Poultry-intake_24-times-a-week_0_0': 22,
                 'Poultry-intake_Once-a-week_0_0': 23,
                 'Processed-meat-intake_Less-than-once-a-week_0_0': 24,
                 'Processed-meat-intake_Once-a-week_0_0': 25,
                 'Salt-added-to-food_Neverrarely_0_0': 26,
                 'Salt-added-to-food_Sometimes_0_0': 27,
                 'Smoking-status_Previous_0_0': 28,
                 'Smokingsmokers-in-household_No_0_0': 29,
                 'Types-of-physical-activity-in-last-4-weeks_Walking-for-pleasure-not-as-a-means-of-transport_0_0': 30,
                 'Types-of-transport-used-excluding-work_Carmotor-vehicle_0_0': 31,
                 'Vitamin-and-mineral-supplements_None-of-the-above_0_0': 32,
                 'Wears-glasses-or-contact-lenses_Yes_0_0': 33,
                 'Wheeze-or-whistling-in-the-chest-in-last-year_No_0_0': 35
                 })

TMAPS['categorical-phenotypes-78'] = TensorMap(
    'categorical-phenotypes-78', Interpretation.CATEGORICAL, path_prefix='categorical', annotation_units=64,
    channel_map={'Adopted-as-a-child_No_0_0': 0,
                 'Alcohol-intake-versus-10-years-previously_Less-nowadays_0_0': 1,
                 'Alcohol-usually-taken-with-meals_It-varies_0_0': 2,
                 'Alcohol-usually-taken-with-meals_Yes_0_0': 3,
                 'Beef-intake_Less-than-once-a-week_0_0': 4,
                 'Bread-type_Wholemeal-or-wholegrain_0_0': 5,
                 'Breastfed-as-a-baby_Yes_0_0': 6,
                 'Cereal-type_Other-eg-Cornflakes-Frosties_0_0': 7,
                 'Cheese-intake_24-times-a-week_0_0': 8,
                 'Coffee-type_Instant-coffee_0_0': 9,
                 'Comparative-body-size-at-age-10_About-average_0_0': 10,
                 'Comparative-body-size-at-age-10_Thinner_0_0': 11,
                 'Comparative-height-size-at-age-10_About-average_0_0': 12,
                 'Country-of-birth-UKelsewhere_England_0_0': 13,
                 'Current-tobacco-smoking_No_0_0': 14,
                 'Drive-faster-than-motorway-speed-limit_Neverrarely_0_0': 15,
                 'Duration-walking-for-pleasure_Between-30-minutes-and-1-hour_0_0': 16,
                 'Ease-of-skin-tanning_Get-moderately-tanned_0_0': 17,
                 'FI1-numeric-addition-test_15_0_0': 18,
                 'FI3-word-interpolation_Adult_0_0': 19,
                 'FI4-positional-arithmetic_6_0_0': 20,
                 'FI7-synonym_Cease_0_0': 21,
                 'Facial-ageing_Younger-than-you-are_0_0': 21,
                 'Father-still-alive_No_0_0': 22,
                 'Father-still-alive_Yes_0_0': 23,
                 'Fracturedbroken-bones-in-last-5-years_No_0_0': 24,
                 'Frequency-of-stair-climbing-in-last-4-weeks_610-times-a-day_0_0': 25,
                 'Genetic-sex_Female_0_0': 26,
                 'Had-menopause_Yes_0_0': 27,
                 'Hair-colour-natural-before-greying_Dark-brown_0_0': 28,
                 'Hair-colour-natural-before-greying_Light-brown_0_0': 29,
                 'Handedness-chiralitylaterality_Righthanded_0_0': 30,
                 'Hearing-difficultyproblems_No_0_0': 31,
                 'Hot-drink-temperature_Hot_0_0': 32,
                 'Hot-drink-temperature_Very-hot_0_0': 33,
                 'Lambmutton-intake_Less-than-once-a-week_0_0': 34,
                 'Lambmutton-intake_Never_0_0': 35,
                 'Major-dietary-changes-in-the-last-5-years_No_0_0': 36,
                 'Major-dietary-changes-in-the-last-5-years_Yes-because-of-other-reasons_0_0': 37,
                 'Maternal-smoking-around-birth_No_0_0': 38,
                 'Milk-type-used_Semiskimmed_0_0': 39,
                 'Mineral-and-other-dietary-supplements_None-of-the-above_0_0': 40,
                 'Mother-still-alive_No_0_0': 41,
                 'Mother-still-alive_Yes_0_0': 42,
                 'Mouthteeth-dental-problems_None-of-the-above_0_0': 43,
                 'Nonoily-fish-intake_Once-a-week_0_0': 44,
                 'Oily-fish-intake_Less-than-once-a-week_0_0': 45,
                 'Oily-fish-intake_Once-a-week_0_0': 46,
                 'Pain-types-experienced-in-last-month_Headache_0_0': 47,
                 'Pain-types-experienced-in-last-month_None-of-the-above_0_0': 48,
                 'Part-of-a-multiple-birth_No_0_0': 49,
                 'Past-tobacco-smoking_I-have-never-smoked_0_0': 50,
                 'Past-tobacco-smoking_Smoked-on-most-or-all-days_0_0': 51,
                 'Pork-intake_Less-than-once-a-week_0_0': 52,
                 'Pork-intake_Never_0_0': 53,
                 'Poultry-intake_24-times-a-week_0_0': 54,
                 'Poultry-intake_Once-a-week_0_0': 55,
                 'Processed-meat-intake_Less-than-once-a-week_0_0': 56,
                 'Processed-meat-intake_Once-a-week_0_0': 57,
                 'Salt-added-to-food_Neverrarely_0_0': 58,
                 'Salt-added-to-food_Sometimes_0_0': 59,
                 'Shortness-of-breath-walking-on-level-ground_No_0_0': 60,
                 'Skin-colour_Fair_0_0': 61,
                 'Smoking-status_Never_0_0': 62,
                 'Smoking-status_Previous_0_0': 63,
                 'Smokingsmokers-in-household_No_0_0': 64,
                 'Spread-type_Other-type-of-spreadmargarine_0_0': 65,
                 'Types-of-physical-activity-in-last-4-weeks_Other-exercises-eg-swimming-cycling-keep-fit-bowling_0_1': 66,
                 'Types-of-physical-activity-in-last-4-weeks_Walking-for-pleasure-not-as-a-means-of-transport_0_0': 67,
                 'Types-of-transport-used-excluding-work_Carmotor-vehicle_0_0': 68,
                 'Types-of-transport-used-excluding-work_Walk_0_1': 69,
                 'Usual-walking-pace_Brisk-pace_0_0': 70,
                 'Usual-walking-pace_Steady-average-pace_0_0': 71,
                 'Variation-in-diet_Sometimes_0_0': 72,
                 'Vitamin-and-mineral-supplements_None-of-the-above_0_0': 73,
                 'Wears-glasses-or-contact-lenses_Yes_0_0': 74,
                 'Weight-change-compared-with-1-year-ago_No-weigh-about-the-same_0_0': 75,
                 'Weight-change-compared-with-1-year-ago_Yes-gained-weight_0_0': 76,
                 'Wheeze-or-whistling-in-the-chest-in-last-year_No_0_0': 77})

TMAPS['categorical-phenotypes-134'] = TensorMap(
        'categorical-phenotypes-134', Interpretation.CATEGORICAL, path_prefix='categorical', annotation_units=64,
        channel_map={'Adopted-as-a-child_No_0_0': 0, 'Adopted-as-a-child_No_2_0': 1,
                     'Alcohol-intake-frequency_Once-or-twice-a-week_0_0': 2,
                     'Alcohol-intake-versus-10-years-previously_About-the-same_0_0': 3,
                     'Alcohol-intake-versus-10-years-previously_Less-nowadays_2_0': 4,
                     'Alcohol-usually-taken-with-meals_Yes_2_0': 5, 'Beef-intake_Less-than-once-a-week_0_0': 6,
                     'Beef-intake_Less-than-once-a-week_2_0': 7,
                     'Bread-type_Wholemeal-or-wholegrain_0_0': 10,
                     'Bread-type_Wholemeal-or-wholegrain_2_0': 11,
                     'Breastfed-as-a-baby_Yes_0_0': 12, 'Breathing-problems-during-period-of-job_No_0_0': 13,
                     'Breathing-problems-during-period-of-job_No_0_1': 14,
                     'Cereal-type_Oat-cereal-eg-Ready-Brek-porridge_0_0': 17,
                     'Cheese-intake_24-times-a-week_0_0': 18, 'Cheese-intake_24-times-a-week_2_0': 19,
                     'Coffee-type_Instant-coffee_0_0': 20, 'Comparative-body-size-at-age-10_Thinner_0_0': 21,
                     'Comparative-height-size-at-age-10_About-average_0_0': 22,
                     'Country-of-birth-UKelsewhere_England_0_0': 23, 'Country-of-birth-UKelsewhere_England_2_0': 24,
                     'Current-tobacco-smoking_No_0_0': 25,
                     'Current-tobacco-smoking_No_2_0': 26,
                     'Drive-faster-than-motorway-speed-limit_Neverrarely_2_0': 29,
                     'Drive-faster-than-motorway-speed-limit_Sometimes_0_0': 30,
                     'Ease-of-skin-tanning_Get-moderately-tanned_0_0': 31,
                     'Ever-had-breast-cancer-screening-mammogram_Yes_0_0': 32,
                     'Ever-had-breast-cancer-screening-mammogram_Yes_2_0': 33,
                     'Ever-had-cervical-smear-test_Yes_0_0': 34, 'Ever-had-cervical-smear-test_Yes_2_0': 35,
                     'Ever-taken-oral-contraceptive-pill_Yes_0_0': 36,
                     'Ever-taken-oral-contraceptive-pill_Yes_2_0': 37,
                     'Ever-used-hormonereplacement-therapy-HRT_No_0_0': 38,
                     'Eye-problemsdisorders_None-of-the-above_0_0': 39,
                     'Eye-problemsdisorders_None-of-the-above_2_0': 40, 'FI1-numeric-addition-test_15_2_0': 41,
                     'FI3-word-interpolation_Adult_2_0': 42, 'FI4-positional-arithmetic_6_2_0': 43,
                     'FI6-conditional-arithmetic_69_2_0': 44, 'FI7-synonym_Cease_2_0': 45,
                     'Facial-ageing_Younger-than-you-are_0_0': 46, 'Facial-ageing_Younger-than-you-are_2_0': 47,
                     'Father-still-alive_No_0_0': 48, 'Father-still-alive_No_2_0': 49,
                     'Father-still-alive_Yes_0_0': 50, 'Fracturedbroken-bones-in-last-5-years_No_0_0': 51,
                     'Fracturedbroken-bones-in-last-5-years_No_2_0': 52, 'Genetic-sex_Female_0_0': 53,
                     'Had-menopause_Yes_2_0': 54, 'Hair-colour-natural-before-greying_Dark-brown_0_0': 55,
                     'Handedness-chiralitylaterality_Righthanded_0_0': 56,
                     'Handedness-chiralitylaterality_Righthanded_2_0': 57, 'Hearing-difficultyproblems_No_0_0': 58,
                     'Hearing-difficultyproblems_No_2_0': 59, 'Hot-drink-temperature_Hot_0_0': 60,
                     'Hot-drink-temperature_Hot_2_0': 61, 'Lambmutton-intake_Less-than-once-a-week_0_0': 62,
                     'Lambmutton-intake_Less-than-once-a-week_2_0': 63,
                     'Longstanding-illness-disability-or-infirmity_No_0_0': 64,
                     'Longstanding-illness-disability-or-infirmity_No_2_0': 65,
                     'Major-dietary-changes-in-the-last-5-years_No_0_0': 66,
                     'Major-dietary-changes-in-the-last-5-years_No_2_0': 67,
                     'Maternal-smoking-around-birth_No_0_0': 68,
                     'Milk-type-used_Semiskimmed_0_0': 73,
                     'Milk-type-used_Semiskimmed_2_0': 74,
                     'Milk-type-used_Skimmed_0_0': 75,
                     'Mineral-and-other-dietary-supplements_None-of-the-above_0_0': 76,
                     'Mineral-and-other-dietary-supplements_None-of-the-above_2_0': 77,
                     'Mother-still-alive_No_2_0': 78,
                     'Mother-still-alive_Yes_0_0': 79,
                     'Mouthteeth-dental-problems_None-of-the-above_0_0': 80,
                     'Mouthteeth-dental-problems_None-of-the-above_2_0': 81, 'Noisy-workplace_No_2_0': 82,
                     'Nonoily-fish-intake_Once-a-week_0_0': 83, 'Nonoily-fish-intake_Once-a-week_2_0': 84,
                     'Oily-fish-intake_Less-than-once-a-week_0_0': 85,
                     'Overall-health-rating_Good_0_0': 88,
                     'Overall-health-rating_Good_2_0': 89,
                     'Pain-types-experienced-in-last-month_None-of-the-above_0_0': 92,
                     'Part-of-a-multiple-birth_No_0_0': 93, 'Part-of-a-multiple-birth_No_2_0': 94,
                     'Past-tobacco-smoking_I-have-never-smoked_0_0': 95,
                     'Past-tobacco-smoking_I-have-never-smoked_2_0': 96, 'Pork-intake_Less-than-once-a-week_0_0': 97,
                     'Pork-intake_Less-than-once-a-week_2_0': 98, 'Poultry-intake_24-times-a-week_0_0': 99,
                     'Poultry-intake_24-times-a-week_2_0': 100, 'Processed-meat-intake_Less-than-once-a-week_2_0': 101,
                     'Salt-added-to-food_Neverrarely_0_0': 102, 'Salt-added-to-food_Neverrarely_2_0': 103,
                     'Shortness-of-breath-walking-on-level-ground_No_2_0': 104, 'Skin-colour_Fair_0_0': 105,
                     'Smoking-status_Never_0_0': 106, 'Smoking-status_Never_2_0': 107,
                     'Smokingsmokers-in-household_No_0_0': 108, 'Smokingsmokers-in-household_No_2_0': 109,
                     'Spread-type_Butterspreadable-butter_2_0': 110,
                     'Spread-type_Other-type-of-spreadmargarine_0_0': 111,
                     'Types-of-physical-activity-in-last-4-weeks_Other-exercises-eg-swimming-cycling-keep-fit-bowling_0_1': 112,
                     'Types-of-physical-activity-in-last-4-weeks_Other-exercises-eg-swimming-cycling-keep-fit-bowling_2_1': 113,
                     'Types-of-physical-activity-in-last-4-weeks_Walking-for-pleasure-not-as-a-means-of-transport_0_0': 114,
                     'Types-of-physical-activity-in-last-4-weeks_Walking-for-pleasure-not-as-a-means-of-transport_2_0': 115,
                     'Types-of-transport-used-excluding-work_Carmotor-vehicle_0_0': 116,
                     'Types-of-transport-used-excluding-work_Carmotor-vehicle_2_0': 117,
                     'Types-of-transport-used-excluding-work_Walk_0_1': 118,
                     'Types-of-transport-used-excluding-work_Walk_2_1': 119,
                     'UK-Biobank-assessment-centre_Cheadle-imaging_2_0': 120, 'Usual-walking-pace_Brisk-pace_0_0': 121,
                     'Usual-walking-pace_Brisk-pace_2_0': 122, 'Usual-walking-pace_Steady-average-pace_0_0': 123,
                     'Usual-walking-pace_Steady-average-pace_2_0': 124, 'Variation-in-diet_Sometimes_0_0': 125,
                     'Variation-in-diet_Sometimes_2_0': 126,
                     'Vitamin-and-mineral-supplements_None-of-the-above_0_0': 129,
                     'Vitamin-and-mineral-supplements_None-of-the-above_2_0': 130,
                     'Wears-glasses-or-contact-lenses_Yes_0_0': 131, 'Wears-glasses-or-contact-lenses_Yes_2_0': 132,
                     'Weight-change-compared-with-1-year-ago_No-weigh-about-the-same_0_0': 133,
                     'Weight-change-compared-with-1-year-ago_No-weigh-about-the-same_2_0': 8,
                     'Wheeze-or-whistling-in-the-chest-in-last-year_No_0_0': 9,
                     'Wheeze-or-whistling-in-the-chest-in-last-year_No_2_0': 15,
                     'Worked-with-materials-containing-asbestos_Rarelynever_0_0': 16,
                     'Worked-with-materials-containing-asbestos_Rarelynever_0_1': 27,
                     'Worked-with-paints-thinners-or-glues_Rarelynever_0_0': 28,
                     'Worked-with-paints-thinners-or-glues_Rarelynever_0_1': 69,
                     'Worked-with-pesticides_Rarelynever_0_0': 70, 'Worked-with-pesticides_Rarelynever_0_1': 71,
                     'Workplace-full-of-chemical-or-other-fumes_Rarelynever_0_0': 72,
                     'Workplace-full-of-chemical-or-other-fumes_Rarelynever_0_1': 86,
                     'Workplace-had-a-lot-of-cigarette-smoke-from-other-people-smoking_Rarelynever_0_0': 87,
                     'Workplace-had-a-lot-of-diesel-exhaust_Rarelynever_0_0': 90,
                     'Workplace-had-a-lot-of-diesel-exhaust_Rarelynever_0_1': 91,
                     'Workplace-very-dusty_Rarelynever_0_0': 127, 'Workplace-very-dusty_Rarelynever_0_1': 128})


TMAPS['ecg-bike-max-hr'] = TensorMap('max_hr', path_prefix='ecg_bike', loss='logcosh', metrics=['mape'],
                                     normalization={'mean': 110.03, 'std': 20.04}, shape=(1,),
                                     tensor_from_file=normalized_first_date)
TMAPS['ecg-bike-resting-hr'] = TensorMap('resting_hr', Interpretation.CONTINUOUS, path_prefix='ecg_bike', loss='logcosh', shape=(1,),
                                         metrics=['mape'], normalization={'mean': 71.2, 'std': 12.57},
                                         tensor_from_file=normalized_first_date)
TMAPS['ecg-bike-age'] = TensorMap('age', Interpretation.CONTINUOUS, path_prefix='ecg_bike', loss='logcosh', metrics=['mape'], shape=(1,),
                                  normalization={'mean': 60, 'std': 7.65},
                                  tensor_from_file=normalized_first_date)
TMAPS['ecg-bike-max-pred-hr'] = TensorMap('max_pred_hr', Interpretation.CONTINUOUS, path_prefix='ecg_bike', loss='logcosh', metrics=['mape'], shape=(1,),
                                          normalization={'mean': 167.5, 'std': 5.81},
                                          tensor_from_file=normalized_first_date)
TMAPS['ecg-bike-trend-hr'] = TensorMap('trend_heartrate', Interpretation.CONTINUOUS, shape=(106, 1), path_prefix='ecg_bike',
                                       tensor_from_file=normalized_first_date)
TMAPS['ecg-bike-trend-load'] = TensorMap('trend_load', Interpretation.CONTINUOUS, shape=(106, 1), path_prefix='ecg_bike',
                                         tensor_from_file=normalized_first_date)
TMAPS['ecg-bike-trend-grade'] = TensorMap('trend_grade', Interpretation.CONTINUOUS, shape=(106, 1), path_prefix='ecg_bike',
                                          tensor_from_file=normalized_first_date)
>>>>>>> 332d063b
<|MERGE_RESOLUTION|>--- conflicted
+++ resolved
@@ -20,1188 +20,6 @@
 TMAPS['ttn_lof'] = TensorMap('TTN', Interpretation.CATEGORICAL, channel_map={'no_ttn_lof': 0, 'ttn_lof': 1})
 
 
-<<<<<<< HEAD
-TMAPS['ecg_semi_coarse'] = TensorMap(
-    'ecg_semi_coarse', group='categorical', loss=weighted_crossentropy([1.0, 1.0, 2.0, 4.0, 16.0, 20.0], 'ecg_semi_coarse'),
-    channel_map={'Normal_sinus_rhythm': 0, 'Sinus_bradycardia': 1, 'Marked_sinus_bradycardia': 2, 'Other_sinus_rhythm': 3, 'Atrial_fibrillation': 4, 'Other_rhythm': 5},
-)
-TMAPS['ecg_semi_coarse_with_poor'] = TensorMap(
-    'ecg_semi_coarse_with_poor', group='categorical', loss=weighted_crossentropy([1.0, 2.0, 3.0, 3.0, 20.0, 20.0], 'ecg_semi_coarse_with_poor'),
-    channel_map={'Normal_sinus_rhythm': 0, 'Sinus_bradycardia': 1, 'Marked_sinus_bradycardia': 2, 'Other_sinus_rhythm': 3, 'Atrial_fibrillation': 4, 'Other_rhythm': 5},
-)
-
-TMAPS['ecg_normal'] = TensorMap(
-    'ecg_normal', group='categorical', loss=weighted_crossentropy([2.0, 3.0, 3.0, 3.0], 'ecg_normal'),
-    channel_map={'Normal_ECG': 0, 'Abnormal_ECG': 1, 'Borderline_ECG': 2, 'Otherwise_normal_ECG': 3},
-)
-TMAPS['ecg_infarct'] = TensorMap(
-    'ecg_infarct', group='categorical', channel_map={'no_infarct': 0, 'infarct': 1},
-    loss=weighted_crossentropy([1.0, 8.0], 'ecg_infarct'),
-)
-TMAPS['ecg_poor_data'] = TensorMap(
-    'ecg_poor_data', group='categorical', channel_map={'no_poor_data_quality': 0, 'poor_data_quality': 1},
-    loss=weighted_crossentropy([1.0, 8.0], 'ecg_poor_data'),
-)
-TMAPS['ecg_block'] = TensorMap(
-    'ecg_block', group='categorical', channel_map={'no_block': 0, 'block': 1},
-    loss=weighted_crossentropy([1.0, 8.0], 'ecg_block'),
-)
-
-
-TMAPS['acute_mi'] = TensorMap(
-    'acute_mi', group='ecg_categorical_interpretation', channel_map={'no_acute_mi': 0, 'ACUTE MI': 1},
-    loss=weighted_crossentropy([0.1, 10.0], 'acute_mi'),
-)
-
-TMAPS['anterior_blocks'] = TensorMap(
-    'anterior_blocks', group='ecg_categorical_interpretation',
-    channel_map={'no_anterior_blocks': 0, 'Left anterior fascicular block': 1, 'Left posterior fascicular block': 2},
-    loss=weighted_crossentropy([0.1, 10.0, 10.0], 'anterior_blocks'),
-)
-
-TMAPS['av_block'] = TensorMap(
-    'av_block', group='ecg_categorical_interpretation', channel_map={'no_av_block': 0, 'st degree AV block': 1},
-    loss=weighted_crossentropy([0.1, 10.0], 'av_block'),
-)
-
-TMAPS['fine_rhythms'] = TensorMap(
-    'fine_rhythms', group='ecg_categorical_interpretation',
-    loss=weighted_crossentropy([0.5, 2.0, 0.1, 10.0, 10.0, 10.0, 15.0, 2.0, 10.0, 0.5, 0.2, 5.0], 'fine_rhythms'),
-     channel_map={
-         'no_fine_rhythms': 0, 'Normal sinus rhythm with sinus arrhythmia': 1, 'Normal sinus rhythm': 2,
-         'Sinus rhythm with fusion complexes': 3, 'Sinus rhythm with marked sinus arrhythmia': 4,
-         'Sinus rhythm with short PR': 5, 'Sinus rhythm with sinus arrhythmia': 6,
-         'Sinus rhythm with 1st degree AV block': 7, 'Sinus tachycardia': 8,
-         'Marked sinus bradycardia': 9, 'Sinus bradycardia': 10, 'Atrial fibrillation': 11,
-     },
-)
-
-TMAPS['incomplete_right_bundle_branch_block'] = TensorMap(
-    'incomplete_right_bundle_branch_block', group='ecg_categorical_interpretation',
-    channel_map={'no_incomplete_right_bundle_branch_block': 0, 'Incomplete right bundle branch block': 1},
-    loss=weighted_crossentropy([0.1, 10.0], 'incomplete_right_bundle_branch_block'),
-)
-
-TMAPS['infarcts'] = TensorMap(
-    'infarcts', group='ecg_categorical_interpretation',
-    channel_map={'no_infarcts': 0, 'Anterior infarct': 1, 'Anteroseptal infarct': 2, 'Inferior infarct': 3, 'Lateral infarct': 4, 'Septal infarct': 5},
-    loss=weighted_crossentropy([0.1, 4.0, 6.0, 7.0, 6.0, 4.0], 'infarcts'),
-)
-
-TMAPS['left_atrial_enlargement'] = TensorMap(
-    'left_atrial_enlargement', group='ecg_categorical_interpretation',
-    channel_map={'no_left_atrial_enlargement': 0, 'Left atrial enlargement': 1},
-    loss=weighted_crossentropy([0.1, 10.0], 'left_atrial_enlargement'),
-)
-
-TMAPS['left_ventricular_hypertrophy'] = TensorMap(
-    'left_ventricular_hypertrophy', group='ecg_categorical_interpretation',
-    channel_map={'no_left_ventricular_hypertrophy': 0, 'Left ventricular hypertrophy': 1},
-    loss=weighted_crossentropy([0.1, 10.0], 'left_ventricular_hypertrophy'),
-)
-
-TMAPS['lvh_fine'] = TensorMap(
-    'lvh_fine', group='ecg_categorical_interpretation', loss=weighted_crossentropy([0.5, 12.0, 16.0, 30.0, 36.0], 'lvh_fine'),
-    channel_map={
-        'no_lvh_fine': 0, 'Minimal voltage criteria for LVH may be normal variant': 1,
-        'Moderate voltage criteria for LVH may be normal variant': 2, 'Voltage criteria for left ventricular hypertrophy': 3,
-        'Left ventricular hypertrophy': 4,
-    },
-)
-
-TMAPS['poor_data_quality'] = TensorMap(
-    'poor_data_quality', group='ecg_categorical_interpretation', channel_map={'no_poor_data_quality': 0, 'Poor data quality': 1},
-    loss=weighted_crossentropy([0.1, 3.0], 'poor_data_quality'),
-)
-
-TMAPS['premature_atrial_complexes'] = TensorMap(
-    'premature_atrial_complexes', group='ecg_categorical_interpretation',
-    channel_map={'no_premature_atrial_complexes': 0, 'premature atrial complexes': 1},
-    loss=weighted_crossentropy([0.1, 10.0], 'premature_atrial_complexes'),
-)
-
-TMAPS['premature_supraventricular_complexes'] = TensorMap(
-    'premature_supraventricular_complexes', group='ecg_categorical_interpretation',
-    channel_map={'no_premature_supraventricular_complexes': 0, 'premature supraventricular complexes': 1},
-    loss=weighted_crossentropy([0.1, 10.0], 'premature_supraventricular_complexes'),
-)
-
-TMAPS['premature_ventricular_complexes'] = TensorMap(
-    'premature_ventricular_complexes', group='ecg_categorical_interpretation',
-    channel_map={'no_premature_ventricular_complexes': 0, 'premature ventricular complexes': 1},
-    loss=weighted_crossentropy([0.1, 10.0], 'premature_ventricular_complexes'),
-)
-
-TMAPS['prolonged_qt'] = TensorMap(
-    'prolonged_qt', group='ecg_categorical_interpretation', channel_map={'no_prolonged_qt': 0, 'Prolonged QT': 1},
-    loss=weighted_crossentropy([0.1, 10.0], 'prolonged_qt'),
-)
-
-
-TMAPS['ecg_rhythmp'] = TensorMap(
-    'ecg_rhythm', group='categorical', loss=weighted_crossentropy([2.0, 3.0, 3.0, 6.0], 'ecg_rhythmp'), activation='softmax',
-    channel_map={'Normal_sinus_rhythm': 0, 'Sinus_bradycardia': 1, 'Marked_sinus_bradycardia': 2, 'Atrial_fibrillation': 3}, parents=['output_median_ecg_rest'],
-)
-TMAPS['ecg_normalp'] = TensorMap(
-    'ecg_normal', group='categorical', loss=weighted_crossentropy([2.0, 3.0, 3.0, 3.0], 'ecg_normalp'), activation='softmax',
-    channel_map={'Normal_ECG': 0, 'Abnormal_ECG': 1, 'Borderline_ECG': 2, 'Otherwise_normal_ECG': 3}, parents=['output_median_ecg_rest'],
-)
-TMAPS['ecg_infarctp'] = TensorMap(
-    'ecg_infarct', group='categorical', channel_map={'no_infarct': 0, 'infarct': 1}, activation='softmax',
-    loss=weighted_crossentropy([1.0, 6.0], 'ecg_infarctp'), parents=['output_median_ecg_rest'],
-)
-
-
-TMAPS['ecg_rest_next_char'] = TensorMap('ecg_rest_next_char', shape=(len(ECG_CHAR_2_IDX),), channel_map=ECG_CHAR_2_IDX, activation='softmax', loss='categorical_crossentropy', loss_weight=2.0)
-TMAPS['ecg_rest_text'] = TensorMap('ecg_rest_text', shape=(100, len(ECG_CHAR_2_IDX)), group='ecg_text', channel_map={'context': 0, 'alphabet': 1}, dependent_map=TMAPS['ecg_rest_next_char'])
-
-TMAPS['p-axis'] = TensorMap(
-    'PAxis', group='continuous', channel_map={'PAxis': 0}, loss='logcosh', validator=make_range_validator(-50, 130),
-    normalization={'mean': 48.7, 'std': 23.1},
-)
-TMAPS['p-duration'] = TensorMap(
-    'PDuration', group='continuous', channel_map={'PDuration': 0}, loss='logcosh', validator=make_range_validator(30, 140),
-    normalization={'mean': 96.1, 'std': 18.85},
-)
-TMAPS['p-offset'] = TensorMap(
-    'POffset', group='continuous', channel_map={'POffset': 0}, loss='logcosh', validator=make_range_validator(200, 500),
-    normalization={'mean': 369.1, 'std': 28.42},
-)
-TMAPS['p-onset'] = TensorMap(
-    'POnset', group='continuous', channel_map={'POnset': 0}, loss='logcosh', validator=make_range_validator(120, 400),
-    normalization={'mean': 275.1, 'std': 26.420},
-)
-TMAPS['pp-interval'] = TensorMap(
-    'PPInterval', group='continuous', channel_map={'PPInterval': 0}, loss='logcosh', validator=make_range_validator(300, 1800),
-    normalization={'mean': 1036.1, 'std': 185.0},
-)
-TMAPS['pq-interval'] = TensorMap(
-    'PQInterval', group='continuous', channel_map={'PQInterval': 0}, loss='logcosh', validator=make_range_validator(70, 400),
-    normalization={'mean': 165.9, 'std': 26.3},
-)
-TMAPS['q-offset'] = TensorMap(
-    'QOffset', group='continuous', channel_map={'QOffset': 0}, loss='logcosh', validator=make_range_validator(300, 600),
-    normalization={'mean': 525.1, 'std': 13.52},
-)
-TMAPS['q-onset'] = TensorMap(
-    'QOnset', group='continuous', channel_map={'QOnset': 0}, loss='logcosh', validator=make_range_validator(370, 600),
-    normalization={'mean': 435.1, 'std': 11.420},
-)
-TMAPS['qrs-complexes'] = TensorMap(
-    'QRSComplexes', group='continuous', channel_map={'QRSDuration': 0}, loss='logcosh', validator=make_range_validator(30, 160),
-    normalization={'mean': 8.0, 'std': 20.0},
-)
-TMAPS['qrs-duration'] = TensorMap(
-    'QRSDuration', group='continuous', channel_map={'QRSDuration': 0}, loss='logcosh', validator=make_range_validator(45, 175),
-    normalization={'mean': 89.53, 'std': 12.21},
-)
-TMAPS['qrs-num'] = TensorMap(
-    'QRSNum', group='continuous', channel_map={'QRSNum': 0}, loss='logcosh', validator=make_range_validator(2, 30),
-    normalization={'mean': 9.61, 'std': 1.64},
-)
-TMAPS['qt-interval'] = TensorMap(
-    'QTInterval', group='continuous', channel_map={'QTInterval': 0}, loss='logcosh', validator=make_range_validator(300, 600),
-    normalization={'mean': 426.1, 'std': 32.24},
-)
-TMAPS['qtc-interval'] = TensorMap(
-    'QTCInterval', group='continuous', channel_map={'QTCInterval': 0}, loss='logcosh', validator=make_range_validator(300, 600),
-    normalization={'mean': 419.1, 'std': 20.7},
-)
-TMAPS['r-axis'] = TensorMap(
-    'RAxis', group='continuous', channel_map={'RAxis': 0}, loss='logcosh', validator=make_range_validator(-100, 200),
-    normalization={'mean': 25.7, 'std': 36.6},
-)
-TMAPS['rr-interval'] = TensorMap(
-    'RRInterval', group='continuous', channel_map={'RRInterval': 0}, loss='logcosh', validator=make_range_validator(400, 2000),
-    normalization={'mean': 1040.61, 'std': 175.5},
-)
-TMAPS['ventricular-rate'] = TensorMap(
-    'VentricularRate', group='continuous', channel_map={'VentricularRate': 0}, validator=make_range_validator(30, 150),
-    loss='logcosh', normalization={'mean': 59.3, 'std': 10.6},
-)
-TMAPS['t-offset'] = TensorMap(
-    'TOffset', group='continuous', channel_map={'TOffset': 0}, loss='logcosh', validator=make_range_validator(700, 1000),
-    normalization={'mean': 860.7, 'std': 32.52},
-)
-TMAPS['t-axis'] = TensorMap(
-    'TAxis', group='continuous', channel_map={'TAxis': 0}, loss='logcosh', validator=make_range_validator(-100, 200),
-    normalization={'mean': 40.8, 'std': 32.6},
-)
-
-TMAPS['af_prs'] = TensorMap('AF_PRS_LDscore', group='continuous', channel_map={'AF_PRS_LDscore': 0}, normalization={'mean': -1.0, 'std': 0.4})
-TMAPS['charge'] = TensorMap(
-    'charge', group='continuous', channel_map={'charge': 0}, normalization={'mean': 12.0, 'std': 2.0},
-    validator=make_range_validator(0, 20),
-)
-
-TMAPS['p-axis-sentinel'] = TensorMap(
-    'PAxis', group='continuous', channel_map={'PAxis': 0}, sentinel=0, metrics=['logcosh'],
-    normalization={'mean': 48.7, 'std': 23.1},
-)
-TMAPS['p-duration-sentinel'] = TensorMap(
-    'PDuration', group='continuous', channel_map={'PDuration': 0}, sentinel=0, metrics=['logcosh'],
-    normalization={'mean': 96.1, 'std': 18.85},
-)
-TMAPS['p-offset-sentinel'] = TensorMap(
-    'POffset', group='continuous', channel_map={'POffset': 0}, sentinel=0, metrics=['logcosh'],
-    normalization={'mean': 369.1, 'std': 28.42},
-)
-TMAPS['p-onset-sentinel'] = TensorMap(
-    'POnset', group='continuous', channel_map={'POnset': 0}, sentinel=0, metrics=['logcosh'],
-    normalization={'mean': 275.1, 'std': 26.420},
-)
-TMAPS['pp-interval-sentinel'] = TensorMap(
-    'PPInterval', group='continuous', channel_map={'PPInterval': 0}, sentinel=0, metrics=['logcosh'],
-    normalization={'mean': 1036.1, 'std': 185.0},
-)
-TMAPS['pq-interval-sentinel'] = TensorMap(
-    'PQInterval', group='continuous', channel_map={'PQInterval': 0}, sentinel=0, metrics=['logcosh'],
-    normalization={'mean': 165.9, 'std': 26.3},
-)
-TMAPS['qrs-duration-sentinel'] = TensorMap(
-    'QRSDuration', group='continuous', channel_map={'QRSDuration': 0}, sentinel=0,
-    normalization={'mean': 89.53, 'std': 12.21},
-)
-TMAPS['qt-interval-sentinel'] = TensorMap(
-    'QTInterval', group='continuous', channel_map={'QTInterval': 0}, sentinel=0,
-    normalization={'mean': 426.1, 'std': 32.24},
-)
-TMAPS['qtc-interval-sentinel'] = TensorMap(
-    'QTCInterval', group='continuous', channel_map={'QTCInterval': 0}, sentinel=0,
-    normalization={'mean': 419.1, 'std': 20.7},
-)
-TMAPS['qtc-intervalp-sentinel'] = TensorMap(
-    'QTCInterval', group='continuous', channel_map={'QTCInterval': 0}, sentinel=0,
-    normalization={'mean': 419.1, 'std': 20.7},
-    parents=['output_QTInterval_continuous', 'output_RRInterval_continuous'],
-)
-TMAPS['r-axis-sentinel'] = TensorMap('RAxis', group='continuous', channel_map={'RAxis': 0}, sentinel=0, normalization={'mean': 25.7, 'std': 36.6})
-TMAPS['rr-interval-sentinel'] = TensorMap(
-    'RRInterval', group='continuous', channel_map={'RRInterval': 0}, sentinel=0,
-    normalization={'mean': 1040.61, 'std': 175.5},
-)
-TMAPS['t-axis-sentinel'] = TensorMap('TAxis', group='continuous', channel_map={'TAxis': 0}, sentinel=0, normalization={'mean': 40.8, 'std': 32.6})
-
-
-TMAPS['bb_baseline'] = TensorMap(
-    'bb_baseline', group='categorical', channel_map={'no_bb_baseline': 0, 'bb_baseline': 1},
-    loss=weighted_crossentropy([0.0453, 0.9547], 'bb_baseline'),
-)
-TMAPS['ccb_baseline'] = TensorMap(
-    'ccb_baseline', group='categorical', channel_map={'no_ccb_baseline': 0, 'ccb_baseline': 1},
-    loss=weighted_crossentropy([0.0044, 0.9956], 'ccb_baseline'),
-)
-TMAPS['class1_baseline'] = TensorMap(
-    'class1_baseline', group='categorical', channel_map={'no_class1_baseline': 0, 'class1_baseline': 1},
-    loss=weighted_crossentropy([0.0023, 0.9977], 'class1_baseline'),
-)
-TMAPS['class3_baseline'] = TensorMap(
-    'class3_baseline', group='categorical', channel_map={'no_class3_baseline': 0, 'class3_baseline': 1},
-    loss=weighted_crossentropy([0.0011, 0.9989], 'class3_baseline'),
-)
-TMAPS['qtc_drug_def_baseline'] = TensorMap(
-    'qtc_drug_def_baseline', group='categorical',
-    channel_map={'no_qtc_drug_def_baseline': 0, 'qtc_drug_def_baseline': 1},
-    loss=weighted_crossentropy([0.0210, 0.9790], 'qtc_drug_def_baseline'),
-)
-TMAPS['qtc_drug_poss_baseline'] = TensorMap(
-    'qtc_drug_poss_baseline', group='categorical',
-    channel_map={'no_qtc_drug_poss_baseline': 0, 'qtc_drug_poss_baseline': 1},
-    loss=weighted_crossentropy([0.0189, 0.9811], 'qtc_drug_poss_baseline'),
-)
-TMAPS['combined_qtc_drug_baseline'] = TensorMap(
-    'combined_qtc_drug_baseline', group='categorical',
-    channel_map={'no_combined_qtc_drug_baseline': 0, 'combined_qtc_drug_baseline': 1},
-    loss=weighted_crossentropy([0.0389, 0.9611], 'combined_qtc_drug_baseline'),
-)
-
-TMAPS['class1_baseline'] = TensorMap('class1_baseline', group='categorical_index', channel_map={'no_class1_baseline': 0, 'class1_baseline': 1}, loss_weight=100.0, loss=weighted_crossentropy([0.0023, 0.9977], 'class1_baseline'))
-TMAPS['bb_baseline'] = TensorMap('bb_baseline', group='categorical_index', channel_map={'no_bb_baseline': 0, 'bb_baseline': 1}, loss_weight=100.0, loss=weighted_crossentropy([0.0453, 0.9547], 'bb_baseline'))
-TMAPS['class3_baseline'] = TensorMap('class3_baseline', group='categorical_index', channel_map={'no_class3_baseline': 0, 'class3_baseline': 1}, loss_weight=100.0, loss=weighted_crossentropy([0.0011, 0.9989], 'class3_baseline'))
-TMAPS['ccb_baseline'] = TensorMap('ccb_baseline', group='categorical_index', channel_map={'no_ccb_baseline': 0, 'ccb_baseline': 1}, loss_weight=100.0, loss=weighted_crossentropy([0.0044, 0.9956], 'ccb_baseline'))
-TMAPS['qtc_drug_def_baseline'] = TensorMap('qtc_drug_def_baseline', group='categorical_index', channel_map={'no_qtc_drug_def_baseline': 0, 'qtc_drug_def_baseline': 1}, loss_weight=100.0, loss=weighted_crossentropy([0.0210, 0.9790], 'qtc_drug_def_baseline'))
-TMAPS['qtc_drug_poss_baseline'] = TensorMap('qtc_drug_poss_baseline', group='categorical_index', channel_map={'no_qtc_drug_poss_baseline': 0, 'qtc_drug_poss_baseline': 1}, loss_weight=100.0, loss=weighted_crossentropy([0.0189, 0.9811], 'qtc_drug_poss_baseline'))
-TMAPS['class1_fu'] = TensorMap('class1_fu', group='categorical_index', channel_map={'no_class1_fu': 0, 'class1_fu': 1}, loss_weight=100.0, loss=weighted_crossentropy([0.0018, 0.9982], 'class1_fu'))
-TMAPS['bb_fu'] = TensorMap('bb_fu', group='categorical_index', channel_map={'no_bb_fu': 0, 'bb_fu': 1}, loss_weight=100.0, loss=weighted_crossentropy([0.0306, 0.9694], 'bb_fu'))
-TMAPS['class3_fu'] = TensorMap('class3_fu', group='categorical_index', channel_map={'no_class3_fu': 0, 'class3_fu': 1}, loss_weight=100.0, loss=weighted_crossentropy([0.0006, 0.9994], 'class3_fu'))
-TMAPS['ccb_fu'] = TensorMap('ccb_fu', group='categorical_index', channel_map={'no_ccb_fu': 0, 'ccb_fu': 1}, loss_weight=100.0, loss=weighted_crossentropy([0.0035, 0.9965], 'ccb_fu'))
-TMAPS['qtc_drug_def_fu'] = TensorMap('qtc_drug_def_fu', group='categorical_index', channel_map={'no_qtc_drug_def_fu': 0, 'qtc_drug_def_fu': 1}, loss_weight=100.0, loss=weighted_crossentropy([0.0140, 0.9860], 'qtc_drug_def_fu'))
-TMAPS['qtc_drug_poss_fu'] = TensorMap('qtc_drug_poss_fu', group='categorical_index', channel_map={'no_qtc_drug_poss_fu': 0, 'qtc_drug_poss_fu': 1}, loss_weight=100.0, loss=weighted_crossentropy([0.0127, 0.9873], 'qtc_drug_poss_fu'))
-TMAPS['qtc_drug_def_any'] = TensorMap('qtc_drug_def_any', group='categorical_index', channel_map={'no_qtc_drug_def_any': 0, 'qtc_drug_def_any': 1}, loss_weight=100.0, loss=weighted_crossentropy([0.0302, 0.9698], 'qtc_drug_def_any'))
-TMAPS['qtc_drug_poss_any'] = TensorMap('qtc_drug_poss_any', group='categorical_index', channel_map={'no_qtc_drug_poss_any': 0, 'qtc_drug_poss_any': 1}, loss_weight=100.0, loss=weighted_crossentropy([0.0267, 0.9733], 'qtc_drug_poss_any'))
-TMAPS['any_class1'] = TensorMap('any_class1', group='categorical_index', channel_map={'no_any_class1': 0, 'any_class1': 1}, loss_weight=100.0, loss=weighted_crossentropy([0.0031, 0.9969], 'any_class1'))
-TMAPS['any_bb'] = TensorMap('any_bb', group='categorical_index', channel_map={'no_any_bb': 0, 'any_bb': 1}, loss_weight=100.0, loss=weighted_crossentropy([0.0602, 0.9398], 'any_bb'))
-TMAPS['any_class3'] = TensorMap('any_class3', group='categorical_index', channel_map={'no_any_class3': 0, 'any_class3': 1}, loss_weight=100.0, loss=weighted_crossentropy([0.0013, 0.9987], 'any_class3'))
-TMAPS['any_ccb'] = TensorMap('any_ccb', group='categorical_index', channel_map={'no_any_ccb': 0, 'any_ccb': 1}, loss_weight=100.0, loss=weighted_crossentropy([0.0062, 0.9938], 'any_ccb'))
-TMAPS['combined_qtc_drug_baseline'] = TensorMap('combined_qtc_drug_baseline', group='categorical_index', channel_map={'no_combined_qtc_drug_baseline': 0, 'combined_qtc_drug_baseline': 1}, loss_weight=100.0, loss=weighted_crossentropy([0.0389, 0.9611], 'combined_qtc_drug_baseline'))
-TMAPS['combined_qtc_drug_fu'] = TensorMap('combined_qtc_drug_fu', group='categorical_index', channel_map={'no_combined_qtc_drug_fu': 0, 'combined_qtc_drug_fu': 1}, loss_weight=100.0, loss=weighted_crossentropy([0.0260, 0.9740], 'combined_qtc_drug_fu'))
-TMAPS['combined_qtc_drug_any'] = TensorMap('combined_qtc_drug_any', group='categorical_index', channel_map={'no_combined_qtc_drug_any': 0, 'combined_qtc_drug_any': 1}, loss_weight=100.0, loss=weighted_crossentropy([0.0546, 0.9454], 'combined_qtc_drug_any'))
-
-TMAPS['ecg-bike-max-hr-no0'] = TensorMap(
-    'bike_max_hr', group='continuous', channel_map={'bike_max_hr': 0},
-    loss=ignore_zeros_logcosh, metrics=['logcosh'], normalization={'mean': 110.03, 'std': 20.04},
-)
-TMAPS['ecg-bike-resting-hr-no0'] = TensorMap(
-    'bike_resting_hr', group='continuous', channel_map={'bike_resting_hr': 0},
-    loss=ignore_zeros_logcosh, metrics=['logcosh'], normalization={'mean': 71.2, 'std': 12.57},
-)
-TMAPS['ecg-bike-max-pred-hr-no0'] = TensorMap(
-    'bike_max_pred_hr', group='continuous', channel_map={'bike_max_pred_hr': 0},
-    loss=ignore_zeros_logcosh, metrics=['logcosh'], normalization={'mean': 167.5, 'std': 5.78},
-)
-
-TMAPS['ecg_bike_0'] = TensorMap('full_0', shape=ECG_BIKE_FULL_SIZE, group='ecg_bike', channel_map={'I': 0, '2': 1, '3': 2})
-TMAPS['ecg_bike_1'] = TensorMap('full_1', shape=ECG_BIKE_FULL_SIZE, group='ecg_bike', channel_map={'I': 0, '2': 1, '3': 2})
-TMAPS['ecg_bike_recovery'] = TensorMap('full', shape=ECG_BIKE_RECOVERY_SIZE, group='ecg_bike_recovery', channel_map={'lead_I': 0, 'lead_2': 1, 'lead_3': 2})
-TMAPS['ecg_bike_m0'] = TensorMap(
-    'median_0', shape=ECG_BIKE_MEDIAN_SIZE, group='ecg_bike',
-    channel_map={'I': 0, '2': 1, '3': 2},
-)
-TMAPS['ecg_bike_m1'] = TensorMap(
-    'median_1', shape=ECG_BIKE_MEDIAN_SIZE, group='ecg_bike',
-    channel_map={'I': 0, '2': 1, '3': 2},
-)
-TMAPS['ecg_bike_s0'] = TensorMap(
-    'strip_0', shape=ECG_BIKE_STRIP_SIZE, group='ecg_bike',
-    channel_map={'I': 0, '2': 1, '3': 2},
-)
-TMAPS['ecg_bike_s1'] = TensorMap(
-    'strip_1', shape=ECG_BIKE_STRIP_SIZE, group='ecg_bike',
-    channel_map={'I': 0, '2': 1, '3': 2},
-)
-
-TMAPS['aligned_distance'] = TensorMap('aligned_distance', group='continuous', channel_map={'zeros': 0})
-
-
-TMAPS['weight_kg'] = TensorMap('weight_kg',  group='continuous', normalization={'mean': 76.54286701805927, 'std': 15.467605416933122}, loss='logcosh', channel_map={'weight_kg': 0})
-TMAPS['height_cm'] = TensorMap('height_cm',  group='continuous', normalization={'mean': 169.18064748408653, 'std': 9.265265197273026}, loss='logcosh', channel_map={'height_cm': 0})
-TMAPS['bmi_bsa'] = TensorMap('bmi',  group='continuous', normalization={'mean': 26.65499238706321, 'std': 4.512077188749083}, loss='logcosh', channel_map={'bmi': 0})
-TMAPS['bsa_mosteller'] = TensorMap('bsa_mosteller',  group='continuous', normalization={'mean': 1.8894831981880114, 'std': 0.22169301057810176}, loss='logcosh', channel_map={'bsa_mosteller': 0})
-TMAPS['bsa_dubois'] = TensorMap('bsa_dubois',  group='continuous', normalization={'mean': 1.8671809970639703, 'std': 0.20913930961120797}, loss='logcosh', channel_map={'bsa_dubois': 0})
-
-TMAPS['lv_mass'] = TensorMap(
-    'lv_mass', group='continuous', activation='linear', loss='logcosh', validator=make_range_validator(0, 500),
-    channel_map={'lv_mass': 0}, normalization={'mean': 89.7, 'std': 24.8},
-)
-TMAPS['lv_mass_no0'] = TensorMap(
-    'lv_mass', group='continuous', activation='linear', loss=ignore_zeros_logcosh,
-    channel_map={'lv_mass': 0}, normalization={'mean': 89.7, 'std': 24.8},
-)
-
-TMAPS['lv_mass_sentinel'] = TensorMap(
-    'lv_mass', group='continuous', activation='linear', sentinel=0,
-    channel_map={'lv_mass': 0}, normalization={'mean': 89.7, 'std': 24.8},
-)
-TMAPS['LVM_sentinel'] = TensorMap(
-    'LVM',  group='continuous', normalization={'mean': 89.70372484725051, 'std': 24.803669503436304}, sentinel=0,
-    validator=make_range_validator(-1, 300), channel_map={'LVM': 0},
-)
-TMAPS['lv_mass_prediction'] = TensorMap(
-    'lv_mass_sentinel_prediction', group='continuous', activation='linear', loss='logcosh', loss_weight=10.0,
-    validator=make_range_validator(0, 300), channel_map={'lv_mass_sentinel_prediction': 0},
-    normalization={'mean': 89.7, 'std': 24.8},
-)
-TMAPS['lv_mass_dubois_index_prediction'] = TensorMap(
-    'lv_mass_dubois_index_sentinel_prediction', group='continuous', activation='linear', loss='logcosh',
-    validator=make_range_validator(0, 300), loss_weight=10.0,
-    channel_map={'lv_mass_dubois_index_sentinel_prediction': 0}, normalization={'mean': 89.7, 'std': 24.8},
-)
-TMAPS['lv_mass_mosteller_index_prediction'] = TensorMap(
-    'lv_mass_mosteller_index_sentinel_prediction', group='continuous', activation='linear', loss='logcosh',
-    validator=make_range_validator(0, 300), loss_weight=10.0,
-    channel_map={'lv_mass_mosteller_index_sentinel_prediction': 0},
-    normalization={'mean': 89.7, 'std': 24.8},
-)
-
-TMAPS['LVM_prediction'] = TensorMap(
-    'LVM_sentinel_prediction',  group='continuous', normalization={'mean': 89.70372484725051, 'std': 24.803669503436304}, sentinel=0,
-    validator=make_range_validator(-1, 300), channel_map={'LVM_sentinel_prediction': 0},
-)
-
-TMAPS['lvm_dubois_index_prediction'] = TensorMap(
-    'lvm_dubois_index_sentinel_prediction', group='continuous', activation='linear', loss='logcosh',
-    validator=make_range_validator(0, 300), loss_weight=10.0,
-    channel_map={'lvm_dubois_index_sentinel_prediction': 0}, normalization={'mean': 89.7, 'std': 24.8},
-)
-TMAPS['lvm_mosteller_index_prediction'] = TensorMap(
-    'lvm_mosteller_index_sentinel_prediction', group='continuous', activation='linear', loss='logcosh',
-    validator=make_range_validator(0, 300), loss_weight=10.0,
-    channel_map={'lvm_mosteller_index_sentinel_prediction': 0},
-    normalization={'mean': 89.7, 'std': 24.8},
-)
-
-TMAPS['lv_massp'] = TensorMap(
-    'lv_mass', group='continuous', activation='linear', loss='logcosh',
-    parents=['output_mri_systole_diastole_8_segmented_categorical'],
-    channel_map={'lv_mass': 0}, normalization={'mean': 89.7, 'std': 24.8},
-)
-
-
-TMAPS['end_systole_volume'] = TensorMap(
-    'end_systole_volume', group='continuous', activation='linear', validator=make_range_validator(0, 300),
-    loss='logcosh', channel_map={'end_systole_volume': 0},
-    normalization={'mean': 47.0, 'std': 10.0},
-)
-TMAPS['end_diastole_volume'] = TensorMap(
-    'end_diastole_volume', group='continuous', activation='linear', validator=make_range_validator(0, 400),
-    loss='logcosh', channel_map={'end_diastole_volume': 0},
-    normalization={'mean': 142.0, 'std': 21.0},
-)
-TMAPS['ejection_fraction'] = TensorMap(
-    'ejection_fraction', group='continuous', activation='linear', validator=make_range_validator(0.2, 0.9),
-    normalization={'mean': 0.50, 'std': 0.046},
-    loss='logcosh', loss_weight=1.0, channel_map={'ejection_fraction': 0},
-)
-
-
-# Apply correction from Sanghvi et al.Journal of Cardiovascular Magnetic Resonance 2016
-TMAPS['corrected_extracted_lvedv'] = TensorMap(
-    'corrected_extracted_lvedv', group='continuous', activation='linear', validator=make_range_validator(0, 400),
-    loss='logcosh', channel_map={'corrected_extracted_lvedv': 0},
-    normalization={'mean': 142.0, 'std': 21.0},
-)
-TMAPS['corrected_extracted_lvef'] = TensorMap(
-    'corrected_extracted_lvef', group='continuous', activation='linear', validator=make_range_validator(0.2, 0.9),
-    normalization={'mean': 0.50, 'std': 0.046},
-    loss='logcosh', channel_map={'corrected_extracted_lvef': 0},
-)
-TMAPS['corrected_extracted_lvesv'] = TensorMap(
-    'corrected_extracted_lvesv', group='continuous', activation='linear', validator=make_range_validator(0, 300),
-    loss='logcosh', channel_map={'corrected_extracted_lvesv': 0},
-    normalization={'mean': 47.0, 'std': 10.0},
-)
-
-TMAPS['corrected_extracted_lvesv_sentinel'] = TensorMap(
-    'corrected_extracted_lvesv', group='continuous', activation='linear', sentinel=0.0,
-    channel_map={'corrected_extracted_lvesv': 0}, normalization={'mean': 47.0, 'std': 10.0},
-)
-TMAPS['corrected_extracted_lvedv_sentinel'] = TensorMap(
-    'corrected_extracted_lvedv', group='continuous', activation='linear', sentinel=0.0,
-    channel_map={'corrected_extracted_lvedv': 0}, normalization={'mean': 142.0, 'std': 21.0},
-)
-TMAPS['corrected_extracted_lvef_sentinel'] = TensorMap(
-    'corrected_extracted_lvef', group='continuous', activation='linear', sentinel=0.0,
-    normalization={'mean': 0.50, 'std': 0.046}, channel_map={'corrected_extracted_lvef': 0},
-)
-TMAPS['corrected_extracted_lvef_sentinel'] = TensorMap(
-    'corrected_extracted_lvef', group='continuous', activation='linear', sentinel=0.0,
-    normalization={'mean': 0.50, 'std': 0.046}, channel_map={'corrected_extracted_lvef': 0},
-)
-
-TMAPS['LA_2Ch_vol_max'] = TensorMap(
-    'LA_2Ch_vol_max',  group='continuous', normalization={'mean': 63.45582391534391, 'std': 22.548034481265972},
-    validator=make_range_validator(0, 400), loss='logcosh', channel_map={'LA_2Ch_vol_max': 0},
-)
-TMAPS['LA_2Ch_vol_min'] = TensorMap(
-    'LA_2Ch_vol_min',  group='continuous', normalization={'mean': 28.308681904761904, 'std': 15.842444310837582},
-    validator=make_range_validator(0, 200), loss='logcosh', channel_map={'LA_2Ch_vol_min': 0},
-)
-TMAPS['LA_4Ch_vol_max'] = TensorMap(
-    'LA_4Ch_vol_max',  group='continuous', normalization={'mean': 74.53903305263158, 'std': 25.448756860639776},
-    validator=make_range_validator(0, 400), loss='logcosh', channel_map={'LA_4Ch_vol_max': 0},
-)
-TMAPS['LA_4Ch_vol_min'] = TensorMap(
-    'LA_4Ch_vol_min',  group='continuous', normalization={'mean': 31.014961894736846, 'std': 17.146722819760804},
-    validator=make_range_validator(0, 200), loss='logcosh', channel_map={'LA_4Ch_vol_min': 0},
-)
-TMAPS['LA_Biplan_vol_max'] = TensorMap(
-    'LA_Biplan_vol_max',  group='continuous', normalization={'mean': 67.86355108225109, 'std': 21.793845470012105},
-    validator=make_range_validator(0, 400), loss='logcosh', channel_map={'LA_Biplan_vol_max': 0},
-)
-TMAPS['LA_Biplan_vol_min'] = TensorMap(
-    'LA_Biplan_vol_min',  group='continuous', normalization={'mean': 28.79685670995671, 'std': 15.43219634139272},
-    validator=make_range_validator(0, 300), loss='logcosh', channel_map={'LA_Biplan_vol_min': 0},
-)
-TMAPS['LVEDV'] = TensorMap(
-    'LVEDV',  group='continuous', normalization={'mean': 144.1479505192425, 'std': 34.39409859908663}, loss='logcosh',
-    validator=make_range_validator(0, 500), channel_map={'LVEDV': 0},
-)
-TMAPS['LVESV'] = TensorMap(
-    'LVESV',  group='continuous', normalization={'mean': 59.58324862553452, 'std': 21.186976544044025}, loss='logcosh',
-    validator=make_range_validator(0, 400), channel_map={'LVESV': 0},
-)
-TMAPS['LVM'] = TensorMap(
-    'LVM',  group='continuous', normalization={'mean': 89.70372484725051, 'std': 24.803669503436304}, loss='logcosh',
-    validator=make_range_validator(0, 400), channel_map={'LVM': 0},
-)
-TMAPS['LVSV'] = TensorMap(
-    'LVSV',  group='continuous', normalization={'mean': 84.85198120147119, 'std': 19.2700091046526}, loss='logcosh',
-    validator=make_range_validator(0, 400), channel_map={'LVSV': 0},
-)
-TMAPS['RA_4Ch_vol_max'] = TensorMap(
-    'RA_4Ch_vol_max',  group='continuous', normalization={'mean': 79.22289586811351, 'std': 26.504015552539048},
-    validator=make_range_validator(0, 500), loss='logcosh', channel_map={'RA_4Ch_vol_max': 0},
-)
-TMAPS['RA_4Ch_vol_min'] = TensorMap(
-    'RA_4Ch_vol_min',  group='continuous', normalization={'mean': 46.25831176961603, 'std': 20.002160080524803},
-    validator=make_range_validator(0, 400), loss='logcosh', channel_map={'RA_4Ch_vol_min': 0},
-)
-TMAPS['RVEDV'] = TensorMap(
-    'RVEDV',  group='continuous', normalization={'mean': 152.41239853151131, 'std': 37.15198900632509}, loss='logcosh',
-    validator=make_range_validator(0, 500), channel_map={'RVEDV': 0},
-)
-TMAPS['RVEF'] = TensorMap(
-    'RVEF',  group='continuous', normalization={'mean': 56.404863078182565, 'std': 6.526231365539632}, loss='logcosh',
-    validator=make_range_validator(10, 200), channel_map={'RVEF': 0},
-)
-TMAPS['RVESV'] = TensorMap(
-    'RVESV',  group='continuous', normalization={'mean': 67.61379869467673, 'std': 22.853189258914284}, loss='logcosh',
-    validator=make_range_validator(0, 300), channel_map={'RVESV': 0},
-)
-TMAPS['RVSV'] = TensorMap(
-    'RVSV',  group='continuous', normalization={'mean': 85.0908258288989, 'std': 19.30893645374548}, loss='logcosh',
-    validator=make_range_validator(0, 200), channel_map={'RVSV': 0},
-)
-TMAPS['LAQC'] = TensorMap(
-    'LAQC',  group='continuous', normalization={'mean': 1.2657977883096367, 'std': 0.5561369836438385}, loss='logcosh',
-    validator=make_range_validator(0, 200), channel_map={'LAQC': 0},
-)
-TMAPS['LVQC'] = TensorMap(
-    'LVQC',  group='continuous', normalization={'mean': 1.1737756714060033, 'std': 0.4620420984104567}, loss='logcosh',
-    validator=make_range_validator(0, 200), channel_map={'LVQC': 0},
-)
-TMAPS['RAQC'] = TensorMap(
-    'RAQC',  group='continuous', normalization={'mean': 1.1860189573459716, 'std': 0.4791815490882246}, loss='logcosh',
-    validator=make_range_validator(0, 200), channel_map={'RAQC': 0},
-)
-TMAPS['RVQC'] = TensorMap(
-    'RVQC',  group='continuous', normalization={'mean': 1.179699842022117, 'std': 0.4648958893626213}, loss='logcosh',
-    validator=make_range_validator(0, 200), channel_map={'RVQC': 0},
-)
-
-
-TMAPS['liver_fat'] = TensorMap(
-    '22402_Liver-fat-percentage_2_0', group='continuous', channel_map={'22402_Liver-fat-percentage_2_0': 0},
-    activation='linear', loss='logcosh',  annotation_units=1,
-    validator=make_range_validator(0, 100), normalization={'mean': 3.91012, 'std': 4.64437},
-)
-TMAPS['liver_fat_sentinel'] = TensorMap(
-    '22402_Liver-fat-percentage_2_0', group='continuous', channel_map={'22402_Liver-fat-percentage_2_0': 0},
-    normalization={'mean': 3.91012, 'std': 4.64437}, activation='linear', sentinel=0.0,
-)
-TMAPS['liver_fat_echo_predicted'] = TensorMap(
-    'liver_fat_sentinel_prediction', group='continuous', channel_map={'liver_fat_sentinel_prediction': 0},
-    validator=make_range_validator(0, 100), normalization={'mean': 3.91012, 'std': 4.64437}, activation='linear', loss='logcosh',
-)
-TMAPS['liver_fat_echo_predicted_sentinel'] = TensorMap(
-    'liver_fat_sentinel_prediction', group='continuous', channel_map={'liver_fat_sentinel_prediction': 0},
-    normalization={'mean': 3.91012, 'std': 4.64437}, activation='linear', sentinel=0.0,
-)
-
-TMAPS['gre_mullti_echo_10_te_liver'] = TensorMap('gre_mullti_echo_10_te_liver', (160, 160, 10), group='root_array', loss='logcosh')
-TMAPS['gre_mullti_echo_10_te_liver_12bit'] = TensorMap('gre_mullti_echo_10_te_liver_12bit', (160, 160, 10), group='root_array', loss='logcosh')
-TMAPS['lms_ideal_optimised_low_flip_6dyn'] = TensorMap('lms_ideal_optimised_low_flip_6dyn', (232, 256, 36), group='root_array', loss='logcosh')
-TMAPS['lms_ideal_optimised_low_flip_6dyn_12bit'] = TensorMap('lms_ideal_optimised_low_flip_6dyn_12bit', (232, 256, 36), group='root_array', loss='logcosh')
-TMAPS['lms_ideal_optimised_low_flip_6dyn_4slice'] = TensorMap('lms_ideal_optimised_low_flip_6dyn_4slice', (232, 256, 4), loss='logcosh')
-
-TMAPS['shmolli_192i'] = TensorMap('shmolli_192i', (288, 384, 7), group='root_array')
-TMAPS['shmolli_192i_12bit'] = TensorMap('shmolli_192i_12bit', (288, 384, 7), group='root_array')
-TMAPS['shmolli_192i_fitparams'] = TensorMap('shmolli_192i_fitparams', (288, 384, 7), group='root_array')
-TMAPS['shmolli_192i_t1map'] = TensorMap('shmolli_192i_t1map', (288, 384, 2), group='root_array')
-
-TMAPS['sax_pixel_width'] = TensorMap(
-    'mri_pixel_width_cine_segmented_sax_inlinevf', group='continuous', annotation_units=2, channel_map={'sax_pixel_width': 0},
-    validator=make_range_validator(0, 4), normalization={'mean': 1.83, 'std': 0.1},
-)
-TMAPS['sax_pixel_height'] = TensorMap(
-    'mri_pixel_height_segmented_sax_inlinevf', group='continuous', annotation_units=2, channel_map={'sax_pixel_height': 0},
-    validator=make_range_validator(0, 4), normalization={'mean': 1.83, 'std': 0.1},
-)
-
-
-TMAPS['end_systole_volumep'] = TensorMap(
-    'end_systole_volume', group='continuous', activation='linear',
-    loss='logcosh', channel_map={'end_systole_volume': 0},
-    normalization={'mean': 47.0, 'std': 10.0},
-    parents=['output_' + MRI_SEGMENTED + '_categorical'],
-)
-TMAPS['end_diastole_volumep'] = TensorMap(
-    'end_diastole_volume', group='continuous', activation='linear',
-    loss='logcosh', channel_map={'end_diastole_volume': 0},
-    normalization={'mean': 142.0, 'std': 21.0},
-    parents=['output_' + MRI_SEGMENTED + '_categorical'],
-)
-TMAPS['end_systole_volumepz'] = TensorMap(
-    'end_systole_volume', group='continuous', activation='linear',
-    loss='logcosh', channel_map={'end_systole_volume': 0},
-    normalization={'mean': 47.0, 'std': 10.0},
-    parents=['output_' + MRI_ZOOM_MASK + '_categorical'],
-)
-TMAPS['end_diastole_volumepz'] = TensorMap(
-    'end_diastole_volume', group='continuous', activation='linear',
-    loss='logcosh', channel_map={'end_diastole_volume': 0},
-    normalization={'mean': 142.0, 'std': 21.0},
-    parents=['output_' + MRI_ZOOM_MASK + '_categorical'],
-)
-TMAPS['ejection_fractionp'] = TensorMap(
-    'ejection_fraction', group='continuous', activation='linear',
-    normalization={'mean': 0.50, 'std': 0.046},
-    loss='logcosh', loss_weight=1.0, channel_map={'ejection_fraction': 0},
-    parents=[
-        'output_end_systole_volume_continuous',
-        'output_end_diastole_volume_continuous',
-    ],
-)
-
-TMAPS['cine_segmented_sax_b1'] = TensorMap('cine_segmented_sax_b1', (256, 256, 50), group='root_array', loss='mse')
-TMAPS['cine_segmented_sax_b2'] = TensorMap('cine_segmented_sax_b2', (256, 256, 50), group='root_array', loss='mse')
-TMAPS['cine_segmented_sax_b4'] = TensorMap('cine_segmented_sax_b4', (256, 256, 50), group='root_array', loss='mse')
-TMAPS['cine_segmented_sax_b6'] = TensorMap('cine_segmented_sax_b6', (256, 256, 50), group='root_array', loss='mse')
-
-TMAPS['cine_segmented_lax_2ch'] = TensorMap('cine_segmented_lax_2ch', (256, 256, 50), group='root_array', loss='logcosh')
-TMAPS['cine_segmented_lax_3ch'] = TensorMap('cine_segmented_lax_3ch', (256, 256, 50), group='root_array', loss='logcosh')
-TMAPS['cine_segmented_lax_4ch'] = TensorMap('cine_segmented_lax_4ch', (256, 256, 50), group='root_array', loss='logcosh')
-TMAPS['lax-view-detect'] = TensorMap(
-    'lax-view-detect', group='categorical',
-    channel_map={
-        'cine_segmented_lax_2ch': 0, 'cine_segmented_lax_3ch': 1,
-        'cine_segmented_lax_4ch': 2,
-    },
-)
-
-TMAPS['sax-view-detect'] = TensorMap(
-    'sax-view-detect', group='categorical',
-    channel_map={
-        'cine_segmented_sax_b1': 0, 'cine_segmented_sax_b2': 1,
-        'cine_segmented_sax_b3': 2, 'cine_segmented_sax_b4': 3,
-        'cine_segmented_sax_b5': 4, 'cine_segmented_sax_b6': 5,
-        'cine_segmented_sax_b7': 6, 'cine_segmented_sax_b8': 7,
-        'cine_segmented_sax_b9': 8, 'cine_segmented_sax_b10': 9,
-        'cine_segmented_sax_b11': 10,
-    },
-)
-
-TMAPS['slax-view-detect'] = TensorMap(
-    'slax-view-detect', group='categorical',
-    channel_map={
-        'cine_segmented_lax_2ch': 11, 'cine_segmented_lax_3ch': 12,
-        'cine_segmented_lax_4ch': 13, 'cine_segmented_sax_b1': 0,
-        'cine_segmented_sax_b2': 1, 'cine_segmented_sax_b3': 2,
-        'cine_segmented_sax_b4': 3, 'cine_segmented_sax_b5': 4,
-        'cine_segmented_sax_b6': 5, 'cine_segmented_sax_b7': 6,
-        'cine_segmented_sax_b8': 7, 'cine_segmented_sax_b9': 8,
-        'cine_segmented_sax_b10': 9, 'cine_segmented_sax_b11': 10,
-    },
-)
-
-
-TMAPS['genetic_pca_5'] = TensorMap(
-    'genetic_pca_5', group='continuous', normalization={'mean': -0.014422761536727896, 'std': 10.57799283718005},
-    loss='logcosh', annotation_units=5, shape=(5,), activation='linear',
-    channel_map={
-        '22009_Genetic-principal-components_0_0': 0, '22009_Genetic-principal-components_0_1': 1,
-        '22009_Genetic-principal-components_0_2': 2, '22009_Genetic-principal-components_0_3': 3,
-        '22009_Genetic-principal-components_0_4': 4,
-    },
-)
-
-TMAPS['mothers_age'] = TensorMap(
-    'mothers_age_0', group='continuous',
-    channel_map={'mother_age': 0, 'mother_alive': 2, 'mother_dead': 3, 'not-missing': 1},
-    normalization={'mean': 75.555, 'std': 11.977}, annotation_units = 4,
-)
-
-TMAPS['fathers_age'] = TensorMap(
-    'fathers_age_0', group='continuous',
-    channel_map={'father_age': 0, 'father_alive': 2, 'father_dead': 3, 'not-missing': 1},
-    normalization={'mean':70.928, 'std': 12.746}, annotation_units = 4,
-)
-
-TMAPS['genetic_sex'] = TensorMap('genetic_sex', group='categorical', annotation_units=2, channel_map={'Genetic-sex_Female_0_0': 0, 'Genetic-sex_Male_0_0': 1}, loss='categorical_crossentropy')
-TMAPS['sex'] = TensorMap('sex', group='categorical', annotation_units=2, channel_map={'Sex_Female_0_0': 0, 'Sex_Male_0_0': 1}, loss='categorical_crossentropy')
-TMAPS['bmi'] = TensorMap(
-    '23104_Body-mass-index-BMI_0_0', group='continuous', channel_map={'23104_Body-mass-index-BMI_0_0': 0}, annotation_units=1,
-    validator=make_range_validator(0, 300), normalization={'mean': 27.432061533712652, 'std': 4.785244772462738}, loss='logcosh',
-)
-TMAPS['birth_year'] = TensorMap(
-    '22200_Year-of-birth_0_0', group='continuous', channel_map={'22200_Year-of-birth_0_0': 0}, annotation_units=1, loss='logcosh',
-    validator=make_range_validator(1901, 2025), normalization={'mean': 1952.0639129359386, 'std': 7.656326148519739},
-)
-TMAPS['birth_year_34'] = TensorMap(
-    '34_Year-of-birth_0_0', group='continuous', channel_map={'34_Year-of-birth_0_0': 0}, annotation_units=1, loss='logcosh',
-    validator=make_range_validator(1901, 2025), normalization = {'mean': 1952.0639129359386, 'std': 7.656326148519739},
-)
-TMAPS['brain_volume'] = TensorMap(
-    '25010_Volume-of-brain-greywhite-matter_2_0', group='continuous', normalization={'mean': 1165940.0, 'std': 111511.0},
-    channel_map={'25010_Volume-of-brain-greywhite-matter_2_0': 0}, loss='logcosh', loss_weight=0.1,
-)
-
-TMAPS['sodium'] = TensorMap(
-    '30530_Sodium-in-urine', group='continuous', channel_map={'30530_Sodium-in-urine_0_0': 0},
-    normalization={'mean': 77.45323967267045, 'std': 44.441236848463774}, annotation_units=1, loss='logcosh',
-)
-TMAPS['potassium'] = TensorMap(
-    '30520_Potassium-in-urine', group='continuous', channel_map={'30520_Potassium-in-urine_0_0': 0},
-    normalization={'mean': 63.06182700345117, 'std': 33.84208704773539}, annotation_units=1, loss='logcosh',
-)
-TMAPS['cholesterol_hdl'] = TensorMap(
-    '30760_HDL-cholesterol', group='continuous', channel_map={'30760_HDL-cholesterol_0_0': 0},
-    normalization={'mean': 1.4480129055069355, 'std': 0.3823115953478376}, annotation_units=1, loss='logcosh',
-)
-TMAPS['cholesterol'] = TensorMap(
-    '30690_Cholesterol', group='continuous', channel_map={'30690_Cholesterol_0_0': 0},
-    normalization={'mean': 5.692381214399044, 'std': 1.1449409331668705}, annotation_units=1, loss='logcosh',
-)
-
-TMAPS['cigarettes'] = TensorMap('2887_Number-of-cigarettes-previously-smoked-daily_0_0', group='continuous', channel_map={'2887_Number-of-cigarettes-previously-smoked-daily_0_0': 0}, normalization = {'mean': 18.92662147068755, 'std':10.590930376362259 }, annotation_units=1)
-TMAPS['alcohol'] = TensorMap('5364_Average-weekly-intake-of-other-alcoholic-drinks_0_0', group='continuous', channel_map={'5364_Average-weekly-intake-of-other-alcoholic-drinks_0_0': 0}, normalization = {'mean': 0.03852570253005904, 'std':0.512608370266108 }, annotation_units=1)
-TMAPS['coffee'] = TensorMap(
-    '1498_Coffee-intake_0_0', group='continuous', channel_map={'1498_Coffee-intake_0_0': 0},
-    normalization={'mean': 2.015086529948216, 'std': 2.0914960998390497}, annotation_units=1,
-)
-TMAPS['water'] = TensorMap(
-    '1528_Water-intake_0_0', group='continuous', channel_map={'1528_Water-intake_0_0': 0},
-    normalization={'mean': 2.7322977785723324, 'std': 2.261996814128837}, annotation_units=1,
-)
-TMAPS['meat'] = TensorMap(
-    '3680_Age-when-last-ate-meat_0_0', group='continuous',
-    channel_map={'3680_Age-when-last-ate-meat_0_0': 0},
-    normalization={'mean': 29.74062983480561, 'std': 14.417292213873964}, annotation_units=1,
-)
-TMAPS['walks'] = TensorMap(
-    '864_Number-of-daysweek-walked-10-minutes_0_0', group='continuous',
-    channel_map={'864_Number-of-daysweek-walked-10-minutes_0_0': 0},
-    normalization={'mean': 5.369732285440756, 'std': 1.9564911925721618}, annotation_units=1,
-)
-TMAPS['walk_duration'] = TensorMap(
-    '874_Duration-of-walks_0_0', group='continuous', channel_map={'874_Duration-of-walks_0_0': 0},
-    normalization={'mean': 61.64092215093373, 'std': 78.79522990818906}, annotation_units=1,
-)
-TMAPS['physical_activities'] = TensorMap(
-    '884_Number-of-daysweek-of-moderate-physical-activity-10-minutes_0_0', group='continuous',
-    channel_map={'884_Number-of-daysweek-of-moderate-physical-activity-10-minutes_0_0': 0 },
-    normalization={'mean': 3.6258833281089258, 'std': 2.3343738999823676}, annotation_units=1,
-)
-TMAPS['physical_activity'] = TensorMap(
-    '894_Duration-of-moderate-activity_0_0', group='continuous',
-    channel_map={'894_Duration-of-moderate-activity_0_0': 0 },
-    normalization={'mean': 66.2862593866103, 'std': 77.28681218835422}, annotation_units=1,
-)
-TMAPS['physical_activity_vigorous'] = TensorMap(
-    '904_Number-of-daysweek-of-vigorous-physical-activity-10-minutes_0_0', group='continuous',
-    channel_map={'904_Number-of-daysweek-of-vigorous-physical-activity-10-minutes_0_0': 0},
-    normalization={'mean': 1.838718301735063, 'std': 1.9593505421480895}, annotation_units=1,
-)
-TMAPS['physical_activity_vigorous_duration'] = TensorMap(
-    '914_Duration-of-vigorous-activity_0_0', group='continuous',
-    channel_map={'914_Duration-of-vigorous-activity_0_0': 0},
-    normalization={'mean': 44.854488382965144, 'std': 48.159967071781466}, annotation_units=1,
-)
-TMAPS['tv'] = TensorMap(
-    '1070_Time-spent-watching-television-TV_0_0', group='continuous',
-    channel_map={'1070_Time-spent-watching-television-TV_0_0': 0},
-    normalization={'mean': 2.7753595642790914, 'std': 1.7135478462887321}, annotation_units=1,
-)
-TMAPS['computer'] = TensorMap(
-    '1080_Time-spent-using-computer_0_0', group='continuous',
-    channel_map={'1080_Time-spent-using-computer_0_0': 0},
-    normalization={'mean': 0.9781465855433753, 'std': 1.4444414103121512}, annotation_units=1,
-)
-TMAPS['car'] = TensorMap(
-    '1090_Time-spent-driving_0_0', group='continuous', channel_map={'1090_Time-spent-driving_0_0': 0},
-    normalization={'mean': 0.8219851505445748, 'std': 1.304094814200189}, annotation_units=1,
-)
-TMAPS['summer'] = TensorMap(
-    '1050_Time-spend-outdoors-in-summer_0_0', group='continuous',
-    channel_map={'1050_Time-spend-outdoors-in-summer_0_0': 0},
-    normalization={'mean': 3.774492304870845, 'std': 2.430483731404539}, annotation_units=1,
-)
-TMAPS['winter'] = TensorMap(
-    '1060_Time-spent-outdoors-in-winter_0_0', group='continuous',
-    channel_map={'1060_Time-spent-outdoors-in-winter_0_0': 0},
-    normalization={'mean': 1.8629686916635555, 'std': 1.88916218603397}, annotation_units=1,
-)
-
-TMAPS['systolic_blood_pressure_0'] = TensorMap(
-    '4080_Systolic-blood-pressure-automated-reading_0_0', group='continuous', loss='logcosh',
-    channel_map={'4080_Systolic-blood-pressure-automated-reading_0_0': 0}, validator=make_range_validator(40, 400),
-    normalization={'mean': 137.79964191990328, 'std': 19.292863700283757},
-)
-TMAPS['diastolic_blood_pressure_0'] = TensorMap(
-    '4079_Diastolic-blood-pressure-automated-reading_0_0', group='continuous', loss='logcosh',
-    channel_map={'4079_Diastolic-blood-pressure-automated-reading_0_0': 0}, validator=make_range_validator(20, 300),
-    normalization={'mean': 82.20657551284782, 'std': 10.496040770224475},
-)
-
-TMAPS['systolic_blood_pressure_1'] = TensorMap(
-    '4080_Systolic-blood-pressure-automated-reading_1_0', group='continuous', loss='logcosh',
-    channel_map={'4080_Systolic-blood-pressure-automated-reading_1_0': 0}, validator=make_range_validator(40, 400),
-    normalization={'mean': 137.79964191990328, 'std': 19.292863700283757},
-)
-TMAPS['diastolic_blood_pressure_1'] = TensorMap(
-    '4079_Diastolic-blood-pressure-automated-reading_1_0', group='continuous', loss='logcosh',
-    channel_map={'4079_Diastolic-blood-pressure-automated-reading_1_0': 0}, validator=make_range_validator(20, 300),
-    normalization={'mean': 82.20657551284782, 'std': 10.496040770224475},
-)
-
-TMAPS['systolic_blood_pressure_2'] = TensorMap(
-    '4080_Systolic-blood-pressure-automated-reading_2_0', group='continuous', loss='logcosh',
-    channel_map={'4080_Systolic-blood-pressure-automated-reading_2_0': 0}, validator=make_range_validator(40, 400),
-    normalization={'mean': 137.79964191990328, 'std': 19.292863700283757},
-)
-TMAPS['diastolic_blood_pressure_2'] = TensorMap(
-    '4079_Diastolic-blood-pressure-automated-reading_2_0', group='continuous', loss='logcosh',
-    channel_map={'4079_Diastolic-blood-pressure-automated-reading_2_0': 0}, validator=make_range_validator(20, 300),
-    normalization={'mean': 82.20657551284782, 'std': 10.496040770224475},
-)
-
-# example of multi-field-continuous tensor map (note shape will be 1x8 to accommodate a not-missing channel for each value
-# normalization must be dictionary of [mean, stdev] for each value. Requries an imputation method.
-TMAPS['blood-pressure'] = TensorMap(
-    'blood-pressure', group='multi_field_continuous',
-    channel_map={
-        '4080_Systolic-blood-pressure-automated-reading_0_0': 0,
-        '4080_Systolic-blood-pressure-automated-reading_0_1': 1,
-        '4079_Diastolic-blood-pressure-automated-reading_0_0': 2,
-        '4079_Diastolic-blood-pressure-automated-reading_0_1': 3,
-    },
-    annotation_units=4,
-    normalization={
-        '4080_Systolic-blood-pressure-automated-reading_0_0': [137.79964191990328, 19.292863700283757],
-        '4080_Systolic-blood-pressure-automated-reading_0_1': [137.79964191990328, 19.292863700283757],
-        '4079_Diastolic-blood-pressure-automated-reading_0_0': [82.20657551284782, 10.496040770224475],
-        '4079_Diastolic-blood-pressure-automated-reading_0_1': [82.20657551284782, 10.496040770224475],
-    },
-    imputation=IMPUTATION_RANDOM,
-)
-
-TMAPS['random-forest-fields'] = TensorMap(
-    'random-forest-fields', group='categorical',
-    channel_map={
-        'Medication-for-pain-relief-constipation-heartburn_Aspirin': 0,
-        'Medication-for-pain-relief-constipation-heartburn_Do-not-know': 1,
-        'Medication-for-pain-relief-constipation-heartburn_Ibuprofen-eg-Nurofen': 2,
-        'Medication-for-pain-relief-constipation-heartburn_Laxatives-eg-Dulcolax-Senokot': 3,
-        'Medication-for-pain-relief-constipation-heartburn_None-of-the-above': 4,
-        'Medication-for-pain-relief-constipation-heartburn_Omeprazole-eg-Zanprol': 5,
-        'Medication-for-pain-relief-constipation-heartburn_Paracetamol': 6,
-        'Medication-for-pain-relief-constipation-heartburn_Ranitidine-eg-Zantac': 7,
-        'Vascularheart-problems-diagnosed-by-doctor_None-of-the-above': 8,
-        'Vascularheart-problems-diagnosed-by-doctor_Heart-attack': 9,
-        'Vascularheart-problems-diagnosed-by-doctor_Angina': 10,
-        'Vascularheart-problems-diagnosed-by-doctor_Stroke': 11,
-        'Vascularheart-problems-diagnosed-by-doctor_High-blood-pressure': 12,
-        'Vascularheart-problems-diagnosed-by-doctor_Prefer-not-to-answer': 13,
-        'Had-other-major-operations_Yes--you-will-be-asked-about-this-later-by-an-interviewer':14,
-        'Had-other-major-operations_No': 15,
-        'Had-other-major-operations_Do-not-know': 16,
-        'Had-other-major-operations_Prefer-not-to-answer': 17,
-        'Sex_Female': 18,
-        'Sex_Male': 19,
-        'Mother-still-alive_Yes': 20,
-        'Mother-still-alive_No': 21,
-        'Mother-still-alive_Do-not-know': 22,
-        'Mother-still-alive_Prefer-not-to-answer': 23,
-        'Father-still-alive_Yes': 24,
-        'Father-still-alive_No': 25,
-        'Father-still-alive_Do-not-know': 26,
-        'Father-still-alive_Prefer-not-to-answer': 27,
-        'Adopted-as-a-child_Yes': 28,
-        'Adopted-as-a-child_No': 29,
-        'Adopted-as-a-child_Do-not-know': 30,
-        'Adopted-as-a-child_Prefer-not-to-answer': 31,
-    },
-)
-
-TMAPS['categorical-phenotypes-25'] = TensorMap(
-    'categorical-phenotypes-25', group='categorical',
-    channel_map={
-        'Adopted-as-a-child_No_0_0': 0,
-        'Beef-intake_Less-than-once-a-week_0_0': 1,
-        'Breastfed-as-a-baby_Yes_0_0': 2,
-        'Country-of-birth-UKelsewhere_England_0_0': 3,
-        'Current-tobacco-smoking_No_0_0': 4,
-        'Drive-faster-than-motorway-speed-limit_Neverrarely_0_0': 5,
-        'Fracturedbroken-bones-in-last-5-years_No_0_0': 6,
-        'Genetic-sex_Female_0_0': 7,
-        'Hearing-difficultyproblems_No_0_0': 8,
-        'Major-dietary-changes-in-the-last-5-years_No_0_0': 9,
-        'Processed-meat-intake_Less-than-once-a-week_0_0': 10,
-        'Processed-meat-intake_Once-a-week_0_0': 11,
-        'Salt-added-to-food_Neverrarely_0_0': 12,
-        'Salt-added-to-food_Sometimes_0_0': 13,
-        'Shortness-of-breath-walking-on-level-ground_No_0_0': 14,
-        'Smoking-status_Never_0_0': 15,
-        'Smokingsmokers-in-household_No_0_0': 16,
-        'Smoking-status_Previous_0_0': 17,
-        'Usual-walking-pace_Brisk-pace_0_0': 18,
-        'Usual-walking-pace_Steady-average-pace_0_0': 19,
-        'Variation-in-diet_Sometimes_0_0': 20,
-        'Vitamin-and-mineral-supplements_None-of-the-above_0_0': 21,
-        'Wears-glasses-or-contact-lenses_Yes_0_0': 22,
-        'Weight-change-compared-with-1-year-ago_No-weigh-about-the-same_0_0': 23,
-        'Weight-change-compared-with-1-year-ago_Yes-gained-weight_0_0': 24,
-
-    },
-)
-
-TMAPS['categorical-phenotypes-36'] = TensorMap(
-    'categorical-phenotypes-36', group='categorical',
-    channel_map={
-        'Adopted-as-a-child_No_0_0': 0,
-        'Breastfed-as-a-baby_Yes_0_0': 1,
-        'Country-of-birth-UKelsewhere_England_0_0': 2,
-        'Current-tobacco-smoking_No_0_0': 3,
-        'Drive-faster-than-motorway-speed-limit_Neverrarely_0_0': 4,
-        'Facial-ageing_Younger-than-you-are_0_0': 5,
-        'Father-still-alive_No_0_0': 6,
-        'Fracturedbroken-bones-in-last-5-years_No_0_0': 7,
-        'Genetic-sex_Female_0_0': 8,
-        'Handedness-chiralitylaterality_Righthanded_0_0': 9,
-        'Hearing-difficultyproblems_No_0_0': 10,
-        'Longstanding-illness-disability-or-infirmity_No_0_0': 11,
-        'Maternal-smoking-around-birth_No_0_0': 12,
-        'Milk-type-used_Semiskimmed_0_0': 13,
-        'Mineral-and-other-dietary-supplements_None-of-the-above_0_0': 14,
-        'Mother-still-alive_No_0_0': 15,
-        'Pacemaker_No_0_0': 16,
-        'Part-of-a-multiple-birth_No_0_0': 17,
-        'Past-tobacco-smoking_I-have-never-smoked_0_0': 18,
-        'Past-tobacco-smoking_Smoked-on-most-or-all-days_0_0': 19,
-        'Pork-intake_Less-than-once-a-week_0_0': 20,
-        'Pork-intake_Never_0_0': 21,
-        'Poultry-intake_24-times-a-week_0_0': 22,
-        'Poultry-intake_Once-a-week_0_0': 23,
-        'Processed-meat-intake_Less-than-once-a-week_0_0': 24,
-        'Processed-meat-intake_Once-a-week_0_0': 25,
-        'Salt-added-to-food_Neverrarely_0_0': 26,
-        'Salt-added-to-food_Sometimes_0_0': 27,
-        'Smoking-status_Previous_0_0': 28,
-        'Smokingsmokers-in-household_No_0_0': 29,
-        'Types-of-physical-activity-in-last-4-weeks_Walking-for-pleasure-not-as-a-means-of-transport_0_0': 30,
-        'Types-of-transport-used-excluding-work_Carmotor-vehicle_0_0': 31,
-        'Vitamin-and-mineral-supplements_None-of-the-above_0_0': 32,
-        'Wears-glasses-or-contact-lenses_Yes_0_0': 33,
-        'Wheeze-or-whistling-in-the-chest-in-last-year_No_0_0': 35,
-    },
-)
-
-TMAPS['categorical-phenotypes-78'] = TensorMap(
-    'categorical-phenotypes-78', group='categorical', annotation_units=64,
-    channel_map={
-        'Adopted-as-a-child_No_0_0': 0,
-        'Alcohol-intake-versus-10-years-previously_Less-nowadays_0_0': 1,
-        'Alcohol-usually-taken-with-meals_It-varies_0_0': 2,
-        'Alcohol-usually-taken-with-meals_Yes_0_0': 3,
-        'Beef-intake_Less-than-once-a-week_0_0': 4,
-        'Bread-type_Wholemeal-or-wholegrain_0_0': 5,
-        'Breastfed-as-a-baby_Yes_0_0': 6,
-        'Cereal-type_Other-eg-Cornflakes-Frosties_0_0': 7,
-        'Cheese-intake_24-times-a-week_0_0': 8,
-        'Coffee-type_Instant-coffee_0_0': 9,
-        'Comparative-body-size-at-age-10_About-average_0_0': 10,
-        'Comparative-body-size-at-age-10_Thinner_0_0': 11,
-        'Comparative-height-size-at-age-10_About-average_0_0': 12,
-        'Country-of-birth-UKelsewhere_England_0_0': 13,
-        'Current-tobacco-smoking_No_0_0': 14,
-        'Drive-faster-than-motorway-speed-limit_Neverrarely_0_0': 15,
-        'Duration-walking-for-pleasure_Between-30-minutes-and-1-hour_0_0': 16,
-        'Ease-of-skin-tanning_Get-moderately-tanned_0_0': 17,
-        'FI1-numeric-addition-test_15_0_0': 18,
-        'FI3-word-interpolation_Adult_0_0': 19,
-        'FI4-positional-arithmetic_6_0_0': 20,
-        'FI7-synonym_Cease_0_0': 21,
-        'Facial-ageing_Younger-than-you-are_0_0': 21,
-        'Father-still-alive_No_0_0': 22,
-        'Father-still-alive_Yes_0_0': 23,
-        'Fracturedbroken-bones-in-last-5-years_No_0_0': 24,
-        'Frequency-of-stair-climbing-in-last-4-weeks_610-times-a-day_0_0': 25,
-        'Genetic-sex_Female_0_0': 26,
-        'Had-menopause_Yes_0_0': 27,
-        'Hair-colour-natural-before-greying_Dark-brown_0_0': 28,
-        'Hair-colour-natural-before-greying_Light-brown_0_0': 29,
-        'Handedness-chiralitylaterality_Righthanded_0_0': 30,
-        'Hearing-difficultyproblems_No_0_0': 31,
-        'Hot-drink-temperature_Hot_0_0': 32,
-        'Hot-drink-temperature_Very-hot_0_0': 33,
-        'Lambmutton-intake_Less-than-once-a-week_0_0': 34,
-        'Lambmutton-intake_Never_0_0': 35,
-        'Major-dietary-changes-in-the-last-5-years_No_0_0': 36,
-        'Major-dietary-changes-in-the-last-5-years_Yes-because-of-other-reasons_0_0': 37,
-        'Maternal-smoking-around-birth_No_0_0': 38,
-        'Milk-type-used_Semiskimmed_0_0': 39,
-        'Mineral-and-other-dietary-supplements_None-of-the-above_0_0': 40,
-        'Mother-still-alive_No_0_0': 41,
-        'Mother-still-alive_Yes_0_0': 42,
-        'Mouthteeth-dental-problems_None-of-the-above_0_0': 43,
-        'Nonoily-fish-intake_Once-a-week_0_0': 44,
-        'Oily-fish-intake_Less-than-once-a-week_0_0': 45,
-        'Oily-fish-intake_Once-a-week_0_0': 46,
-        'Pain-types-experienced-in-last-month_Headache_0_0': 47,
-        'Pain-types-experienced-in-last-month_None-of-the-above_0_0': 48,
-        'Part-of-a-multiple-birth_No_0_0': 49,
-        'Past-tobacco-smoking_I-have-never-smoked_0_0': 50,
-        'Past-tobacco-smoking_Smoked-on-most-or-all-days_0_0': 51,
-        'Pork-intake_Less-than-once-a-week_0_0': 52,
-        'Pork-intake_Never_0_0': 53,
-        'Poultry-intake_24-times-a-week_0_0': 54,
-        'Poultry-intake_Once-a-week_0_0': 55,
-        'Processed-meat-intake_Less-than-once-a-week_0_0': 56,
-        'Processed-meat-intake_Once-a-week_0_0': 57,
-        'Salt-added-to-food_Neverrarely_0_0': 58,
-        'Salt-added-to-food_Sometimes_0_0': 59,
-        'Shortness-of-breath-walking-on-level-ground_No_0_0': 60,
-        'Skin-colour_Fair_0_0': 61,
-        'Smoking-status_Never_0_0': 62,
-        'Smoking-status_Previous_0_0': 63,
-        'Smokingsmokers-in-household_No_0_0': 64,
-        'Spread-type_Other-type-of-spreadmargarine_0_0': 65,
-        'Types-of-physical-activity-in-last-4-weeks_Other-exercises-eg-swimming-cycling-keep-fit-bowling_0_1': 66,
-        'Types-of-physical-activity-in-last-4-weeks_Walking-for-pleasure-not-as-a-means-of-transport_0_0': 67,
-        'Types-of-transport-used-excluding-work_Carmotor-vehicle_0_0': 68,
-        'Types-of-transport-used-excluding-work_Walk_0_1': 69,
-        'Usual-walking-pace_Brisk-pace_0_0': 70,
-        'Usual-walking-pace_Steady-average-pace_0_0': 71,
-        'Variation-in-diet_Sometimes_0_0': 72,
-        'Vitamin-and-mineral-supplements_None-of-the-above_0_0': 73,
-        'Wears-glasses-or-contact-lenses_Yes_0_0': 74,
-        'Weight-change-compared-with-1-year-ago_No-weigh-about-the-same_0_0': 75,
-        'Weight-change-compared-with-1-year-ago_Yes-gained-weight_0_0': 76,
-        'Wheeze-or-whistling-in-the-chest-in-last-year_No_0_0': 77,
-    },
-)
-
-TMAPS['categorical-phenotypes-134'] = TensorMap(
-        'categorical-phenotypes-134',
-        group='categorical', annotation_units=64,
-        channel_map={
-            'Adopted-as-a-child_No_0_0': 0, 'Adopted-as-a-child_No_2_0': 1,
-            'Alcohol-intake-frequency_Once-or-twice-a-week_0_0': 2,
-            'Alcohol-intake-versus-10-years-previously_About-the-same_0_0': 3,
-            'Alcohol-intake-versus-10-years-previously_Less-nowadays_2_0': 4,
-            'Alcohol-usually-taken-with-meals_Yes_2_0': 5, 'Beef-intake_Less-than-once-a-week_0_0': 6,
-            'Beef-intake_Less-than-once-a-week_2_0': 7,
-            'Bread-type_Wholemeal-or-wholegrain_0_0': 10,
-            'Bread-type_Wholemeal-or-wholegrain_2_0': 11,
-            'Breastfed-as-a-baby_Yes_0_0': 12, 'Breathing-problems-during-period-of-job_No_0_0': 13,
-            'Breathing-problems-during-period-of-job_No_0_1': 14,
-            'Cereal-type_Oat-cereal-eg-Ready-Brek-porridge_0_0': 17,
-            'Cheese-intake_24-times-a-week_0_0': 18, 'Cheese-intake_24-times-a-week_2_0': 19,
-            'Coffee-type_Instant-coffee_0_0': 20, 'Comparative-body-size-at-age-10_Thinner_0_0': 21,
-            'Comparative-height-size-at-age-10_About-average_0_0': 22,
-            'Country-of-birth-UKelsewhere_England_0_0': 23, 'Country-of-birth-UKelsewhere_England_2_0': 24,
-            'Current-tobacco-smoking_No_0_0': 25,
-            'Current-tobacco-smoking_No_2_0': 26,
-            'Drive-faster-than-motorway-speed-limit_Neverrarely_2_0': 29,
-            'Drive-faster-than-motorway-speed-limit_Sometimes_0_0': 30,
-            'Ease-of-skin-tanning_Get-moderately-tanned_0_0': 31,
-            'Ever-had-breast-cancer-screening-mammogram_Yes_0_0': 32,
-            'Ever-had-breast-cancer-screening-mammogram_Yes_2_0': 33,
-            'Ever-had-cervical-smear-test_Yes_0_0': 34, 'Ever-had-cervical-smear-test_Yes_2_0': 35,
-            'Ever-taken-oral-contraceptive-pill_Yes_0_0': 36,
-            'Ever-taken-oral-contraceptive-pill_Yes_2_0': 37,
-            'Ever-used-hormonereplacement-therapy-HRT_No_0_0': 38,
-            'Eye-problemsdisorders_None-of-the-above_0_0': 39,
-            'Eye-problemsdisorders_None-of-the-above_2_0': 40, 'FI1-numeric-addition-test_15_2_0': 41,
-            'FI3-word-interpolation_Adult_2_0': 42, 'FI4-positional-arithmetic_6_2_0': 43,
-            'FI6-conditional-arithmetic_69_2_0': 44, 'FI7-synonym_Cease_2_0': 45,
-            'Facial-ageing_Younger-than-you-are_0_0': 46, 'Facial-ageing_Younger-than-you-are_2_0': 47,
-            'Father-still-alive_No_0_0': 48, 'Father-still-alive_No_2_0': 49,
-            'Father-still-alive_Yes_0_0': 50, 'Fracturedbroken-bones-in-last-5-years_No_0_0': 51,
-            'Fracturedbroken-bones-in-last-5-years_No_2_0': 52, 'Genetic-sex_Female_0_0': 53,
-            'Had-menopause_Yes_2_0': 54, 'Hair-colour-natural-before-greying_Dark-brown_0_0': 55,
-            'Handedness-chiralitylaterality_Righthanded_0_0': 56,
-            'Handedness-chiralitylaterality_Righthanded_2_0': 57, 'Hearing-difficultyproblems_No_0_0': 58,
-            'Hearing-difficultyproblems_No_2_0': 59, 'Hot-drink-temperature_Hot_0_0': 60,
-            'Hot-drink-temperature_Hot_2_0': 61, 'Lambmutton-intake_Less-than-once-a-week_0_0': 62,
-            'Lambmutton-intake_Less-than-once-a-week_2_0': 63,
-            'Longstanding-illness-disability-or-infirmity_No_0_0': 64,
-            'Longstanding-illness-disability-or-infirmity_No_2_0': 65,
-            'Major-dietary-changes-in-the-last-5-years_No_0_0': 66,
-            'Major-dietary-changes-in-the-last-5-years_No_2_0': 67,
-            'Maternal-smoking-around-birth_No_0_0': 68,
-            'Milk-type-used_Semiskimmed_0_0': 73,
-            'Milk-type-used_Semiskimmed_2_0': 74,
-            'Milk-type-used_Skimmed_0_0': 75,
-            'Mineral-and-other-dietary-supplements_None-of-the-above_0_0': 76,
-            'Mineral-and-other-dietary-supplements_None-of-the-above_2_0': 77,
-            'Mother-still-alive_No_2_0': 78,
-            'Mother-still-alive_Yes_0_0': 79,
-            'Mouthteeth-dental-problems_None-of-the-above_0_0': 80,
-            'Mouthteeth-dental-problems_None-of-the-above_2_0': 81, 'Noisy-workplace_No_2_0': 82,
-            'Nonoily-fish-intake_Once-a-week_0_0': 83, 'Nonoily-fish-intake_Once-a-week_2_0': 84,
-            'Oily-fish-intake_Less-than-once-a-week_0_0': 85,
-            'Overall-health-rating_Good_0_0': 88,
-            'Overall-health-rating_Good_2_0': 89,
-            'Pain-types-experienced-in-last-month_None-of-the-above_0_0': 92,
-            'Part-of-a-multiple-birth_No_0_0': 93, 'Part-of-a-multiple-birth_No_2_0': 94,
-            'Past-tobacco-smoking_I-have-never-smoked_0_0': 95,
-            'Past-tobacco-smoking_I-have-never-smoked_2_0': 96, 'Pork-intake_Less-than-once-a-week_0_0': 97,
-            'Pork-intake_Less-than-once-a-week_2_0': 98, 'Poultry-intake_24-times-a-week_0_0': 99,
-            'Poultry-intake_24-times-a-week_2_0': 100, 'Processed-meat-intake_Less-than-once-a-week_2_0': 101,
-            'Salt-added-to-food_Neverrarely_0_0': 102, 'Salt-added-to-food_Neverrarely_2_0': 103,
-            'Shortness-of-breath-walking-on-level-ground_No_2_0': 104, 'Skin-colour_Fair_0_0': 105,
-            'Smoking-status_Never_0_0': 106, 'Smoking-status_Never_2_0': 107,
-            'Smokingsmokers-in-household_No_0_0': 108, 'Smokingsmokers-in-household_No_2_0': 109,
-            'Spread-type_Butterspreadable-butter_2_0': 110,
-            'Spread-type_Other-type-of-spreadmargarine_0_0': 111,
-            'Types-of-physical-activity-in-last-4-weeks_Other-exercises-eg-swimming-cycling-keep-fit-bowling_0_1': 112,
-            'Types-of-physical-activity-in-last-4-weeks_Other-exercises-eg-swimming-cycling-keep-fit-bowling_2_1': 113,
-            'Types-of-physical-activity-in-last-4-weeks_Walking-for-pleasure-not-as-a-means-of-transport_0_0': 114,
-            'Types-of-physical-activity-in-last-4-weeks_Walking-for-pleasure-not-as-a-means-of-transport_2_0': 115,
-            'Types-of-transport-used-excluding-work_Carmotor-vehicle_0_0': 116,
-            'Types-of-transport-used-excluding-work_Carmotor-vehicle_2_0': 117,
-            'Types-of-transport-used-excluding-work_Walk_0_1': 118,
-            'Types-of-transport-used-excluding-work_Walk_2_1': 119,
-            'UK-Biobank-assessment-centre_Cheadle-imaging_2_0': 120, 'Usual-walking-pace_Brisk-pace_0_0': 121,
-            'Usual-walking-pace_Brisk-pace_2_0': 122, 'Usual-walking-pace_Steady-average-pace_0_0': 123,
-            'Usual-walking-pace_Steady-average-pace_2_0': 124, 'Variation-in-diet_Sometimes_0_0': 125,
-            'Variation-in-diet_Sometimes_2_0': 126,
-            'Vitamin-and-mineral-supplements_None-of-the-above_0_0': 129,
-            'Vitamin-and-mineral-supplements_None-of-the-above_2_0': 130,
-            'Wears-glasses-or-contact-lenses_Yes_0_0': 131, 'Wears-glasses-or-contact-lenses_Yes_2_0': 132,
-            'Weight-change-compared-with-1-year-ago_No-weigh-about-the-same_0_0': 133,
-            'Weight-change-compared-with-1-year-ago_No-weigh-about-the-same_2_0': 8,
-            'Wheeze-or-whistling-in-the-chest-in-last-year_No_0_0': 9,
-            'Wheeze-or-whistling-in-the-chest-in-last-year_No_2_0': 15,
-            'Worked-with-materials-containing-asbestos_Rarelynever_0_0': 16,
-            'Worked-with-materials-containing-asbestos_Rarelynever_0_1': 27,
-            'Worked-with-paints-thinners-or-glues_Rarelynever_0_0': 28,
-            'Worked-with-paints-thinners-or-glues_Rarelynever_0_1': 69,
-            'Worked-with-pesticides_Rarelynever_0_0': 70, 'Worked-with-pesticides_Rarelynever_0_1': 71,
-            'Workplace-full-of-chemical-or-other-fumes_Rarelynever_0_0': 72,
-            'Workplace-full-of-chemical-or-other-fumes_Rarelynever_0_1': 86,
-            'Workplace-had-a-lot-of-cigarette-smoke-from-other-people-smoking_Rarelynever_0_0': 87,
-            'Workplace-had-a-lot-of-diesel-exhaust_Rarelynever_0_0': 90,
-            'Workplace-had-a-lot-of-diesel-exhaust_Rarelynever_0_1': 91,
-            'Workplace-very-dusty_Rarelynever_0_0': 127, 'Workplace-very-dusty_Rarelynever_0_1': 128,
-        },
-)
-
-
-TMAPS['ecg-bike-max-hr'] = TensorMap(
-    'max_hr', group='ecg_bike', loss='logcosh', metrics=['mape'],
-    normalization={'mean': 110.03, 'std': 20.04}, shape=(1,),
-    tensor_from_file=normalized_first_date, dtype=DataSetType.CONTINUOUS,
-)
-TMAPS['ecg-bike-resting-hr'] = TensorMap(
-    'resting_hr', group='ecg_bike', loss='logcosh', shape=(1,),
-    metrics=['mape'], normalization={'mean': 71.2, 'std': 12.57},
-    tensor_from_file=normalized_first_date, dtype=DataSetType.CONTINUOUS,
-)
-TMAPS['ecg-bike-age'] = TensorMap(
-    'age', group='ecg_bike', loss='logcosh', metrics=['mape'], shape=(1,),
-    normalization={'mean': 60, 'std': 7.65},
-    tensor_from_file=normalized_first_date, dtype=DataSetType.CONTINUOUS,
-)
-TMAPS['ecg-bike-max-pred-hr'] = TensorMap(
-    'max_pred_hr', group='ecg_bike', loss='logcosh', metrics=['mape'], shape=(1,),
-    normalization={'mean': 167.5, 'std': 5.81},
-    tensor_from_file=normalized_first_date, dtype=DataSetType.CONTINUOUS,
-)
-TMAPS['ecg-bike-trend-hr'] = TensorMap(
-    'trend_heartrate', shape=(106, 1), group='ecg_bike',
-    tensor_from_file=normalized_first_date, dtype=DataSetType.FLOAT_ARRAY,
-)
-TMAPS['ecg-bike-trend-load'] = TensorMap(
-    'trend_load', shape=(106, 1), group='ecg_bike',
-    tensor_from_file=normalized_first_date, dtype=DataSetType.FLOAT_ARRAY,
-)
-TMAPS['ecg-bike-trend-grade'] = TensorMap(
-    'trend_grade', shape=(106, 1), group='ecg_bike',
-    tensor_from_file=normalized_first_date, dtype=DataSetType.FLOAT_ARRAY,
-)
-=======
 TMAPS['ecg_semi_coarse'] = TensorMap('ecg_semi_coarse', Interpretation.CATEGORICAL, loss=weighted_crossentropy([1.0, 1.0, 2.0, 4.0, 16.0, 20.0], 'ecg_semi_coarse'),
                                      channel_map={'Normal_sinus_rhythm': 0, 'Sinus_bradycardia': 1, 'Marked_sinus_bradycardia': 2, 'Other_sinus_rhythm': 3, 'Atrial_fibrillation': 4, 'Other_rhythm': 5})
 
@@ -1960,5 +778,4 @@
 TMAPS['ecg-bike-trend-load'] = TensorMap('trend_load', Interpretation.CONTINUOUS, shape=(106, 1), path_prefix='ecg_bike',
                                          tensor_from_file=normalized_first_date)
 TMAPS['ecg-bike-trend-grade'] = TensorMap('trend_grade', Interpretation.CONTINUOUS, shape=(106, 1), path_prefix='ecg_bike',
-                                          tensor_from_file=normalized_first_date)
->>>>>>> 332d063b
+                                          tensor_from_file=normalized_first_date)