--- conflicted
+++ resolved
@@ -51,228 +51,152 @@
 TMAPS['ecg_rest_next_char'] = TensorMap('ecg_rest_next_char', Interpretation.LANGUAGE, shape=(len(ECG_CHAR_2_IDX),), channel_map=ECG_CHAR_2_IDX, activation='softmax', loss='categorical_crossentropy', loss_weight=2.0)
 TMAPS['ecg_rest_text'] = TensorMap('ecg_rest_text', Interpretation.LANGUAGE, shape=(100, len(ECG_CHAR_2_IDX)), path_prefix='ukb_ecg_rest', channel_map={'context': 0, 'alphabet': 1}, dependent_map=TMAPS['ecg_rest_next_char'])
 
-<<<<<<< HEAD
 TMAPS['p-axis'] = TensorMap(
-    'PAxis', Interpretation.CONTINUOUS, path_prefix='continuous', channel_map={'PAxis': 0}, loss='logcosh', validator=make_range_validator(-50, 130),
+    'PAxis', Interpretation.CONTINUOUS, path_prefix='ukb_ecg_rest', channel_map={'PAxis': 0}, loss='logcosh', validator=make_range_validator(-50, 130),
     normalization={'mean': 48.7, 'std': 23.1},
 )
 TMAPS['p-duration'] = TensorMap(
-    'PDuration', Interpretation.CONTINUOUS, path_prefix='continuous', channel_map={'PDuration': 0}, loss='logcosh', validator=make_range_validator(30, 140),
+    'PDuration', Interpretation.CONTINUOUS, path_prefix='ukb_ecg_rest', channel_map={'PDuration': 0}, loss='logcosh', validator=make_range_validator(30, 140),
     normalization={'mean': 96.1, 'std': 18.85},
 )
 TMAPS['p-offset'] = TensorMap(
-    'POffset', Interpretation.CONTINUOUS, path_prefix='continuous', channel_map={'POffset': 0}, loss='logcosh', validator=make_range_validator(200, 500),
+    'POffset', Interpretation.CONTINUOUS, path_prefix='ukb_ecg_rest', channel_map={'POffset': 0}, loss='logcosh', validator=make_range_validator(200, 500),
     normalization={'mean': 369.1, 'std': 28.42},
 )
 TMAPS['p-onset'] = TensorMap(
-    'POnset', Interpretation.CONTINUOUS, path_prefix='continuous', channel_map={'POnset': 0}, loss='logcosh', validator=make_range_validator(120, 400),
+    'POnset', Interpretation.CONTINUOUS, path_prefix='ukb_ecg_rest', channel_map={'POnset': 0}, loss='logcosh', validator=make_range_validator(120, 400),
     normalization={'mean': 275.1, 'std': 26.420},
 )
 TMAPS['pp-interval'] = TensorMap(
-    'PPInterval', Interpretation.CONTINUOUS, path_prefix='continuous', channel_map={'PPInterval': 0}, loss='logcosh', validator=make_range_validator(300, 1800),
+    'PPInterval', Interpretation.CONTINUOUS, path_prefix='ukb_ecg_rest', channel_map={'PPInterval': 0}, loss='logcosh', validator=make_range_validator(300, 1800),
     normalization={'mean': 1036.1, 'std': 185.0},
 )
 TMAPS['pq-interval'] = TensorMap(
-    'PQInterval', Interpretation.CONTINUOUS, path_prefix='continuous', channel_map={'PQInterval': 0}, loss='logcosh', validator=make_range_validator(70, 400),
+    'PQInterval', Interpretation.CONTINUOUS, path_prefix='ukb_ecg_rest', channel_map={'PQInterval': 0}, loss='logcosh', validator=make_range_validator(70, 400),
     normalization={'mean': 165.9, 'std': 26.3},
 )
 TMAPS['q-offset'] = TensorMap(
-    'QOffset', Interpretation.CONTINUOUS, path_prefix='continuous', channel_map={'QOffset': 0}, loss='logcosh', validator=make_range_validator(300, 600),
+    'QOffset', Interpretation.CONTINUOUS, path_prefix='ukb_ecg_rest', channel_map={'QOffset': 0}, loss='logcosh', validator=make_range_validator(300, 600),
     normalization={'mean': 525.1, 'std': 13.52},
 )
 TMAPS['q-onset'] = TensorMap(
-    'QOnset', Interpretation.CONTINUOUS, path_prefix='continuous', channel_map={'QOnset': 0}, loss='logcosh', validator=make_range_validator(370, 600),
+    'QOnset', Interpretation.CONTINUOUS, path_prefix='ukb_ecg_rest', channel_map={'QOnset': 0}, loss='logcosh', validator=make_range_validator(370, 600),
     normalization={'mean': 435.1, 'std': 11.420},
 )
 TMAPS['qrs-complexes'] = TensorMap(
-    'QRSComplexes', Interpretation.CONTINUOUS, path_prefix='continuous', channel_map={'QRSComplexes': 0}, loss='logcosh', validator=make_range_validator(0, 60),
+    'QRSComplexes', Interpretation.CONTINUOUS, path_prefix='ukb_ecg_rest', channel_map={'QRSComplexes': 0}, loss='logcosh', validator=make_range_validator(0, 60),
     normalization={'mean': 8.0, 'std': 20.0},
 )
 TMAPS['qrs-duration'] = TensorMap(
-    'QRSDuration', Interpretation.CONTINUOUS, path_prefix='continuous', channel_map={'QRSDuration': 0}, loss='logcosh', validator=make_range_validator(45, 175),
+    'QRSDuration', Interpretation.CONTINUOUS, path_prefix='ukb_ecg_rest', channel_map={'QRSDuration': 0}, loss='logcosh', validator=make_range_validator(45, 175),
     normalization={'mean': 89.53, 'std': 12.21},
 )
 TMAPS['qrs-num'] = TensorMap(
-    'QRSNum', Interpretation.CONTINUOUS, path_prefix='continuous', channel_map={'QRSNum': 0}, loss='logcosh', validator=make_range_validator(2, 30),
+    'QRSNum', Interpretation.CONTINUOUS, path_prefix='ukb_ecg_rest', channel_map={'QRSNum': 0}, loss='logcosh', validator=make_range_validator(2, 30),
     normalization={'mean': 9.61, 'std': 1.64},
 )
 TMAPS['qt-interval'] = TensorMap(
-    'QTInterval', Interpretation.CONTINUOUS, path_prefix='continuous', channel_map={'QTInterval': 0}, loss='logcosh', validator=make_range_validator(300, 600),
+    'QTInterval', Interpretation.CONTINUOUS, path_prefix='ukb_ecg_rest', channel_map={'QTInterval': 0}, loss='logcosh', validator=make_range_validator(300, 600),
     normalization={'mean': 426.1, 'std': 32.24},
 )
+TMAPS['qt-interval-quintiles'] = TensorMap(
+    'QTInterval', Interpretation.DISCRETIZED, path_prefix='ukb_ecg_rest',
+    channel_map={'QTInterval': 0}, normalization={'mean': 426.1, 'std': 32.24},
+    discretization_bounds=[-0.842, -0.253, 0.253, 0.842],
+)
 TMAPS['qtc-interval'] = TensorMap(
-    'QTCInterval', Interpretation.CONTINUOUS, path_prefix='continuous', channel_map={'QTCInterval': 0}, loss='logcosh', validator=make_range_validator(300, 600),
+    'QTCInterval', Interpretation.CONTINUOUS, path_prefix='ukb_ecg_rest', channel_map={'QTCInterval': 0}, loss='logcosh', validator=make_range_validator(300, 600),
     normalization={'mean': 419.1, 'std': 20.7},
 )
 TMAPS['r-axis'] = TensorMap(
-    'RAxis', Interpretation.CONTINUOUS, path_prefix='continuous', channel_map={'RAxis': 0}, loss='logcosh', validator=make_range_validator(-100, 200),
+    'RAxis', Interpretation.CONTINUOUS, path_prefix='ukb_ecg_rest', channel_map={'RAxis': 0}, loss='logcosh', validator=make_range_validator(-100, 200),
     normalization={'mean': 25.7, 'std': 36.6},
 )
 TMAPS['rr-interval'] = TensorMap(
-    'RRInterval', Interpretation.CONTINUOUS, path_prefix='continuous', channel_map={'RRInterval': 0}, loss='logcosh', validator=make_range_validator(400, 2000),
+    'RRInterval', Interpretation.CONTINUOUS, path_prefix='ukb_ecg_rest', channel_map={'RRInterval': 0}, loss='logcosh', validator=make_range_validator(400, 2000),
     normalization={'mean': 1040.61, 'std': 175.5},
 )
 TMAPS['ventricular-rate'] = TensorMap(
-    'VentricularRate', Interpretation.CONTINUOUS, path_prefix='continuous', channel_map={'VentricularRate': 0}, validator=make_range_validator(30, 150),
+    'VentricularRate', Interpretation.CONTINUOUS, path_prefix='ukb_ecg_rest', channel_map={'VentricularRate': 0}, validator=make_range_validator(30, 150),
     loss='logcosh', normalization={'mean': 59.3, 'std': 10.6},
 )
 TMAPS['t-offset'] = TensorMap(
-    'TOffset', Interpretation.CONTINUOUS, path_prefix='continuous', channel_map={'TOffset': 0}, loss='logcosh', validator=make_range_validator(700, 1000),
+    'TOffset', Interpretation.CONTINUOUS, path_prefix='ukb_ecg_rest', channel_map={'TOffset': 0}, loss='logcosh', validator=make_range_validator(700, 1000),
     normalization={'mean': 860.7, 'std': 32.52},
 )
 TMAPS['t-axis'] = TensorMap(
-    'TAxis', Interpretation.CONTINUOUS, path_prefix='continuous', channel_map={'TAxis': 0}, loss='logcosh', validator=make_range_validator(-100, 200),
+    'TAxis', Interpretation.CONTINUOUS, path_prefix='ukb_ecg_rest', channel_map={'TAxis': 0}, loss='logcosh', validator=make_range_validator(-100, 200),
     normalization={'mean': 40.8, 'std': 32.6},
 )
 
-TMAPS['af_prs'] = TensorMap('AF_PRS_LDscore', Interpretation.CONTINUOUS, path_prefix='continuous', channel_map={'AF_PRS_LDscore': 0}, normalization={'mean': -1.0, 'std': 0.4})
+TMAPS['af_prs'] = TensorMap('AF_PRS_LDscore', Interpretation.CONTINUOUS, path_prefix='ukb_ecg_rest', channel_map={'AF_PRS_LDscore': 0}, normalization={'mean': -1.0, 'std': 0.4})
 TMAPS['charge'] = TensorMap(
-    'charge', Interpretation.CONTINUOUS, path_prefix='continuous', channel_map={'charge': 0}, normalization={'mean': 12.0, 'std': 2.0},
+    'charge', Interpretation.CONTINUOUS, path_prefix='ukb_ecg_rest', channel_map={'charge': 0}, normalization={'mean': 12.0, 'std': 2.0},
     validator=make_range_validator(0, 20),
 )
 
 TMAPS['qtc-intervalp'] = TensorMap(
-    'QTCInterval', Interpretation.CONTINUOUS, path_prefix='continuous', channel_map={'QTCInterval': 0}, loss='logcosh', validator=make_range_validator(100, 900),
+    'QTCInterval', Interpretation.CONTINUOUS, path_prefix='ukb_ecg_rest', channel_map={'QTCInterval': 0}, loss='logcosh', validator=make_range_validator(100, 900),
     parents=[TMAPS['qt-interval'], TMAPS['rr-interval']], normalization={'mean': 419.1, 'std': 20.7},
 )
 TMAPS['qrs-durationpp'] = TensorMap(
-    'QRSDuration', Interpretation.CONTINUOUS, path_prefix='continuous', channel_map={'QRSDuration': 0}, loss='logcosh', validator=make_range_validator(45, 175),
+    'QRSDuration', Interpretation.CONTINUOUS, path_prefix='ukb_ecg_rest', channel_map={'QRSDuration': 0}, loss='logcosh', validator=make_range_validator(45, 175),
     normalization={'mean': 89.53, 'std': 12.21},
     parents=[TMAPS['qtc-intervalp']],
 )
 
 TMAPS['p-axis-sentinel'] = TensorMap(
-    'PAxis', Interpretation.CONTINUOUS, path_prefix='continuous', channel_map={'PAxis': 0}, sentinel=0, metrics=['logcosh'],
+    'PAxis', Interpretation.CONTINUOUS, path_prefix='ukb_ecg_rest', channel_map={'PAxis': 0}, sentinel=0, metrics=['logcosh'],
     normalization={'mean': 48.7, 'std': 23.1},
 )
 TMAPS['p-duration-sentinel'] = TensorMap(
-    'PDuration', Interpretation.CONTINUOUS, path_prefix='continuous', channel_map={'PDuration': 0}, sentinel=0, metrics=['logcosh'],
+    'PDuration', Interpretation.CONTINUOUS, path_prefix='ukb_ecg_rest', channel_map={'PDuration': 0}, sentinel=0, metrics=['logcosh'],
     normalization={'mean': 96.1, 'std': 18.85},
 )
 TMAPS['p-offset-sentinel'] = TensorMap(
-    'POffset', Interpretation.CONTINUOUS, path_prefix='continuous', channel_map={'POffset': 0}, sentinel=0, metrics=['logcosh'],
+    'POffset', Interpretation.CONTINUOUS, path_prefix='ukb_ecg_rest', channel_map={'POffset': 0}, sentinel=0, metrics=['logcosh'],
     normalization={'mean': 369.1, 'std': 28.42},
 )
 TMAPS['p-onset-sentinel'] = TensorMap(
-    'POnset', Interpretation.CONTINUOUS, path_prefix='continuous', channel_map={'POnset': 0}, sentinel=0, metrics=['logcosh'],
+    'POnset', Interpretation.CONTINUOUS, path_prefix='ukb_ecg_rest', channel_map={'POnset': 0}, sentinel=0, metrics=['logcosh'],
     normalization={'mean': 275.1, 'std': 26.420},
 )
 TMAPS['pp-interval-sentinel'] = TensorMap(
-    'PPInterval', Interpretation.CONTINUOUS, path_prefix='continuous', channel_map={'PPInterval': 0}, sentinel=0, metrics=['logcosh'],
+    'PPInterval', Interpretation.CONTINUOUS, path_prefix='ukb_ecg_rest', channel_map={'PPInterval': 0}, sentinel=0, metrics=['logcosh'],
     normalization={'mean': 1036.1, 'std': 185.0},
 )
 TMAPS['pq-interval-sentinel'] = TensorMap(
-    'PQInterval', Interpretation.CONTINUOUS, path_prefix='continuous', channel_map={'PQInterval': 0}, sentinel=0, metrics=['logcosh'],
+    'PQInterval', Interpretation.CONTINUOUS, path_prefix='ukb_ecg_rest', channel_map={'PQInterval': 0}, sentinel=0, metrics=['logcosh'],
     normalization={'mean': 165.9, 'std': 26.3},
 )
 TMAPS['qrs-duration-sentinel'] = TensorMap(
-    'QRSDuration', Interpretation.CONTINUOUS, path_prefix='continuous', channel_map={'QRSDuration': 0}, sentinel=0,
+    'QRSDuration', Interpretation.CONTINUOUS, path_prefix='ukb_ecg_rest', channel_map={'QRSDuration': 0}, sentinel=0,
     normalization={'mean': 89.53, 'std': 12.21},
 )
 TMAPS['qt-interval-sentinel'] = TensorMap(
-    'QTInterval', Interpretation.CONTINUOUS, path_prefix='continuous', channel_map={'QTInterval': 0}, sentinel=0,
+    'QTInterval', Interpretation.CONTINUOUS, path_prefix='ukb_ecg_rest', channel_map={'QTInterval': 0}, sentinel=0,
     normalization={'mean': 426.1, 'std': 32.24},
 )
 TMAPS['qtc-interval-sentinel'] = TensorMap(
-    'QTCInterval', Interpretation.CONTINUOUS, path_prefix='continuous', channel_map={'QTCInterval': 0}, sentinel=0,
+    'QTCInterval', Interpretation.CONTINUOUS, path_prefix='ukb_ecg_rest', channel_map={'QTCInterval': 0}, sentinel=0,
     normalization={'mean': 419.1, 'std': 20.7},
 )
 TMAPS['qtc-intervalp-sentinel'] = TensorMap(
-    'QTCInterval', Interpretation.CONTINUOUS, path_prefix='continuous', channel_map={'QTCInterval': 0}, sentinel=0,
+    'QTCInterval', Interpretation.CONTINUOUS, path_prefix='ukb_ecg_rest', channel_map={'QTCInterval': 0}, sentinel=0,
     normalization={'mean': 419.1, 'std': 20.7},
     parents=[TMAPS['qt-interval'], TMAPS['rr-interval']],
 )
 TMAPS['qtc-intervalp-sentinel'] = TensorMap(
-    'QTCInterval', Interpretation.CONTINUOUS, path_prefix='continuous', channel_map={'QTCInterval': 0}, sentinel=0,
+    'QTCInterval', Interpretation.CONTINUOUS, path_prefix='ukb_ecg_rest', channel_map={'QTCInterval': 0}, sentinel=0,
     normalization={'mean': 419.1, 'std': 20.7},
     parents=[TMAPS['qt-interval'], TMAPS['rr-interval']],
 )
-TMAPS['r-axis-sentinel'] = TensorMap('RAxis', Interpretation.CONTINUOUS, path_prefix='continuous', channel_map={'RAxis': 0}, sentinel=0, normalization={'mean': 25.7, 'std': 36.6})
+TMAPS['r-axis-sentinel'] = TensorMap('RAxis', Interpretation.CONTINUOUS, path_prefix='ukb_ecg_rest', channel_map={'RAxis': 0}, sentinel=0, normalization={'mean': 25.7, 'std': 36.6})
 TMAPS['rr-interval-sentinel'] = TensorMap(
-    'RRInterval', Interpretation.CONTINUOUS, path_prefix='continuous', channel_map={'RRInterval': 0}, sentinel=0,
+    'RRInterval', Interpretation.CONTINUOUS, path_prefix='ukb_ecg_rest', channel_map={'RRInterval': 0}, sentinel=0,
     normalization={'mean': 1040.61, 'std': 175.5},
 )
-TMAPS['t-axis-sentinel'] = TensorMap('TAxis', Interpretation.CONTINUOUS, path_prefix='continuous', channel_map={'TAxis': 0}, sentinel=0, normalization={'mean': 40.8, 'std': 32.6})
-=======
-TMAPS['p-axis'] = TensorMap('PAxis', Interpretation.CONTINUOUS, path_prefix='ukb_ecg_rest', channel_map={'PAxis': 0}, loss='logcosh', validator=make_range_validator(-50, 130),
-                            normalization={'mean': 48.7, 'std': 23.1})
-TMAPS['p-duration'] = TensorMap('PDuration', Interpretation.CONTINUOUS, path_prefix='ukb_ecg_rest', channel_map={'PDuration': 0}, loss='logcosh', validator=make_range_validator(30, 140),
-                                normalization={'mean': 96.1, 'std': 18.85})
-TMAPS['p-offset'] = TensorMap('POffset', Interpretation.CONTINUOUS, path_prefix='ukb_ecg_rest', channel_map={'POffset': 0}, loss='logcosh', validator=make_range_validator(200, 500),
-                              normalization={'mean': 369.1, 'std': 28.42})
-TMAPS['p-onset'] = TensorMap('POnset', Interpretation.CONTINUOUS, path_prefix='ukb_ecg_rest', channel_map={'POnset': 0}, loss='logcosh', validator=make_range_validator(120, 400),
-                             normalization={'mean': 275.1, 'std': 26.420})
-TMAPS['pp-interval'] = TensorMap('PPInterval', Interpretation.CONTINUOUS, path_prefix='ukb_ecg_rest', channel_map={'PPInterval': 0}, loss='logcosh', validator=make_range_validator(300, 1800),
-                                 normalization={'mean': 1036.1, 'std': 185.0})
-TMAPS['pq-interval'] = TensorMap('PQInterval', Interpretation.CONTINUOUS, path_prefix='ukb_ecg_rest', channel_map={'PQInterval': 0}, loss='logcosh', validator=make_range_validator(70, 400),
-                                 normalization={'mean': 165.9, 'std': 26.3})
-TMAPS['q-offset'] = TensorMap('QOffset', Interpretation.CONTINUOUS, path_prefix='ukb_ecg_rest', channel_map={'QOffset': 0}, loss='logcosh', validator=make_range_validator(300, 600),
-                              normalization={'mean': 525.1, 'std': 13.52})
-TMAPS['q-onset'] = TensorMap('QOnset', Interpretation.CONTINUOUS, path_prefix='ukb_ecg_rest', channel_map={'QOnset': 0}, loss='logcosh', validator=make_range_validator(370, 600),
-                             normalization={'mean': 435.1, 'std': 11.420})
-TMAPS['qrs-complexes'] = TensorMap('QRSComplexes', Interpretation.CONTINUOUS, path_prefix='ukb_ecg_rest', channel_map={'QRSComplexes': 0}, loss='logcosh', validator=make_range_validator(0, 60),
-                                   normalization={'mean': 8.0, 'std': 20.0})
-TMAPS['qrs-duration'] = TensorMap('QRSDuration', Interpretation.CONTINUOUS, path_prefix='ukb_ecg_rest', channel_map={'QRSDuration': 0}, loss='logcosh', validator=make_range_validator(45, 175),
-                                  normalization={'mean': 89.53, 'std': 12.21})
-TMAPS['qrs-num'] = TensorMap('QRSNum', Interpretation.CONTINUOUS, path_prefix='ukb_ecg_rest', channel_map={'QRSNum': 0}, loss='logcosh', validator=make_range_validator(2, 30),
-                             normalization={'mean': 9.61, 'std': 1.64})
-TMAPS['qt-interval'] = TensorMap('QTInterval', Interpretation.CONTINUOUS, path_prefix='ukb_ecg_rest', channel_map={'QTInterval': 0}, loss='logcosh', validator=make_range_validator(300, 600),
-                                 normalization={'mean': 426.1, 'std': 32.24})
-TMAPS['qt-interval-quintiles'] = TensorMap('QTInterval', Interpretation.DISCRETIZED, path_prefix='ukb_ecg_rest',
-                                           channel_map={'QTInterval': 0}, normalization={'mean': 426.1, 'std': 32.24},
-                                           discretization_bounds=[-0.842, -0.253, 0.253, 0.842])
-TMAPS['qtc-interval'] = TensorMap('QTCInterval', Interpretation.CONTINUOUS, path_prefix='ukb_ecg_rest', channel_map={'QTCInterval': 0}, loss='logcosh', validator=make_range_validator(300, 600),
-                                  normalization={'mean': 419.1, 'std': 20.7})
-TMAPS['r-axis'] = TensorMap('RAxis', Interpretation.CONTINUOUS, path_prefix='ukb_ecg_rest', channel_map={'RAxis': 0}, loss='logcosh', validator=make_range_validator(-100, 200),
-                            normalization={'mean': 25.7, 'std': 36.6})
-TMAPS['rr-interval'] = TensorMap('RRInterval', Interpretation.CONTINUOUS, path_prefix='ukb_ecg_rest', channel_map={'RRInterval': 0}, loss='logcosh', validator=make_range_validator(400, 2000),
-                                 normalization={'mean': 1040.61, 'std': 175.5})
-TMAPS['ventricular-rate'] = TensorMap('VentricularRate', Interpretation.CONTINUOUS, path_prefix='ukb_ecg_rest', channel_map={'VentricularRate': 0}, validator=make_range_validator(30, 150),
-                                      loss='logcosh', normalization={'mean': 59.3, 'std': 10.6})
-TMAPS['t-offset'] = TensorMap('TOffset', Interpretation.CONTINUOUS, path_prefix='ukb_ecg_rest', channel_map={'TOffset': 0}, loss='logcosh', validator=make_range_validator(700, 1000),
-                              normalization={'mean': 860.7, 'std': 32.52})
-TMAPS['t-axis'] = TensorMap('TAxis', Interpretation.CONTINUOUS, path_prefix='ukb_ecg_rest', channel_map={'TAxis': 0}, loss='logcosh', validator=make_range_validator(-100, 200),
-                            normalization={'mean': 40.8, 'std': 32.6})
-
-TMAPS['af_prs'] = TensorMap('AF_PRS_LDscore', Interpretation.CONTINUOUS, path_prefix='ukb_ecg_rest', channel_map={'AF_PRS_LDscore': 0}, normalization={'mean': -1.0, 'std': 0.4})
-TMAPS['charge'] = TensorMap('charge', Interpretation.CONTINUOUS, path_prefix='ukb_ecg_rest', channel_map={'charge': 0}, normalization={'mean': 12.0, 'std': 2.0},
-                            validator=make_range_validator(0, 20))
-
-TMAPS['qtc-intervalp'] = TensorMap('QTCInterval', Interpretation.CONTINUOUS, path_prefix='ukb_ecg_rest', channel_map={'QTCInterval': 0}, loss='logcosh', validator=make_range_validator(100, 900),
-                                  parents=[TMAPS['qt-interval'], TMAPS['rr-interval']], normalization={'mean': 419.1, 'std': 20.7})
-TMAPS['qrs-durationpp'] = TensorMap('QRSDuration', Interpretation.CONTINUOUS, path_prefix='ukb_ecg_rest', channel_map={'QRSDuration': 0}, loss='logcosh', validator=make_range_validator(45, 175),
-                                    normalization={'mean': 89.53, 'std': 12.21},
-                                    parents=[TMAPS['qtc-intervalp']])
-
-TMAPS['p-axis-sentinel'] = TensorMap('PAxis', Interpretation.CONTINUOUS, path_prefix='ukb_ecg_rest', channel_map={'PAxis': 0}, sentinel=0, metrics=['logcosh'],
-                                     normalization={'mean': 48.7, 'std': 23.1})
-TMAPS['p-duration-sentinel'] = TensorMap('PDuration', Interpretation.CONTINUOUS, path_prefix='ukb_ecg_rest', channel_map={'PDuration': 0}, sentinel=0, metrics=['logcosh'],
-                                         normalization={'mean': 96.1, 'std': 18.85})
-TMAPS['p-offset-sentinel'] = TensorMap('POffset', Interpretation.CONTINUOUS, path_prefix='ukb_ecg_rest', channel_map={'POffset': 0}, sentinel=0, metrics=['logcosh'],
-                                       normalization={'mean': 369.1, 'std': 28.42})
-TMAPS['p-onset-sentinel'] = TensorMap('POnset', Interpretation.CONTINUOUS, path_prefix='ukb_ecg_rest', channel_map={'POnset': 0}, sentinel=0, metrics=['logcosh'],
-                                      normalization={'mean': 275.1, 'std': 26.420})
-TMAPS['pp-interval-sentinel'] = TensorMap('PPInterval', Interpretation.CONTINUOUS, path_prefix='ukb_ecg_rest', channel_map={'PPInterval': 0}, sentinel=0, metrics=['logcosh'],
-                                          normalization={'mean': 1036.1, 'std': 185.0})
-TMAPS['pq-interval-sentinel'] = TensorMap('PQInterval', Interpretation.CONTINUOUS, path_prefix='ukb_ecg_rest', channel_map={'PQInterval': 0}, sentinel=0, metrics=['logcosh'],
-                                          normalization={'mean': 165.9, 'std': 26.3})
-TMAPS['qrs-duration-sentinel'] = TensorMap('QRSDuration', Interpretation.CONTINUOUS, path_prefix='ukb_ecg_rest', channel_map={'QRSDuration': 0}, sentinel=0,
-                                           normalization={'mean': 89.53, 'std': 12.21})
-TMAPS['qt-interval-sentinel'] = TensorMap('QTInterval', Interpretation.CONTINUOUS, path_prefix='ukb_ecg_rest', channel_map={'QTInterval': 0}, sentinel=0,
-                                          normalization={'mean': 426.1, 'std': 32.24})
-TMAPS['qtc-interval-sentinel'] = TensorMap('QTCInterval', Interpretation.CONTINUOUS, path_prefix='ukb_ecg_rest', channel_map={'QTCInterval': 0}, sentinel=0,
-                                           normalization={'mean': 419.1, 'std': 20.7})
-TMAPS['qtc-intervalp-sentinel'] = TensorMap('QTCInterval', Interpretation.CONTINUOUS, path_prefix='ukb_ecg_rest', channel_map={'QTCInterval': 0}, sentinel=0,
-                                            normalization={'mean': 419.1, 'std': 20.7},
-                                            parents=[TMAPS['qt-interval'], TMAPS['rr-interval']])
-TMAPS['qtc-intervalp-sentinel'] = TensorMap('QTCInterval', Interpretation.CONTINUOUS, path_prefix='ukb_ecg_rest', channel_map={'QTCInterval': 0}, sentinel=0,
-                                            normalization={'mean': 419.1, 'std': 20.7},
-                                            parents=[TMAPS['qt-interval'], TMAPS['rr-interval']])
-TMAPS['r-axis-sentinel'] = TensorMap('RAxis', Interpretation.CONTINUOUS, path_prefix='ukb_ecg_rest', channel_map={'RAxis': 0}, sentinel=0, normalization={'mean': 25.7, 'std': 36.6})
-TMAPS['rr-interval-sentinel'] = TensorMap('RRInterval', Interpretation.CONTINUOUS, path_prefix='ukb_ecg_rest', channel_map={'RRInterval': 0}, sentinel=0,
-                                          normalization={'mean': 1040.61, 'std': 175.5})
 TMAPS['t-axis-sentinel'] = TensorMap('TAxis', Interpretation.CONTINUOUS, path_prefix='ukb_ecg_rest', channel_map={'TAxis': 0}, sentinel=0, normalization={'mean': 40.8, 'std': 32.6})
->>>>>>> a513ef41
 
 
 TMAPS['bb_baseline'] = TensorMap(
@@ -730,7 +654,6 @@
 )
 
 TMAPS['genetic_caucasian'] = TensorMap('Genetic-ethnic-grouping_Caucasian_0_0', Interpretation.CATEGORICAL, path_prefix='categorical', channel_map={'no_caucasian': 0, 'caucasian': 1})
-<<<<<<< HEAD
 TMAPS['genetic_caucasian_weighted'] = TensorMap(
     'Genetic-ethnic-grouping_Caucasian_0_0', Interpretation.CATEGORICAL, path_prefix='categorical',
     channel_map={'no_caucasian': 0, 'caucasian': 1}, loss=weighted_crossentropy([10.0, 1.0], 'caucasian_loss'),
@@ -760,6 +683,10 @@
     '23104_Body-mass-index-BMI_0_0', Interpretation.CONTINUOUS, path_prefix='continuous', channel_map={'23104_Body-mass-index-BMI_0_0': 0}, annotation_units=1,
     validator=make_range_validator(0, 300), normalization={'mean': 27.432061533712652, 'std': 4.785244772462738}, loss='logcosh',
 )
+TMAPS['bmi_ukb'] = TensorMap(
+    'bmi', Interpretation.CONTINUOUS, path_prefix='continuous', channel_map={'23104_Body-mass-index-BMI_0_0': 0}, annotation_units=1,
+    validator=make_range_validator(0, 300), normalization={'mean': 27.432061533712652, 'std': 4.785244772462738}, loss='logcosh',
+)
 TMAPS['birth_year'] = TensorMap(
     '22200_Year-of-birth_0_0', Interpretation.CONTINUOUS, path_prefix='continuous', channel_map={'22200_Year-of-birth_0_0': 0}, annotation_units=1, loss='logcosh',
     validator=make_range_validator(1901, 2025), normalization={'mean': 1952.0639129359386, 'std': 7.656326148519739},
@@ -802,150 +729,6 @@
     '30690_Cholesterol_0_0', Interpretation.CONTINUOUS, path_prefix='continuous', channel_map={'30690_Cholesterol_0_0': 0},
     normalization={'mean': 5.692381214399044, 'std': 1.1449409331668705}, annotation_units=1, loss='logcosh',
 )
-
-TMAPS['cigarettes'] = TensorMap('2887_Number-of-cigarettes-previously-smoked-daily_0_0', Interpretation.CONTINUOUS, path_prefix='continuous', channel_map={'2887_Number-of-cigarettes-previously-smoked-daily_0_0': 0}, normalization = {'mean': 18.92662147068755, 'std':10.590930376362259 }, annotation_units=1)
-TMAPS['alcohol'] = TensorMap('5364_Average-weekly-intake-of-other-alcoholic-drinks_0_0', Interpretation.CONTINUOUS, path_prefix='continuous', channel_map={'5364_Average-weekly-intake-of-other-alcoholic-drinks_0_0': 0}, normalization = {'mean': 0.03852570253005904, 'std':0.512608370266108 }, annotation_units=1)
-TMAPS['coffee'] = TensorMap(
-    '1498_Coffee-intake_0_0', Interpretation.CONTINUOUS, path_prefix='continuous', channel_map={'1498_Coffee-intake_0_0': 0},
-    normalization={'mean': 2.015086529948216, 'std': 2.0914960998390497}, annotation_units=1,
-)
-TMAPS['water'] = TensorMap(
-    '1528_Water-intake_0_0', Interpretation.CONTINUOUS, path_prefix='continuous', channel_map={'1528_Water-intake_0_0': 0},
-    normalization={'mean': 2.7322977785723324, 'std': 2.261996814128837}, annotation_units=1,
-)
-TMAPS['meat'] = TensorMap(
-    '3680_Age-when-last-ate-meat_0_0', Interpretation.CONTINUOUS, path_prefix='continuous',
-    channel_map={'3680_Age-when-last-ate-meat_0_0': 0},
-    normalization={'mean': 29.74062983480561, 'std': 14.417292213873964}, annotation_units=1,
-)
-TMAPS['walks'] = TensorMap(
-    '864_Number-of-daysweek-walked-10-minutes_0_0', Interpretation.CONTINUOUS, path_prefix='continuous',
-    channel_map={'864_Number-of-daysweek-walked-10-minutes_0_0': 0},
-    normalization={'mean': 5.369732285440756, 'std': 1.9564911925721618}, annotation_units=1,
-)
-TMAPS['walk_duration'] = TensorMap(
-    '874_Duration-of-walks_0_0', Interpretation.CONTINUOUS, path_prefix='continuous', channel_map={'874_Duration-of-walks_0_0': 0},
-    normalization={'mean': 61.64092215093373, 'std': 78.79522990818906}, annotation_units=1,
-)
-TMAPS['physical_activities'] = TensorMap(
-    '884_Number-of-daysweek-of-moderate-physical-activity-10-minutes_0_0', Interpretation.CONTINUOUS, path_prefix='continuous',
-    channel_map={'884_Number-of-daysweek-of-moderate-physical-activity-10-minutes_0_0': 0 },
-    normalization={'mean': 3.6258833281089258, 'std': 2.3343738999823676}, annotation_units=1,
-)
-TMAPS['physical_activity'] = TensorMap(
-    '894_Duration-of-moderate-activity_0_0', Interpretation.CONTINUOUS, path_prefix='continuous',
-    channel_map={'894_Duration-of-moderate-activity_0_0': 0 },
-    normalization={'mean': 66.2862593866103, 'std': 77.28681218835422}, annotation_units=1,
-)
-TMAPS['physical_activity_vigorous'] = TensorMap(
-    '904_Number-of-daysweek-of-vigorous-physical-activity-10-minutes_0_0', Interpretation.CONTINUOUS,
-    channel_map={'904_Number-of-daysweek-of-vigorous-physical-activity-10-minutes_0_0': 0}, path_prefix='continuous',
-    normalization={'mean': 1.838718301735063, 'std': 1.9593505421480895}, annotation_units=1,
-)
-TMAPS['physical_activity_vigorous_duration'] = TensorMap(
-    '914_Duration-of-vigorous-activity_0_0', Interpretation.CONTINUOUS, path_prefix='continuous',
-    channel_map={'914_Duration-of-vigorous-activity_0_0': 0},
-    normalization={'mean': 44.854488382965144, 'std': 48.159967071781466}, annotation_units=1,
-)
-TMAPS['tv'] = TensorMap(
-    '1070_Time-spent-watching-television-TV_0_0', Interpretation.CONTINUOUS, path_prefix='continuous',
-    channel_map={'1070_Time-spent-watching-television-TV_0_0': 0},
-    normalization={'mean': 2.7753595642790914, 'std': 1.7135478462887321}, annotation_units=1,
-)
-TMAPS['computer'] = TensorMap(
-    '1080_Time-spent-using-computer_0_0', Interpretation.CONTINUOUS, path_prefix='continuous',
-    channel_map={'1080_Time-spent-using-computer_0_0': 0},
-    normalization={'mean': 0.9781465855433753, 'std': 1.4444414103121512}, annotation_units=1,
-)
-TMAPS['car'] = TensorMap(
-    '1090_Time-spent-driving_0_0', Interpretation.CONTINUOUS, path_prefix='continuous', channel_map={'1090_Time-spent-driving_0_0': 0},
-    normalization={'mean': 0.8219851505445748, 'std': 1.304094814200189}, annotation_units=1,
-)
-TMAPS['summer'] = TensorMap(
-    '1050_Time-spend-outdoors-in-summer_0_0', Interpretation.CONTINUOUS, path_prefix='continuous',
-    channel_map={'1050_Time-spend-outdoors-in-summer_0_0': 0},
-    normalization={'mean': 3.774492304870845, 'std': 2.430483731404539}, annotation_units=1,
-)
-TMAPS['winter'] = TensorMap(
-    '1060_Time-spent-outdoors-in-winter_0_0', Interpretation.CONTINUOUS, path_prefix='continuous',
-    channel_map={'1060_Time-spent-outdoors-in-winter_0_0': 0},
-    normalization={'mean': 1.8629686916635555, 'std': 1.88916218603397}, annotation_units=1,
-)
-
-TMAPS['systolic_blood_pressure_0'] = TensorMap(
-    '4080_Systolic-blood-pressure-automated-reading_0_0', Interpretation.CONTINUOUS, path_prefix='continuous', loss='logcosh',
-    channel_map={'4080_Systolic-blood-pressure-automated-reading_0_0': 0}, validator=make_range_validator(40, 400),
-    normalization={'mean': 137.79964191990328, 'std': 19.292863700283757},
-)
-TMAPS['diastolic_blood_pressure_0'] = TensorMap(
-    '4079_Diastolic-blood-pressure-automated-reading_0_0', Interpretation.CONTINUOUS, path_prefix='continuous', loss='logcosh',
-    channel_map={'4079_Diastolic-blood-pressure-automated-reading_0_0': 0}, validator=make_range_validator(20, 300),
-    normalization={'mean': 82.20657551284782, 'std': 10.496040770224475},
-)
-
-TMAPS['systolic_blood_pressure_1'] = TensorMap(
-    '4080_Systolic-blood-pressure-automated-reading_1_0', Interpretation.CONTINUOUS, path_prefix='continuous', loss='logcosh',
-    channel_map={'4080_Systolic-blood-pressure-automated-reading_1_0': 0}, validator=make_range_validator(40, 400),
-    normalization={'mean': 137.79964191990328, 'std': 19.292863700283757},
-)
-TMAPS['diastolic_blood_pressure_1'] = TensorMap(
-    '4079_Diastolic-blood-pressure-automated-reading_1_0', Interpretation.CONTINUOUS, path_prefix='continuous', loss='logcosh',
-    channel_map={'4079_Diastolic-blood-pressure-automated-reading_1_0': 0}, validator=make_range_validator(20, 300),
-    normalization={'mean': 82.20657551284782, 'std': 10.496040770224475},
-)
-
-TMAPS['systolic_blood_pressure_2'] = TensorMap(
-    '4080_Systolic-blood-pressure-automated-reading_2_0', Interpretation.CONTINUOUS, path_prefix='continuous', loss='logcosh',
-    channel_map={'4080_Systolic-blood-pressure-automated-reading_2_0': 0}, validator=make_range_validator(40, 400),
-    normalization={'mean': 137.79964191990328, 'std': 19.292863700283757},
-)
-TMAPS['diastolic_blood_pressure_2'] = TensorMap(
-    '4079_Diastolic-blood-pressure-automated-reading_2_0', Interpretation.CONTINUOUS, path_prefix='continuous', loss='logcosh',
-    channel_map={'4079_Diastolic-blood-pressure-automated-reading_2_0': 0}, validator=make_range_validator(20, 300),
-    normalization={'mean': 82.20657551284782, 'std': 10.496040770224475},
-)
-=======
-TMAPS['genetic_caucasian_weighted'] = TensorMap('Genetic-ethnic-grouping_Caucasian_0_0', Interpretation.CATEGORICAL, path_prefix='categorical',
-                                                channel_map={'no_caucasian': 0, 'caucasian': 1}, loss=weighted_crossentropy([10.0, 1.0], 'caucasian_loss'))
-
-TMAPS['mothers_age'] = TensorMap('mothers_age_0', Interpretation.CONTINUOUS, path_prefix='continuous',
-                                 channel_map={'mother_age': 0, 'mother_alive': 2, 'mother_dead': 3, 'not-missing': 1},
-                                 normalization={'mean': 75.555, 'std': 11.977}, annotation_units = 4)
-
-TMAPS['fathers_age'] = TensorMap('fathers_age_0', Interpretation.CONTINUOUS, path_prefix='continuous',
-                                 channel_map={'father_age': 0, 'father_alive': 2, 'father_dead': 3, 'not-missing': 1},
-                                 normalization={'mean':70.928, 'std': 12.746}, annotation_units = 4)
-
-TMAPS['genetic_sex'] = TensorMap('Genetic-sex_Male_0_0', Interpretation.CATEGORICAL, storage_type=StorageType.CATEGORICAL_FLAG, path_prefix='categorical', annotation_units=2,
-                                 channel_map={'Genetic-sex_Female_0_0': 0, 'Genetic-sex_Male_0_0': 1}, loss='categorical_crossentropy')
-TMAPS['sex'] = TensorMap('Sex_Male_0_0', Interpretation.CATEGORICAL, storage_type=StorageType.CATEGORICAL_FLAG, path_prefix='categorical', annotation_units=2,
-                         channel_map={'Sex_Female_0_0': 0, 'Sex_Male_0_0': 1}, loss='categorical_crossentropy')
-TMAPS['bmi'] = TensorMap('23104_Body-mass-index-BMI_0_0', Interpretation.CONTINUOUS, path_prefix='continuous', channel_map={'23104_Body-mass-index-BMI_0_0': 0}, annotation_units=1,
-                         validator=make_range_validator(0, 300), normalization={'mean': 27.432061533712652, 'std': 4.785244772462738}, loss='logcosh')
-TMAPS['bmi_ukb'] = TensorMap('bmi', Interpretation.CONTINUOUS, path_prefix='continuous', channel_map={'23104_Body-mass-index-BMI_0_0': 0}, annotation_units=1,
-                             validator=make_range_validator(0, 300), normalization={'mean': 27.432061533712652, 'std': 4.785244772462738}, loss='logcosh')
-TMAPS['birth_year'] = TensorMap('22200_Year-of-birth_0_0', Interpretation.CONTINUOUS, path_prefix='continuous', channel_map={'22200_Year-of-birth_0_0': 0}, annotation_units=1, loss='logcosh',
-                                validator=make_range_validator(1901, 2025), normalization={'mean': 1952.0639129359386, 'std': 7.656326148519739})
-TMAPS['birth_year_34'] = TensorMap('34_Year-of-birth_0_0', Interpretation.CONTINUOUS, path_prefix='continuous', channel_map={'34_Year-of-birth_0_0': 0}, annotation_units=1, loss='logcosh',
-                                   validator=make_range_validator(1901, 2025), normalization = {'mean': 1952.0639129359386, 'std': 7.656326148519739})
-TMAPS['age_0'] = TensorMap('21003_Age-when-attended-assessment-centre_0_0', Interpretation.CONTINUOUS, path_prefix='continuous', loss='logcosh', validator=make_range_validator(1, 120),
-                           normalization={'mean': 56.52847159208494, 'std': 8.095287610193827}, channel_map={'21003_Age-when-attended-assessment-centre_0_0': 0, })
-TMAPS['age_1'] = TensorMap('21003_Age-when-attended-assessment-centre_1_0', Interpretation.CONTINUOUS, path_prefix='continuous', loss='logcosh', validator=make_range_validator(1, 120),
-                           normalization={'mean': 61.4476555588322, 'std': 7.3992113757847005}, channel_map={'21003_Age-when-attended-assessment-centre_1_0': 0, })
-TMAPS['age_2'] = TensorMap('21003_Age-when-attended-assessment-centre_2_0', Interpretation.CONTINUOUS, path_prefix='continuous', loss='logcosh', validator=make_range_validator(1, 120),
-                           normalization={'mean': 63.35798891483556, 'std': 7.554638350423902}, channel_map={'21003_Age-when-attended-assessment-centre_2_0': 0, })
-
-TMAPS['brain_volume'] = TensorMap('25010_Volume-of-brain-greywhite-matter_2_0', Interpretation.CONTINUOUS, path_prefix='continuous', normalization={'mean': 1165940.0, 'std': 111511.0},
-                                  channel_map={'25010_Volume-of-brain-greywhite-matter_2_0': 0}, loss='logcosh', loss_weight=0.1)
-
-TMAPS['sodium'] = TensorMap('30530_Sodium-in-urine_0_0', Interpretation.CONTINUOUS, path_prefix='continuous', channel_map={'30530_Sodium-in-urine_0_0': 0},
-                            normalization={'mean': 77.45323967267045, 'std': 44.441236848463774}, annotation_units=1, loss='logcosh')
-TMAPS['potassium'] = TensorMap('30520_Potassium-in-urine_0_0', Interpretation.CONTINUOUS, path_prefix='continuous', channel_map={'30520_Potassium-in-urine_0_0': 0},
-                               normalization={'mean': 63.06182700345117, 'std': 33.84208704773539}, annotation_units=1, loss='logcosh')
-TMAPS['cholesterol_hdl'] = TensorMap('30760_HDL-cholesterol_0_0', Interpretation.CONTINUOUS, path_prefix='continuous', channel_map={'30760_HDL-cholesterol_0_0': 0},
-                                     normalization={'mean': 1.4480129055069355, 'std': 0.3823115953478376}, annotation_units=1, loss='logcosh')
-TMAPS['cholesterol'] = TensorMap('30690_Cholesterol_0_0', Interpretation.CONTINUOUS, path_prefix='continuous', channel_map={'30690_Cholesterol_0_0': 0},
-                                 normalization={'mean': 5.692381214399044, 'std': 1.1449409331668705}, annotation_units=1, loss='logcosh')
 
 TMAPS['cigarettes'] = TensorMap('2887_Number-of-cigarettes-previously-smoked-daily_0_0', Interpretation.CONTINUOUS, path_prefix='continuous', channel_map={'2887_Number-of-cigarettes-previously-smoked-daily_0_0': 0}, normalization = {'mean': 18.92662147068755, 'std':10.590930376362259 }, annotation_units=1)
 TMAPS['alcohol'] = TensorMap('5364_Average-weekly-intake-of-other-alcoholic-drinks_0_0', Interpretation.CONTINUOUS, path_prefix='continuous', channel_map={'5364_Average-weekly-intake-of-other-alcoholic-drinks_0_0': 0}, normalization = {'mean': 0.03852570253005904, 'std':0.512608370266108 }, annotation_units=1)
@@ -992,66 +775,105 @@
 TMAPS['alcohol_meals_1'] = TensorMap('alcohol_meals_1', Interpretation.CATEGORICAL, path_prefix='categorical', channel_map=alcohol_meals_map(instance=1))
 TMAPS['alcohol_meals_2'] = TensorMap('alcohol_meals_2', Interpretation.CATEGORICAL, path_prefix='categorical', channel_map=alcohol_meals_map(instance=2))
 
-TMAPS['coffee'] = TensorMap('1498_Coffee-intake_0_0', Interpretation.CONTINUOUS, path_prefix='continuous', channel_map={'1498_Coffee-intake_0_0': 0},
-                            normalization={'mean': 2.015086529948216, 'std': 2.0914960998390497}, annotation_units=1)
-TMAPS['water'] = TensorMap('1528_Water-intake_0_0', Interpretation.CONTINUOUS, path_prefix='continuous', channel_map={'1528_Water-intake_0_0': 0},
-                            normalization={'mean': 2.7322977785723324, 'std': 2.261996814128837}, annotation_units=1)
-TMAPS['meat'] = TensorMap('3680_Age-when-last-ate-meat_0_0', Interpretation.CONTINUOUS, path_prefix='continuous',
-                            channel_map={'3680_Age-when-last-ate-meat_0_0': 0},
-                            normalization={'mean': 29.74062983480561, 'std': 14.417292213873964}, annotation_units=1)
-TMAPS['walks'] = TensorMap('864_Number-of-daysweek-walked-10-minutes_0_0', Interpretation.CONTINUOUS, path_prefix='continuous',
-                           channel_map={'864_Number-of-daysweek-walked-10-minutes_0_0': 0},
-                           normalization={'mean': 5.369732285440756, 'std': 1.9564911925721618}, annotation_units=1)
-TMAPS['walk_duration'] = TensorMap('874_Duration-of-walks_0_0', Interpretation.CONTINUOUS, path_prefix='continuous', channel_map={'874_Duration-of-walks_0_0': 0},
-                           normalization={'mean': 61.64092215093373, 'std': 78.79522990818906}, annotation_units=1)
-TMAPS['physical_activities'] = TensorMap('884_Number-of-daysweek-of-moderate-physical-activity-10-minutes_0_0', Interpretation.CONTINUOUS, path_prefix='continuous',
-                           channel_map={'884_Number-of-daysweek-of-moderate-physical-activity-10-minutes_0_0': 0 },
-                           normalization={'mean': 3.6258833281089258, 'std': 2.3343738999823676}, annotation_units=1)
-TMAPS['physical_activity'] = TensorMap('894_Duration-of-moderate-activity_0_0', Interpretation.CONTINUOUS, path_prefix='continuous',
-                           channel_map={'894_Duration-of-moderate-activity_0_0': 0 },
-                           normalization={'mean': 66.2862593866103, 'std': 77.28681218835422}, annotation_units=1)
-TMAPS['physical_activity_vigorous'] = TensorMap('904_Number-of-daysweek-of-vigorous-physical-activity-10-minutes_0_0', Interpretation.CONTINUOUS,
-                           channel_map={'904_Number-of-daysweek-of-vigorous-physical-activity-10-minutes_0_0': 0}, path_prefix='continuous',
-                           normalization={'mean': 1.838718301735063, 'std': 1.9593505421480895}, annotation_units=1)
-TMAPS['physical_activity_vigorous_duration'] = TensorMap('914_Duration-of-vigorous-activity_0_0', Interpretation.CONTINUOUS, path_prefix='continuous',
-                           channel_map={'914_Duration-of-vigorous-activity_0_0': 0},
-                           normalization={'mean': 44.854488382965144, 'std': 48.159967071781466}, annotation_units=1)
-TMAPS['tv'] = TensorMap('1070_Time-spent-watching-television-TV_0_0', Interpretation.CONTINUOUS, path_prefix='continuous',
-                            channel_map={'1070_Time-spent-watching-television-TV_0_0': 0},
-                            normalization={'mean': 2.7753595642790914, 'std': 1.7135478462887321}, annotation_units=1)
-TMAPS['computer'] = TensorMap('1080_Time-spent-using-computer_0_0', Interpretation.CONTINUOUS, path_prefix='continuous',
-                            channel_map={'1080_Time-spent-using-computer_0_0': 0},
-                            normalization={'mean': 0.9781465855433753, 'std': 1.4444414103121512}, annotation_units=1)
-TMAPS['car'] = TensorMap('1090_Time-spent-driving_0_0', Interpretation.CONTINUOUS, path_prefix='continuous', channel_map={'1090_Time-spent-driving_0_0': 0},
-                            normalization={'mean': 0.8219851505445748, 'std': 1.304094814200189}, annotation_units=1)
-TMAPS['summer'] = TensorMap('1050_Time-spend-outdoors-in-summer_0_0', Interpretation.CONTINUOUS, path_prefix='continuous',
-                            channel_map={'1050_Time-spend-outdoors-in-summer_0_0': 0},
-                            normalization={'mean': 3.774492304870845, 'std': 2.430483731404539}, annotation_units=1)
-TMAPS['winter'] = TensorMap('1060_Time-spent-outdoors-in-winter_0_0', Interpretation.CONTINUOUS, path_prefix='continuous',
-                            channel_map={'1060_Time-spent-outdoors-in-winter_0_0': 0},
-                            normalization={'mean': 1.8629686916635555, 'std': 1.88916218603397}, annotation_units=1)
-
-TMAPS['systolic_blood_pressure_0'] = TensorMap('4080_Systolic-blood-pressure-automated-reading_0_0', Interpretation.CONTINUOUS, path_prefix='continuous', loss='logcosh',
-                                               channel_map={'4080_Systolic-blood-pressure-automated-reading_0_0': 0}, validator=make_range_validator(40, 400),
-                                               normalization={'mean': 137.79964191990328, 'std': 19.292863700283757})
-TMAPS['diastolic_blood_pressure_0'] = TensorMap('4079_Diastolic-blood-pressure-automated-reading_0_0', Interpretation.CONTINUOUS, path_prefix='continuous', loss='logcosh',
-                                                channel_map={'4079_Diastolic-blood-pressure-automated-reading_0_0': 0}, validator=make_range_validator(20, 300),
-                                                normalization={'mean': 82.20657551284782, 'std': 10.496040770224475})
-
-TMAPS['systolic_blood_pressure_1'] = TensorMap('4080_Systolic-blood-pressure-automated-reading_1_0', Interpretation.CONTINUOUS, path_prefix='continuous', loss='logcosh',
-                                               channel_map={'4080_Systolic-blood-pressure-automated-reading_1_0': 0}, validator=make_range_validator(40, 400),
-                                               normalization={'mean': 137.79964191990328, 'std': 19.292863700283757})
-TMAPS['diastolic_blood_pressure_1'] = TensorMap('4079_Diastolic-blood-pressure-automated-reading_1_0', Interpretation.CONTINUOUS, path_prefix='continuous', loss='logcosh',
-                                                channel_map={'4079_Diastolic-blood-pressure-automated-reading_1_0': 0}, validator=make_range_validator(20, 300),
-                                                normalization={'mean': 82.20657551284782, 'std': 10.496040770224475})
-
-TMAPS['systolic_blood_pressure_2'] = TensorMap('4080_Systolic-blood-pressure-automated-reading_2_0', Interpretation.CONTINUOUS, path_prefix='continuous', loss='logcosh',
-                                               channel_map={'4080_Systolic-blood-pressure-automated-reading_2_0': 0}, validator=make_range_validator(40, 400),
-                                               normalization={'mean': 137.79964191990328, 'std': 19.292863700283757})
-TMAPS['diastolic_blood_pressure_2'] = TensorMap('4079_Diastolic-blood-pressure-automated-reading_2_0', Interpretation.CONTINUOUS, path_prefix='continuous', loss='logcosh',
-                                                channel_map={'4079_Diastolic-blood-pressure-automated-reading_2_0': 0}, validator=make_range_validator(20, 300),
-                                                normalization={'mean': 82.20657551284782, 'std': 10.496040770224475})
->>>>>>> a513ef41
+TMAPS['coffee'] = TensorMap(
+    '1498_Coffee-intake_0_0', Interpretation.CONTINUOUS, path_prefix='continuous', channel_map={'1498_Coffee-intake_0_0': 0},
+    normalization={'mean': 2.015086529948216, 'std': 2.0914960998390497}, annotation_units=1,
+)
+TMAPS['water'] = TensorMap(
+    '1528_Water-intake_0_0', Interpretation.CONTINUOUS, path_prefix='continuous', channel_map={'1528_Water-intake_0_0': 0},
+    normalization={'mean': 2.7322977785723324, 'std': 2.261996814128837}, annotation_units=1,
+)
+TMAPS['meat'] = TensorMap(
+    '3680_Age-when-last-ate-meat_0_0', Interpretation.CONTINUOUS, path_prefix='continuous',
+    channel_map={'3680_Age-when-last-ate-meat_0_0': 0},
+    normalization={'mean': 29.74062983480561, 'std': 14.417292213873964}, annotation_units=1,
+)
+TMAPS['walks'] = TensorMap(
+    '864_Number-of-daysweek-walked-10-minutes_0_0', Interpretation.CONTINUOUS, path_prefix='continuous',
+    channel_map={'864_Number-of-daysweek-walked-10-minutes_0_0': 0},
+    normalization={'mean': 5.369732285440756, 'std': 1.9564911925721618}, annotation_units=1,
+)
+TMAPS['walk_duration'] = TensorMap(
+    '874_Duration-of-walks_0_0', Interpretation.CONTINUOUS, path_prefix='continuous', channel_map={'874_Duration-of-walks_0_0': 0},
+    normalization={'mean': 61.64092215093373, 'std': 78.79522990818906}, annotation_units=1,
+)
+TMAPS['physical_activities'] = TensorMap(
+    '884_Number-of-daysweek-of-moderate-physical-activity-10-minutes_0_0', Interpretation.CONTINUOUS, path_prefix='continuous',
+    channel_map={'884_Number-of-daysweek-of-moderate-physical-activity-10-minutes_0_0': 0 },
+    normalization={'mean': 3.6258833281089258, 'std': 2.3343738999823676}, annotation_units=1,
+)
+TMAPS['physical_activity'] = TensorMap(
+    '894_Duration-of-moderate-activity_0_0', Interpretation.CONTINUOUS, path_prefix='continuous',
+    channel_map={'894_Duration-of-moderate-activity_0_0': 0 },
+    normalization={'mean': 66.2862593866103, 'std': 77.28681218835422}, annotation_units=1,
+)
+TMAPS['physical_activity_vigorous'] = TensorMap(
+    '904_Number-of-daysweek-of-vigorous-physical-activity-10-minutes_0_0', Interpretation.CONTINUOUS,
+    channel_map={'904_Number-of-daysweek-of-vigorous-physical-activity-10-minutes_0_0': 0}, path_prefix='continuous',
+    normalization={'mean': 1.838718301735063, 'std': 1.9593505421480895}, annotation_units=1,
+)
+TMAPS['physical_activity_vigorous_duration'] = TensorMap(
+    '914_Duration-of-vigorous-activity_0_0', Interpretation.CONTINUOUS, path_prefix='continuous',
+    channel_map={'914_Duration-of-vigorous-activity_0_0': 0},
+    normalization={'mean': 44.854488382965144, 'std': 48.159967071781466}, annotation_units=1,
+)
+TMAPS['tv'] = TensorMap(
+    '1070_Time-spent-watching-television-TV_0_0', Interpretation.CONTINUOUS, path_prefix='continuous',
+    channel_map={'1070_Time-spent-watching-television-TV_0_0': 0},
+    normalization={'mean': 2.7753595642790914, 'std': 1.7135478462887321}, annotation_units=1,
+)
+TMAPS['computer'] = TensorMap(
+    '1080_Time-spent-using-computer_0_0', Interpretation.CONTINUOUS, path_prefix='continuous',
+    channel_map={'1080_Time-spent-using-computer_0_0': 0},
+    normalization={'mean': 0.9781465855433753, 'std': 1.4444414103121512}, annotation_units=1,
+)
+TMAPS['car'] = TensorMap(
+    '1090_Time-spent-driving_0_0', Interpretation.CONTINUOUS, path_prefix='continuous', channel_map={'1090_Time-spent-driving_0_0': 0},
+    normalization={'mean': 0.8219851505445748, 'std': 1.304094814200189}, annotation_units=1,
+)
+TMAPS['summer'] = TensorMap(
+    '1050_Time-spend-outdoors-in-summer_0_0', Interpretation.CONTINUOUS, path_prefix='continuous',
+    channel_map={'1050_Time-spend-outdoors-in-summer_0_0': 0},
+    normalization={'mean': 3.774492304870845, 'std': 2.430483731404539}, annotation_units=1,
+)
+TMAPS['winter'] = TensorMap(
+    '1060_Time-spent-outdoors-in-winter_0_0', Interpretation.CONTINUOUS, path_prefix='continuous',
+    channel_map={'1060_Time-spent-outdoors-in-winter_0_0': 0},
+    normalization={'mean': 1.8629686916635555, 'std': 1.88916218603397}, annotation_units=1,
+)
+
+TMAPS['systolic_blood_pressure_0'] = TensorMap(
+    '4080_Systolic-blood-pressure-automated-reading_0_0', Interpretation.CONTINUOUS, path_prefix='continuous', loss='logcosh',
+    channel_map={'4080_Systolic-blood-pressure-automated-reading_0_0': 0}, validator=make_range_validator(40, 400),
+    normalization={'mean': 137.79964191990328, 'std': 19.292863700283757},
+)
+TMAPS['diastolic_blood_pressure_0'] = TensorMap(
+    '4079_Diastolic-blood-pressure-automated-reading_0_0', Interpretation.CONTINUOUS, path_prefix='continuous', loss='logcosh',
+    channel_map={'4079_Diastolic-blood-pressure-automated-reading_0_0': 0}, validator=make_range_validator(20, 300),
+    normalization={'mean': 82.20657551284782, 'std': 10.496040770224475},
+)
+
+TMAPS['systolic_blood_pressure_1'] = TensorMap(
+    '4080_Systolic-blood-pressure-automated-reading_1_0', Interpretation.CONTINUOUS, path_prefix='continuous', loss='logcosh',
+    channel_map={'4080_Systolic-blood-pressure-automated-reading_1_0': 0}, validator=make_range_validator(40, 400),
+    normalization={'mean': 137.79964191990328, 'std': 19.292863700283757},
+)
+TMAPS['diastolic_blood_pressure_1'] = TensorMap(
+    '4079_Diastolic-blood-pressure-automated-reading_1_0', Interpretation.CONTINUOUS, path_prefix='continuous', loss='logcosh',
+    channel_map={'4079_Diastolic-blood-pressure-automated-reading_1_0': 0}, validator=make_range_validator(20, 300),
+    normalization={'mean': 82.20657551284782, 'std': 10.496040770224475},
+)
+
+TMAPS['systolic_blood_pressure_2'] = TensorMap(
+    '4080_Systolic-blood-pressure-automated-reading_2_0', Interpretation.CONTINUOUS, path_prefix='continuous', loss='logcosh',
+    channel_map={'4080_Systolic-blood-pressure-automated-reading_2_0': 0}, validator=make_range_validator(40, 400),
+    normalization={'mean': 137.79964191990328, 'std': 19.292863700283757},
+)
+TMAPS['diastolic_blood_pressure_2'] = TensorMap(
+    '4079_Diastolic-blood-pressure-automated-reading_2_0', Interpretation.CONTINUOUS, path_prefix='continuous', loss='logcosh',
+    channel_map={'4079_Diastolic-blood-pressure-automated-reading_2_0': 0}, validator=make_range_validator(20, 300),
+    normalization={'mean': 82.20657551284782, 'std': 10.496040770224475},
+)
 
 
 TMAPS['categorical-phenotypes-25'] = TensorMap(
