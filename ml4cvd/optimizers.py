<<<<<<< HEAD
from tensorflow.keras import optimizers
=======
>>>>>>> 7f8d1367
import os
import numpy as np
import pandas as pd
from tensorflow.keras import optimizers
from tensorflow.keras import backend as K
from tensorflow.keras.models import Model
from tensorflow_addons.optimizers import RectifiedAdam, TriangularCyclicalLearningRate, Triangular2CyclicalLearningRate

from ml4cvd.plots import plot_find_learning_rate
from ml4cvd.tensor_generators import TensorGenerator


def get_optimizer(name: str, learning_rate: float, steps_per_epoch: int = None, learning_rate_schedule: str = None, optimizer_kwargs=None):
    if not optimizer_kwargs:
        optimizer_kwargs = {}
    name = str.lower(name)
    rate_or_schedule = _get_learning_rate_schedule(learning_rate, learning_rate_schedule, steps_per_epoch)
    try:
        opt = optimizers.get(name)
        opt.__init__(rate_or_schedule, **optimizer_kwargs)
        return opt
    except ValueError:
        pass
    if name in NON_KERAS_OPTIMIZERS:
        return NON_KERAS_OPTIMIZERS[name](rate_or_schedule, **optimizer_kwargs)
    raise ValueError(f'Unknown optimizer {name}.')


def _get_learning_rate_schedule(learning_rate: float, learning_rate_schedule: str = None, steps_per_epoch: int = None):
    if learning_rate_schedule is None:
        return learning_rate
    if learning_rate_schedule == 'triangular':
        return TriangularCyclicalLearningRate(
            initial_learning_rate=learning_rate / 5, maximal_learning_rate=learning_rate,
            step_size=steps_per_epoch * 5,
        )
    if learning_rate_schedule == 'triangular2':
        return Triangular2CyclicalLearningRate(
            initial_learning_rate=learning_rate / 5, maximal_learning_rate=learning_rate,
            step_size=steps_per_epoch * 5,
        )
    else:
        raise ValueError(f'Learning rate schedule "{learning_rate_schedule}" unknown.')


NON_KERAS_OPTIMIZERS = {
    'radam': RectifiedAdam,
}


def find_learning_rate(model: Model, generate_train: TensorGenerator, steps: int, output_folder: str = None) -> float:
    """
    Finds the learning rate for the model that will decrease the loss most quickly.
    Recommended to set batch size as large as possible.
    If output_folder provided, then plot and csv will be generated.
    Based on https://sgugger.github.io/how-do-you-find-a-good-learning-rate.html
    """
    beta = .98  # parameter for smoothing of loss. Larger is more smooth.
    lrs = np.geomspace(1e-7, 1e2, steps)
    avg_loss = 0
    best_loss = np.inf
    optimizer = model.optimizer
    losses, smoothed_losses = [], []
    for i, lr in enumerate(lrs):
        K.set_value(optimizer.learning_rate, lr)
        history = model.fit(generate_train, verbose=0, steps_per_epoch=1, epochs=1)
        loss = history.history['loss'][0]
        losses.append(loss)
        avg_loss = beta * avg_loss + (1 - beta) * loss
        smoothed_loss = avg_loss / (1 - beta**(i + 1))
        smoothed_losses.append(smoothed_loss)
        best_loss = min(best_loss, smoothed_loss)
        if smoothed_loss > 2 * best_loss:
            break
    best_lr = _choose_best_learning_rate(np.array(smoothed_losses), lrs)
    if output_folder:
        pd.DataFrame({'loss': losses, 'learning_rate': lrs[:len(losses)], 'smoothed_loss': smoothed_losses, 'picked_lr': best_lr}).to_csv(os.path.join(output_folder, 'find_learning_rate.csv'), index=False)
        plot_find_learning_rate(
            learning_rates=lrs[:len(losses)], losses=losses, smoothed_losses=smoothed_losses, picked_learning_rate=best_lr,
            figure_path=output_folder,
        )
    return best_lr


def _choose_best_learning_rate(smoothed_loss: np.ndarray, lr: np.ndarray) -> float:
    burn_in = len(lr) // 10
    best_delta = -np.inf
    best_lr = None
    mean_width = 4
    for i in range(burn_in, len(smoothed_loss)):
        if smoothed_loss[i - 1] > smoothed_loss[0]:
            continue  # loss delta from previously high loss should be ignored
        delta = smoothed_loss[i - mean_width - 1: i - 1].mean() - smoothed_loss[i - mean_width: i].mean()  # positive is good, means loss decreased a lot
        if delta > best_delta:
            best_delta = delta
            best_lr = lr[i]
    if not best_lr:
        raise ValueError('Best learning rate could not be found.')
    return float(best_lr)<|MERGE_RESOLUTION|>--- conflicted
+++ resolved
@@ -1,7 +1,3 @@
-<<<<<<< HEAD
-from tensorflow.keras import optimizers
-=======
->>>>>>> 7f8d1367
 import os
 import numpy as np
 import pandas as pd
