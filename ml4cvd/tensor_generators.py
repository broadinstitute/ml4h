--- conflicted
+++ resolved
@@ -148,11 +148,7 @@
                 )
                 process.start()
                 self.workers.append(process)
-<<<<<<< HEAD
-        logging.info(f"Started {i+1} {self.name.replace('_', ' ')}s with cache size {self.cache_size/1e9:.3f} GB.")
-=======
-        logging.info(f"Started {i + 1} {self.name.replace('_', ' ')}s with cache size {self.cache_size/1e9}GB.")
->>>>>>> c592c1b0
+        logging.info(f"Started {i + 1} {self.name.replace('_', ' ')}s with cache size {self.cache_size/1e9:.3f} GB.")
 
     def set_worker_paths(self, paths: List[Path]):
         """In the single worker case, set the worker's paths."""
@@ -795,21 +791,12 @@
             test_csv=test_csv,
         )
         weights = None
-<<<<<<< HEAD
-    generate_train = TensorGenerator(batch_size, tensor_maps_in, tensor_maps_out, train_paths, num_workers, cache_size, weights, keep_paths,
-                                     mixup_alpha, name='train_worker', siamese=siamese, augment=True, sample_weight=sample_weight)
-    generate_valid = TensorGenerator(batch_size, tensor_maps_in, tensor_maps_out, valid_paths, num_workers // 2, cache_size, weights,
-                                     keep_paths, name='validation_worker', siamese=siamese, augment=False)
-    generate_test = TensorGenerator(batch_size, tensor_maps_in, tensor_maps_out+tensor_maps_protected, test_paths, num_workers, 0, weights,
-                                    keep_paths or keep_paths_test, name='test_worker', siamese=siamese, augment=False)
-=======
 
     num_train_workers = int(training_steps / (training_steps + validation_steps) * num_workers) or (1 if num_workers else 0)
     num_valid_workers = int(validation_steps / (training_steps + validation_steps) * num_workers) or (1 if num_workers else 0)
     generate_train = TensorGenerator(batch_size, tensor_maps_in, tensor_maps_out, train_paths, num_train_workers, cache_size, weights, keep_paths, mixup_alpha, name='train_worker', siamese=siamese, augment=True, sample_weight=sample_weight)
     generate_valid = TensorGenerator(batch_size, tensor_maps_in, tensor_maps_out, valid_paths, num_valid_workers, cache_size, weights, keep_paths, name='validation_worker', siamese=siamese, augment=False)
     generate_test = TensorGenerator(batch_size, tensor_maps_in, tensor_maps_out, test_paths, num_workers, 0, weights, keep_paths or keep_paths_test, name='test_worker', siamese=siamese, augment=False)
->>>>>>> c592c1b0
     return generate_train, generate_valid, generate_test
 
 
