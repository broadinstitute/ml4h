--- conflicted
+++ resolved
@@ -48,16 +48,15 @@
 
 
 class TensorGenerator:
-<<<<<<< HEAD
-    def __init__(self, batch_size, input_maps, output_maps, paths, num_workers, cache_size, weights=None, keep_paths=False, mixup=0.0, name='worker'):
+    def __init__(self, batch_size, input_maps, output_maps, paths, num_workers, cache_size, weights=None, keep_paths=False, mixup=0.0, name='worker', siamese=False):
         """
         :param paths: If weights is provided, paths should be a list of path lists the same length as weights
         """
         self.q = None
         self._started = False
         self.workers = []
-        self.batch_size, self.input_maps, self.output_maps, self.num_workers, self.cache_size, self.weights, self.keep_paths, self.mixup, self.name = \
-            batch_size, input_maps, output_maps, num_workers, cache_size, weights, keep_paths, mixup, name
+        self.batch_size, self.input_maps, self.output_maps, self.num_workers, self.cache_size, self.weights, self.keep_paths, self.mixup, self.name, self.siamese, = \
+            batch_size, input_maps, output_maps, num_workers, cache_size, weights, keep_paths, mixup, name, siamese
         if weights is None:
             self.worker_path_lists = _partition_list(paths, num_workers)
         else:
@@ -72,7 +71,7 @@
             process = Process(target=multimodal_multitask_worker, name=name,
                               args=(
                                   self.q, self.batch_size, self.input_maps, self.output_maps, worker_paths,
-                                  self.keep_paths, self.cache_size, self.mixup, name, self.weights,
+                                  self.keep_paths, self.cache_size, self.mixup, name, self.siamese, self.weights,
                               ))
             process.start()
             self.workers.append(process)
@@ -81,7 +80,7 @@
         if not self._started:
             self._init_workers()
         logging.debug(f'Currently there are {self.q.qsize()} queued batches.')
-        return self.q.get(TENSOR_GENERATOR_TIMEOUT)  # TODO: should the generator retry on timeout?
+        return self.q.get(TENSOR_GENERATOR_TIMEOUT)
 
     def kill_workers(self):
         if self._started:
@@ -166,41 +165,23 @@
 
 
 def multimodal_multitask_worker(q: Queue, batch_size: int, input_maps, output_maps, generator_paths, keep_paths, cache_size,
-                                mixup_alpha, name, weights=None):
-=======
-    """Yield minibatches of tensors given lists of I/O TensorMaps in a thread-safe way"""
-    def __init__(self, batch_size, input_maps, output_maps, paths, weights=None, keep_paths=False, mixup=0.0, siamese=False):
-        self.lock = threading.Lock()
-        if weights is None:
-            self.generator = multimodal_multitask_generator(batch_size, input_maps, output_maps, paths, keep_paths, mixup, siamese)
-        else:
-            self.generator = multimodal_multitask_weighted_generator(batch_size, input_maps, output_maps, paths, weights, keep_paths, mixup, siamese)
-
-    def __next__(self):
-        self.lock.acquire()
-        try:
-            return next(self.generator)
-        finally:
-            self.lock.release()
-                    
-
-def multimodal_multitask_generator(batch_size, input_maps, output_maps, train_paths, keep_paths, mixup_alpha, siamese):
->>>>>>> 7cd812c6
+                                mixup_alpha, name, siamese, weights=None):
     """Generalized data generator of input and output tensors for feed-forward networks.
 
     The `modes` are the different inputs, and the `tasks` are given by the outputs.
     Infinitely loops over all examples yielding batch_size input and output tensor mappings.
 
-    Arguments:
-        q: Multiprocessing queue to push finished batches to
-        batch_size: number of examples in each minibatch
-        input_maps: list of TensorMaps that are input names to a model
-        output_maps: list of TensorMaps that are output from a model
-        generator_paths: list of hd5 tensors shuffled after every loop or epoch
-        keep_paths: If true will also yield the paths to the tensors used in this batch
-        mixup_alpha: If positive, mixup batches and use this value as shape parameter alpha
-        name: Name of the worker for logs
-        weights: Weight to sample each list of paths from generator paths. Must be same length as generator_paths.
+    :param q: Multiprocessing queue to push finished batches to
+    :param batch_size: number of examples in each minibatch
+    :param input_maps: list of TensorMaps that are input names to a model
+    :param output_maps: list of TensorMaps that are output from a model
+    :param generator_paths: list of hd5 tensors shuffled after every loop or epoch
+    :param keep_paths: If true will also yield the paths to the tensors used in this batch
+    :param cache_size: cache size for this worker's cache
+    :param siamese: whether to make siamese ready batches
+    :param mixup_alpha: If positive, mixup batches and use this value as shape parameter alpha
+    :param name: Name of the worker for logs
+    :param weights: Weight to sample each list of paths from generator paths. Must be same length as generator_paths.
 
     What gets enqueued:
         A tuple of dicts for the tensor mapping tensor names to numpy arrays
@@ -215,7 +196,7 @@
     if mixup_alpha > 0:
         batch_size *= 2
     in_batch = {tm.input_name(): np.zeros((batch_size,) + tm.shape) for tm in input_maps}
-    out_batch = {tm.output_name(): np.zeros((batch_size,)+tm.shape) for tm in output_maps}
+    out_batch = {tm.output_name(): np.zeros((batch_size,) + tm.shape) for tm in output_maps}
 
     max_rows = len(generator_paths) if weights is None else sum(map(len, generator_paths))
     cache = TMArrayCache(cache_size, input_maps, output_maps, max_rows)
@@ -239,7 +220,6 @@
                 simple_stats['skipped_paths'] += 1
                 continue
             try:
-<<<<<<< HEAD
                 hd5 = None
                 dependents = {}
                 for tm in input_maps:
@@ -250,48 +230,20 @@
                 stats['batch_index'] += 1
                 stats['Tensors presented'] += 1
                 if stats['batch_index'] == batch_size:
-                    if mixup_alpha > 0 and keep_paths:
+                    if siamese and keep_paths:
+                        q.put((_make_batch_siamese(in_batch, out_batch) + (paths_in_batch,)))
+                    elif siamese:
+                        q.put((_make_batch_siamese(in_batch, out_batch)))
+                    elif mixup_alpha > 0 and keep_paths:
                         q.put((_mixup_batch(in_batch, out_batch, mixup_alpha) + (paths_in_batch[:batch_size//2],)))
                     elif mixup_alpha > 0:
-                        q.put(_mixup_batch(in_batch, out_batch, mixup_alpha))
+                        q.put((_mixup_batch(in_batch, out_batch, mixup_alpha)))
                     elif keep_paths:
                         q.put((in_batch, out_batch, paths_in_batch))
                     else:
                         q.put((in_batch, out_batch))
                     stats['batch_index'] = 0
                     paths_in_batch = []
-=======
-                with h5py.File(tp, 'r') as hd5:
-                    dependents = {}
-                    for tm in input_maps:
-                        in_batch[tm.input_name()][stats['batch_index']] = tm.tensor_from_file(tm, hd5, dependents)
-                    
-                    for tm in output_maps:
-                        if tm in dependents:
-                            out_batch[tm.output_name()][stats['batch_index']] = dependents[tm]
-                        else:
-                            out_batch[tm.output_name()][stats['batch_index']] = tm.tensor_from_file(tm, hd5)
-
-                    paths_in_batch.append(tp)
-                    stats['batch_index'] += 1
-                    stats['Tensors presented'] += 1
-                    if stats['batch_index'] == batch_size:
-                        if siamese and keep_paths:
-                            yield _make_batch_siamese(in_batch, out_batch) + (paths_in_batch,)
-                        elif siamese:
-                            yield _make_batch_siamese(in_batch, out_batch)
-                        elif mixup_alpha > 0 and keep_paths:
-                            yield _mixup_batch(in_batch, out_batch, mixup_alpha) + (paths_in_batch[:batch_size//2],)
-                        elif mixup_alpha > 0:
-                            yield _mixup_batch(in_batch, out_batch, mixup_alpha)
-                        elif keep_paths:
-                            yield in_batch, out_batch, paths_in_batch
-                        else:
-                            yield in_batch, out_batch
-                        stats['batch_index'] = 0
-                        paths_in_batch = []
-
->>>>>>> 7cd812c6
             except IndexError as e:
                 stats[f"IndexError while attempting to generate tensor:\n{traceback.format_exc()}\n"] += 1
                 simple_stats[str(e)] += 1
@@ -336,106 +288,7 @@
             raise ValueError(f"Completed an epoch but did not find any tensors to yield")
 
 
-<<<<<<< HEAD
-def big_batch_from_minibatch_generator(tensor_maps_in, tensor_maps_out, generator: TensorGenerator, minibatches, keep_paths=True):
-=======
-def multimodal_multitask_weighted_generator(batch_size, input_maps, output_maps, paths_lists, weights, keep_paths, mixup_alpha, siamese):
-    """Generalized data generator of input and output tensors for feed-forward networks.
-
-    The `modes` are the different inputs, and the `tasks` are given by the outputs.
-    Infinitely loops over all examples yielding batch_size input and output tensor mappings.
-
-    Arguments:
-        batch_size: number of examples in each minibatch
-        input_maps: list of TensorMaps that are input names to a model
-        output_maps: list of TensorMaps that are output from a model
-        paths_lists: list of lists of hd5 tensors shuffled after every loop or epoch
-        weights: list of weights between (0, 1) and in total summing to 1 (i.e a distribution) for how much of each batch 
-            should come from each of the lists in train_paths_lists.  Must be the same size as train_paths_lists.
-        keep_paths: If true will also yield the paths to the tensors used in this batch
-        mixup_alpha: If positive, mixup batches and use this value as shape parameter alpha
-
-    Yields:
-        A tuple of dicts for the tensor mapping tensor names to numpy arrays
-        {input_1:input_tensor1, input_2:input_tensor2, ...}, {output_name1:output_tensor1, ...}
-        if include_paths_in_batch is True the 3rd element of tuple will be the list of paths
-
-    Returns:
-        Never!
-    """ 
-    assert len(paths_lists) > 0 and len(paths_lists) == len(weights)
-
-    stats = Counter()
-    paths_in_batch = []
-    if mixup_alpha > 0:
-        batch_size *= 2
-    in_batch = {tm.input_name(): np.zeros((batch_size,)+tm.shape) for tm in input_maps}
-    out_batch = {tm.output_name(): np.zeros((batch_size,)+tm.shape) for tm in output_maps}
-    samples = [int(w*batch_size) for w in weights]
-    logging.info(f'Samples: {samples} from background and balance CSV(s) from weights: {weights}')
-    while True:
-        for i, (tensor_list, num_samples) in enumerate(zip(paths_lists, samples)):
-            while stats[f'group{i}_samples'] < num_samples:
-                tp = np.random.choice(tensor_list)
-                try:
-                    with h5py.File(tp, 'r') as hd5:
-                        dependents = {}
-                        for tm in input_maps:
-                            in_batch[tm.input_name()][stats['batch_index']] = tm.tensor_from_file(tm, hd5, dependents)
-                        
-                        for tm in output_maps:
-                            if tm in dependents:
-                                out_batch[tm.output_name()][stats['batch_index']] = dependents[tm]
-                            else:
-                                out_batch[tm.output_name()][stats['batch_index']] = tm.tensor_from_file(tm, hd5)
-
-                        paths_in_batch.append(tp)
-                        stats['batch_index'] += 1
-                        stats['Tensors presented from list '+str(i)] += 1
-                        stats['train_paths_' + str(i)] += 1
-                        stats[f'group{i}_samples'] += 1
-                        if stats['batch_index'] == batch_size:
-                            if siamese and keep_paths:
-                                yield _make_batch_siamese(in_batch, out_batch) + (paths_in_batch,)
-                            elif siamese:
-                                yield _make_batch_siamese(in_batch, out_batch)
-                            elif mixup_alpha > 0 and keep_paths:
-                                yield _mixup_batch(in_batch, out_batch, mixup_alpha, permute_first=True) + (paths_in_batch[:batch_size // 2],)
-                            elif mixup_alpha > 0:
-                                yield _mixup_batch(in_batch, out_batch, mixup_alpha, permute_first=True)
-                            elif keep_paths:
-                                yield in_batch, out_batch, paths_in_batch
-                            else:
-                                yield in_batch, out_batch
-                            stats['batch_index'] = 0
-                            paths_in_batch = []
-                            for k in range(len(samples)):
-                                stats[f'group{k}_samples'] = 0
-
-                except IndexError as e:
-                    stats['IndexError:'+str(e)] += 1
-                except KeyError as e:
-                    stats['Key Problems from list ' + str(i)] += 1
-                    stats['KeyError:'+str(e)] += 1
-                except OSError as e:
-                    stats['OSError:'+str(e)] += 1
-                except ValueError as e:
-                    stats['ValueError:'+str(e)] += 1
-                except RuntimeError:
-                    stats[f"RuntimeError while attempting to generate tensor:\n{traceback.format_exc()}\n"] += 1
-                _log_first_error(stats, tp)
-        
-        for i, tensor_list in enumerate(paths_lists):
-            if len(tensor_list) <= stats['train_paths_'+str(i)]:
-                stats['epochs_list_number_'+str(i)] += 1
-                stats['train_paths_'+str(i)] = 0
-                for k in stats:
-                    logging.info(f"{k} has: {stats[k]}")
-                logging.info(f"Generator looped over {len(tensor_list)} tensors from CSV group {i}.")
-
-
-def big_batch_from_minibatch_generator(tensor_maps_in, tensor_maps_out, generator, minibatches, keep_paths=True, siamese=False):
->>>>>>> 7cd812c6
+def big_batch_from_minibatch_generator(tensor_maps_in, tensor_maps_out, generator: TensorGenerator, minibatches, keep_paths=True, siamese=False):
     """Collect minibatches into bigger batches
 
     Returns a dicts of numpy arrays like the same kind as generator but with more examples.
@@ -449,25 +302,21 @@
 
     Returns:
         A tuple of dicts mapping tensor names to big batches of numpy arrays mapping.
-<<<<<<< HEAD
-    """     
-    input_tensors = [tm.input_name() for tm in tensor_maps_in]
-    output_tensors = [tm.output_name() for tm in tensor_maps_out]
-=======
-    """
+    """
+    # saved tensors is a dictionary with pre-allocated numpy arrays
+    batch_size = generator.batch_size
+    nrows = batch_size * minibatches
+
     if siamese:
-        input_tensors = {tm.input_name() + '_left': [] for tm in tensor_maps_in}
-        input_tensors.update({tm.input_name() + '_right': [] for tm in tensor_maps_in})
-        output_tensors = {'output_siamese': []}
+        input_tensors = [tm.input_name() + '_left' for tm in tensor_maps_in] + [tm.input_name() + '_right' for tm in tensor_maps_in]
+        output_tensors = ['output_siamese']
+        saved_tensors = TMArrayCache(4e9, tensor_maps_in, [], nrows).data
+        saved_tensors['output_siamese'] = np.zeros(nrows, dtype=np.float32)
     else:
-        input_tensors = {tm.input_name(): [] for tm in tensor_maps_in}
-        output_tensors = {tm.output_name(): [] for tm in tensor_maps_out}
->>>>>>> 7cd812c6
+        input_tensors = [tm.input_name() for tm in tensor_maps_in]
+        output_tensors = [tm.output_name() for tm in tensor_maps_out]
+        saved_tensors = TMArrayCache(4e9, tensor_maps_in, tensor_maps_out, nrows).data
     paths = []
-    batch_size = generator.batch_size
-
-    # saved tensors is a dictionary with pre-allocated numpy arrays
-    saved_tensors = TMArrayCache(4e9, tensor_maps_in, tensor_maps_out, minibatches * batch_size).data
 
     for i in range(minibatches):
         next_batch = next(generator)
@@ -480,60 +329,15 @@
             paths.extend(next_batch[2])
     for key in saved_tensors:
         logging.info(f"Tensor '{key}' has shape {saved_tensors[key].shape}.")
-    inputs = {key: saved_tensors[key] for key in input_tensors}
+    if siamese:
+        inputs = {key: saved_tensors[key.strip('_left').strip('_right')] for key in input_tensors}
+    else:
+        inputs = {key: saved_tensors[key] for key in input_tensors}
     outputs = {key: saved_tensors[key] for key in output_tensors}
     if keep_paths:
         return inputs, outputs, paths
     else:
         return inputs, outputs
-
-
-def test_train_valid_tensor_generators(tensor_maps_in: List[TensorMap],
-                                       tensor_maps_out: List[TensorMap],
-                                       tensors: str,
-                                       batch_size: int,
-                                       valid_ratio: float,
-                                       test_ratio: float,
-                                       test_modulo: int,
-                                       balance_csvs: List[str],
-                                       keep_paths: bool = False,
-                                       keep_paths_test: bool = True,
-                                       mixup_alpha: float = -1.0,
-                                       test_csv: str = None,
-                                       siamese: bool = False,
-                                       **kwargs) -> Tuple[
-        Generator[Tuple[Dict[str, np.ndarray], Dict[str, np.ndarray], Optional[List[str]]], None, None],
-        Generator[Tuple[Dict[str, np.ndarray], Dict[str, np.ndarray], Optional[List[str]]], None, None],
-        Generator[Tuple[Dict[str, np.ndarray], Dict[str, np.ndarray], Optional[List[str]]], None, None]]:
-    """ Get 3 tensor generator functions for training, validation and testing data.
-
-    :param maps_in: list of TensorMaps that are input names to a model
-    :param maps_out: list of TensorMaps that are output from a model
-    :param tensors: directory containing tensors
-    :param batch_size: number of examples in each mini-batch
-    :param valid_ratio: rate of tensors to use for validation
-    :param test_ratio: rate of tensors to use for testing
-    :param test_modulo: if greater than 1, all sample ids modulo this number will be used for testing regardless of test_ratio and valid_ratio
-    :param balance_csvs: if not empty, generator will provide batches balanced amongst the Sample ID in these CSVs.
-    :param keep_paths: also return the list of tensor files loaded for training and validation tensors
-    :param keep_paths_test:  also return the list of tensor files loaded for testing tensors
-    :param mixup_alpha: If positive, mixup batches and use this value as shape parameter alpha
-    :param test_csv: CSV file of sample ids to use for testing if set will ignore test_ration and test_modulo
-    :param siamese: if True generate input for a siamese model i.e. a left and right input tensors for every input TensorMap
-    :return: A tuple of three generators. Each yields a Tuple of dictionaries of input and output numpy arrays for training, validation and testing.
-    """
-    if len(balance_csvs) > 0:
-        train_paths, valid_paths, test_paths = get_test_train_valid_paths_split_by_csvs(tensors, balance_csvs, valid_ratio, test_ratio, test_modulo, test_csv)
-        weights = [1.0/(len(balance_csvs)+1) for _ in range(len(balance_csvs)+1)]
-        generate_train = TensorGenerator(batch_size, tensor_maps_in, tensor_maps_out, train_paths, weights, keep_paths, mixup_alpha, siamese=siamese)
-        generate_valid = TensorGenerator(batch_size, tensor_maps_in, tensor_maps_out, valid_paths, weights, keep_paths, siamese=siamese)
-        generate_test = TensorGenerator(batch_size, tensor_maps_in, tensor_maps_out, test_paths, weights, keep_paths or keep_paths_test, siamese=siamese)
-    else:
-        train_paths, valid_paths, test_paths = get_test_train_valid_paths(tensors, valid_ratio, test_ratio, test_modulo, test_csv)
-        generate_train = TensorGenerator(batch_size, tensor_maps_in, tensor_maps_out, train_paths, None, keep_paths, mixup_alpha, siamese=siamese)
-        generate_valid = TensorGenerator(batch_size, tensor_maps_in, tensor_maps_out, valid_paths, None, keep_paths, siamese=siamese)
-        generate_test = TensorGenerator(batch_size, tensor_maps_in, tensor_maps_out, test_paths, None, keep_paths or keep_paths_test, siamese=siamese)
-    return generate_train, generate_valid, generate_test
 
 
 def get_test_train_valid_paths(tensors, valid_ratio, test_ratio, test_modulo, test_csv):
@@ -632,7 +436,7 @@
         else:
             logging.info(f"CSV:{balance_csvs[i-1]}\nhas: {len(train_paths[i])} train, {len(valid_paths[i])} valid, {len(test_paths[i])} test tensors.")
 
-<<<<<<< HEAD
+
 @contextmanager
 def test_train_valid_tensor_generators(tensor_maps_in: List[TensorMap],
                                        tensor_maps_out: List[TensorMap],
@@ -647,6 +451,8 @@
                                        keep_paths: bool = False,
                                        keep_paths_test: bool = True,
                                        mixup_alpha: float = -1.0,
+                                       test_csv: str = None,
+                                       siamese: bool = False,
                                        **kwargs) -> Tuple[TensorGenerator, TensorGenerator, TensorGenerator]:
     """ Get 3 tensor generator functions for training, validation and testing data.
 
@@ -662,29 +468,28 @@
     :param balance_csvs: if not empty, generator will provide batches balanced amongst the Sample ID in these CSVs.
     :param keep_paths: also return the list of tensor files loaded for training and validation tensors
     :param keep_paths_test:  also return the list of tensor files loaded for testing tensors
-    :param mixup_alpha: parameter for distribution to sample mixup amount from
+    :param mixup_alpha: If positive, mixup batches and use this value as shape parameter alpha
+    :param test_csv: CSV file of sample ids to use for testing if set will ignore test_ration and test_modulo
+    :param siamese: if True generate input for a siamese model i.e. a left and right input tensors for every input TensorMap
     :return: A tuple of three generators. Each yields a Tuple of dictionaries of input and output numpy arrays for training, validation and testing.
     """
     generate_train, generate_valid, generate_test = None, None, None
     try:
         if len(balance_csvs) > 0:
-            train_paths, valid_paths, test_paths = get_test_train_valid_paths_split_by_csvs(tensors, balance_csvs, valid_ratio, test_ratio, test_modulo)
+            train_paths, valid_paths, test_paths = get_test_train_valid_paths_split_by_csvs(tensors, balance_csvs, valid_ratio, test_ratio, test_modulo, test_csv)
             weights = [1.0/(len(balance_csvs)+1) for _ in range(len(balance_csvs)+1)]
         else:
-            train_paths, valid_paths, test_paths = get_test_train_valid_paths(tensors, valid_ratio, test_ratio, test_modulo)
+            train_paths, valid_paths, test_paths = get_test_train_valid_paths(tensors, valid_ratio, test_ratio, test_modulo, test_csv)
             weights = None
-        generate_train = TensorGenerator(batch_size, tensor_maps_in, tensor_maps_out, train_paths, num_workers, cache_size, weights, keep_paths, mixup_alpha, name='train_worker')
-        generate_valid = TensorGenerator(batch_size, tensor_maps_in, tensor_maps_out, valid_paths, num_workers // 2, cache_size, None, keep_paths, name='validation_worker')  # TODO: should validation have fewer workers?
-        generate_test = TensorGenerator(batch_size, tensor_maps_in, tensor_maps_out, test_paths, num_workers, cache_size, None, keep_paths or keep_paths_test, name='test_worker')
+        generate_train = TensorGenerator(batch_size, tensor_maps_in, tensor_maps_out, train_paths, num_workers, cache_size, weights, keep_paths, mixup_alpha, name='train_worker', siamese=siamese)
+        generate_valid = TensorGenerator(batch_size, tensor_maps_in, tensor_maps_out, valid_paths, num_workers // 2, cache_size, None, keep_paths, name='validation_worker', siamese=siamese)
+        generate_test = TensorGenerator(batch_size, tensor_maps_in, tensor_maps_out, test_paths, num_workers, cache_size, None, keep_paths or keep_paths_test, name='test_worker', siamese=siamese)
         yield generate_train, generate_valid, generate_test
     finally:
         for generator in (generate_train, generate_valid, generate_test):
             if generator is not None:
                 generator.kill_workers()
                 del generator  # Get rid of the generator's caches
-=======
-    return train_paths, valid_paths, test_paths
->>>>>>> 7cd812c6
 
 
 def _log_first_error(stats: Counter, tensor_path: str):
