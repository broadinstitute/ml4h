--- conflicted
+++ resolved
@@ -257,13 +257,7 @@
             return self.hd5
         if self.hd5 is None:  # Don't open hd5 if everything is in the self.cache
             self.hd5 = h5py.File(path, 'r')
-<<<<<<< HEAD
-        tensor = tm.normalize_and_validate(tm.apply_augmentations(
-            tm.tensor_from_file(tm, self.hd5, self.dependents),
-            augment=self.augment))
-=======
         tensor = tm.postprocess_tensor(tm.tensor_from_file(tm, self.hd5, self.dependents))
->>>>>>> 97662793
         batch[name][idx] = tensor
         if tm.cacheable:
             self.cache[path, name] = tensor
