# tensor_generators.py
#
# On-the-fly data generation of tensors for training or prediction.
#
# October 2018
# Sam Friedman
# sam@broadinstitute.org

# Python 2/3 friendly
from __future__ import print_function

# Imports
import os
import csv
import h5py
import time
import logging
import traceback
import numpy as np
from collections import Counter
from multiprocessing import Process, Queue
from itertools import chain
from typing import List, Dict, Tuple, Set, Optional, Iterator, Callable, Any

from ml4cvd.defines import TENSOR_EXT
from ml4cvd.TensorMap import TensorMap

np.set_printoptions(threshold=np.inf)


TENSOR_GENERATOR_TIMEOUT = 64
TENSOR_GENERATOR_MAX_Q_SIZE = 32

Path = str
PathIterator = Iterator[Path]
Batch = Dict[Path, np.ndarray]
BatchFunction = Callable[[Batch, Batch, bool, List[Path], 'kwargs'], Any]


class _ShufflePaths(Iterator):

    def __init__(self, paths: List[Path]):
        self.paths = paths
        self.paths.sort()
        self.idx = 0

    def __next__(self):
        if self.idx >= len(self.paths):
            self.idx = 0
        path = self.paths[self.idx]
        if self.idx == 0:
            np.random.shuffle(self.paths)
        self.idx += 1
        return path


class _WeightedPaths(Iterator):

    def __init__(self, paths: List[PathIterator], weights: List[float]):
        self.paths = paths
        self.weights = weights
        if len(paths) != len(weights):
            raise ValueError('Weights must be the same length as paths.')

    def __next__(self) -> str:
        return np.random.choice(np.random.choice(self.paths, self.weights))


class TensorGenerator:
    def __init__(
        self, batch_size, input_maps, output_maps, paths, num_workers, cache_size,
        weights=None, keep_paths=False, mixup=0.0, name='worker', siamese=False, augment=False,
    ):
        """
        :param paths: If weights is provided, paths should be a list of path lists the same length as weights
        """
        self.augment = augment
        self.run_on_main_thread = num_workers == 0
        self.q = None
        self._started = False
        self.workers = []
        self.worker_instances = []
        self.batch_size, self.input_maps, self.output_maps, self.num_workers, self.cache_size, self.weights, self.name, self.keep_paths = \
            batch_size, input_maps, output_maps, num_workers, cache_size, weights, name, keep_paths
        if num_workers == 0:
            num_workers = 1  # The one worker is the main thread
        if weights is None:
            worker_paths = np.array_split(paths, num_workers)
            self.true_epoch_lens = list(map(len, worker_paths))
            self.path_iters = [_ShufflePaths(p) for p in worker_paths]
        else:
            # split each path list into paths for each worker.
            # E.g. for two workers: [[p1, p2], [p3, p4, p5]] -> [[[p1], [p2]], [[p3, p4], [p5]]
            split_paths = [np.array_split(a, num_workers) for a in paths]
            # Next, each list of paths gets given to each worker. E.g. [[[p1], [p3, p4]], [[p2], [p5]]]
            worker_paths = np.swapaxes(split_paths, 0, 1)
            self.true_epoch_lens = [max(map(len, p)) for p in worker_paths]
            self.path_iters = [_WeightedPaths(p, weights) for p in worker_paths]

        self.batch_function_kwargs = {}
        if mixup > 0:
            self.batch_function = _mixup_batch
            self.batch_size *= 2
            self.batch_function_kwargs = {'alpha': mixup}
        elif siamese:
            self.batch_function = _make_batch_siamese
        else:
            self.batch_function = _identity_batch

    def _init_workers(self):
        self.q = Queue(min(self.batch_size, TENSOR_GENERATOR_MAX_Q_SIZE))
        self._started = True
        for i, (path_iter, iter_len) in enumerate(zip(self.path_iters, self.true_epoch_lens)):
            name = f'{self.name}_{i}'
            worker_instance = _MultiModalMultiTaskWorker(
                self.q,
                self.input_maps, self.output_maps,
                path_iter, iter_len,
                self.batch_function, self.batch_size, self.keep_paths, self.batch_function_kwargs,
                self.cache_size,
                name,
                self.augment,
            )
            self.worker_instances.append(worker_instance)
            if not self.run_on_main_thread:
                process = Process(
                    target=worker_instance.multiprocessing_worker, name=name,
                    args=(),
                )
                process.start()
                self.workers.append(process)
        logging.info(f"Started {i} {self.name.replace('_', ' ')}s with cache size {self.cache_size/1e9}GB.")

    def __next__(self) -> Tuple[Dict[str, np.ndarray], Dict[str, np.ndarray], Optional[List[str]]]:
        if not self._started:
            self._init_workers()
        if self.run_on_main_thread:
            return next(self.worker_instances[0])
        else:
            return self.q.get(TENSOR_GENERATOR_TIMEOUT)

    def kill_workers(self):
        if self._started and not self.run_on_main_thread:
            for worker in self.workers:
                worker.terminate()
            logging.info(f'Stopped {len(self.workers)} workers.')
        self.workers = []

    def __iter__(self):  # This is so python type annotations recognize TensorGenerator as an iterator
        return self

    def __del__(self):
        self.kill_workers()


class TensorMapArrayCache:
    """
    Caches numpy arrays created by tensor maps up to a maximum number of bytes
    """

    def __init__(self, max_size, input_tms: List[TensorMap], output_tms: List[TensorMap], max_rows: Optional[int] = np.inf):
        input_tms = [tm for tm in input_tms if tm.cacheable]
        output_tms = [tm for tm in output_tms if tm.cacheable]
        self.max_size = max_size
        self.data = {}
        self.row_size = sum(np.zeros(tm.shape, dtype=np.float32).nbytes for tm in set(input_tms + output_tms))
        self.nrows = min(int(max_size / self.row_size), max_rows) if self.row_size else 0
        self.autoencode_names: Dict[str, str] = {}
        for tm in input_tms:
            self.data[tm.input_name()] = np.zeros((self.nrows,) + tm.shape, dtype=np.float32)
        for tm in output_tms:
            if tm in input_tms:  # Useful for autoencoders
                self.autoencode_names[tm.output_name()] = tm.input_name()
            else:
                self.data[tm.output_name()] = np.zeros((self.nrows,) + tm.shape, dtype=np.float32)
        self.files_seen = Counter()  # name -> max position filled in cache
        self.key_to_index = {}  # file_path, name -> position in self.data
        self.hits = 0
        self.failed_paths: Set[str] = set()

    def _fix_key(self, key: Tuple[str, str]) -> Tuple[str, str]:
        file_path, name = key
        return file_path, self.autoencode_names.get(name, name)

    def __setitem__(self, key: Tuple[str, str], value) -> bool:
        """
        :param key: should be a tuple file_path, name
        """
        file_path, name = self._fix_key(key)
        if key in self.key_to_index:  # replace existing value
            self.data[name][self.key_to_index[key]] = value
            return True
        if self.files_seen[name] >= self.nrows:  # cache already full
            return False
        self.key_to_index[key] = self.files_seen[name]
        self.data[name][self.key_to_index[key]] = value
        self.files_seen[name] += 1
        return True

    def __getitem__(self, key: Tuple[str, str]):
        """
        :param key: should be a tuple file_path, name
        """
        file_path, name = self._fix_key(key)
        val = self.data[name][self.key_to_index[file_path, name]]
        self.hits += 1
        return val

    def __contains__(self, key: Tuple[str, str]):
        return self._fix_key(key) in self.key_to_index

    def __len__(self):
        return sum(self.files_seen.values())

    def average_fill(self):
        return np.mean(list(self.files_seen.values()) or [0]) / self.nrows if self.nrows else 0

    def __str__(self):
        hits = f"The cache has had {self.hits} hits."
        fullness = ' - '.join(f"{name} has {count} / {self.nrows} tensors" for name, count in self.files_seen.items())
        return f'{hits} {fullness}.'


class _MultiModalMultiTaskWorker:

    def __init__(
        self,
        q: Queue,
        input_maps: List[TensorMap], output_maps: List[TensorMap],
        path_iter: PathIterator, true_epoch_len: int,
        batch_function: BatchFunction, batch_size: int, return_paths: bool, batch_func_kwargs: Dict,
        cache_size: float,
        name: str,
        augment: bool,
    ):
        self.q = q
        self.input_maps = input_maps
        self.output_maps = output_maps
        self.path_iter = path_iter
        self.true_epoch_len = true_epoch_len
        self.batch_function = batch_function
        self.batch_size = batch_size
        self.return_paths = return_paths
        self.batch_func_kwargs = batch_func_kwargs
        self.cache_size = cache_size
        self.name = name
        self.augment = augment

        self.stats = Counter()
        self.epoch_stats = Counter()
        self.start = time.time()
        self.paths_in_batch = []
        self.in_batch = {tm.input_name(): np.zeros((batch_size,) + tm.shape) for tm in input_maps}
        self.out_batch = {tm.output_name(): np.zeros((batch_size,) + tm.shape) for tm in output_maps}

        self.cache = TensorMapArrayCache(cache_size, input_maps, output_maps, true_epoch_len)
        self.dependents = {}
        self.idx = 0

    def _handle_tm(self, tm: TensorMap, is_input: bool, path: Path) -> h5py.File:
        name = tm.input_name() if is_input else tm.output_name()
        batch = self.in_batch if is_input else self.out_batch
        idx = self.stats['batch_index']
        if tm in self.dependents:
            batch[name][idx] = self.dependents[tm]
            if tm.cacheable:
                self.cache[path, name] = self.dependents[tm]
            return self.hd5
        if (path, name) in self.cache:
            batch[name][idx] = self.cache[path, name]
            return self.hd5
        if self.hd5 is None:  # Don't open hd5 if everything is in the self.cache
            self.hd5 = h5py.File(path, 'r')
        tensor = tm.postprocess_tensor(tm.tensor_from_file(tm, self.hd5, self.dependents), augment=self.augment, hd5=self.hd5)
        batch[name][idx] = tensor
        if tm.cacheable:
            self.cache[path, name] = tensor
        return self.hd5

    def _handle_tensor_path(self, path: Path) -> None:
        hd5 = None
        if path in self.cache.failed_paths:
            self.epoch_stats['skipped_paths'] += 1
            return
        try:
            self.dependents = {}
            self.hd5 = None
            for tm in self.input_maps:
                hd5 = self._handle_tm(tm, True, path)
            for tm in self.output_maps:
                hd5 = self._handle_tm(tm, False, path)
            self.paths_in_batch.append(path)
            self.stats['Tensors presented'] += 1
            self.stats['batch_index'] += 1
        except (IndexError, KeyError, ValueError, OSError, RuntimeError) as e:
            error_name = type(e).__name__
            self.stats[f"{error_name} while attempting to generate tensor:\n{traceback.format_exc()}\n"] += 1
            self.epoch_stats[f"{error_name}: {e}"] += 1
            self.cache.failed_paths.add(path)
            _log_first_error(self.stats, path)
        finally:
            if hd5 is not None:
                hd5.close()

    def _on_epoch_end(self):
        self.stats['epochs'] += 1
        for k in self.stats:
            logging.debug(f"{k}: {self.stats[k]}")
        error_info = '\n\t\t'.join([
            f'[{error}] - {count}'
            for error, count in sorted(self.epoch_stats.items(), key=lambda x: x[1], reverse=True)
        ])
        info_string = '\n\t'.join([
            f"The following errors occurred:\n\t\t{error_info}",
            f"Generator looped & shuffled over {self.true_epoch_len} paths.",
            f"{int(self.stats['Tensors presented']/self.stats['epochs'])} tensors were presented.",
            f"{self.epoch_stats['skipped_paths']} paths were skipped because they previously failed.",
            str(self.cache),
            f"{(time.time() - self.start):.2f} seconds elapsed.",
        ])
        logging.info(f"Worker {self.name} - In true epoch {self.stats['epochs']}:\n\t{info_string}")
        if self.stats['Tensors presented'] == 0:
            raise ValueError(f"Completed an epoch but did not find any tensors to yield")
        if 'test' in self.name:
            logging.warning(f'Test worker {self.name} completed a full epoch. Test results may be double counting samples.')
        self.start = time.time()
        self.epoch_stats = Counter()

    def multiprocessing_worker(self):
        for i, path in enumerate(self.path_iter):
            self._handle_tensor_path(path)
            if self.stats['batch_index'] == self.batch_size:

                out = self.batch_function(self.in_batch, self.out_batch, self.return_paths, self.paths_in_batch, **self.batch_func_kwargs)
                self.q.put(out)
                self.paths_in_batch = []
                self.stats['batch_index'] = 0
                self.in_batch = {tm.input_name(): np.zeros((self.batch_size,) + tm.shape) for tm in self.input_maps}
                self.out_batch = {tm.output_name(): np.zeros((self.batch_size,) + tm.shape) for tm in self.output_maps}
            if i > 0 and i % self.true_epoch_len == 0:
                self._on_epoch_end()

    def __next__(self):
        while self.stats['batch_index'] < self.batch_size:
            path = next(self.path_iter)
            self._handle_tensor_path(path)
            if self.idx > 0 and self.idx % self.true_epoch_len == 0:
                self._on_epoch_end()
            self.idx += 1
        self.stats['batch_index'] = 0
        out = self.batch_function(self.in_batch, self.out_batch, self.return_paths, self.paths_in_batch, **self.batch_func_kwargs)
        self.paths_in_batch = []
        return out


def big_batch_from_minibatch_generator(generator: TensorGenerator, minibatches: int):
    """Collect minibatches into bigger batches

    Returns a dicts of numpy arrays like the same kind as generator but with more examples.

    Arguments:
        generator: TensorGenerator of minibatches
        minibatches: number of times to call generator and collect a minibatch

    Returns:
        A tuple of dicts mapping tensor names to big batches of numpy arrays mapping.
    """
    first_batch = next(generator)
    saved_tensors = {}
    batch_size = None
    for key, batch_array in chain(first_batch[0].items(), first_batch[1].items()):
        shape = (batch_array.shape[0] * minibatches,) + batch_array.shape[1:]
        saved_tensors[key] = np.zeros(shape)
        batch_size = batch_array.shape[0]
        saved_tensors[key][:batch_size] = batch_array

    keep_paths = generator.keep_paths
    if keep_paths:
        paths = first_batch[2]

    input_tensors, output_tensors = list(first_batch[0]), list(first_batch[1])
    for i in range(1, minibatches):
        logging.debug(f'big_batch_from_minibatch {100 * i / minibatches:.2f}% done.')
        next_batch = next(generator)
        s, t = i * batch_size, (i + 1) * batch_size
        for key in input_tensors:
            saved_tensors[key][s:t] = next_batch[0][key]
        for key in output_tensors:
            saved_tensors[key][s:t] = next_batch[1][key]
        if keep_paths:
            paths.extend(next_batch[2])

    for key, array in saved_tensors.items():
        logging.info(f"Made a big batch of tensors with key:{key} and shape:{array.shape}.")
    inputs = {key: saved_tensors[key] for key in input_tensors}
    outputs = {key: saved_tensors[key] for key in output_tensors}
    if keep_paths:
        return inputs, outputs, paths
    else:
        return inputs, outputs


def get_test_train_valid_paths(tensors, valid_ratio, test_ratio, test_modulo, test_csv):
    """Return 3 disjoint lists of tensor paths.

    The paths are split in training, validation and testing lists
    apportioned according to valid_ratio and test_ratio

    Arguments:
        tensors: directory containing tensors or csv containing paths to tensors
        valid_ratio: rate of tensors in validation list
        test_ratio: rate of tensors in testing list
        test_modulo: if greater than 1, all sample ids modulo this number will be used for testing regardless of test_ratio and valid_ratio

    Returns:
        A tuple of 3 lists of hd5 tensor file paths
    """
    test_paths = []
    train_paths = []
    valid_paths = []

    assert valid_ratio > 0 and test_ratio > 0 and valid_ratio+test_ratio < 1.0

    if test_csv is not None:
        lol = list(csv.reader(open(test_csv, 'r')))
        test_dict = {l[0]: True for l in lol}
        logging.info(f'Using external test set with {len(test_dict)} examples from file:{test_csv}')
        test_ratio = 0.0
        test_modulo = 0

    for fpath in _get_tensor_paths(tensors):
        root, name = os.path.split(fpath)
        if os.path.splitext(name)[-1].lower() != TENSOR_EXT:
            continue

        if test_csv is not None and os.path.splitext(name)[0] in test_dict:
            test_paths.append(fpath)
            continue

        dice = np.random.rand()
        if dice < test_ratio or (test_modulo > 1 and int(os.path.splitext(name)[0]) % test_modulo == 0):
            test_paths.append(fpath)
        elif dice < (valid_ratio+test_ratio):
            valid_paths.append(fpath)
        else:
            train_paths.append(fpath)

    logging.info(f"Found {len(train_paths)} train, {len(valid_paths)} validation, and {len(test_paths)} testing tensors at: {tensors}")
    if len(train_paths) == 0 and len(valid_paths) == 0 and len(test_paths) == 0:
        raise ValueError(f"Not enough tensors at {tensors}\n")
    return train_paths, valid_paths, test_paths


def get_test_train_valid_paths_split_by_csvs(tensors, balance_csvs, valid_ratio, test_ratio, test_modulo, test_csv):
    stats = Counter()
    sample2group = {}
    for i, b_csv in enumerate(balance_csvs):
        lol = list(csv.reader(open(b_csv, 'r'), delimiter=','))
        logging.info(f"Class Balance CSV Header: {list(enumerate(lol[0]))}")

        for row in lol[1:]:
            sample_id = row[0]
            sample2group[sample_id] = i+1  # group 0 means background class
            stats['group_'+str(i+1)] += 1
    logging.info(f"Balancing with CSVs of Sample IDs stats: {stats}")

    test_paths = [[] for _ in range(len(balance_csvs)+1)]
    train_paths = [[] for _ in range(len(balance_csvs)+1)]
    valid_paths = [[] for _ in range(len(balance_csvs)+1)]
    for fpath in _get_tensor_paths(tensors):
        root, name = os.path.split(fpath)
        splits = os.path.splitext(name)
        if splits[-1].lower() != TENSOR_EXT:
            continue

        group = 0
        sample_id = os.path.basename(splits[0])
        if sample_id in sample2group:
            group = sample2group[sample_id]

        dice = np.random.rand()
        if dice < test_ratio or (test_modulo > 1 and int(os.path.splitext(name)[0]) % test_modulo == 0):
            test_paths[group].append(fpath)
        elif dice < (valid_ratio+test_ratio):
            valid_paths[group].append(fpath)
        else:
            train_paths[group].append(fpath)

    for i in range(len(train_paths)):
        if len(train_paths[i]) == 0 or len(valid_paths[i]) == 0 or len(test_paths[i]) == 0:
            my_error = f"Not enough tensors at {tensors}\nGot {len(train_paths[i])} train {len(valid_paths[i])} valid and {len(test_paths[i])} test."
            raise ValueError(my_error)
        if i == 0:
            logging.info(f"Found {len(train_paths[i])} train {len(valid_paths[i])} valid and {len(test_paths[i])} test tensors outside the CSVs.")
        else:
            logging.info(f"CSV:{balance_csvs[i-1]}\nhas: {len(train_paths[i])} train, {len(valid_paths[i])} valid, {len(test_paths[i])} test tensors.")
    return train_paths, valid_paths, test_paths


<<<<<<< HEAD
def _get_tensor_paths(tensors: str):
    """ Get tensor paths from a given tensor source

    :param tensors: directory containing tensors or csv containing paths to tensors
    :return: A list paths to tensors.
    """
    tensor_paths = []
    if os.path.isfile(tensors):
        tensor_csv = list(csv.reader(open(tensors, 'r')))
        for i, col in enumerate(tensor_csv[-1]):
            if os.path.isfile(col):
                path_idx = i
                break
        for row in tensor_csv:
            tensor_paths.append(row[path_idx])
    elif os.path.isdir(tensors):
        for root, dirs, files in os.walk(tensors):
            for fname in files:
                tensor_paths.append(os.path.join(root, fname))
    return tensor_paths


def test_train_valid_tensor_generators(tensor_maps_in: List[TensorMap],
                                       tensor_maps_out: List[TensorMap],
                                       tensors: str,
                                       batch_size: int,
                                       valid_ratio: float,
                                       test_ratio: float,
                                       test_modulo: int,
                                       num_workers: int,
                                       cache_size: float,
                                       balance_csvs: List[str],
                                       keep_paths: bool = False,
                                       keep_paths_test: bool = True,
                                       mixup_alpha: float = -1.0,
                                       test_csv: str = None,
                                       siamese: bool = False,
                                       **kwargs) -> Tuple[TensorGenerator, TensorGenerator, TensorGenerator]:
=======
def test_train_valid_tensor_generators(
    tensor_maps_in: List[TensorMap],
    tensor_maps_out: List[TensorMap],
    tensors: str,
    batch_size: int,
    valid_ratio: float,
    test_ratio: float,
    test_modulo: int,
    num_workers: int,
    cache_size: float,
    balance_csvs: List[str],
    keep_paths: bool = False,
    keep_paths_test: bool = True,
    mixup_alpha: float = -1.0,
    test_csv: str = None,
    siamese: bool = False,
    **kwargs
) -> Tuple[TensorGenerator, TensorGenerator, TensorGenerator]:
>>>>>>> 7f8d1367
    """ Get 3 tensor generator functions for training, validation and testing data.

    :param tensor_maps_in: list of TensorMaps that are input names to a model
    :param tensor_maps_out: list of TensorMaps that are output from a model
    :param tensors: directory containing tensors
    :param batch_size: number of examples in each mini-batch
    :param valid_ratio: rate of tensors to use for validation
    :param test_ratio: rate of tensors to use for testing
    :param test_modulo: if greater than 1, all sample ids modulo this number will be used for testing regardless of test_ratio and valid_ratio
    :param num_workers: number of processes spun off for training and testing. Validation uses half as many workers
    :param cache_size: size in bytes of maximum cache for EACH worker
    :param balance_csvs: if not empty, generator will provide batches balanced amongst the Sample ID in these CSVs.
    :param keep_paths: also return the list of tensor files loaded for training and validation tensors
    :param keep_paths_test:  also return the list of tensor files loaded for testing tensors
    :param mixup_alpha: If positive, mixup batches and use this value as shape parameter alpha
    :param test_csv: CSV file of sample ids to use for testing if set will ignore test_ration and test_modulo
    :param siamese: if True generate input for a siamese model i.e. a left and right input tensors for every input TensorMap
    :return: A tuple of three generators. Each yields a Tuple of dictionaries of input and output numpy arrays for training, validation and testing.
    """
    generate_train, generate_valid, generate_test = None, None, None
    if len(balance_csvs) > 0:
        train_paths, valid_paths, test_paths = get_test_train_valid_paths_split_by_csvs(tensors, balance_csvs, valid_ratio, test_ratio, test_modulo, test_csv)
        weights = [1.0/(len(balance_csvs)+1) for _ in range(len(balance_csvs)+1)]
    else:
        train_paths, valid_paths, test_paths = get_test_train_valid_paths(tensors, valid_ratio, test_ratio, test_modulo, test_csv)
        weights = None
    generate_train = TensorGenerator(batch_size, tensor_maps_in, tensor_maps_out, train_paths, num_workers, cache_size, weights, keep_paths, mixup_alpha, name='train_worker', siamese=siamese, augment=True)
    generate_valid = TensorGenerator(batch_size, tensor_maps_in, tensor_maps_out, valid_paths, num_workers // 2, cache_size, weights, keep_paths, name='validation_worker', siamese=siamese, augment=False)
    generate_test = TensorGenerator(batch_size, tensor_maps_in, tensor_maps_out, test_paths, num_workers, 0, weights, keep_paths or keep_paths_test, name='test_worker', siamese=siamese, augment=False)
    return generate_train, generate_valid, generate_test


def _log_first_error(stats: Counter, tensor_path: str):
    for k in stats:
        if 'Error' in k and stats[k] == 1:
            stats[k] += 1  # Increment so we only see these messages once
            logging.debug(f"At tensor path: {tensor_path}")
            logging.debug(f"Got first error: {k}")


def _identity_batch(in_batch: Batch, out_batch: Batch, return_paths: bool, paths: List[Path]):
    return (in_batch, out_batch, paths) if return_paths else (in_batch, out_batch)


def _mixup_batch(in_batch: Batch, out_batch: Batch, return_paths: bool, paths: List[Path], alpha: float = 1.0, permute_first: bool = False):
    full_batch = in_batch.values().__iter__().__next__().shape[0]
    half_batch = full_batch // 2

    if permute_first:
        permuted = np.random.permutation(full_batch)
        for k in in_batch:
            in_batch[k] = in_batch[k][permuted, ...]
        for k in out_batch:
            out_batch[k] = out_batch[k][permuted, ...]

    mixed_ins = {k: np.zeros((half_batch,) + in_batch[k].shape[1:]) for k in in_batch}
    mixed_outs = {k: np.zeros((half_batch,) + out_batch[k].shape[1:]) for k in out_batch}
    for i in range(half_batch):
        weight0 = np.random.beta(alpha, alpha)
        weight1 = 1 - weight0
        for k in in_batch:
            mixed_ins[k][i] = (in_batch[k][i, ...] * weight0) + (in_batch[k][half_batch + i, ...] * weight1)
        for k in out_batch:
            mixed_outs[k][i] = (out_batch[k][i, ...] * weight0) + (out_batch[k][half_batch + i, ...] * weight1)

    return _identity_batch(mixed_ins, mixed_outs, return_paths, paths[:half_batch])


def _make_batch_siamese(in_batch: Batch, out_batch: Batch, return_paths: bool, paths: List[Path]):
    full_batch = in_batch.values().__iter__().__next__().shape[0]
    half_batch = full_batch // 2

    siamese_in = {k+'_left': np.zeros((half_batch,) + in_batch[k].shape[1:]) for k in in_batch}
    siamese_in.update({k+'_right': np.zeros((half_batch,) + in_batch[k].shape[1:]) for k in in_batch})
    siamese_out = {'output_siamese': np.zeros((half_batch, 1))}

    for i in range(half_batch):
        for k in in_batch:
            siamese_in[k+'_left'][i] = in_batch[k][i, ...]
            siamese_in[k+'_right'][i] = in_batch[k][half_batch + i, ...]
        random_task_key = np.random.choice(list(out_batch.keys()))
        siamese_out['output_siamese'][i] = 0 if np.array_equal(out_batch[random_task_key][i], out_batch[random_task_key][i+half_batch]) else 1

    return _identity_batch(siamese_in, siamese_out, return_paths, paths)<|MERGE_RESOLUTION|>--- conflicted
+++ resolved
@@ -497,7 +497,6 @@
     return train_paths, valid_paths, test_paths
 
 
-<<<<<<< HEAD
 def _get_tensor_paths(tensors: str):
     """ Get tensor paths from a given tensor source
 
@@ -520,23 +519,6 @@
     return tensor_paths
 
 
-def test_train_valid_tensor_generators(tensor_maps_in: List[TensorMap],
-                                       tensor_maps_out: List[TensorMap],
-                                       tensors: str,
-                                       batch_size: int,
-                                       valid_ratio: float,
-                                       test_ratio: float,
-                                       test_modulo: int,
-                                       num_workers: int,
-                                       cache_size: float,
-                                       balance_csvs: List[str],
-                                       keep_paths: bool = False,
-                                       keep_paths_test: bool = True,
-                                       mixup_alpha: float = -1.0,
-                                       test_csv: str = None,
-                                       siamese: bool = False,
-                                       **kwargs) -> Tuple[TensorGenerator, TensorGenerator, TensorGenerator]:
-=======
 def test_train_valid_tensor_generators(
     tensor_maps_in: List[TensorMap],
     tensor_maps_out: List[TensorMap],
@@ -555,7 +537,6 @@
     siamese: bool = False,
     **kwargs
 ) -> Tuple[TensorGenerator, TensorGenerator, TensorGenerator]:
->>>>>>> 7f8d1367
     """ Get 3 tensor generator functions for training, validation and testing data.
 
     :param tensor_maps_in: list of TensorMaps that are input names to a model
