--- conflicted
+++ resolved
@@ -67,8 +67,10 @@
 
 
 class TensorGenerator:
-    def __init__(self, batch_size, input_maps, output_maps, paths, num_workers, cache_size,
-                 weights=None, keep_paths=False, mixup=0.0, name='worker', siamese=False, augment=False):
+    def __init__(
+        self, batch_size, input_maps, output_maps, paths, num_workers, cache_size,
+        weights=None, keep_paths=False, mixup=0.0, name='worker', siamese=False, augment=False,
+    ):
         """
         :param paths: If weights is provided, paths should be a list of path lists the same length as weights
         """
@@ -221,7 +223,6 @@
 
 class _MultiModalMultiTaskWorker:
 
-<<<<<<< HEAD
     def __init__(
         self,
         q: Queue,
@@ -230,18 +231,8 @@
         batch_function: BatchFunction, batch_size: int, return_paths: bool, batch_func_kwargs: Dict,
         cache_size: float,
         name: str,
+        augment: bool,
     ):
-=======
-    def __init__(self,
-                 q: Queue,
-                 input_maps: List[TensorMap], output_maps: List[TensorMap],
-                 path_iter: PathIterator, true_epoch_len: int,
-                 batch_function: BatchFunction, batch_size: int, return_paths: bool, batch_func_kwargs: Dict,
-                 cache_size: float,
-                 name: str,
-                 augment: bool,
-                 ):
->>>>>>> a513ef41
         self.q = q
         self.input_maps = input_maps
         self.output_maps = output_maps
