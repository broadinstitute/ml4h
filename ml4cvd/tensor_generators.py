--- conflicted
+++ resolved
@@ -815,18 +815,20 @@
             test_csv=test_csv,
         )
         weights = None
-<<<<<<< HEAD
-    generate_train = TensorGenerator(batch_size, tensor_maps_in, tensor_maps_out, train_paths, num_workers, cache_size, weights, keep_paths, mixup_alpha, name='train_worker', siamese=siamese, augment=True, sample_weight=sample_weight, simclr=simclr)
-    generate_valid = TensorGenerator(batch_size, tensor_maps_in, tensor_maps_out, valid_paths, num_workers // 2, cache_size, weights, keep_paths, name='validation_worker', siamese=siamese, augment=False, simclr=simclr)
-    generate_test = TensorGenerator(batch_size, tensor_maps_in, tensor_maps_out, test_paths, num_workers, 0, weights, keep_paths or keep_paths_test, name='test_worker', siamese=siamese, augment=False, simclr=simclr)
-=======
-
     num_train_workers = int(training_steps / (training_steps + validation_steps) * num_workers) or (1 if num_workers else 0)
     num_valid_workers = int(validation_steps / (training_steps + validation_steps) * num_workers) or (1 if num_workers else 0)
-    generate_train = TensorGenerator(batch_size, tensor_maps_in, tensor_maps_out, train_paths, num_train_workers, cache_size, weights, keep_paths, mixup_alpha, name='train_worker', siamese=siamese, augment=True, sample_weight=sample_weight)
-    generate_valid = TensorGenerator(batch_size, tensor_maps_in, tensor_maps_out, valid_paths, num_valid_workers, cache_size, weights, keep_paths, name='validation_worker', siamese=siamese, augment=False)
-    generate_test = TensorGenerator(batch_size, tensor_maps_in, tensor_maps_out, test_paths, num_workers, 0, weights, keep_paths or keep_paths_test, name='test_worker', siamese=siamese, augment=False)
->>>>>>> c592c1b0
+    generate_train = TensorGenerator(
+        batch_size, tensor_maps_in, tensor_maps_out, train_paths, num_train_workers, cache_size, weights, keep_paths,
+        mixup_alpha, name='train_worker', siamese=siamese, augment=True, sample_weight=sample_weight, simclr=simclr,
+    )
+    generate_valid = TensorGenerator(
+        batch_size, tensor_maps_in, tensor_maps_out, valid_paths, num_valid_workers, cache_size, weights, keep_paths,
+        name='validation_worker', siamese=siamese, augment=False, simclr=simclr,
+    )
+    generate_test = TensorGenerator(
+        batch_size, tensor_maps_in, tensor_maps_out, test_paths, num_workers, 0, weights, keep_paths or keep_paths_test,
+        name='test_worker', siamese=siamese, augment=False, simclr=simclr,
+    )
     return generate_train, generate_valid, generate_test
 
 
