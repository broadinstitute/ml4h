--- conflicted
+++ resolved
@@ -50,17 +50,9 @@
     def __next__(self):
         if self.idx >= len(self.paths):
             self.idx = 0
-<<<<<<< HEAD
-        path = self.paths[self.idx]
-        #HACK MOVE THIS BACKKK!!
-        self.idx += 1
-        if self.idx == 0:
-            np.random.shuffle(self.paths)
-=======
             np.random.shuffle(self.paths)
         path = self.paths[self.idx]
         self.idx += 1
->>>>>>> d1d6f64c
         return path
 
 
