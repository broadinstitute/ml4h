--- conflicted
+++ resolved
@@ -277,105 +277,6 @@
         return input_tensors, output_tensors
 
 
-def get_test_train_valid_paths(tensors, valid_ratio, test_ratio, test_modulo, test_csv):
-    """Return 3 disjoint lists of tensor paths.
-
-    The paths are split in training, validation and testing lists
-    apportioned according to valid_ratio and test_ratio
-
-    Arguments:
-        tensors: directory containing tensors
-        valid_ratio: rate of tensors in validation list
-        test_ratio: rate of tensors in testing list
-        test_modulo: if greater than 1, all sample ids modulo this number will be used for testing regardless of test_ratio and valid_ratio
-
-    Returns:
-        A tuple of 3 lists of hd5 tensor file paths
-    """     
-    test_paths = []
-    train_paths = []
-    valid_paths = []
-
-    assert valid_ratio > 0 and test_ratio > 0 and valid_ratio+test_ratio < 1.0
-
-    if test_csv is not None:
-        lol = list(csv.reader(open(test_csv, 'r')))
-        test_dict = {l[0]: True for l in lol}
-        logging.info(f'Using external test set with {len(test_dict)} examples from file:{test_csv}')
-        test_ratio = 0.0
-        test_modulo = 0
-
-    for root, dirs, files in os.walk(tensors):
-        for name in files:
-            if os.path.splitext(name)[-1].lower() != TENSOR_EXT:
-                continue
-
-            if test_csv is not None and os.path.splitext(name)[0] in test_dict:
-                test_paths.append(os.path.join(root, name))
-                continue
-
-            dice = np.random.rand()
-            if dice < test_ratio or (test_modulo > 1 and int(os.path.splitext(name)[0]) % test_modulo == 0):
-                test_paths.append(os.path.join(root, name))
-            elif dice < (valid_ratio+test_ratio):
-                valid_paths.append(os.path.join(root, name))
-            else:   
-                train_paths.append(os.path.join(root, name))
-
-    logging.info(f"Found {len(train_paths)} train, {len(valid_paths)} validation, and {len(test_paths)} testing tensors at: {tensors}")
-    if len(train_paths) == 0 or len(valid_paths) == 0 or len(test_paths) == 0:
-        raise ValueError(f"Not enough tensors at {tensors}\n")
-
-    return train_paths, valid_paths, test_paths
-
-
-def get_test_train_valid_paths_split_by_csvs(tensors, balance_csvs, valid_ratio, test_ratio, test_modulo, test_csv):
-    stats = Counter()
-    sample2group = {}
-    for i, b_csv in enumerate(balance_csvs):
-        lol = list(csv.reader(open(b_csv, 'r'), delimiter=','))
-        logging.info(f"Class Balance CSV Header: {list(enumerate(lol[0]))}")
-
-        for row in lol[1:]:
-            sample_id = row[0]
-            sample2group[sample_id] = i+1  # group 0 means background class
-            stats['group_'+str(i+1)] += 1
-    logging.info(f"Balancing with CSVs of Sample IDs stats: {stats}")
-
-    test_paths = [[] for _ in range(len(balance_csvs)+1)]
-    train_paths = [[] for _ in range(len(balance_csvs)+1)]
-    valid_paths = [[] for _ in range(len(balance_csvs)+1)]
-    for root, dirs, files in os.walk(tensors):
-        for name in files:
-            splits = os.path.splitext(name)
-            if splits[-1].lower() != TENSOR_EXT:
-                continue
-                
-            group = 0
-            sample_id = os.path.basename(splits[0])
-            if sample_id in sample2group:
-                group = sample2group[sample_id]
-
-            dice = np.random.rand()
-            if dice < test_ratio or (test_modulo > 1 and int(os.path.splitext(name)[0]) % test_modulo == 0):
-                test_paths[group].append(os.path.join(root, name))
-            elif dice < (valid_ratio+test_ratio):
-                valid_paths[group].append(os.path.join(root, name))
-            else:
-                train_paths[group].append(os.path.join(root, name))
-
-    for i in range(len(train_paths)):
-        if len(train_paths[i]) == 0 or len(valid_paths[i]) == 0 or len(test_paths[i]) == 0:
-            my_error = f"Not enough tensors at {tensors}\nGot {len(train_paths[i])} train {len(valid_paths[i])} valid and {len(test_paths[i])} test."
-            raise ValueError(my_error)
-        if i == 0:
-            logging.info(f"Found {len(train_paths[i])} train {len(valid_paths[i])} valid and {len(test_paths[i])} test tensors outside the CSVs.")
-        else:
-            logging.info(f"CSV:{balance_csvs[i-1]}\nhas: {len(train_paths[i])} train, {len(valid_paths[i])} valid, {len(test_paths[i])} test tensors.")
-    
-    return train_paths, valid_paths, test_paths
-
-
 def test_train_valid_tensor_generators(tensor_maps_in: List[TensorMap],
                                        tensor_maps_out: List[TensorMap],
                                        tensors: str,
@@ -387,11 +288,8 @@
                                        keep_paths: bool = False,
                                        keep_paths_test: bool = True,
                                        mixup_alpha: float = -1.0,
-<<<<<<< HEAD
+                                       test_csv: str = None,
                                        siamese: bool = False,
-=======
-                                       test_csv: str = None,
->>>>>>> 1b01a2ef
                                        **kwargs) -> Tuple[
         Generator[Tuple[Dict[str, np.ndarray], Dict[str, np.ndarray], Optional[List[str]]], None, None],
         Generator[Tuple[Dict[str, np.ndarray], Dict[str, np.ndarray], Optional[List[str]]], None, None],
@@ -409,11 +307,8 @@
     :param keep_paths: also return the list of tensor files loaded for training and validation tensors
     :param keep_paths_test:  also return the list of tensor files loaded for testing tensors
     :param mixup_alpha: If positive, mixup batches and use this value as shape parameter alpha
-<<<<<<< HEAD
+    :param test_csv: CSV file of sample ids to use for testing if set will ignore test_ration and test_modulo
     :param siamese: if True generate input for a siamese model i.e. a left and right input tensors for every input TensorMap
-=======
-    :param test_csv: CSV file of sample ids to use for testing if set will ignore test_ration and test_modulo
->>>>>>> 1b01a2ef
     :return: A tuple of three generators. Each yields a Tuple of dictionaries of input and output numpy arrays for training, validation and testing.
     """
     if len(balance_csvs) > 0:
@@ -423,18 +318,110 @@
         generate_valid = TensorGenerator(batch_size, tensor_maps_in, tensor_maps_out, valid_paths, weights, keep_paths, siamese=siamese)
         generate_test = TensorGenerator(batch_size, tensor_maps_in, tensor_maps_out, test_paths, weights, keep_paths or keep_paths_test, siamese=siamese)
     else:
-<<<<<<< HEAD
-        train_paths, valid_paths, test_paths = get_test_train_valid_paths(tensors, valid_ratio, test_ratio, test_modulo)
+        train_paths, valid_paths, test_paths = get_test_train_valid_paths(tensors, valid_ratio, test_ratio, test_modulo, test_csv)
         generate_train = TensorGenerator(batch_size, tensor_maps_in, tensor_maps_out, train_paths, None, keep_paths, mixup_alpha, siamese=siamese)
         generate_valid = TensorGenerator(batch_size, tensor_maps_in, tensor_maps_out, valid_paths, None, keep_paths, siamese=siamese)
         generate_test = TensorGenerator(batch_size, tensor_maps_in, tensor_maps_out, test_paths, None, keep_paths or keep_paths_test, siamese=siamese)
-=======
-        train_paths, valid_paths, test_paths = get_test_train_valid_paths(tensors, valid_ratio, test_ratio, test_modulo, test_csv)
-        generate_train = TensorGenerator(batch_size, tensor_maps_in, tensor_maps_out, train_paths, None, keep_paths, mixup_alpha)
-        generate_valid = TensorGenerator(batch_size, tensor_maps_in, tensor_maps_out, valid_paths, None, keep_paths)
-        generate_test = TensorGenerator(batch_size, tensor_maps_in, tensor_maps_out, test_paths, None, keep_paths or keep_paths_test)
->>>>>>> 1b01a2ef
     return generate_train, generate_valid, generate_test
+
+
+def get_test_train_valid_paths(tensors, valid_ratio, test_ratio, test_modulo, test_csv):
+    """Return 3 disjoint lists of tensor paths.
+
+    The paths are split in training, validation and testing lists
+    apportioned according to valid_ratio and test_ratio
+
+    Arguments:
+        tensors: directory containing tensors
+        valid_ratio: rate of tensors in validation list
+        test_ratio: rate of tensors in testing list
+        test_modulo: if greater than 1, all sample ids modulo this number will be used for testing regardless of test_ratio and valid_ratio
+
+    Returns:
+        A tuple of 3 lists of hd5 tensor file paths
+    """
+    test_paths = []
+    train_paths = []
+    valid_paths = []
+
+    assert valid_ratio > 0 and test_ratio > 0 and valid_ratio+test_ratio < 1.0
+
+    if test_csv is not None:
+        lol = list(csv.reader(open(test_csv, 'r')))
+        test_dict = {l[0]: True for l in lol}
+        logging.info(f'Using external test set with {len(test_dict)} examples from file:{test_csv}')
+        test_ratio = 0.0
+        test_modulo = 0
+
+    for root, dirs, files in os.walk(tensors):
+        for name in files:
+            if os.path.splitext(name)[-1].lower() != TENSOR_EXT:
+                continue
+
+            if test_csv is not None and os.path.splitext(name)[0] in test_dict:
+                test_paths.append(os.path.join(root, name))
+                continue
+
+            dice = np.random.rand()
+            if dice < test_ratio or (test_modulo > 1 and int(os.path.splitext(name)[0]) % test_modulo == 0):
+                test_paths.append(os.path.join(root, name))
+            elif dice < (valid_ratio+test_ratio):
+                valid_paths.append(os.path.join(root, name))
+            else:
+                train_paths.append(os.path.join(root, name))
+
+    logging.info(f"Found {len(train_paths)} train, {len(valid_paths)} validation, and {len(test_paths)} testing tensors at: {tensors}")
+    if len(train_paths) == 0 or len(valid_paths) == 0 or len(test_paths) == 0:
+        raise ValueError(f"Not enough tensors at {tensors}\n")
+
+    return train_paths, valid_paths, test_paths
+
+
+def get_test_train_valid_paths_split_by_csvs(tensors, balance_csvs, valid_ratio, test_ratio, test_modulo, test_csv):
+    stats = Counter()
+    sample2group = {}
+    for i, b_csv in enumerate(balance_csvs):
+        lol = list(csv.reader(open(b_csv, 'r'), delimiter=','))
+        logging.info(f"Class Balance CSV Header: {list(enumerate(lol[0]))}")
+
+        for row in lol[1:]:
+            sample_id = row[0]
+            sample2group[sample_id] = i+1  # group 0 means background class
+            stats['group_'+str(i+1)] += 1
+    logging.info(f"Balancing with CSVs of Sample IDs stats: {stats}")
+
+    test_paths = [[] for _ in range(len(balance_csvs)+1)]
+    train_paths = [[] for _ in range(len(balance_csvs)+1)]
+    valid_paths = [[] for _ in range(len(balance_csvs)+1)]
+    for root, dirs, files in os.walk(tensors):
+        for name in files:
+            splits = os.path.splitext(name)
+            if splits[-1].lower() != TENSOR_EXT:
+                continue
+
+            group = 0
+            sample_id = os.path.basename(splits[0])
+            if sample_id in sample2group:
+                group = sample2group[sample_id]
+
+            dice = np.random.rand()
+            if dice < test_ratio or (test_modulo > 1 and int(os.path.splitext(name)[0]) % test_modulo == 0):
+                test_paths[group].append(os.path.join(root, name))
+            elif dice < (valid_ratio+test_ratio):
+                valid_paths[group].append(os.path.join(root, name))
+            else:
+                train_paths[group].append(os.path.join(root, name))
+
+    for i in range(len(train_paths)):
+        if len(train_paths[i]) == 0 or len(valid_paths[i]) == 0 or len(test_paths[i]) == 0:
+            my_error = f"Not enough tensors at {tensors}\nGot {len(train_paths[i])} train {len(valid_paths[i])} valid and {len(test_paths[i])} test."
+            raise ValueError(my_error)
+        if i == 0:
+            logging.info(f"Found {len(train_paths[i])} train {len(valid_paths[i])} valid and {len(test_paths[i])} test tensors outside the CSVs.")
+        else:
+            logging.info(f"CSV:{balance_csvs[i-1]}\nhas: {len(train_paths[i])} train, {len(valid_paths[i])} valid, {len(test_paths[i])} test tensors.")
+
+    return train_paths, valid_paths, test_paths
 
 
 def _log_first_error(stats: Counter, tensor_path: str):
