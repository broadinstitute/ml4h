# tensor_generators.py
#
# On-the-fly data generation of tensors for training or prediction.
#
# October 2018
# Sam Friedman 
# sam@broadinstitute.org

# Python 2/3 friendly
from __future__ import print_function

# Imports
import os
import csv
import h5py
import time
import logging
import traceback
import numpy as np
from collections import Counter
from random import choices, shuffle
from contextlib import contextmanager
from multiprocessing import Process, Queue
from typing import List, Dict, Tuple, Set, Optional


from ml4cvd.defines import TENSOR_EXT
from ml4cvd.TensorMap import TensorMap

np.set_printoptions(threshold=np.inf)


TENSOR_GENERATOR_TIMEOUT = 64
TENSOR_GENERATOR_MAX_Q_SIZE = 32


class TensorGenerator:
    def __init__(self, batch_size, input_maps, output_maps, paths, num_workers, cache_size, weights=None, keep_paths=False, mixup=0.0, name='worker', siamese=False):
        """
        :param paths: If weights is provided, paths should be a list of path lists the same length as weights
        """
        self.run_on_main_thread = num_workers == 0
        self.q = None
        self._started = False
        self.workers = []
        self.batch_size, self.input_maps, self.output_maps, self.num_workers, self.cache_size, self.weights, self.keep_paths, self.mixup, self.name, self.siamese, = \
            batch_size, input_maps, output_maps, num_workers, cache_size, weights, keep_paths, mixup, name, siamese
        if num_workers == 0:
            raise NotImplementedError('Running on main thread does not work yet.')
            num_workers = 1  # The one worker is the main thread
        if weights is None:
            self.worker_path_lists = np.array_split(paths, num_workers)
        else:
            # split each path list into paths for each worker.
            # E.g. for two workers: [[p1, p2], [p3, p4, p5]] -> [[[p1], [p2]], [[p3, p4], [p5]]
            split_paths = [np.array_split(a, num_workers) for a in paths]
            # Next, each list of paths gets given to each worker. E.g. [[[p1], [p3, p4]], [[p2], [p5]]]
            self.worker_path_lists = np.swapaxes(split_paths, 0, 1)

    def _init_workers(self):
        self.q = Queue(TENSOR_GENERATOR_MAX_Q_SIZE)
        self._started = True
        if self.run_on_main_thread:
            logging.info(f"Starting {self.name} on main thread.")
            self.workers.append(multimodal_multitask_worker(
                self.q, self.batch_size, self.input_maps, self.output_maps, self.worker_path_lists[0], self.keep_paths,
                self.cache_size, self.mixup, self.name, self.siamese, self.weights, main_thread=True,
            ))
            return
        for i, worker_paths in enumerate(self.worker_path_lists):
            name = f'{self.name}_{i}'
            logging.info(f"Starting {name}.")
            process = Process(target=multimodal_multitask_worker, name=name,
                              args=(
                                  self.q, self.batch_size, self.input_maps, self.output_maps, worker_paths,
                                  self.keep_paths, self.cache_size, self.mixup, name, self.siamese, self.weights, False,
                              ))
            process.start()
            self.workers.append(process)

    def __next__(self) -> Tuple[Dict[str, np.ndarray], Dict[str, np.ndarray], Optional[List[str]]]:
        if not self._started:
            self._init_workers()
        logging.debug(f'Currently there are {self.q.qsize()} queued batches.')
        if self.run_on_main_thread:
            return next(self.workers[0])
        else:
            return self.q.get(TENSOR_GENERATOR_TIMEOUT)

    def kill_workers(self):
        if self._started and not self.run_on_main_thread:
            for worker in self.workers:
                logging.info(f'Stopping {worker.name}.')
                worker.terminate()
        self.workers = []

    def __iter__(self):  # This is so python type annotations recognize TensorGenerator as an iterator
        return self

    def __del__(self):
        self.kill_workers()


class TensorMapArrayCache:
    """
    Caches numpy arrays created by tensor maps up to a maximum number of bytes
    """

    def __init__(self, max_size, input_tms: List[TensorMap], output_tms: List[TensorMap], max_rows: int):
        self.max_size = max_size
        self.data = {}
        self.row_size = sum(np.zeros(tm.shape, dtype=np.float32).nbytes for tm in input_tms + output_tms)
        self.nrows = min(int(max_size / self.row_size), max_rows)
        for tm in filter(lambda tm: tm.cacheable, input_tms):
            self.data[tm.input_name()] = np.zeros((self.nrows,) + tm.shape, dtype=np.float32)
        for tm in filter(lambda tm: tm.cacheable, output_tms):
            if tm in input_tms:  # Useful for autoencoders
                self.data[tm.output_name()] = self.data[tm.input_name()]
            self.data[tm.output_name()] = np.zeros((self.nrows,) + tm.shape, dtype=np.float32)
        self.files_seen = Counter()  # name -> max position filled in cache
        self.key_to_index = {}  # file_path, name -> position in self.data
        self.hits = 0
        self.failed_paths: Set[str] = set()

    def __setitem__(self, key: Tuple[str, str], value):
        """
        :param key: should be a tuple file_path, name
        """
        file_path, name = key
        if key in self.key_to_index:
            self.data[name][self.key_to_index[key]] = value
            return True
        if self.files_seen[name] >= self.nrows:
            return False
        self.key_to_index[key] = self.files_seen[name]
        self.data[name][self.key_to_index[key]] = value
        self.files_seen[name] += 1
        return True

    def __getitem__(self, key: Tuple[str, str]):
        """
        :param key: should be a tuple file_path, name
        """
        file_path, name = key
        val = self.data[name][self.key_to_index[file_path, name]]
        self.hits += 1
        return val

    def __contains__(self, key: Tuple[str, str]):
        return key in self.key_to_index

    def __len__(self):
        return sum(self.files_seen.values())

    def average_fill(self):
        return np.mean(list(self.files_seen.values()) or [0]) / self.nrows


def _handle_tm(tm: TensorMap, hd5: h5py.File, cache: TensorMapArrayCache, is_input: bool, tp: str, idx: int, batch: Dict, dependents: Dict) -> h5py.File:
    name = tm.input_name() if is_input else tm.output_name()
    if tm in dependents:
        batch[name][idx] = dependents[tm]
        if tm.cacheable:
            cache[tp, name] = dependents[tm]
        return hd5
    if (tp, name) in cache:
        batch[name][idx] = cache[tp, name]
        return hd5
    if hd5 is None:  # Don't open hd5 if everything is in the cache
        hd5 = h5py.File(tp, 'r')
    tensor = tm.tensor_from_file(tm, hd5, dependents)
    batch[name][idx] = tensor
    if tm.cacheable:
        cache[tp, name] = tensor
    return hd5


def multimodal_multitask_worker(q: Queue, batch_size: int, input_maps, output_maps, generator_paths, keep_paths, cache_size,
                                mixup_alpha, name, siamese, weights=None, main_thread=False):
    """Generalized data generator of input and output tensors for feed-forward networks.

    The `modes` are the different inputs, and the `tasks` are given by the outputs.
    Infinitely loops over all examples yielding batch_size input and output tensor mappings.

    :param q: Multiprocessing queue to push finished batches to
    :param batch_size: number of examples in each minibatch
    :param input_maps: list of TensorMaps that are input names to a model
    :param output_maps: list of TensorMaps that are output from a model
    :param generator_paths: list of hd5 tensors shuffled after every loop or epoch
    :param keep_paths: If true will also yield the paths to the tensors used in this batch
    :param cache_size: cache size for this worker's cache
    :param siamese: whether to make siamese ready batches
    :param mixup_alpha: If positive, mixup batches and use this value as shape parameter alpha
    :param name: Name of the worker for logs
    :param weights: Weight to sample each list of paths from generator paths. Must be same length as generator_paths.
    :param main_thread: If true, the worker yields like a generator instead of pushing to a multiprocessing queue

    What gets enqueued:
        A tuple of dicts for the tensor mapping tensor names to numpy arrays
        {input_1:input_tensor1, input_2:input_tensor2, ...}, {output_name1:output_tensor1, ...}
        if include_paths_in_batch is True the 3rd element of tuple will be the list of paths
    """
    if len(generator_paths) == 0:
        raise ValueError(f'No paths provided for worker {name}.')

    stats = Counter()
    paths_in_batch = []
    if mixup_alpha > 0:
        batch_size *= 2
    in_batch = {tm.input_name(): np.zeros((batch_size,) + tm.shape) for tm in input_maps}
    out_batch = {tm.output_name(): np.zeros((batch_size,) + tm.shape) for tm in output_maps}

    max_rows = len(generator_paths) if weights is None else sum(map(len, generator_paths))
    cache = TensorMapArrayCache(cache_size, input_maps, output_maps, max_rows)
    logging.info(f'{name} initialized cache of size {cache.row_size * cache.nrows / 1e9:.3f} GB.')

    while True:
        simple_stats = Counter()
        start = time.time()
        if weights is not None:
            if len(weights) != len(generator_paths):
                raise ValueError('weights must be the same length as train_paths.')
            epoch_len = max((len(p) for p in generator_paths))
            paths = []
            for path_list, weight in zip(generator_paths, weights):
                paths += choices(path_list, k=int(weight * epoch_len))
            shuffle(paths)
        else:
            paths = generator_paths
        all_cacheable = all((tm.cacheable for tm in input_maps + output_maps))
        for tp in paths:
            if tp in cache.failed_paths and all_cacheable:
                simple_stats['skipped_paths'] += 1
                continue
            try:
                hd5 = None
                dependents = {}
                for tm in input_maps:
                    hd5 = _handle_tm(tm, hd5, cache, True, tp, stats['batch_index'], in_batch, dependents)
                for tm in output_maps:
                    hd5 = _handle_tm(tm, hd5, cache, False, tp, stats['batch_index'], out_batch, dependents)
                paths_in_batch.append(tp)
                stats['batch_index'] += 1
                stats['Tensors presented'] += 1
                if stats['batch_index'] == batch_size:
                    if siamese and keep_paths:
                        output = _make_batch_siamese(in_batch, out_batch) + (paths_in_batch,)
                    elif siamese:
                        output = _make_batch_siamese(in_batch, out_batch)
                    elif mixup_alpha > 0 and keep_paths:
                        output = _mixup_batch(in_batch, out_batch, mixup_alpha) + (paths_in_batch[:batch_size//2],)
                    elif mixup_alpha > 0:
                        output = _mixup_batch(in_batch, out_batch, mixup_alpha)
                    elif keep_paths:
                        output = in_batch, out_batch, paths_in_batch
                    else:
                        output = in_batch, out_batch
                    if main_thread:
                        raise NotImplementedError('Running on main thread does not work yet.')
                    else:
                        q.put(output)
                    stats['batch_index'] = 0
                    paths_in_batch = []
            except IndexError as e:
                stats[f"IndexError while attempting to generate tensor:\n{traceback.format_exc()}\n"] += 1
                simple_stats[str(e)] += 1
                cache.failed_paths.add(tp)
            except KeyError as e:
                stats[f"KeyError while attempting to generate tensor:\n{traceback.format_exc()}\n"] += 1
                simple_stats[str(e)] += 1
                cache.failed_paths.add(tp)
            except ValueError as e:
                stats[f"ValueError while attempting to generate tensor:\n{traceback.format_exc()}\n"] += 1
                simple_stats[str(e)] += 1
                cache.failed_paths.add(tp)
            except OSError as e:
                stats[f"OSError while attempting to generate tensor:\n{traceback.format_exc()}\n"] += 1
                simple_stats[str(e)] += 1
                cache.failed_paths.add(tp)
            except RuntimeError as e:
                stats[f"RuntimeError while attempting to generate tensor:\n{traceback.format_exc()}\n"] += 1
                simple_stats[str(e)] += 1
                cache.failed_paths.add(tp)
            finally:
                if hd5 is not None:
                    hd5.close()
                _log_first_error(stats, tp)
        stats['epochs'] += 1
        np.random.shuffle(generator_paths)
        for k in stats:
            logging.debug(f"{k}: {stats[k]}")
<<<<<<< HEAD
        if len(simple_stats) > 0:
            error_info = '\n    '.join([f'[{error}] - {count}' for error, count in sorted(simple_stats.items(), key=lambda x: x[1], reverse=True)])
            logging.info(f"In epoch {stats['epochs']} the following errors occurred:\n    {error_info}")
        logging.info(f"Generator looped & shuffled over {len(train_paths)} tensors.")
        logging.info(f"True epoch number:{stats['epochs']} in which {int(stats['Tensors presented']/stats['epochs'])} tensors were presented.")
=======
        error_info = '\n\t\t'.join([f'[{error}] - {count}'
                                    for error, count in sorted(simple_stats.items(), key=lambda x: x[1], reverse=True)])
        info_string = '\n\t'.join([
            f"The following errors occurred:\n\t\t{error_info}",
            f"Generator looped & shuffled over {len(generator_paths)} tensors.",
            f"{int(stats['Tensors presented']/stats['epochs'])} tensors were presented.",
            f"The cache holds {len(cache)} out of a possible {len(generator_paths) * (len(input_maps) + len(output_maps))} tensors and is {100 * cache.average_fill():.0f}% full.",
            f"So far there have been {cache.hits} cache hits.",
            f"{simple_stats['skipped_paths']} paths were skipped because they previously failed.",
            f"{(time.time() - start):.2f} seconds elapsed.",
        ])
        logging.info(f"Worker {name} - In true epoch {stats['epochs']}:\n\t{info_string}")
>>>>>>> 46fb7eba
        if stats['Tensors presented'] == 0:
            raise ValueError(f"Completed an epoch but did not find any tensors to yield")


def big_batch_from_minibatch_generator(tensor_maps_in, tensor_maps_out, generator: TensorGenerator, minibatches, keep_paths=True, siamese=False):
    """Collect minibatches into bigger batches

    Returns a dicts of numpy arrays like the same kind as generator but with more examples.

    Arguments:
        tensor_maps_in: list of TensorMaps that are input names to a model
        tensor_maps_out: list of TensorMaps that are output from a model
        generator: TensorGenerator of minibatches
        minibatches: number of times to call generator and collect a minibatch
        keep_paths: also return the list of tensor files loaded

    Returns:
        A tuple of dicts mapping tensor names to big batches of numpy arrays mapping.
    """
    # saved tensors is a dictionary with pre-allocated numpy arrays
    batch_size = generator.batch_size // 2 if siamese else generator.batch_size
    nrows = batch_size * minibatches

    if siamese:
        output_tensors = ['output_siamese']
        saved_tensors = TensorMapArrayCache(2e9, tensor_maps_in, [], nrows).data
        for name in (tmap.input_name() for tmap in tensor_maps_in):
            allocated = saved_tensors.pop(name)
            saved_tensors[name + '_left'] = allocated
            saved_tensors[name + '_right'] = allocated.copy()
        input_tensors = list(saved_tensors.keys())
        saved_tensors['output_siamese'] = np.zeros((nrows, 1), dtype=np.float32)
    else:
        input_tensors = [tm.input_name() for tm in tensor_maps_in]
        output_tensors = [tm.output_name() for tm in tensor_maps_out]
        saved_tensors = TensorMapArrayCache(4e9, tensor_maps_in, tensor_maps_out, nrows).data
    paths = []

    for i in range(minibatches):
        logging.info(f'big_batch_from_minibatch {100 * i / minibatches:.2f}% done.')
        next_batch = next(generator)
        s, t = i * batch_size, (i + 1) * batch_size
        for key in input_tensors:
            saved_tensors[key][s:t] = next_batch[0][key]
        for key in output_tensors:
            saved_tensors[key][s:t] = next_batch[1][key]
        if keep_paths:
            paths.extend(next_batch[2])

    for key in saved_tensors:
        logging.info(f"Tensor '{key}' has shape {saved_tensors[key].shape}.")
    inputs = {key: saved_tensors[key] for key in input_tensors}
    outputs = {key: saved_tensors[key] for key in output_tensors}
    if keep_paths:
        return inputs, outputs, paths
    else:
        return inputs, outputs


def get_test_train_valid_paths(tensors, valid_ratio, test_ratio, test_modulo, test_csv):
    """Return 3 disjoint lists of tensor paths.

    The paths are split in training, validation and testing lists
    apportioned according to valid_ratio and test_ratio

    Arguments:
        tensors: directory containing tensors
        valid_ratio: rate of tensors in validation list
        test_ratio: rate of tensors in testing list
        test_modulo: if greater than 1, all sample ids modulo this number will be used for testing regardless of test_ratio and valid_ratio

    Returns:
        A tuple of 3 lists of hd5 tensor file paths
    """
    test_paths = []
    train_paths = []
    valid_paths = []

    assert valid_ratio > 0 and test_ratio > 0 and valid_ratio+test_ratio < 1.0

    if test_csv is not None:
        lol = list(csv.reader(open(test_csv, 'r')))
        test_dict = {l[0]: True for l in lol}
        logging.info(f'Using external test set with {len(test_dict)} examples from file:{test_csv}')
        test_ratio = 0.0
        test_modulo = 0

    for root, dirs, files in os.walk(tensors):
        for name in files:
            if os.path.splitext(name)[-1].lower() != TENSOR_EXT:
                continue

            if test_csv is not None and os.path.splitext(name)[0] in test_dict:
                test_paths.append(os.path.join(root, name))
                continue

            dice = np.random.rand()
            if dice < test_ratio or (test_modulo > 1 and int(os.path.splitext(name)[0]) % test_modulo == 0):
                test_paths.append(os.path.join(root, name))
            elif dice < (valid_ratio+test_ratio):
                valid_paths.append(os.path.join(root, name))
            else:
                train_paths.append(os.path.join(root, name))

    logging.info(f"Found {len(train_paths)} train, {len(valid_paths)} validation, and {len(test_paths)} testing tensors at: {tensors}")
    if len(train_paths) == 0 or len(valid_paths) == 0 or len(test_paths) == 0:
        raise ValueError(f"Not enough tensors at {tensors}\n")
    return train_paths, valid_paths, test_paths


def get_test_train_valid_paths_split_by_csvs(tensors, balance_csvs, valid_ratio, test_ratio, test_modulo, test_csv):
    stats = Counter()
    sample2group = {}
    for i, b_csv in enumerate(balance_csvs):
        lol = list(csv.reader(open(b_csv, 'r'), delimiter=','))
        logging.info(f"Class Balance CSV Header: {list(enumerate(lol[0]))}")

        for row in lol[1:]:
            sample_id = row[0]
            sample2group[sample_id] = i+1  # group 0 means background class
            stats['group_'+str(i+1)] += 1
    logging.info(f"Balancing with CSVs of Sample IDs stats: {stats}")

    test_paths = [[] for _ in range(len(balance_csvs)+1)]
    train_paths = [[] for _ in range(len(balance_csvs)+1)]
    valid_paths = [[] for _ in range(len(balance_csvs)+1)]
    for root, dirs, files in os.walk(tensors):
        for name in files:
            splits = os.path.splitext(name)
            if splits[-1].lower() != TENSOR_EXT:
                continue

            group = 0
            sample_id = os.path.basename(splits[0])
            if sample_id in sample2group:
                group = sample2group[sample_id]

            dice = np.random.rand()
            if dice < test_ratio or (test_modulo > 1 and int(os.path.splitext(name)[0]) % test_modulo == 0):
                test_paths[group].append(os.path.join(root, name))
            elif dice < (valid_ratio+test_ratio):
                valid_paths[group].append(os.path.join(root, name))
            else:
                train_paths[group].append(os.path.join(root, name))

    for i in range(len(train_paths)):
        if len(train_paths[i]) == 0 or len(valid_paths[i]) == 0 or len(test_paths[i]) == 0:
            my_error = f"Not enough tensors at {tensors}\nGot {len(train_paths[i])} train {len(valid_paths[i])} valid and {len(test_paths[i])} test."
            raise ValueError(my_error)
        if i == 0:
            logging.info(f"Found {len(train_paths[i])} train {len(valid_paths[i])} valid and {len(test_paths[i])} test tensors outside the CSVs.")
        else:
            logging.info(f"CSV:{balance_csvs[i-1]}\nhas: {len(train_paths[i])} train, {len(valid_paths[i])} valid, {len(test_paths[i])} test tensors.")
    return train_paths, valid_paths, test_paths


@contextmanager
def test_train_valid_tensor_generators(tensor_maps_in: List[TensorMap],
                                       tensor_maps_out: List[TensorMap],
                                       tensors: str,
                                       batch_size: int,
                                       valid_ratio: float,
                                       test_ratio: float,
                                       test_modulo: int,
                                       num_workers: int,
                                       cache_size: float,
                                       balance_csvs: List[str],
                                       keep_paths: bool = False,
                                       keep_paths_test: bool = True,
                                       mixup_alpha: float = -1.0,
                                       test_csv: str = None,
                                       siamese: bool = False,
                                       **kwargs) -> Tuple[TensorGenerator, TensorGenerator, TensorGenerator]:
    """ Get 3 tensor generator functions for training, validation and testing data.

    :param tensor_maps_in: list of TensorMaps that are input names to a model
    :param tensor_maps_out: list of TensorMaps that are output from a model
    :param tensors: directory containing tensors
    :param batch_size: number of examples in each mini-batch
    :param valid_ratio: rate of tensors to use for validation
    :param test_ratio: rate of tensors to use for testing
    :param test_modulo: if greater than 1, all sample ids modulo this number will be used for testing regardless of test_ratio and valid_ratio
    :param num_workers: number of processes spun off for training and testing. Validation uses half as many workers
    :param cache_size: size in bytes of maximum cache for EACH worker
    :param balance_csvs: if not empty, generator will provide batches balanced amongst the Sample ID in these CSVs.
    :param keep_paths: also return the list of tensor files loaded for training and validation tensors
    :param keep_paths_test:  also return the list of tensor files loaded for testing tensors
    :param mixup_alpha: If positive, mixup batches and use this value as shape parameter alpha
    :param test_csv: CSV file of sample ids to use for testing if set will ignore test_ration and test_modulo
    :param siamese: if True generate input for a siamese model i.e. a left and right input tensors for every input TensorMap
    :return: A tuple of three generators. Each yields a Tuple of dictionaries of input and output numpy arrays for training, validation and testing.
    """
    generate_train, generate_valid, generate_test = None, None, None
    try:
        if len(balance_csvs) > 0:
            train_paths, valid_paths, test_paths = get_test_train_valid_paths_split_by_csvs(tensors, balance_csvs, valid_ratio, test_ratio, test_modulo, test_csv)
            weights = [1.0/(len(balance_csvs)+1) for _ in range(len(balance_csvs)+1)]
        else:
            train_paths, valid_paths, test_paths = get_test_train_valid_paths(tensors, valid_ratio, test_ratio, test_modulo, test_csv)
            weights = None
        generate_train = TensorGenerator(batch_size, tensor_maps_in, tensor_maps_out, train_paths, num_workers, cache_size, weights, keep_paths, mixup_alpha, name='train_worker', siamese=siamese)
        generate_valid = TensorGenerator(batch_size, tensor_maps_in, tensor_maps_out, valid_paths, num_workers // 2, cache_size, weights, keep_paths, name='validation_worker', siamese=siamese)
        generate_test = TensorGenerator(batch_size, tensor_maps_in, tensor_maps_out, test_paths, num_workers, cache_size, weights, keep_paths or keep_paths_test, name='test_worker', siamese=siamese)
        yield generate_train, generate_valid, generate_test
    finally:
        for generator in (generate_train, generate_valid, generate_test):
            if generator is not None:
                generator.kill_workers()
                del generator  # Get rid of the generator's caches


def _log_first_error(stats: Counter, tensor_path: str):
    for k in stats:
        if 'Error' in k and stats[k] == 1:
            stats[k] += 1  # Increment so we only see these messages once
            logging.debug(f"At tensor path: {tensor_path}")
            logging.debug(f"Got first error: {k}")


def _mixup_batch(in_batch: Dict[str, np.ndarray], out_batch: Dict[str, np.ndarray], alpha: float = 1.0, permute_first: bool = False):
    for k in in_batch:
        full_batch = in_batch[k].shape[0]
        half_batch = full_batch // 2
        break

    if permute_first:
        permuted = np.random.permutation(full_batch)
        for k in in_batch:
            in_batch[k] = in_batch[k][permuted, ...]
        for k in out_batch:
            out_batch[k] = out_batch[k][permuted, ...]

    mixed_ins = {k: np.zeros((half_batch,) + in_batch[k].shape[1:]) for k in in_batch}
    mixed_outs = {k: np.zeros((half_batch,) + out_batch[k].shape[1:]) for k in out_batch}
    for i in range(half_batch):
        weight0 = np.random.beta(alpha, alpha)
        weight1 = 1 - weight0
        for k in in_batch:
            mixed_ins[k][i] = (in_batch[k][i, ...] * weight0) + (in_batch[k][half_batch + i, ...] * weight1)
        for k in out_batch:
            mixed_outs[k][i] = (out_batch[k][i, ...] * weight0) + (out_batch[k][half_batch + i, ...] * weight1)

    return mixed_ins, mixed_outs


def _make_batch_siamese(in_batch: Dict[str, np.ndarray], out_batch: Dict[str, np.ndarray]):
    for k in in_batch:
        half_batch = in_batch[k].shape[0] // 2
        break

    siamese_in = {k+'_left': np.zeros((half_batch,) + in_batch[k].shape[1:]) for k in in_batch}
    siamese_in.update({k+'_right': np.zeros((half_batch,) + in_batch[k].shape[1:]) for k in in_batch})
    siamese_out = {'output_siamese': np.zeros((half_batch, 1))}

    for i in range(half_batch):
        for k in in_batch:
            siamese_in[k+'_left'][i] = in_batch[k][i, ...]
            siamese_in[k+'_right'][i] = in_batch[k][half_batch + i, ...]
        random_task_key = np.random.choice(list(out_batch.keys()))
        siamese_out['output_siamese'][i] = 0 if np.array_equal(out_batch[random_task_key][i], out_batch[random_task_key][i+half_batch]) else 1

    return siamese_in, siamese_out<|MERGE_RESOLUTION|>--- conflicted
+++ resolved
@@ -289,13 +289,7 @@
         np.random.shuffle(generator_paths)
         for k in stats:
             logging.debug(f"{k}: {stats[k]}")
-<<<<<<< HEAD
-        if len(simple_stats) > 0:
-            error_info = '\n    '.join([f'[{error}] - {count}' for error, count in sorted(simple_stats.items(), key=lambda x: x[1], reverse=True)])
-            logging.info(f"In epoch {stats['epochs']} the following errors occurred:\n    {error_info}")
-        logging.info(f"Generator looped & shuffled over {len(train_paths)} tensors.")
-        logging.info(f"True epoch number:{stats['epochs']} in which {int(stats['Tensors presented']/stats['epochs'])} tensors were presented.")
-=======
+
         error_info = '\n\t\t'.join([f'[{error}] - {count}'
                                     for error, count in sorted(simple_stats.items(), key=lambda x: x[1], reverse=True)])
         info_string = '\n\t'.join([
@@ -308,7 +302,7 @@
             f"{(time.time() - start):.2f} seconds elapsed.",
         ])
         logging.info(f"Worker {name} - In true epoch {stats['epochs']}:\n\t{info_string}")
->>>>>>> 46fb7eba
+                     
         if stats['Tensors presented'] == 0:
             raise ValueError(f"Completed an epoch but did not find any tensors to yield")
 
