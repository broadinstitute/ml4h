--- conflicted
+++ resolved
@@ -335,14 +335,10 @@
   )
 
 
-<<<<<<< HEAD
 def plot_mri_tensor_as_animation(
-    mri_tensor, instance, vmin, vmax, transpose=False,
+    mri_tensor, instance, vmin, vmax, transpose=False, flip=False,
     fig_width=DEFAULT_IMAGE_WIDTH, title_prefix='',
 ):
-=======
-def plot_mri_tensor_as_animation(mri_tensor, instance, vmin, vmax, transpose=False, flip=False, fig_width=DEFAULT_IMAGE_WIDTH, title_prefix=''):
->>>>>>> ee8794e0
   """Visualize an MRI series from a 3D tensor as an animation rendered one panel at a time.
 
   Args:
@@ -374,11 +370,7 @@
   _, ax = plt.subplots(figsize=(fig_width, fig_height), facecolor='beige')
   ax.imshow(pixels, cmap='gray', vmin=vmin, vmax=vmax)
   ax.set_title(
-<<<<<<< HEAD
-      f'{title_prefix}, Instance: {instance}\nColor range: {vmin}-{vmax}, Transpose: {transpose}, Figure size:{fig_width}x{fig_height}',  # pylint: disable=line-too-long
-=======
-      f'{title_prefix}, Instance: {instance}\nColor range: {vmin}-{vmax}, Transpose: {transpose}, Flip: {flip}, Figure size:{fig_width}x{fig_height}',
->>>>>>> ee8794e0
+      f'{title_prefix}, Instance: {instance}\nColor range: {vmin}-{vmax}, Transpose: {transpose}, Flip: {flip}, Figure size:{fig_width}x{fig_height}',  # pylint: disable=line-too-long
       fontsize=fig_width,
   )
   ax.set_yticklabels([])
