--- conflicted
+++ resolved
@@ -265,22 +265,12 @@
         args.tensor_maps_in = models_inputs_outputs[model_file][input_prefix]
         args.tensor_maps_out = models_inputs_outputs[model_file][output_prefix]
 
-<<<<<<< HEAD
         model = make_multimodal_to_multilabel_model(args.model_file, args.model_layers, args.model_freeze, args.tensor_maps_in, args.tensor_maps_out,
                                                     args.activation, args.dense_layers, args.dropout, args.mlp_concat, args.conv_layers,
                                                     args.max_pools, args.res_layers, args.dense_blocks, args.block_size, args.conv_bn, args.conv_x,
                                                     args.conv_y, args.conv_z, args.conv_dropout, args.conv_width, args.u_connect, args.pool_x,
                                                     args.pool_y, args.pool_z, args.padding, args.learning_rate)
-=======
-        model = make_multimodal_to_multilabel_model(args.model_file, args.model_layers, args.model_freeze,
-                                                    args.tensor_maps_in, args.tensor_maps_out, args.activation,
-                                                    args.dense_layers, args.dropout, args.mlp_concat, args.conv_layers,
-                                                    args.max_pools, args.res_layers, args.dense_blocks, args.block_size,
-                                                    args.conv_bn, args.conv_x, args.conv_y, args.conv_z,
-                                                    args.conv_dropout, args.conv_width, args.u_connect,
-                                                    args.pool_x, args.pool_y, args.pool_z,
-                                                    args.padding, args.learning_rate)
->>>>>>> 72932ff4
+
 
         model_name = os.path.basename(model_file).replace(TENSOR_EXT, '')
 
