# recipes.py

# Imports
import os
import csv
import logging
import numpy as np
from functools import reduce
from timeit import default_timer as timer
from collections import Counter, defaultdict

from ml4cvd.defines import TENSOR_EXT
from ml4cvd.arguments import parse_args
from ml4cvd.tensor_map_maker import write_tensor_maps
from ml4cvd.tensor_writer_ukbb import write_tensors, append_fields_from_csv, append_gene_csv
from ml4cvd.models import train_model_from_generators, get_model_inputs_outputs, make_multimodal_multitask_model
from ml4cvd.models import make_character_model_plus, embed_model_predict, make_hidden_layer_model, make_shallow_model
from ml4cvd.tensor_generators import TensorGenerator, test_train_valid_tensor_generators, big_batch_from_minibatch_generator
from ml4cvd.metrics import get_roc_aucs, get_precision_recall_aucs, get_pearson_coefficients, log_aucs, log_pearson_coefficients
from ml4cvd.explorations import sample_from_char_model, mri_dates, ecg_dates, predictions_to_pngs, sort_csv, plot_heatmap_from_tensor_files
from ml4cvd.explorations import plot_histograms_from_tensor_files_in_pdf, plot_while_learning, find_tensors, tabulate_correlations_from_tensor_files, test_labels_to_label_dictionary
from ml4cvd.plots import evaluate_predictions, plot_scatters, plot_rocs, plot_precision_recalls, subplot_rocs, subplot_comparison_rocs, subplot_scatters, subplot_comparison_scatters, plot_tsne


def run(args):
    try:
        # Keep track of elapsed execution time
        start_time = timer()

        if 'tensorize' == args.mode:
            write_tensors(args.id, args.xml_folder, args.zip_folder, args.output_folder, args.tensors, args.dicoms, args.mri_field_ids, args.xml_field_ids,
                          args.x, args.y, args.z, args.zoom_x, args.zoom_y, args.zoom_width, args.zoom_height, args.write_pngs, args.min_sample_id,
                          args.max_sample_id, args.min_values)
        elif 'train' == args.mode:
            train_multimodal_multitask(args)
        elif 'test' == args.mode:
            test_multimodal_multitask(args)
        elif 'compare' == args.mode:
            compare_multimodal_multitask_models(args)
        elif 'infer' == args.mode:
            infer_multimodal_multitask(args)
        elif 'infer_hidden' == args.mode:
            infer_hidden_layer_multimodal_multitask(args)
        elif 'test_scalar' == args.mode:
            test_multimodal_scalar_tasks(args)
        elif 'compare_scalar' == args.mode:
            compare_multimodal_scalar_task_models(args)
        elif 'plot_predictions' == args.mode:
            plot_predictions(args)
        elif 'plot_while_training' == args.mode:
            plot_while_training(args)
        elif 'plot_mri_dates' == args.mode:
            mri_dates(args.tensors, args.output_folder, args.id)
        elif 'plot_ecg_dates' == args.mode:
            ecg_dates(args.tensors, args.output_folder, args.id)
        elif 'plot_histograms' == args.mode:
            plot_histograms_from_tensor_files_in_pdf(args.id, args.tensors, args.output_folder, args.max_samples)
        elif 'plot_heatmap' == args.mode:
            plot_heatmap_from_tensor_files(args.id, args.tensors, args.output_folder, args.min_samples, args.max_samples)
        elif 'tabulate_correlations' == args.mode:
            tabulate_correlations_from_tensor_files(args.id, args.tensors, args.output_folder, args.min_samples, args.max_samples)
        elif 'train_shallow' == args.mode:
            train_shallow_model(args)
        elif 'train_char' == args.mode:
            train_char_model(args)
        elif 'write_tensor_maps' == args.mode:
            write_tensor_maps(args)
        elif 'find_tensors' == args.mode:
            find_tensors(os.path.join(args.output_folder, args.id, 'found_'+args.id+'.txt'), args.tensors, args.tensor_maps_out)
        elif 'sort_csv' == args.mode:
            sort_csv(args.app_csv, args.volume_csv)
        elif 'append_continuous_csv' == args.mode:
            append_fields_from_csv(args.tensors, args.app_csv, 'continuous', ',')
        elif 'append_categorical_csv' == args.mode:
            append_fields_from_csv(args.tensors, args.app_csv, 'categorical', ',')
        elif 'append_continuous_tsv' == args.mode:
            append_fields_from_csv(args.tensors, args.app_csv, 'continuous', '\t')
        elif 'append_categorical_tsv' == args.mode:
            append_fields_from_csv(args.tensors, args.app_csv, 'categorical', '\t')
        elif 'append_gene_csv' == args.mode:
            append_gene_csv(args.tensors, args.app_csv, ',')
        else:
            raise ValueError('Unknown mode:', args.mode)

    except Exception as e:
        logging.exception(e)

    end_time = timer()
    elapsed_time = end_time - start_time
    logging.info("Executed the '{}' operation in {:.2f} seconds".format(args.mode, elapsed_time))


def train_multimodal_multitask(args):
<<<<<<< HEAD
    generate_train, generate_valid, generate_test = test_train_valid_tensor_generators(args.tensor_maps_in, args.tensor_maps_out, args.tensors, args.batch_size,
                                                                                       args.valid_ratio, args.test_ratio, args.test_modulo, args.balance_csvs,
                                                                                       mixup_alpha=args.mixup_alpha, test_csv=args.test_csv)
=======
    generate_train, generate_valid, generate_test = test_train_valid_tensor_generators(**args.__dict__)
>>>>>>> e166290f
    model = make_multimodal_multitask_model(**args.__dict__)
    model = train_model_from_generators(model, generate_train, generate_valid, args.training_steps, args.validation_steps, args.batch_size,
                                        args.epochs, args.patience, args.output_folder, args.id, args.inspect_model, args.inspect_show_labels)

    out_path = os.path.join(args.output_folder, args.id + '/')
    test_data, test_labels, test_paths = big_batch_from_minibatch_generator(args.tensor_maps_in, args.tensor_maps_out, generate_test, args.test_steps)
    return _predict_and_evaluate(model, test_data, test_labels, args.tensor_maps_in, args.tensor_maps_out, args.batch_size, args.hidden_layer, out_path, test_paths, args.alpha)


def test_multimodal_multitask(args):
    _, _, generate_test = test_train_valid_tensor_generators(**args.__dict__)
    model = make_multimodal_multitask_model(**args.__dict__)
    out_path = os.path.join(args.output_folder, args.id + '/')
    data, labels, paths = big_batch_from_minibatch_generator(args.tensor_maps_in, args.tensor_maps_out, generate_test, args.test_steps)
    return _predict_and_evaluate(model, data, labels, args.tensor_maps_in, args.tensor_maps_out, args.batch_size, args.hidden_layer, out_path, paths, args.alpha)
  

def test_multimodal_scalar_tasks(args):
    _, _, generate_test = test_train_valid_tensor_generators(**args.__dict__)
    model = make_multimodal_multitask_model(**args.__dict__)
    p = os.path.join(args.output_folder, args.id + '/')
    return _predict_scalars_and_evaluate_from_generator(model, generate_test, args.tensor_maps_out, args.test_steps, args.hidden_layer, p, args.alpha)


def compare_multimodal_multitask_models(args):
    _, _, generate_test = test_train_valid_tensor_generators(**args.__dict__)
    models_inputs_outputs = get_model_inputs_outputs(args.model_files, args.tensor_maps_in, args.tensor_maps_out)
    input_data, output_data, paths = big_batch_from_minibatch_generator(args.tensor_maps_in, args.tensor_maps_out, generate_test, args.test_steps)
    common_outputs = _get_common_outputs(models_inputs_outputs, 'output')
    predictions = _get_predictions(args, models_inputs_outputs, input_data, common_outputs, 'input', 'output')
    _calculate_and_plot_prediction_stats(args, predictions, output_data, paths)


def compare_multimodal_scalar_task_models(args):
    _, _, generate_test = test_train_valid_tensor_generators(**args.__dict__)
    models_io = get_model_inputs_outputs(args.model_files, args.tensor_maps_in, args.tensor_maps_out)
    outs = _get_common_outputs(models_io, "output")
    predictions, labels, paths = _scalar_predictions_from_generator(args, models_io, generate_test, args.test_steps, outs, "input", "output")
    _calculate_and_plot_prediction_stats(args, predictions, labels, paths)


def infer_multimodal_multitask(args):
    stats = Counter()
    tensor_paths_inferred = {}
    inference_tsv = os.path.join(args.output_folder, args.id, 'inference_' + args.id + '.tsv')
    tensor_paths = [args.tensors + tp for tp in sorted(os.listdir(args.tensors)) if os.path.splitext(tp)[-1].lower() == TENSOR_EXT]
    # hard code batch size to 1 so we can iterate over file names and generated tensors together in the tensor_paths for loop
    generate_test = TensorGenerator(1, args.tensor_maps_in, args.tensor_maps_out, tensor_paths, keep_paths=True)
    model = make_multimodal_multitask_model(**args.__dict__)
    
    with open(inference_tsv, mode='w') as inference_file:
        inference_writer = csv.writer(inference_file, delimiter='\t', quotechar='"', quoting=csv.QUOTE_MINIMAL)
        header = ['sample_id']
        for ot, otm in zip(args.output_tensors, args.tensor_maps_out):
            if len(otm.shape) == 1 and otm.is_continuous():
                header.extend([ot+'_prediction', ot+'_actual'])
            elif len(otm.shape) == 1 and otm.is_categorical_any():
                channel_columns = []
                for k in otm.channel_map:
                    channel_columns.append(ot + '_' + k + '_prediction')
                    channel_columns.append(ot + '_' + k + '_actual')
                header.extend(channel_columns)
        inference_writer.writerow(header)

        while True:
            input_data, true_label, tensor_path = next(generate_test)
            if tensor_path[0] in tensor_paths_inferred:
                logging.info(f"Inference on {stats['count']} tensors finished. Inference TSV file at: {inference_tsv}")
                break

            prediction = model.predict(input_data)
            if len(args.tensor_maps_out) == 1:
                prediction = [prediction]

            csv_row = [os.path.basename(tensor_path[0]).replace(TENSOR_EXT, '')]  # extract sample id
            for y, tm in zip(prediction, args.tensor_maps_out):
                if len(tm.shape) == 1 and tm.is_continuous():
                    csv_row.append(str(tm.rescale(y)[0][0]))  # first index into batch then index into the 1x1 structure
                    if tm.sentinel is not None and tm.sentinel == true_label[tm.output_name()][0][0]:
                        csv_row.append("NA")
                    else:
                        csv_row.append(str(tm.rescale(true_label[tm.output_name()])[0][0]))
                elif len(tm.shape) == 1 and tm.is_categorical_any():
                    for k in tm.channel_map:
                        csv_row.append(str(y[0][tm.channel_map[k]]))
                        csv_row.append(str(true_label[tm.output_name()][0][tm.channel_map[k]]))

            inference_writer.writerow(csv_row)
            tensor_paths_inferred[tensor_path[0]] = True
            stats['count'] += 1
            if stats['count'] % 500 == 0:
                logging.info(f"Wrote:{stats['count']} rows of inference.  Last tensor:{tensor_path[0]}")


def infer_hidden_layer_multimodal_multitask(args):
    stats = Counter()
    inference_tsv = os.path.join(args.output_folder, args.id, 'hidden_inference_' + args.id + '.tsv')
    tensor_paths = [args.tensors + tp for tp in sorted(os.listdir(args.tensors)) if os.path.splitext(tp)[-1].lower() == TENSOR_EXT]
    # hard code batch size to 1 so we can iterate over file names and generated tensors together in the tensor_paths for loop
    generate_test = TensorGenerator(1, args.tensor_maps_in, args.tensor_maps_out, tensor_paths, keep_paths=True)
    full_model = make_multimodal_multitask_model(**args.__dict__)
    embed_model = make_hidden_layer_model(full_model, args.tensor_maps_in, args.hidden_layer)
    dummy_input = {tm.input_name(): np.zeros((1,) + full_model.get_layer(tm.input_name()).input_shape[1:]) for tm in args.tensor_maps_in}
    dummy_out = embed_model.predict(dummy_input)
    latent_dimensions = np.prod(dummy_out.shape[1:])
    logging.info(f'Dummy output shape is: {dummy_out.shape} latent dimensions: {latent_dimensions}')
    with open(inference_tsv, mode='w') as inference_file:
        inference_writer = csv.writer(inference_file, delimiter='\t', quotechar='"', quoting=csv.QUOTE_MINIMAL)
        header = ['sample_id'] + [f'latent_{i}' for i in range(latent_dimensions)]
        inference_writer.writerow(header)

        while True:
            input_data, _, tensor_path = next(generate_test)
            if tensor_path[0] in stats:
                logging.info(f"Latent space inference on {stats['count']} tensors finished. Inference TSV file at: {inference_tsv}")
                break

            sample_id = os.path.basename(tensor_path[0]).replace(TENSOR_EXT, '')
            prediction = embed_model.predict(input_data)
            prediction = np.reshape(prediction, (latent_dimensions,))
            csv_row = [sample_id] + [f'{prediction[i]}' for i in range(latent_dimensions)]
            inference_writer.writerow(csv_row)
            stats[tensor_path[0]] += 1
            stats['count'] += 1
            if stats['count'] % 500 == 0:
                logging.info(f"Wrote:{stats['count']} rows of latent space inference.  Last tensor:{tensor_path[0]}")


def train_shallow_model(args):
    generate_train, generate_valid, generate_test = test_train_valid_tensor_generators(**args.__dict__)

    model = make_shallow_model(args.tensor_maps_in, args.tensor_maps_out, args.learning_rate, args.model_file, args.model_layers)
    model = train_model_from_generators(model, generate_train, generate_valid, args.training_steps, args.validation_steps, args.batch_size,
                                        args.epochs, args.patience, args.output_folder, args.id, args.inspect_model, args.inspect_show_labels)

    p = os.path.join(args.output_folder, args.id + '/')
    test_data, test_labels, test_paths = big_batch_from_minibatch_generator(args.tensor_maps_in, args.tensor_maps_out, generate_test, args.test_steps)
    return _predict_and_evaluate(model, test_data, test_labels, args.tensor_maps_in, args.tensor_maps_out, args.batch_size, args.hidden_layer, p, test_paths, args.alpha)


def train_char_model(args):
    base_model = make_multimodal_multitask_model(**args.__dict__)
    model, char_model = make_character_model_plus(args.tensor_maps_in, args.tensor_maps_out, args.learning_rate, base_model, args.model_layers)
    generate_train, generate_valid, generate_test = test_train_valid_tensor_generators(**args.__dict__)

    model = train_model_from_generators(model, generate_train, generate_valid, args.training_steps, args.validation_steps, args.batch_size,
                                        args.epochs, args.patience, args.output_folder, args.id, args.inspect_model, args.inspect_show_labels)
    test_batch, _, test_paths = next(generate_test)
    sample_from_char_model(char_model, test_batch, test_paths)

    output_path = os.path.join(args.output_folder, args.id + '/')
    data, labels, paths = big_batch_from_minibatch_generator(args.tensor_maps_in, args.tensor_maps_out, generate_test, args.test_steps)
    return _predict_and_evaluate(model, data, labels, args.tensor_maps_in, args.tensor_maps_out, args.batch_size, args.hidden_layer, output_path, paths, args.alpha)


def plot_predictions(args):
    _, _, generate_test = test_train_valid_tensor_generators(**args.__dict__)
    model = make_multimodal_multitask_model(**args.__dict__)
    data, labels, paths = big_batch_from_minibatch_generator(args.tensor_maps_in, args.tensor_maps_out, generate_test, args.test_steps)
    predictions = model.predict(data, batch_size=args.batch_size)
    if len(args.tensor_maps_out) == 1:
        predictions = [predictions]
    folder = os.path.join(args.output_folder, args.id) + '/'
    predictions_to_pngs(predictions, args.tensor_maps_in, args.tensor_maps_out, data, labels, paths, folder)


def plot_while_training(args):
    generate_train, _, generate_test = test_train_valid_tensor_generators(**args.__dict__)

    test_data, test_labels, test_paths = big_batch_from_minibatch_generator(args.tensor_maps_in, args.tensor_maps_out, generate_test, args.test_steps)
    model = make_multimodal_multitask_model(**args.__dict__)

    plot_folder = os.path.join(args.output_folder, args.id, 'training_frames/')
    plot_while_learning(model, args.tensor_maps_in, args.tensor_maps_out, generate_train, test_data, test_labels, test_paths, args.epochs,
                        args.batch_size, args.training_steps, plot_folder, args.write_pngs)


def _predict_and_evaluate(model, test_data, test_labels, tensor_maps_in, tensor_maps_out, batch_size, hidden_layer, plot_path, test_paths, alpha):
    layer_names = [layer.name for layer in model.layers]
    performance_metrics = {}
    scatters = []
    rocs = []

    y_predictions = model.predict(test_data, batch_size=batch_size)
    for y, tm in zip(y_predictions, tensor_maps_out):
        if tm.output_name() not in layer_names:
            continue
        if not isinstance(y_predictions, list):  # When models have a single output model.predict returns a ndarray otherwise it returns a list
            y = y_predictions
        y_truth = np.array(test_labels[tm.output_name()])
        performance_metrics.update(evaluate_predictions(tm, y, y_truth, tm.name, plot_path, test_paths, rocs=rocs, scatters=scatters))

    if len(rocs) > 1:
        subplot_rocs(rocs, plot_path)
    if len(scatters) > 1:
        subplot_scatters(scatters, plot_path)

    test_labels_1d = {tm: np.array(test_labels[tm.output_name()]) for tm in tensor_maps_out if tm.output_name() in test_labels}
    _tsne_wrapper(model, hidden_layer, alpha, plot_path, test_paths, test_labels_1d, test_data=test_data, tensor_maps_in=tensor_maps_in, batch_size=batch_size)

    return performance_metrics


def _predict_scalars_and_evaluate_from_generator(model, test_generator, tensor_maps_out, steps, hidden_layer, plot_path, alpha):
    layer_names = [layer.name for layer in model.layers]
    model_predictions = [tm.output_name() for tm in tensor_maps_out if tm.output_name() in layer_names]
    scalar_predictions = {tm.output_name(): [] for tm in tensor_maps_out if len(tm.shape) == 1 and tm.output_name() in layer_names}
    test_labels = {tm.output_name(): [] for tm in tensor_maps_out if len(tm.shape) == 1}

    logging.info(f" in scalar predict {model_predictions} scalar predict names: {scalar_predictions.keys()} test labels: {test_labels.keys()}")
    embeddings = []
    test_paths = []
    for i in range(steps):
        batch_data, batch_labels, batch_paths = next(test_generator)
        y_predictions = model.predict(batch_data)
        test_paths.extend(batch_paths)
        if hidden_layer in layer_names:
            x_embed = embed_model_predict(model, args.tensor_maps_in, hidden_layer, batch_data, 2)
            embeddings.extend(np.copy(np.reshape(x_embed, (x_embed.shape[0], np.prod(x_embed.shape[1:])))))

        for tm_output_name in test_labels:
            test_labels[tm_output_name].extend(np.copy(batch_labels[tm_output_name]))

        for y, tm_output_name in zip(y_predictions, model_predictions):
            if not isinstance(y_predictions, list):  # When models have a single output model.predict returns a ndarray otherwise it returns a list
                y = y_predictions
            if tm_output_name in scalar_predictions:
                scalar_predictions[tm_output_name].extend(np.copy(y))

    performance_metrics = {}
    scatters = []
    rocs = []
    for tm in tensor_maps_out:
        if tm.output_name() in scalar_predictions:
            y_predict = np.array(scalar_predictions[tm.output_name()])
            y_truth = np.array(test_labels[tm.output_name()])
            performance_metrics.update(evaluate_predictions(tm, y_predict, y_truth, tm.name, plot_path, test_paths, rocs=rocs, scatters=scatters))

    if len(rocs) > 1:
        subplot_rocs(rocs, plot_path)
    if len(scatters) > 1:
        subplot_scatters(scatters, plot_path)
    if len(embeddings) > 0:
        test_labels_1d = {tm: np.array(test_labels[tm.output_name()]) for tm in tensor_maps_out if tm.output_name() in test_labels}
        _tsne_wrapper(model, hidden_layer, alpha, plot_path, test_paths, test_labels_1d, embeddings=embeddings)

    return performance_metrics


def _get_common_outputs(models_inputs_outputs, output_prefix):
    """Returns a set of outputs common to all the models so we can compare the models according to those outputs only"""
    all_outputs = []
    for (_, ios) in models_inputs_outputs.items():
        outputs = {k: v for (k, v) in ios.items() if k == output_prefix}
        for (_, output) in outputs.items():
            all_outputs.append(set(output))
    return reduce(set.intersection, all_outputs)


def _get_predictions(args, models_inputs_outputs, input_data, outputs, input_prefix, output_prefix):
    """Makes multi-modal predictions for a given number of models.

    Returns:
        dict: The nested dictionary of predicted values.

            {
                'tensor_map_1':
                    {
                        'model_1': [[value1, value2], [...]],
                        'model_2': [[value3, value4], [...]]
                    },
                'tensor_map_2':
                    {
                        'model_2': [[value5, value6], [...]],
                        'model_3': [[value7, value8], [...]]
                    }
            }
    """
    predictions = defaultdict(dict)
    for model_file in models_inputs_outputs.keys():
        args.tensor_maps_out = models_inputs_outputs[model_file][output_prefix]
        args.tensor_maps_in = models_inputs_outputs[model_file][input_prefix]
        args.model_file = model_file
        model = make_multimodal_multitask_model(**args.__dict__)
        model_name = os.path.basename(model_file).replace(TENSOR_EXT, '')

        # We can feed 'model.predict()' the entire input data because it knows what subset to use
        y_pred = model.predict(input_data, batch_size=args.batch_size)

        for i, tm in enumerate(args.tensor_maps_out):
            if tm in outputs:
                if len(args.tensor_maps_out) == 1:
                    predictions[tm][model_name] = y_pred
                else:
                    predictions[tm][model_name] = y_pred[i]

    return predictions


def _scalar_predictions_from_generator(args, models_inputs_outputs, generator, steps, outputs, input_prefix, output_prefix):
    """Makes multi-modal scalar predictions for a given number of models.

    Returns:
        dict: The nested dictionary of predicted values.

            {
                'tensor_map_1':
                    {
                        'model_1': [[value1, value2], [...]],
                        'model_2': [[value3, value4], [...]]
                    },
                'tensor_map_2':
                    {
                        'model_2': [[value5, value6], [...]],
                        'model_3': [[value7, value8], [...]]
                    }
            }
    """
    models = {}
    test_paths = []
    scalar_predictions = {}
    test_labels = {tm.output_name(): [] for tm in args.tensor_maps_out if len(tm.shape) == 1}

    for model_file in models_inputs_outputs:
        args.model_file = model_file
        args.tensor_maps_in = models_inputs_outputs[model_file][input_prefix]
        args.tensor_maps_out = models_inputs_outputs[model_file][output_prefix]
        model = make_multimodal_multitask_model(**args.__dict__)
        model_name = os.path.basename(model_file).replace(TENSOR_EXT, '')
        models[model_name] = model
        scalar_predictions[model_name] = [tm for tm in models_inputs_outputs[model_file][output_prefix] if len(tm.shape) == 1]

    predictions = defaultdict(dict)
    for j in range(steps):
        input_data, labels, paths = next(generator)
        test_paths.extend(paths)
        for tl in test_labels:
            test_labels[tl].extend(np.copy(labels[tl]))

        for model_name, model_file in zip(models, models_inputs_outputs):
            # We can feed 'model.predict()' the entire input data because it knows what subset to use
            y_predictions = models[model_name].predict(input_data)

            for y, tm in zip(y_predictions, models_inputs_outputs[model_file][output_prefix]):
                if not isinstance(y_predictions, list):  # When models have a single output model.predict returns a ndarray otherwise it returns a list
                    y = y_predictions
                if j == 0 and tm in scalar_predictions[model_name]:
                    predictions[tm][model_name] = []
                if tm in scalar_predictions[model_name]:
                    predictions[tm][model_name].extend(np.copy(y))

    for tm in predictions:
        logging.info(f"{tm.output_name()} labels: {len(test_labels[tm.output_name()])}")
        test_labels[tm.output_name()] = np.array(test_labels[tm.output_name()])
        for m in predictions[tm]:
            logging.info(f"{tm.output_name()} model: {m} prediction length:{len(predictions[tm][m])}")
            predictions[tm][m] = np.array(predictions[tm][m])

    return predictions, test_labels, test_paths


def _calculate_and_plot_prediction_stats(args, predictions, outputs, paths):
    rocs = []
    scatters = []
    for tm in args.tensor_maps_out:
        if tm not in predictions:
            continue
        plot_title = tm.name+'_'+args.id
        plot_folder = os.path.join(args.output_folder, args.id)

        if tm.is_categorical_any_with_shape_len(1):
            msg = "For tm '{}' with channel map {}: sum truth = {}; sum pred = {}"
            for m in predictions[tm]:
                logging.info(msg.format(tm.name, tm.channel_map, np.sum(outputs[tm.output_name()], axis=0), np.sum(predictions[tm][m], axis=0)))
            plot_rocs(predictions[tm], outputs[tm.output_name()], tm.channel_map, plot_title, plot_folder)
            rocs.append((predictions[tm], outputs[tm.output_name()], tm.channel_map))
        elif tm.is_categorical_any_with_shape_len(4):
            for p in predictions[tm]:
                y = predictions[tm][p]
                melt_shape = (y.shape[0]*y.shape[1]*y.shape[2]*y.shape[3], y.shape[4])
                predictions[tm][p] = y.reshape(melt_shape)

            y_truth = outputs[tm.output_name()].reshape(melt_shape)
            plot_rocs(predictions[tm], y_truth, tm.channel_map, plot_title, plot_folder)
            plot_precision_recalls(predictions[tm], y_truth, tm.channel_map, plot_title, plot_folder)
            roc_aucs = get_roc_aucs(predictions[tm], y_truth, tm.channel_map)
            precision_recall_aucs = get_precision_recall_aucs(predictions[tm], y_truth, tm.channel_map)
            aucs = {"ROC": roc_aucs, "Precision-Recall": precision_recall_aucs}
            log_aucs(**aucs)
        elif tm.is_continuous() and len(tm.shape) == 1:
            scaled_predictions = {k: tm.rescale(predictions[tm][k]) for k in predictions[tm]}
            plot_scatters(scaled_predictions, tm.rescale(outputs[tm.output_name()]), plot_title, plot_folder, paths)
            scatters.append((scaled_predictions, tm.rescale(outputs[tm.output_name()]), plot_title, None))
            coefs = get_pearson_coefficients(scaled_predictions, tm.rescale(outputs[tm.output_name()]))
            log_pearson_coefficients(coefs, tm.name)
        else:
            scaled_predictions = {k: tm.rescale(predictions[tm][k]) for k in predictions[tm]}
            plot_scatters(scaled_predictions, tm.rescale(outputs[tm.output_name()]), plot_title, plot_folder)
            coefs = get_pearson_coefficients(scaled_predictions, tm.rescale(outputs[tm.output_name()]))
            log_pearson_coefficients(coefs, tm.name)

    if len(rocs) > 1:
        subplot_comparison_rocs(rocs, plot_folder)
    if len(scatters) > 1:
        subplot_comparison_scatters(scatters, plot_folder)


def _tsne_wrapper(model, hidden_layer_name, alpha, plot_path, test_paths, test_labels, test_data=None, tensor_maps_in=None, batch_size=16, embeddings=None):
    """Plot 2D t-SNE of a model's hidden layer colored by many different co-variates.

    Callers must provide either model's embeddings or test_data on which embeddings will be inferred

    :param model: Keras model
    :param hidden_layer_name: String name of the hidden layer whose embeddings will be visualized
    :param alpha: Transparency of each data point
    :param plot_path: Image file name and path for the t_SNE plot
    :param test_paths: Paths for hd5 file containing each sample
    :param test_labels: Dictionary mapping TensorMaps to numpy arrays of labels (co-variates) to color code the t-SNE plots with
    :param test_data: Input data for the model necessary if embeddings is None
    :param tensor_maps_in: Input TensorMaps of the model necessary if embeddings is None
    :param batch_size: Batch size necessary if embeddings is None
    :param embeddings: (optional) Model's embeddings
    :return: None
    """
    if hidden_layer_name not in [layer.name for layer in model.layers]:
        logging.warning(f"Can't compute t-SNE, layer:{hidden_layer_name} not in provided model.")
        return

    if embeddings is None:
        embeddings = embed_model_predict(model, tensor_maps_in, hidden_layer_name, test_data, batch_size)

    label_dict, categorical_labels, continuous_labels = test_labels_to_label_dictionary(test_labels, len(test_paths))

    gene_labels = []
    plot_tsne(embeddings, categorical_labels, continuous_labels, gene_labels, label_dict, plot_path, alpha)


def _get_tensor_files(tensor_dir):
    return [tensor_dir + tp for tp in os.listdir(args.tensors) if os.path.splitext(tp)[-1].lower() == TENSOR_EXT]


if __name__ == '__main__':
    args = parse_args()
    run(args)  # back to the top<|MERGE_RESOLUTION|>--- conflicted
+++ resolved
@@ -91,13 +91,7 @@
 
 
 def train_multimodal_multitask(args):
-<<<<<<< HEAD
-    generate_train, generate_valid, generate_test = test_train_valid_tensor_generators(args.tensor_maps_in, args.tensor_maps_out, args.tensors, args.batch_size,
-                                                                                       args.valid_ratio, args.test_ratio, args.test_modulo, args.balance_csvs,
-                                                                                       mixup_alpha=args.mixup_alpha, test_csv=args.test_csv)
-=======
     generate_train, generate_valid, generate_test = test_train_valid_tensor_generators(**args.__dict__)
->>>>>>> e166290f
     model = make_multimodal_multitask_model(**args.__dict__)
     model = train_model_from_generators(model, generate_train, generate_valid, args.training_steps, args.validation_steps, args.batch_size,
                                         args.epochs, args.patience, args.output_folder, args.id, args.inspect_model, args.inspect_show_labels)
