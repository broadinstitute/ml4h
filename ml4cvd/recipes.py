--- conflicted
+++ resolved
@@ -2,13 +2,10 @@
 
 # Imports
 import os
+import re
 import csv
-<<<<<<< HEAD
-import re
 from typing import Dict, List
 from operator import itemgetter
-=======
->>>>>>> d1d6f64c
 
 import h5py
 import copy
@@ -23,11 +20,8 @@
 from ml4cvd.defines import TENSOR_EXT, MODEL_EXT
 from ml4cvd.tensor_map_maker import write_tensor_maps
 from ml4cvd.tensor_writer_partners import write_tensors_partners
-<<<<<<< HEAD
-from ml4cvd.explorations import sample_from_char_embed_model, mri_dates, ecg_dates, predictions_to_pngs, sort_csv, sample_from_language_model
-=======
-from ml4cvd.explorations import sample_from_char_model, mri_dates, ecg_dates, predictions_to_pngs, sort_csv, explore
->>>>>>> d1d6f64c
+from ml4cvd.explorations import sample_from_char_embed_model, mri_dates, ecg_dates
+from ml4cvd.explorations import explore, predictions_to_pngs, sort_csv, sample_from_language_model
 from ml4cvd.explorations import tabulate_correlations_of_tensors, test_labels_to_label_map, infer_with_pixels
 from ml4cvd.explorations import plot_heatmap_of_tensors, plot_while_learning, plot_histograms_of_tensors_in_pdf
 from ml4cvd.tensor_generators import TensorGenerator, test_train_valid_tensor_generators, big_batch_from_minibatch_generator
@@ -234,11 +228,8 @@
         1, args.tensor_maps_in, no_fail_tmaps_out, tensor_paths, num_workers=0,
         cache_size=0, keep_paths=True, mixup=args.mixup_alpha,
     )
-<<<<<<< HEAD
     logging.info(f"Found {len(tensor_paths)} tensor paths.")
-=======
     generate_test.set_worker_paths(tensor_paths)
->>>>>>> d1d6f64c
     with open(inference_tsv, mode='w') as inference_file:
         # TODO: csv.DictWriter is much nicer for this
         inference_writer = csv.writer(inference_file, delimiter='\t', quotechar='"', quoting=csv.QUOTE_MINIMAL)
@@ -258,11 +249,7 @@
             batch = next(generate_test)
             input_data, output_data, tensor_paths = batch[BATCH_INPUT_INDEX], batch[BATCH_OUTPUT_INDEX], batch[BATCH_PATHS_INDEX]
             if tensor_paths[0] in tensor_paths_inferred:
-<<<<<<< HEAD
-                next(generate_test)  # Call next on the generator to trigger the stats for the epoch
-=======
                 next(generate_test)  # this prints end of epoch info
->>>>>>> d1d6f64c
                 logging.info(f"Inference on {stats['count']} tensors finished. Inference TSV file at: {inference_tsv}")
                 break
 
