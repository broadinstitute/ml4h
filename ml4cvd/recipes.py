# recipes.py

# Imports
import os
import csv
<<<<<<< HEAD
import pdb # remove later
import sys
import h5py
=======
>>>>>>> fe972ec5
import copy
import logging
import numpy as np
import pandas as pd
from functools import reduce
from scipy.stats import mode
from operator import itemgetter
from joblib import Parallel, delayed
from timeit import default_timer as timer
from collections import Counter, defaultdict

from ml4cvd.defines import DataSetType, EPS, TENSOR_EXT
from ml4cvd.arguments import parse_args
from ml4cvd.tensor_map_maker import write_tensor_maps
from ml4cvd.explorations import sample_from_char_model, mri_dates, ecg_dates, predictions_to_pngs, sort_csv
from ml4cvd.explorations import tabulate_correlations_of_tensors, test_labels_to_label_map, infer_with_pixels
from ml4cvd.explorations import plot_heatmap_of_tensors, plot_while_learning, plot_histograms_of_tensors_in_pdf
from ml4cvd.tensor_writer_ukbb import write_tensors, append_fields_from_csv, append_gene_csv, write_tensors_from_dicom_pngs
from ml4cvd.tensor_generators import TensorGenerator, test_train_valid_tensor_generators, big_batch_from_minibatch_generator
from ml4cvd.models import make_character_model_plus, embed_model_predict, make_siamese_model, make_multimodal_multitask_model
from ml4cvd.plots import evaluate_predictions, plot_scatters, plot_rocs, plot_precision_recalls, plot_roc_per_class, plot_tsne
from ml4cvd.metrics import get_roc_aucs, get_precision_recall_aucs, get_pearson_coefficients, log_aucs, log_pearson_coefficients
from ml4cvd.plots import subplot_rocs, subplot_comparison_rocs, subplot_scatters, subplot_comparison_scatters, plot_saliency_maps
from ml4cvd.models import train_model_from_generators, get_model_inputs_outputs, make_shallow_model, make_hidden_layer_model, saliency_map, make_variational_multimodal_multitask_model


def run(args):
    try:
        # Keep track of elapsed execution time
        start_time = timer()

        if 'tensorize' == args.mode:
            write_tensors(args.id, args.xml_folder, args.zip_folder, args.output_folder, args.tensors, args.dicoms, args.mri_field_ids, args.xml_field_ids,
                          args.zoom_x, args.zoom_y, args.zoom_width, args.zoom_height, args.write_pngs, args.min_sample_id,
                          args.max_sample_id, args.min_values)
        elif 'tensorize_pngs' == args.mode:
            write_tensors_from_dicom_pngs(args.tensors, args.dicoms, args.app_csv, args.dicom_series, args.min_sample_id, args.max_sample_id)
<<<<<<< HEAD
        elif "explore" == args.mode:
            explore(args)
=======
>>>>>>> fe972ec5
        elif 'train' == args.mode:
            train_multimodal_multitask(args)
        elif 'test' == args.mode:
            test_multimodal_multitask(args)
        elif 'compare' == args.mode:
            compare_multimodal_multitask_models(args)
        elif 'infer' == args.mode:
            infer_multimodal_multitask(args)
        elif 'infer_hidden' == args.mode:
            infer_hidden_layer_multimodal_multitask(args)
        elif 'infer_pixels' == args.mode:
            infer_with_pixels(args)
        elif 'test_scalar' == args.mode:
            test_multimodal_scalar_tasks(args)
        elif 'compare_scalar' == args.mode:
            compare_multimodal_scalar_task_models(args)
        elif 'plot_predictions' == args.mode:
            plot_predictions(args)
        elif 'plot_while_training' == args.mode:
            plot_while_training(args)
        elif 'plot_saliency' == args.mode:
            saliency_maps(args)
        elif 'plot_mri_dates' == args.mode:
            mri_dates(args.tensors, args.output_folder, args.id)
        elif 'plot_ecg_dates' == args.mode:
            ecg_dates(args.tensors, args.output_folder, args.id)
        elif 'plot_histograms' == args.mode:
            plot_histograms_of_tensors_in_pdf(args.id, args.tensors, args.output_folder, args.max_samples)
        elif 'plot_heatmap' == args.mode:
            plot_heatmap_of_tensors(args.id, args.tensors, args.output_folder, args.min_samples, args.max_samples)
        elif 'tabulate_correlations' == args.mode:
            tabulate_correlations_of_tensors(args.id, args.tensors, args.output_folder, args.min_samples, args.max_samples)
        elif 'train_shallow' == args.mode:
            train_shallow_model(args)
        elif 'train_char' == args.mode:
            train_char_model(args)
        elif 'train_siamese' == args.mode:
            train_siamese_model(args)
        elif 'write_tensor_maps' == args.mode:
            write_tensor_maps(args)
        elif 'sort_csv' == args.mode:
            sort_csv(args.app_csv, args.app_csv)
        elif 'append_continuous_csv' == args.mode:
            append_fields_from_csv(args.tensors, args.app_csv, 'continuous', ',')
        elif 'append_categorical_csv' == args.mode:
            append_fields_from_csv(args.tensors, args.app_csv, 'categorical', ',')
        elif 'append_continuous_tsv' == args.mode:
            append_fields_from_csv(args.tensors, args.app_csv, 'continuous', '\t')
        elif 'append_categorical_tsv' == args.mode:
            append_fields_from_csv(args.tensors, args.app_csv, 'categorical', '\t')
        elif 'append_gene_csv' == args.mode:
            append_gene_csv(args.tensors, args.app_csv, ',')
        else:
            raise ValueError('Unknown mode:', args.mode)

    except Exception as e:
        logging.exception(e)

    end_time = timer()
    elapsed_time = end_time - start_time
    logging.info("Executed the '{}' operation in {:.2f} seconds".format(args.mode, elapsed_time))



def _init_tdict_for_explore(tmaps):
    # Iterate through tmaps and initialize dict in which to store tensors,
    # error types, and fpath
    tdict = defaultdict(dict)
    for tm in tmaps:
        if tm.channel_map:
            for cm in tm.channel_map:
                tdict[tm.name].update({(tm.name, cm): list()})
        else:
            tdict[tm.name].update({f"{tm.name}": list()})
        tdict[tm.name].update({f"error_type_{tm.name}": list()})
        tdict[tm.name].update({"fpath": list()})
    return tdict


def _tensors_to_df(args):
    generators = test_train_valid_tensor_generators(**args.__dict__)
    tmaps = [tm for tm in args.tensor_maps_in]
    ld = [] # list of dicts
    dependents = {}

    for gen in generators:
        data_len = len(gen.path_iters[0].paths)
        for i, path in enumerate(gen.path_iters[0].paths):
            if (i+1) % 500 == 0:
                logging.info(f"{gen.name} - Parsing {i}/{data_len} ({i/data_len*100:.1f}%) done")
            tdict = _init_tdict_for_explore(tmaps)
            try:
                with h5py.File(path, "r") as hd5:
                    # Iterate through each tmap
                    for tm in tmaps:
                        error_type = ""
                        try:
                            tensor = tm.tensor_from_file(tm, hd5, dependents)
                            tensor = tm.normalize_and_validate(tensor)

                            # Get the item inside the np.array as a scalar
                            #tensor = tensor.item

                            # Append tensor to dict
                            if tm.channel_map:
                                for cm in tm.channel_map:
                                    tdict[tm.name][(tm.name, cm)] = tensor[tm.channel_map[cm]]
                            else:
                                tdict[tm.name][tm.name] = tensor
                        except (IndexError, KeyError, ValueError, OSError, RuntimeError) as e:
                            # Could not obtain tensor, so append nans
                            if tm.channel_map:
                                for cm in tm.channel_map:
                                    tdict[tm.name][(tm.name, cm)] = np.nan
                            else:
                                # TODO figure out the np.full stuff
                                tdict[tm.name][tm.name] = np.full(tm.shape, np.nan)[0]

                            # Save  error type to more readable string
                            error_type = type(e).__name__

                        # Save error type, fpath, and generator name (set)
                        tdict[tm.name][f"error_type_{tm.name}"] = error_type
                        tdict[tm.name]['fpath'] = path
                        tdict[tm.name]['generator'] = gen.name
            except OSError as e:
                logging.info(f"OSError {e}")

            # Append list of dicts with tdict
            ld.append(tdict)  

    # Now we have a list of dicts where each dict has {tmaps:values} and
    # each HD5 -> one dict in the list
    # Next, convert list of dicts -> dataframe
    df = pd.DataFrame()
    for tm in tmaps:
        # Isolate all {tmap:values} from the list of dicts for this tmap
        ld_tm = list(map(itemgetter(tm.name), ld))

        # Convert this tmap-specific list of dicts into dict of lists
        dl = {k: [d[k] for d in ld_tm] for k in ld_tm[0]}

        # Convert list of dicts into dataframe and concatenate to big df
        df = pd.concat([df, pd.DataFrame(dl)], axis=1)


    # Remove duplicate columns: error_types, fpath
    df = df.loc[:, ~df.columns.duplicated()]

    # Remove "_worker" from "generator" values
    df["generator"].replace("_worker", "", regex=True, inplace=True)

    # Rearrange df columns so fpath and generator are at the end
    cols = [col for col in df if col not in ["fpath", "generator"]] \
           + ["fpath", "generator"]
    df = df[cols]

    logging.info(f"Extracted {len(tmaps)} tmaps from {df.shape[0]} hd5 files into DataFrame")

    return df


def explore(args):
    args.num_workers = 0
    tmaps = args.tensor_maps_in
    fpath_prefix = "summary_stats"

    try:
        if any([len(tm.shape) != 1 for tm in tmaps]):
            raise ValueError("Explore only works for 1D tensor maps, but len(tm.shape) returned a value other than 1.")
    except ValueError as e:
        logging.exception(e)

    # Iterate through tensors, get tmaps, and save to dataframe
    df = _tensors_to_df(args)

    # Save dataframe to CSV
    fpath = os.path.join(args.output_folder,
                         f"{args.id}/tensors_all_union.csv")
    df.to_csv(fpath, index=False)
    fpath = os.path.join(args.output_folder,
                         f"{args.id}/tensors_all_intersect.csv")
    df.dropna().to_csv(fpath, index=False)
    logging.info(f"Saved dataframe of tensors (union and intersect) to {fpath}")

    # Check if any tmaps are categorical
    interpretation = "categorical"
    if interpretation in [tm.group for tm in tmaps]:

        # Iterate through 1) df, 2) df without NaN-containing rows (intersect)
        for df_cur, df_str in zip([df, df.dropna()], ["union", "intersect"]):

            # Iterate through tmaps
            for tm in [tm for tm in tmaps if tm.group is interpretation]:
                counts = []
                counts_missing = []

                # Iterate through channel maps and append counts to list
                if tm.channel_map:
                    for cm in tm.channel_map:
                        key = (tm.name, cm)
                        counts.append(df_cur[key].sum())
                        counts_missing.append(df_cur[key].isna().sum())
                else:
                    key = tm.name
                    counts.append(df_cur[key].sum())
                    counts_missing.append(df_cur[key].isna().sum())
            
                # Append list with missing counts
                counts.append(counts_missing[0])

                # Append list with total counts
                counts.append(sum(counts))

                # Create list of row names
                cm_names = [cm for cm in tm.channel_map] \
                           + [f"missing", f"total"]

                df_stats = pd.DataFrame(counts, index=cm_names, columns=["counts"])

                # Add new column: percent of all counts
                df_stats["fraction_of_total"] = df_stats["counts"] \
                                                / df_stats.loc[f"total"]["counts"]
                
                # Save parent dataframe to CSV on disk
                fpath = os.path.join(args.output_folder,
                            f"{args.id}/{fpath_prefix}_{interpretation}_{tm.name}_{df_str}.csv")
                df_stats.to_csv(fpath)
                logging.info(f"Saved summary stats of {interpretation} {tm.name} tmaps to {fpath}")

    # Check if any tmaps are continuous
    interpretation = "continuous"
    if interpretation in [tm.group for tm in tmaps]:

        # Iterate through 1) df, 2) df without NaN-containing rows (intersect)
        for df_cur, df_str in zip([df, df.dropna()], ["union", "intersect"]):
            df_stats = pd.DataFrame()
            
            # Iterate through tmaps
            for tm in [tm for tm in tmaps if tm.group is interpretation]:

                # Iterate through channel maps
                if tm.channel_map:
                    for cm in tm.channel_map:
                        stats = dict()
                        key = (tm.name, cm)
                        stats["min"] = df_cur[key].min()
                        stats["max"] = df_cur[key].max()
                        stats["mean"] = df_cur[key].mean()
                        stats["median"] = df_cur[key].median()
                        stats["mode"] = df_cur[key].mode()[0].item()
                        stats["variance"] = df_cur[key].var()
                        stats["count"] = df_cur[key].count()
                        stats["missing"] = df_cur[key].isna().sum()
                        stats["total"] = len(df_cur[key])
                        stats["missing_fraction"] = stats["missing"] / stats["total"]
                        df_stats = pd.concat([df_stats, pd.DataFrame([stats], index=[cm])])
                else:
                    stats = dict()
                    key = tm.name
                    stats["min"] = df_cur[key].min()
                    stats["max"] = df_cur[key].max()
                    stats["mean"] = df_cur[key].mean()
                    stats["median"] = df_cur[key].median()
                    stats["mode"] = df_cur[key].mode()[0].item()
                    stats["variance"] = df_cur[key].var()
                    stats["count"] = df_cur[key].count()
                    stats["missing"] = df_cur[key].isna().sum()
                    stats["total"] = len(df_cur[key])
                    stats["missing_fraction"] = stats["missing"] / stats["total"]
                    df_stats = pd.concat([df_stats, pd.DataFrame([stats], index=[key])])

            # Save parent dataframe to CSV on disk
            fpath = os.path.join(args.output_folder,
                        f"{args.id}/{fpath_prefix}_{interpretation}_{df_str}.csv")
            df_stats.to_csv(fpath)
            logging.info(f"Saved summary stats of {interpretation} tmaps to {fpath}")
    
    # Check if any tmaps are strings
    interpretation = "string"
    if interpretation in [tm.group for tm in tmaps]:

        for df_cur, df_str in zip([df, df.dropna()], ["union", "intersect"]):
            df_stats = pd.DataFrame()

            # Iterate through tmaps
            for tm in [tm for tm in tmaps if tm.group is interpretation]:

                # Iterate through channel maps
                if tm.channel_map:
                    for cm in tm.channel_map:
                        stats = dict()
                        key = (tm.name, cm)
                        stats["count"] = df_cur[key].count()
                        stats["count_unique"] = len(df_cur[key].value_counts()) 
                        stats["missing"] = df_cur[key].isna().sum()
                        stats["total"] = len(df_cur[key])
                        stats["missing_fraction"] = stats["missing"] / stats["total"]
                        df_stats = pd.concat([df_stats, pd.DataFrame([stats], index=[cm])])
                else:
                    stats = dict()
                    key = tm.name
                    stats["count"] = df_cur[key].count()
                    stats["count_unique"] = len(df_cur[key].value_counts()) 
                    stats["missing"] = df_cur[key].isna().sum()
                    stats["total"] = len(df_cur[key])
                    stats["missing_fraction"] = stats["missing"] / stats["total"]
                    df_stats = pd.concat([df_stats, pd.DataFrame([stats], index=[tm.name])])

            # Save parent dataframe to CSV on disk
            fpath = os.path.join(args.output_folder,
                        f"{args.id}/{fpath_prefix}_{interpretation}_{df_str}.csv")
            df_stats.to_csv(fpath)
            logging.info(f"Saved summary stats of {interpretation} tmaps to {fpath}")


def train_multimodal_multitask(args):
    generate_train, generate_valid, generate_test = test_train_valid_tensor_generators(**args.__dict__)
    if args.variational:  # TODO: Save the encoders and decoders
        model, _, _ = make_variational_multimodal_multitask_model(**args.__dict__)
    else:
        model = make_multimodal_multitask_model(**args.__dict__)
    model = train_model_from_generators(
        model, generate_train, generate_valid, args.training_steps, args.validation_steps, args.batch_size,
        args.epochs, args.patience, args.output_folder, args.id, args.inspect_model, args.inspect_show_labels,
        anneal_rate=args.anneal_rate, anneal_shift=args.anneal_shift, anneal_max=args.anneal_max,
    )

    out_path = os.path.join(args.output_folder, args.id + '/')
    test_data, test_labels, test_paths = big_batch_from_minibatch_generator(generate_test, args.test_steps)
    return _predict_and_evaluate(model, test_data, test_labels, args.tensor_maps_in, args.tensor_maps_out, args.batch_size, args.hidden_layer, out_path, test_paths, args.alpha)


def test_multimodal_multitask(args):
    _, _, generate_test = test_train_valid_tensor_generators(**args.__dict__)
    if args.variational:
        model, _, _ = make_variational_multimodal_multitask_model(**args.__dict__)
    else:
        model = make_multimodal_multitask_model(**args.__dict__)
    out_path = os.path.join(args.output_folder, args.id + '/')
    data, labels, paths = big_batch_from_minibatch_generator(generate_test, args.test_steps)
    return _predict_and_evaluate(model, data, labels, args.tensor_maps_in, args.tensor_maps_out, args.batch_size, args.hidden_layer, out_path, paths, args.alpha)
  

def test_multimodal_scalar_tasks(args):
    _, _, generate_test = test_train_valid_tensor_generators(**args.__dict__)
    model = make_multimodal_multitask_model(**args.__dict__)
    p = os.path.join(args.output_folder, args.id + '/')
    return _predict_scalars_and_evaluate_from_generator(model, generate_test, args.tensor_maps_out, args.test_steps, args.hidden_layer, p, args.alpha)


def compare_multimodal_multitask_models(args):
    _, _, generate_test = test_train_valid_tensor_generators(**args.__dict__)
    models_inputs_outputs = get_model_inputs_outputs(args.model_files, args.tensor_maps_in, args.tensor_maps_out)
    input_data, output_data, paths = big_batch_from_minibatch_generator(generate_test, args.test_steps)
    common_outputs = _get_common_outputs(models_inputs_outputs, 'output')
    predictions = _get_predictions(args, models_inputs_outputs, input_data, common_outputs, 'input', 'output')
    _calculate_and_plot_prediction_stats(args, predictions, output_data, paths)


def compare_multimodal_scalar_task_models(args):
    _, _, generate_test = test_train_valid_tensor_generators(**args.__dict__)
    models_io = get_model_inputs_outputs(args.model_files, args.tensor_maps_in, args.tensor_maps_out)
    outs = _get_common_outputs(models_io, "output")
    predictions, labels, paths = _scalar_predictions_from_generator(args, models_io, generate_test, args.test_steps, outs, "input", "output")
    _calculate_and_plot_prediction_stats(args, predictions, labels, paths)


def _make_tmap_nan_on_fail(tmap):
    """
    Builds a copy TensorMap with a tensor_from_file that returns nans on errors instead of raising an error
    """
    new_tmap = copy.deepcopy(tmap)

    def _tff(tm, hd5, dependents=None):
        try:
            return tmap.tensor_from_file(tm, hd5, dependents)
        except (IndexError, KeyError, ValueError, OSError, RuntimeError):
            return np.full(shape=tm.shape, fill_value=np.nan)

    new_tmap.tensor_from_file = _tff
    return new_tmap


def infer_multimodal_multitask(args):
    stats = Counter()
    tensor_paths_inferred = {}
    inference_tsv = os.path.join(args.output_folder, args.id, 'inference_' + args.id + '.tsv')
    tensor_paths = [args.tensors + tp for tp in sorted(os.listdir(args.tensors)) if os.path.splitext(tp)[-1].lower() == TENSOR_EXT]
    if args.variational:
        model, encoder, decoder = make_variational_multimodal_multitask_model(**args.__dict__)
    else:
        model = make_multimodal_multitask_model(**args.__dict__)
    no_fail_tmaps_out = [_make_tmap_nan_on_fail(tmap) for tmap in args.tensor_maps_out]
    # hard code batch size to 1 so we can iterate over file names and generated tensors together in the tensor_paths for loop
<<<<<<< HEAD
    if args.variational:
        model, encoder, decoder = make_variational_multimodal_multitask_model(**args.__dict__)
    else:
        model = make_multimodal_multitask_model(**args.__dict__)
    generate_test = TensorGenerator(1, args.tensor_maps_in, args.tensor_maps_out, tensor_paths, num_workers=0,
                                    cache_size=args.cache_size, keep_paths=True, mixup=args.mixup_alpha)
=======
    generate_test = TensorGenerator(1, args.tensor_maps_in, no_fail_tmaps_out, tensor_paths, num_workers=0,
                                    cache_size=0, keep_paths=True, mixup=args.mixup_alpha)
>>>>>>> fe972ec5
    with open(inference_tsv, mode='w') as inference_file:
        # TODO: csv.DictWriter is much nicer for this
        inference_writer = csv.writer(inference_file, delimiter='\t', quotechar='"', quoting=csv.QUOTE_MINIMAL)
        header = ['sample_id']
        for ot, otm in zip(args.output_tensors, args.tensor_maps_out):
            if len(otm.shape) == 1 and otm.is_continuous():
                header.extend([ot+'_prediction', ot+'_actual'])
            elif len(otm.shape) == 1 and otm.is_categorical():
                channel_columns = []
                for k in otm.channel_map:
                    channel_columns.append(ot + '_' + k + '_prediction')
                    channel_columns.append(ot + '_' + k + '_actual')
                header.extend(channel_columns)
        inference_writer.writerow(header)

        while True:
            input_data, true_label, tensor_path = next(generate_test)
            if tensor_path[0] in tensor_paths_inferred:
                logging.info(f"Inference on {stats['count']} tensors finished. Inference TSV file at: {inference_tsv}")
                break

            prediction = model.predict(input_data)
            if len(no_fail_tmaps_out) == 1:
                prediction = [prediction]

            csv_row = [os.path.basename(tensor_path[0]).replace(TENSOR_EXT, '')]  # extract sample id
            for y, tm in zip(prediction, no_fail_tmaps_out):
                if len(tm.shape) == 1 and tm.is_continuous():
                    csv_row.append(str(tm.rescale(y)[0][0]))  # first index into batch then index into the 1x1 structure
                    if ((tm.sentinel is not None and tm.sentinel == true_label[tm.output_name()][0][0])
                            or np.isnan(true_label[tm.output_name()][0][0])):
                        csv_row.append("NA")
                    else:
                        csv_row.append(str(tm.rescale(true_label[tm.output_name()])[0][0]))
                elif len(tm.shape) == 1 and tm.is_categorical():
                    for k, i in tm.channel_map.items():
                        csv_row.append(str(y[0][tm.channel_map[k]]))
                        actual = true_label[tm.output_name()][0][i]
                        csv_row.append("NA" if np.isnan(actual) else str(actual))

            inference_writer.writerow(csv_row)
            tensor_paths_inferred[tensor_path[0]] = True
            stats['count'] += 1
            if stats['count'] % 250 == 0:
                logging.info(f"Wrote:{stats['count']} rows of inference.  Last tensor:{tensor_path[0]}")


def infer_hidden_layer_multimodal_multitask(args):
    stats = Counter()
    args.num_workers = 0
    inference_tsv = os.path.join(args.output_folder, args.id, 'hidden_inference_' + args.id + '.tsv')
    tensor_paths = [args.tensors + tp for tp in sorted(os.listdir(args.tensors)) if os.path.splitext(tp)[-1].lower() == TENSOR_EXT]
    # hard code batch size to 1 so we can iterate over file names and generated tensors together in the tensor_paths for loop
    generate_test = TensorGenerator(1, args.tensor_maps_in, args.tensor_maps_out, tensor_paths, num_workers=0,
                                    cache_size=args.cache_size, keep_paths=True, mixup=args.mixup_alpha)
    if args.variational:
        full_model, encoder, decoder = make_variational_multimodal_multitask_model(**args.__dict__)
    else:
        full_model = make_multimodal_multitask_model(**args.__dict__)
    embed_model = make_hidden_layer_model(full_model, args.tensor_maps_in, args.hidden_layer)
    dummy_input = {tm.input_name(): np.zeros((1,) + full_model.get_layer(tm.input_name()).input_shape[1:]) for tm in args.tensor_maps_in}
    dummy_out = embed_model.predict(dummy_input)
    latent_dimensions = np.prod(dummy_out.shape[1:])
    logging.info(f'Dummy output shape is: {dummy_out.shape} latent dimensions: {latent_dimensions}')
    with open(inference_tsv, mode='w') as inference_file:
        inference_writer = csv.writer(inference_file, delimiter='\t', quotechar='"', quoting=csv.QUOTE_MINIMAL)
        header = ['sample_id'] + [f'latent_{i}' for i in range(latent_dimensions)]
        inference_writer.writerow(header)

        while True:
            input_data, _, tensor_path = next(generate_test)
            if tensor_path[0] in stats:
                logging.info(f"Latent space inference on {stats['count']} tensors finished. Inference TSV file at: {inference_tsv}")
                break

            sample_id = os.path.basename(tensor_path[0]).replace(TENSOR_EXT, '')
            prediction = embed_model.predict(input_data)
            prediction = np.reshape(prediction, (latent_dimensions,))
            csv_row = [sample_id] + [f'{prediction[i]}' for i in range(latent_dimensions)]
            inference_writer.writerow(csv_row)
            stats[tensor_path[0]] += 1
            stats['count'] += 1
            if stats['count'] % 500 == 0:
                logging.info(f"Wrote:{stats['count']} rows of latent space inference.  Last tensor:{tensor_path[0]}")


def train_shallow_model(args):
    generate_train, generate_valid, generate_test = test_train_valid_tensor_generators(**args.__dict__)
    model = make_shallow_model(args.tensor_maps_in, args.tensor_maps_out, args.learning_rate, args.model_file, args.model_layers)
    model = train_model_from_generators(model, generate_train, generate_valid, args.training_steps, args.validation_steps, args.batch_size,
                                        args.epochs, args.patience, args.output_folder, args.id, args.inspect_model, args.inspect_show_labels)

    p = os.path.join(args.output_folder, args.id + '/')
    test_data, test_labels, test_paths = big_batch_from_minibatch_generator(generate_test, args.test_steps)
    return _predict_and_evaluate(model, test_data, test_labels, args.tensor_maps_in, args.tensor_maps_out, args.batch_size, args.hidden_layer, p, test_paths, args.alpha)


def train_char_model(args):
    base_model = make_multimodal_multitask_model(**args.__dict__)
    model, char_model = make_character_model_plus(args.tensor_maps_in, args.tensor_maps_out, args.learning_rate, base_model, args.model_layers)
    generate_train, generate_valid, generate_test = test_train_valid_tensor_generators(**args.__dict__)

    model = train_model_from_generators(model, generate_train, generate_valid, args.training_steps, args.validation_steps, args.batch_size,
                                        args.epochs, args.patience, args.output_folder, args.id, args.inspect_model, args.inspect_show_labels)
    test_batch, _, test_paths = next(generate_test)
    sample_from_char_model(char_model, test_batch, test_paths)

    output_path = os.path.join(args.output_folder, args.id + '/')
    data, labels, paths = big_batch_from_minibatch_generator(generate_test, args.test_steps)
    return _predict_and_evaluate(model, data, labels, args.tensor_maps_in, args.tensor_maps_out, args.batch_size, args.hidden_layer, output_path, paths, args.alpha)


def train_siamese_model(args):
    base_model = make_multimodal_multitask_model(**args.__dict__)
    siamese_model = make_siamese_model(base_model, **args.__dict__)
    generate_train, generate_valid, generate_test = test_train_valid_tensor_generators(**args.__dict__, siamese=True)
    siamese_model = train_model_from_generators(siamese_model, generate_train, generate_valid, args.training_steps, args.validation_steps, args.batch_size,
                                                args.epochs, args.patience, args.output_folder, args.id, args.inspect_model, args.inspect_show_labels)

    data, labels, paths = big_batch_from_minibatch_generator(generate_test, args.test_steps)
    prediction = siamese_model.predict(data)
    return plot_roc_per_class(prediction, labels['output_siamese'], {'random_siamese_verification_task': 0}, args.id, os.path.join(args.output_folder, args.id + '/'))


def plot_predictions(args):
    _, _, generate_test = test_train_valid_tensor_generators(**args.__dict__)
    model = make_multimodal_multitask_model(**args.__dict__)
    data, labels, paths = big_batch_from_minibatch_generator(generate_test, args.test_steps)
    predictions = model.predict(data, batch_size=args.batch_size)
    if len(args.tensor_maps_out) == 1:
        predictions = [predictions]
    folder = os.path.join(args.output_folder, args.id, 'prediction_pngs/')
    predictions_to_pngs(predictions, args.tensor_maps_in, args.tensor_maps_out, data, labels, paths, folder)


def plot_while_training(args):
    generate_train, _, generate_test = test_train_valid_tensor_generators(**args.__dict__)
    test_data, test_labels, test_paths = big_batch_from_minibatch_generator(generate_test, args.test_steps)
    model = make_multimodal_multitask_model(**args.__dict__)

    plot_folder = os.path.join(args.output_folder, args.id, 'training_frames/')
    plot_while_learning(model, args.tensor_maps_in, args.tensor_maps_out, generate_train, test_data, test_labels, test_paths, args.epochs,
                        args.batch_size, args.training_steps, plot_folder, args.write_pngs)


def saliency_maps(args):
    _, _, generate_test = test_train_valid_tensor_generators(**args.__dict__)
    model = make_multimodal_multitask_model(**args.__dict__)
    data, labels, paths = big_batch_from_minibatch_generator(generate_test, args.test_steps)
    in_tensor = data[args.tensor_maps_in[0].input_name()]
    for tm in args.tensor_maps_out:
        if len(tm.shape) > 1:
            continue
        for channel in tm.channel_map:
            gradients = saliency_map(in_tensor, model, tm.output_name(), tm.channel_map[channel])
            plot_saliency_maps(in_tensor, gradients, os.path.join(args.output_folder, f'{args.id}/saliency_maps/{tm.name}_{channel}'))


def _predict_and_evaluate(model, test_data, test_labels, tensor_maps_in, tensor_maps_out, batch_size, hidden_layer, plot_path, test_paths, alpha):
    layer_names = [layer.name for layer in model.layers]
    performance_metrics = {}
    scatters = []
    rocs = []

    y_predictions = model.predict(test_data, batch_size=batch_size)
    for y, tm in zip(y_predictions, tensor_maps_out):
        if tm.output_name() not in layer_names:
            continue
        if not isinstance(y_predictions, list):  # When models have a single output model.predict returns a ndarray otherwise it returns a list
            y = y_predictions
        y_truth = np.array(test_labels[tm.output_name()])
        performance_metrics.update(evaluate_predictions(tm, y, y_truth, tm.name, plot_path, test_paths, rocs=rocs, scatters=scatters))

    if len(rocs) > 1:
        subplot_rocs(rocs, plot_path)
    if len(scatters) > 1:
        subplot_scatters(scatters, plot_path)

    test_labels_1d = {tm: np.array(test_labels[tm.output_name()]) for tm in tensor_maps_out if tm.output_name() in test_labels}
    _tsne_wrapper(model, hidden_layer, alpha, plot_path, test_paths, test_labels_1d, test_data=test_data, tensor_maps_in=tensor_maps_in, batch_size=batch_size)

    return performance_metrics


def _predict_scalars_and_evaluate_from_generator(model, test_generator, tensor_maps_out, steps, hidden_layer, plot_path, alpha):
    layer_names = [layer.name for layer in model.layers]
    model_predictions = [tm.output_name() for tm in tensor_maps_out if tm.output_name() in layer_names]
    scalar_predictions = {tm.output_name(): [] for tm in tensor_maps_out if len(tm.shape) == 1 and tm.output_name() in layer_names}
    test_labels = {tm.output_name(): [] for tm in tensor_maps_out if len(tm.shape) == 1}

    logging.info(f" in scalar predict {model_predictions} scalar predict names: {scalar_predictions.keys()} test labels: {test_labels.keys()}")
    embeddings = []
    test_paths = []
    for i in range(steps):
        batch_data, batch_labels, batch_paths = next(test_generator)
        y_predictions = model.predict(batch_data)
        test_paths.extend(batch_paths)
        if hidden_layer in layer_names:
            x_embed = embed_model_predict(model, args.tensor_maps_in, hidden_layer, batch_data, 2)
            embeddings.extend(np.copy(np.reshape(x_embed, (x_embed.shape[0], np.prod(x_embed.shape[1:])))))

        for tm_output_name in test_labels:
            test_labels[tm_output_name].extend(np.copy(batch_labels[tm_output_name]))

        for y, tm_output_name in zip(y_predictions, model_predictions):
            if not isinstance(y_predictions, list):  # When models have a single output model.predict returns a ndarray otherwise it returns a list
                y = y_predictions
            if tm_output_name in scalar_predictions:
                scalar_predictions[tm_output_name].extend(np.copy(y))

    performance_metrics = {}
    scatters = []
    rocs = []
    for tm in tensor_maps_out:
        if tm.output_name() in scalar_predictions:
            y_predict = np.array(scalar_predictions[tm.output_name()])
            y_truth = np.array(test_labels[tm.output_name()])
            performance_metrics.update(evaluate_predictions(tm, y_predict, y_truth, tm.name, plot_path, test_paths, rocs=rocs, scatters=scatters))

    if len(rocs) > 1:
        subplot_rocs(rocs, plot_path)
    if len(scatters) > 1:
        subplot_scatters(scatters, plot_path)
    if len(embeddings) > 0:
        test_labels_1d = {tm: np.array(test_labels[tm.output_name()]) for tm in tensor_maps_out if tm.output_name() in test_labels}
        _tsne_wrapper(model, hidden_layer, alpha, plot_path, test_paths, test_labels_1d, embeddings=embeddings)

    return performance_metrics


def _get_common_outputs(models_inputs_outputs, output_prefix):
    """Returns a set of outputs common to all the models so we can compare the models according to those outputs only"""
    all_outputs = []
    for (_, ios) in models_inputs_outputs.items():
        outputs = {k: v for (k, v) in ios.items() if k == output_prefix}
        for (_, output) in outputs.items():
            all_outputs.append(set(output))
    return reduce(set.intersection, all_outputs)


def _get_predictions(args, models_inputs_outputs, input_data, outputs, input_prefix, output_prefix):
    """Makes multi-modal predictions for a given number of models.

    Returns:
        dict: The nested dictionary of predicted values.

            {
                'tensor_map_1':
                    {
                        'model_1': [[value1, value2], [...]],
                        'model_2': [[value3, value4], [...]]
                    },
                'tensor_map_2':
                    {
                        'model_2': [[value5, value6], [...]],
                        'model_3': [[value7, value8], [...]]
                    }
            }
    """
    predictions = defaultdict(dict)
    for model_file in models_inputs_outputs.keys():
        args.tensor_maps_out = models_inputs_outputs[model_file][output_prefix]
        args.tensor_maps_in = models_inputs_outputs[model_file][input_prefix]
        args.model_file = model_file
        model = make_multimodal_multitask_model(**args.__dict__)
        model_name = os.path.basename(model_file).replace(TENSOR_EXT, '')

        # We can feed 'model.predict()' the entire input data because it knows what subset to use
        y_pred = model.predict(input_data, batch_size=args.batch_size)

        for i, tm in enumerate(args.tensor_maps_out):
            if tm in outputs:
                if len(args.tensor_maps_out) == 1:
                    predictions[tm][model_name] = y_pred
                else:
                    predictions[tm][model_name] = y_pred[i]

    return predictions


def _scalar_predictions_from_generator(args, models_inputs_outputs, generator, steps, outputs, input_prefix, output_prefix):
    """Makes multi-modal scalar predictions for a given number of models.

    Returns:
        dict: The nested dictionary of predicted values.

            {
                'tensor_map_1':
                    {
                        'model_1': [[value1, value2], [...]],
                        'model_2': [[value3, value4], [...]]
                    },
                'tensor_map_2':
                    {
                        'model_2': [[value5, value6], [...]],
                        'model_3': [[value7, value8], [...]]
                    }
            }
    """
    models = {}
    test_paths = []
    scalar_predictions = {}
    test_labels = {tm.output_name(): [] for tm in args.tensor_maps_out if len(tm.shape) == 1}

    for model_file in models_inputs_outputs:
        args.model_file = model_file
        args.tensor_maps_in = models_inputs_outputs[model_file][input_prefix]
        args.tensor_maps_out = models_inputs_outputs[model_file][output_prefix]
        model = make_multimodal_multitask_model(**args.__dict__)
        model_name = os.path.basename(model_file).replace(TENSOR_EXT, '')
        models[model_name] = model
        scalar_predictions[model_name] = [tm for tm in models_inputs_outputs[model_file][output_prefix] if len(tm.shape) == 1]

    predictions = defaultdict(dict)
    for j in range(steps):
        input_data, labels, paths = next(generator)
        test_paths.extend(paths)
        for tl in test_labels:
            test_labels[tl].extend(np.copy(labels[tl]))

        for model_name, model_file in zip(models, models_inputs_outputs):
            # We can feed 'model.predict()' the entire input data because it knows what subset to use
            y_predictions = models[model_name].predict(input_data)

            for y, tm in zip(y_predictions, models_inputs_outputs[model_file][output_prefix]):
                if not isinstance(y_predictions, list):  # When models have a single output model.predict returns a ndarray otherwise it returns a list
                    y = y_predictions
                if j == 0 and tm in scalar_predictions[model_name]:
                    predictions[tm][model_name] = []
                if tm in scalar_predictions[model_name]:
                    predictions[tm][model_name].extend(np.copy(y))

    for tm in predictions:
        logging.info(f"{tm.output_name()} labels: {len(test_labels[tm.output_name()])}")
        test_labels[tm.output_name()] = np.array(test_labels[tm.output_name()])
        for m in predictions[tm]:
            logging.info(f"{tm.output_name()} model: {m} prediction length:{len(predictions[tm][m])}")
            predictions[tm][m] = np.array(predictions[tm][m])

    return predictions, test_labels, test_paths


def _calculate_and_plot_prediction_stats(args, predictions, outputs, paths):
    rocs = []
    scatters = []
    for tm in args.tensor_maps_out:
        if tm not in predictions:
            continue
        plot_title = tm.name+'_'+args.id
        plot_folder = os.path.join(args.output_folder, args.id)

        if tm.is_categorical() and tm.axes() == 1:
            msg = "For tm '{}' with channel map {}: sum truth = {}; sum pred = {}"
            for m in predictions[tm]:
                logging.info(msg.format(tm.name, tm.channel_map, np.sum(outputs[tm.output_name()], axis=0), np.sum(predictions[tm][m], axis=0)))
            plot_rocs(predictions[tm], outputs[tm.output_name()], tm.channel_map, plot_title, plot_folder)
            rocs.append((predictions[tm], outputs[tm.output_name()], tm.channel_map))
        elif tm.is_categorical() and tm.axes() == 4:
            for p in predictions[tm]:
                y = predictions[tm][p]
                melt_shape = (y.shape[0]*y.shape[1]*y.shape[2]*y.shape[3], y.shape[4])
                predictions[tm][p] = y.reshape(melt_shape)

            y_truth = outputs[tm.output_name()].reshape(melt_shape)
            plot_rocs(predictions[tm], y_truth, tm.channel_map, plot_title, plot_folder)
            plot_precision_recalls(predictions[tm], y_truth, tm.channel_map, plot_title, plot_folder)
            roc_aucs = get_roc_aucs(predictions[tm], y_truth, tm.channel_map)
            precision_recall_aucs = get_precision_recall_aucs(predictions[tm], y_truth, tm.channel_map)
            aucs = {"ROC": roc_aucs, "Precision-Recall": precision_recall_aucs}
            log_aucs(**aucs)
        elif tm.is_continuous() and tm.axes() == 1:
            scaled_predictions = {k: tm.rescale(predictions[tm][k]) for k in predictions[tm]}
            plot_scatters(scaled_predictions, tm.rescale(outputs[tm.output_name()]), plot_title, plot_folder, paths)
            scatters.append((scaled_predictions, tm.rescale(outputs[tm.output_name()]), plot_title, None))
            coefs = get_pearson_coefficients(scaled_predictions, tm.rescale(outputs[tm.output_name()]))
            log_pearson_coefficients(coefs, tm.name)
        else:
            scaled_predictions = {k: tm.rescale(predictions[tm][k]) for k in predictions[tm]}
            plot_scatters(scaled_predictions, tm.rescale(outputs[tm.output_name()]), plot_title, plot_folder)
            coefs = get_pearson_coefficients(scaled_predictions, tm.rescale(outputs[tm.output_name()]))
            log_pearson_coefficients(coefs, tm.name)

    if len(rocs) > 1:
        subplot_comparison_rocs(rocs, plot_folder)
    if len(scatters) > 1:
        subplot_comparison_scatters(scatters, plot_folder)


def _tsne_wrapper(model, hidden_layer_name, alpha, plot_path, test_paths, test_labels, test_data=None, tensor_maps_in=None, batch_size=16, embeddings=None):
    """Plot 2D t-SNE of a model's hidden layer colored by many different co-variates.

    Callers must provide either model's embeddings or test_data on which embeddings will be inferred

    :param model: Keras model
    :param hidden_layer_name: String name of the hidden layer whose embeddings will be visualized
    :param alpha: Transparency of each data point
    :param plot_path: Image file name and path for the t_SNE plot
    :param test_paths: Paths for hd5 file containing each sample
    :param test_labels: Dictionary mapping TensorMaps to numpy arrays of labels (co-variates) to color code the t-SNE plots with
    :param test_data: Input data for the model necessary if embeddings is None
    :param tensor_maps_in: Input TensorMaps of the model necessary if embeddings is None
    :param batch_size: Batch size necessary if embeddings is None
    :param embeddings: (optional) Model's embeddings
    :return: None
    """
    if hidden_layer_name not in [layer.name for layer in model.layers]:
        logging.warning(f"Can't compute t-SNE, layer:{hidden_layer_name} not in provided model.")
        return

    if embeddings is None:
        embeddings = embed_model_predict(model, tensor_maps_in, hidden_layer_name, test_data, batch_size)

    gene_labels = []
    label_dict, categorical_labels, continuous_labels = test_labels_to_label_map(test_labels, len(test_paths))
    if len(categorical_labels) > 0 or len(continuous_labels) > 0 or len(gene_labels) > 0:
        plot_tsne(embeddings, categorical_labels, continuous_labels, gene_labels, label_dict, plot_path, alpha)


if __name__ == '__main__':
    args = parse_args()
    run(args)<|MERGE_RESOLUTION|>--- conflicted
+++ resolved
@@ -3,12 +3,7 @@
 # Imports
 import os
 import csv
-<<<<<<< HEAD
-import pdb # remove later
-import sys
 import h5py
-=======
->>>>>>> fe972ec5
 import copy
 import logging
 import numpy as np
@@ -46,11 +41,8 @@
                           args.max_sample_id, args.min_values)
         elif 'tensorize_pngs' == args.mode:
             write_tensors_from_dicom_pngs(args.tensors, args.dicoms, args.app_csv, args.dicom_series, args.min_sample_id, args.max_sample_id)
-<<<<<<< HEAD
         elif "explore" == args.mode:
             explore(args)
-=======
->>>>>>> fe972ec5
         elif 'train' == args.mode:
             train_multimodal_multitask(args)
         elif 'test' == args.mode:
@@ -446,17 +438,8 @@
         model = make_multimodal_multitask_model(**args.__dict__)
     no_fail_tmaps_out = [_make_tmap_nan_on_fail(tmap) for tmap in args.tensor_maps_out]
     # hard code batch size to 1 so we can iterate over file names and generated tensors together in the tensor_paths for loop
-<<<<<<< HEAD
-    if args.variational:
-        model, encoder, decoder = make_variational_multimodal_multitask_model(**args.__dict__)
-    else:
-        model = make_multimodal_multitask_model(**args.__dict__)
-    generate_test = TensorGenerator(1, args.tensor_maps_in, args.tensor_maps_out, tensor_paths, num_workers=0,
-                                    cache_size=args.cache_size, keep_paths=True, mixup=args.mixup_alpha)
-=======
     generate_test = TensorGenerator(1, args.tensor_maps_in, no_fail_tmaps_out, tensor_paths, num_workers=0,
                                     cache_size=0, keep_paths=True, mixup=args.mixup_alpha)
->>>>>>> fe972ec5
     with open(inference_tsv, mode='w') as inference_file:
         # TODO: csv.DictWriter is much nicer for this
         inference_writer = csv.writer(inference_file, delimiter='\t', quotechar='"', quoting=csv.QUOTE_MINIMAL)
