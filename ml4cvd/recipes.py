--- conflicted
+++ resolved
@@ -49,11 +49,7 @@
         elif 'tensorize_ecg_pngs' == args.mode:
             write_tensors_from_ecg_pngs(args.tensors, args.xml_folder, args.min_sample_id, args.max_sample_id)
         elif 'tensorize_partners' == args.mode:
-<<<<<<< HEAD
             write_tensors_partners(args.xml_folder, args.tensors)
-=======
-            write_tensors_partners(args.id, args.xml_folder, args.output_folder, args.tensors)
->>>>>>> 6d5e267a
         elif 'explore' == args.mode:
             explore(args)
         elif 'train' == args.mode:
