# recipes.py

# Imports
import os
import csv
import h5py
import copy
import logging
import numpy as np
import pandas as pd
from functools import reduce
from operator import itemgetter
from timeit import default_timer as timer
from collections import Counter, defaultdict

from ml4cvd.defines import TENSOR_EXT
from ml4cvd.arguments import parse_args
from ml4cvd.TensorMap import Interpretation
from ml4cvd.tensor_map_maker import write_tensor_maps
from ml4cvd.explorations import sample_from_char_model, mri_dates, ecg_dates, predictions_to_pngs, sort_csv
from ml4cvd.explorations import tabulate_correlations_of_tensors, test_labels_to_label_map, infer_with_pixels
from ml4cvd.explorations import plot_heatmap_of_tensors, plot_while_learning, plot_histograms_of_tensors_in_pdf
from ml4cvd.tensor_generators import TensorGenerator, test_train_valid_tensor_generators, big_batch_from_minibatch_generator
from ml4cvd.models import make_character_model_plus, embed_model_predict, make_siamese_model, make_multimodal_multitask_model
from ml4cvd.plots import evaluate_predictions, plot_scatters, plot_rocs, plot_precision_recalls, plot_roc_per_class, plot_tsne
from ml4cvd.metrics import get_roc_aucs, get_precision_recall_aucs, get_pearson_coefficients, log_aucs, log_pearson_coefficients
<<<<<<< HEAD
from ml4cvd.plots import subplot_rocs, subplot_comparison_rocs, subplot_scatters, subplot_comparison_scatters, plot_saliency_maps
from ml4cvd.tensor_writer_ukbb import write_tensors, append_fields_from_csv, append_gene_csv, write_tensors_from_dicom_pngs, write_tensors_from_ecg_pngs
=======
from ml4cvd.plots import subplot_rocs, subplot_comparison_rocs, subplot_scatters, subplot_comparison_scatters, plot_saliency_maps, plot_partners_ecgs
>>>>>>> c4b13878
from ml4cvd.models import train_model_from_generators, get_model_inputs_outputs, make_shallow_model, make_hidden_layer_model, saliency_map, make_variational_multimodal_multitask_model


def run(args):
    try:
        # Keep track of elapsed execution time
        start_time = timer()

        if 'tensorize' == args.mode:
            write_tensors(args.id, args.xml_folder, args.zip_folder, args.output_folder, args.tensors, args.dicoms, args.mri_field_ids, args.xml_field_ids,
                          args.zoom_x, args.zoom_y, args.zoom_width, args.zoom_height, args.write_pngs, args.min_sample_id,
                          args.max_sample_id, args.min_values)
        elif 'tensorize_pngs' == args.mode:
            write_tensors_from_dicom_pngs(args.tensors, args.dicoms, args.app_csv, args.dicom_series, args.min_sample_id, args.max_sample_id)
<<<<<<< HEAD
        elif 'tensorize_ecg_pngs' == args.mode:
            write_tensors_from_ecg_pngs(args.tensors, args.xml_folder, args.min_sample_id, args.max_sample_id)
=======
        elif 'explore' == args.mode:
            explore(args)
>>>>>>> c4b13878
        elif 'train' == args.mode:
            train_multimodal_multitask(args)
        elif 'test' == args.mode:
            test_multimodal_multitask(args)
        elif 'compare' == args.mode:
            compare_multimodal_multitask_models(args)
        elif 'infer' == args.mode:
            infer_multimodal_multitask(args)
        elif 'infer_hidden' == args.mode:
            infer_hidden_layer_multimodal_multitask(args)
        elif 'infer_pixels' == args.mode:
            infer_with_pixels(args)
        elif 'test_scalar' == args.mode:
            test_multimodal_scalar_tasks(args)
        elif 'compare_scalar' == args.mode:
            compare_multimodal_scalar_task_models(args)
        elif 'plot_predictions' == args.mode:
            plot_predictions(args)
        elif 'plot_while_training' == args.mode:
            plot_while_training(args)
        elif 'plot_saliency' == args.mode:
            saliency_maps(args)
        elif 'plot_mri_dates' == args.mode:
            mri_dates(args.tensors, args.output_folder, args.id)
        elif 'plot_ecg_dates' == args.mode:
            ecg_dates(args.tensors, args.output_folder, args.id)
        elif 'plot_histograms' == args.mode:
            plot_histograms_of_tensors_in_pdf(args.id, args.tensors, args.output_folder, args.max_samples)
        elif 'plot_heatmap' == args.mode:
            plot_heatmap_of_tensors(args.id, args.tensors, args.output_folder, args.min_samples, args.max_samples)
        elif 'plot_partners_ecgs' == args.mode:
            plot_partners_ecgs(args)
        elif 'tabulate_correlations' == args.mode:
            tabulate_correlations_of_tensors(args.id, args.tensors, args.output_folder, args.min_samples, args.max_samples)
        elif 'train_shallow' == args.mode:
            train_shallow_model(args)
        elif 'train_char' == args.mode:
            train_char_model(args)
        elif 'train_siamese' == args.mode:
            train_siamese_model(args)
        elif 'write_tensor_maps' == args.mode:
            write_tensor_maps(args)
        elif 'sort_csv' == args.mode:
            sort_csv(args.app_csv, args.app_csv)
        elif 'append_continuous_csv' == args.mode:
            append_fields_from_csv(args.tensors, args.app_csv, 'continuous', ',')
        elif 'append_categorical_csv' == args.mode:
            append_fields_from_csv(args.tensors, args.app_csv, 'categorical', ',')
        elif 'append_continuous_tsv' == args.mode:
            append_fields_from_csv(args.tensors, args.app_csv, 'continuous', '\t')
        elif 'append_categorical_tsv' == args.mode:
            append_fields_from_csv(args.tensors, args.app_csv, 'categorical', '\t')
        elif 'append_gene_csv' == args.mode:
            append_gene_csv(args.tensors, args.app_csv, ',')
        else:
            raise ValueError('Unknown mode:', args.mode)

    except Exception as e:
        logging.exception(e)

    end_time = timer()
    elapsed_time = end_time - start_time
    logging.info("Executed the '{}' operation in {:.2f} seconds".format(args.mode, elapsed_time))


def _init_dict_of_tensors(tmaps: list) -> dict:
    # Iterate through tmaps and initialize dict in which to store
    # tensors, error types, and fpath
    dict_of_tensors = defaultdict(dict)
    for tm in tmaps:
        if tm.channel_map:
            for cm in tm.channel_map:
                dict_of_tensors[tm.name].update({(tm.name, cm): list()})
        else:
            dict_of_tensors[tm.name].update({f"{tm.name}": list()})
        dict_of_tensors[tm.name].update({f"error_type_{tm.name}": list()})
        dict_of_tensors[tm.name].update({"fpath": list()})
    return dict_of_tensors


def _tensors_to_df(args):
    generators = test_train_valid_tensor_generators(**args.__dict__)
    tmaps = [tm for tm in args.tensor_maps_in]
    list_of_tensor_dicts: List[Dict] = []
    dependents = {}
    for gen in generators:
        data_len = len(gen.path_iters[0].paths)
        for i, path in enumerate(gen.path_iters[0].paths):
            if (i+1) % 500 == 0:
                logging.info(f"{gen.name} - Parsing {i}/{data_len} ({i/data_len*100:.1f}%) done")
            tensor_dict = _init_dict_of_tensors(tmaps)
            try:
                with h5py.File(path, "r") as hd5:
                    # Iterate through each tmap
                    for tm in tmaps:
                        error_type = ""
                        try:
                            tensor = tm.tensor_from_file(tm, hd5, dependents)
                            tensor = tm.postprocess_tensor(tensor, augment=False)
                            
                            # If tensor is a scaler, isolate the value in the array;
                            # otherwise, retain the value as array
                            if tm.shape[0] == 1:
                                tensor = tensor.item()
                           
                            # Append tensor to dict
                            if tm.channel_map:
                                for cm in tm.channel_map:
                                    tensor_dict[tm.name][(tm.name, cm)] = tensor[tm.channel_map[cm]]
                            else:
                                tensor_dict[tm.name][tm.name] = tensor
                        except (IndexError, KeyError, ValueError, OSError, RuntimeError) as e:
                            # Could not obtain tensor, so append nans
                            if tm.channel_map:
                                for cm in tm.channel_map:
                                    tensor_dict[tm.name][(tm.name, cm)] = np.nan
                            else:
                                # TODO figure out the np.full stuff
                                tensor_dict[tm.name][tm.name] = np.full(tm.shape, np.nan)[0]

                            # Save  error type to more readable string
                            error_type = type(e).__name__

                        # Save error type, fpath, and generator name (set)
                        tensor_dict[tm.name][f"error_type_{tm.name}"] = error_type
                        tensor_dict[tm.name]["fpath"] = path
                        tensor_dict[tm.name]["generator"] = gen.name
            except OSError as e:
                logging.info(f"OSError {e}")

            # Append list of dicts with tensor_dict
            list_of_tensor_dicts.append(tensor_dict)

    # Now we have a list of dicts where each dict has {tmaps:values} and
    # each HD5 -> one dict in the list
    # Next, convert list of dicts -> dataframe
    df = pd.DataFrame()

    for tm in tmaps:
        # Isolate all {tmap:values} from the list of dicts for this tmap
        list_of_tmap_dicts = list(map(itemgetter(tm.name), list_of_tensor_dicts))

        # Convert this tmap-specific list of dicts into dict of lists
        dict_of_tmap_lists = {k: [d[k] for d in list_of_tmap_dicts]
                                 for k in list_of_tmap_dicts[0]}

        # Convert list of dicts into dataframe and concatenate to big df
        df = pd.concat([df, pd.DataFrame(dict_of_tmap_lists)], axis=1)

    # Remove duplicate columns: error_types, fpath
    df = df.loc[:, ~df.columns.duplicated()]

    # Remove "_worker" from "generator" values
    df["generator"].replace("_worker", "", regex=True, inplace=True)

    # Rearrange df columns so fpath and generator are at the end
    cols = [col for col in df if col not in ["fpath", "generator"]] \
           + ["fpath", "generator"]
    df = df[cols]

    # Cast dtype of some columns to string. Note this is necessary; although a
    # df (or pd.series) of floats will have the type "float", a df of strings
    # assumes a dtype of "object". Casting to dtype "string" will confer performnace
    # improvements in future versions of Pandas
    df["fpath"] = df["fpath"].astype("string")
    df["generator"] = df["generator"].astype("string")

    # Iterate through tensor (and channel) maps and cast Pandas dtype to string
    if Interpretation.LANGUAGE in [tm.interpretation for tm in tmaps]:
        for tm in [tm for tm in args.tensor_maps_in if tm.interpretation is Interpretation.LANGUAGE]: 
            if tm.channel_map:
                for cm in tm.channel_map:
                    key = (tm.name, cm)
                    df[key] = df[key].astype("string")
            else:
                key = tm.name
                df[key] = df[key].astype("string")
    logging.info(f"Extracted {len(tmaps)} tmaps from {df.shape[0]} hd5 files into DataFrame")
    return df


def explore(args):
    args.num_workers = 0
    tmaps = args.tensor_maps_in
    fpath_prefix = "summary_stats"

    if any([len(tm.shape) != 1 for tm in tmaps]):
        raise ValueError("Explore only works for 1D tensor maps, but len(tm.shape) returned a value other than 1.")

    # Iterate through tensors, get tmaps, and save to dataframe
    df = _tensors_to_df(args)
    
    # Save dataframe to CSV
    fpath = os.path.join(args.output_folder, args.id, "tensors_all_union.csv")
    df.to_csv(fpath, index=False)
    fpath = os.path.join(args.output_folder, args.id, "tensors_all_intersect.csv")
    df.dropna().to_csv(fpath, index=False)
    logging.info(f"Saved dataframe of tensors (union and intersect) to {fpath}")

    #fpath = os.path.join(args.output_folder, args.id, "tensors_all_union.csv")
    #logging.info(f"Loading {fpath} to Pandas DataFrame")
    #df = pd.read_csv(fpath, keep_default_na=False)
    #logging.info(f"Loaded {fpath} to Pandas DataFrame")

    # Check if any tmaps are categorical
    if Interpretation.CATEGORICAL in [tm.interpretation for tm in tmaps]:

        # Iterate through 1) df, 2) df without NaN-containing rows (intersect)
        for df_cur, df_str in zip([df, df.dropna()], ["union", "intersect"]):
            for tm in [tm for tm in tmaps if tm.interpretation is Interpretation.CATEGORICAL]:
                counts = []
                counts_missing = []
                if tm.channel_map:
                    for cm in tm.channel_map:
                        key = (tm.name, cm)
                        counts.append(df_cur[key].sum())
                        counts_missing.append(df_cur[key].isna().sum())
                else:
                    key = tm.name
                    counts.append(df_cur[key].sum())
                    counts_missing.append(df_cur[key].isna().sum())

                # Append list with missing counts
                counts.append(counts_missing[0])

                # Append list with total counts
                counts.append(sum(counts))

                # Create list of row names
                cm_names = [cm for cm in tm.channel_map] + [f"missing", f"total"]

                # Transform list into dataframe indexed by channel maps
                df_stats = pd.DataFrame(counts, index=cm_names, columns=["counts"])

                # Add new column: percent of all counts
                df_stats["fraction_of_total"] = df_stats["counts"] / df_stats.loc[f"total"]["counts"]

                # Save parent dataframe to CSV on disk
                fpath = os.path.join(args.output_folder, args.id, 
                            f"{fpath_prefix}_{Interpretation.CATEGORICAL}_{tm.name}_{df_str}.csv")
                df_stats.to_csv(fpath)
                logging.info(f"Saved summary stats of {Interpretation.CATEGORICAL} {tm.name} tmaps to {fpath}")

    # Check if any tmaps are continuous
    if Interpretation.CONTINUOUS in [tm.interpretation for tm in tmaps]:

        # Iterate through 1) df, 2) df without NaN-containing rows (intersect)
        for df_cur, df_str in zip([df, df.dropna()], ["union", "intersect"]):
            df_stats = pd.DataFrame()
            if df_cur.empty:
                logging.info(f"{df_str} of tensors results in empty dataframe. Skipping calculations of {Interpretation.CONTINUOUS} summary statistics")
            else:
                for tm in [tm for tm in tmaps if tm.interpretation is Interpretation.CONTINUOUS]:
                    if tm.channel_map:
                        for cm in tm.channel_map:
                            stats = dict()
                            key = (tm.name, cm)
                            stats["min"] = df_cur[key].min()
                            stats["max"] = df_cur[key].max()
                            stats["mean"] = df_cur[key].mean()
                            stats["median"] = df_cur[key].median()
                            stats["mode"] = df_cur[key].mode()[0]
                            stats["variance"] = df_cur[key].var()
                            stats["count"] = df_cur[key].count()
                            stats["missing"] = df_cur[key].isna().sum()
                            stats["total"] = len(df_cur[key])
                            stats["missing_fraction"] = stats["missing"] / stats["total"]
                            df_stats = pd.concat([df_stats, pd.DataFrame([stats], index=[cm])])
                    else:
                        stats = dict()
                        key = tm.name
                        stats["min"] = df_cur[key].min()
                        stats["max"] = df_cur[key].max()
                        stats["mean"] = df_cur[key].mean()
                        stats["median"] = df_cur[key].median()
                        stats["mode"] = df_cur[key].mode()[0]
                        stats["variance"] = df_cur[key].var()
                        stats["count"] = df_cur[key].count()
                        stats["missing"] = df_cur[key].isna().sum()
                        stats["total"] = len(df_cur[key])
                        stats["missing_fraction"] = stats["missing"] / stats["total"]
                        df_stats = pd.concat([df_stats, pd.DataFrame([stats], index=[key])])
                
                # Save parent dataframe to CSV on disk
                fpath = os.path.join(args.output_folder, args.id,
                            f"{fpath_prefix}_{Interpretation.CONTINUOUS}_{df_str}.csv")
                df_stats.to_csv(fpath)
                logging.info(f"Saved summary stats of {Interpretation.CONTINUOUS} tmaps to {fpath}")

    # Check if any tmaps are language (strings)
    if Interpretation.LANGUAGE in [tm.interpretation for tm in tmaps]:
        for df_cur, df_str in zip([df, df.dropna()], ["union", "intersect"]):
            df_stats = pd.DataFrame()
            if df_cur.empty:
                logging.info(f"{df_str} of tensors results in empty dataframe. Skipping calculations of {Interpretation.LANGUAGE} summary statistics")
            else:
                for tm in [tm for tm in tmaps if tm.interpretation is Interpretation.LANGUAGE]:
                    if tm.channel_map:
                        for cm in tm.channel_map:
                            stats = dict()
                            key = (tm.name, cm)
                            stats["count"] = df_cur[key].count()
                            stats["count_unique"] = len(df_cur[key].value_counts())
                            stats["missing"] = df_cur[key].isna().sum()
                            stats["total"] = len(df_cur[key])
                            stats["missing_fraction"] = stats["missing"] / stats["total"]
                            df_stats = pd.concat([df_stats, pd.DataFrame([stats], index=[cm])])
                    else:
                        stats = dict()
                        key = tm.name
                        stats["count"] = df_cur[key].count()
                        stats["count_unique"] = len(df_cur[key].value_counts())
                        stats["missing"] = df_cur[key].isna().sum()
                        stats["total"] = len(df_cur[key])
                        stats["missing_fraction"] = stats["missing"] / stats["total"]
                        df_stats = pd.concat([df_stats, pd.DataFrame([stats], index=[tm.name])])

                # Save parent dataframe to CSV on disk
                fpath = os.path.join(args.output_folder, args.id,
                            f"{fpath_prefix}_{Interpretation.LANGUAGE}_{df_str}.csv")
                df_stats.to_csv(fpath)
                logging.info(f"Saved summary stats of {Interpretation.LANGUAGE} tmaps to {fpath}")


def train_multimodal_multitask(args):
    generate_train, generate_valid, generate_test = test_train_valid_tensor_generators(**args.__dict__)
    if args.variational:  # TODO: Save the encoders and decoders
        model, _, _ = make_variational_multimodal_multitask_model(**args.__dict__)
    else:
        model = make_multimodal_multitask_model(**args.__dict__)
    model = train_model_from_generators(
        model, generate_train, generate_valid, args.training_steps, args.validation_steps, args.batch_size,
        args.epochs, args.patience, args.output_folder, args.id, args.inspect_model, args.inspect_show_labels,
        anneal_rate=args.anneal_rate, anneal_shift=args.anneal_shift, anneal_max=args.anneal_max,
    )

    out_path = os.path.join(args.output_folder, args.id + '/')
    test_data, test_labels, test_paths = big_batch_from_minibatch_generator(generate_test, args.test_steps)
    return _predict_and_evaluate(model, test_data, test_labels, args.tensor_maps_in, args.tensor_maps_out, args.batch_size, args.hidden_layer, out_path, test_paths, args.alpha)


def test_multimodal_multitask(args):
    _, _, generate_test = test_train_valid_tensor_generators(**args.__dict__)
    if args.variational:
        model, _, _ = make_variational_multimodal_multitask_model(**args.__dict__)
    else:
        model = make_multimodal_multitask_model(**args.__dict__)
    out_path = os.path.join(args.output_folder, args.id + '/')
    data, labels, paths = big_batch_from_minibatch_generator(generate_test, args.test_steps)
    return _predict_and_evaluate(model, data, labels, args.tensor_maps_in, args.tensor_maps_out, args.batch_size, args.hidden_layer, out_path, paths, args.alpha)


def test_multimodal_scalar_tasks(args):
    _, _, generate_test = test_train_valid_tensor_generators(**args.__dict__)
    model = make_multimodal_multitask_model(**args.__dict__)
    p = os.path.join(args.output_folder, args.id + '/')
    return _predict_scalars_and_evaluate_from_generator(model, generate_test, args.tensor_maps_out, args.test_steps, args.hidden_layer, p, args.alpha)


def compare_multimodal_multitask_models(args):
    _, _, generate_test = test_train_valid_tensor_generators(**args.__dict__)
    models_inputs_outputs = get_model_inputs_outputs(args.model_files, args.tensor_maps_in, args.tensor_maps_out)
    input_data, output_data, paths = big_batch_from_minibatch_generator(generate_test, args.test_steps)
    common_outputs = _get_common_outputs(models_inputs_outputs, 'output')
    predictions = _get_predictions(args, models_inputs_outputs, input_data, common_outputs, 'input', 'output')
    _calculate_and_plot_prediction_stats(args, predictions, output_data, paths)


def compare_multimodal_scalar_task_models(args):
    _, _, generate_test = test_train_valid_tensor_generators(**args.__dict__)
    models_io = get_model_inputs_outputs(args.model_files, args.tensor_maps_in, args.tensor_maps_out)
    outs = _get_common_outputs(models_io, "output")
    predictions, labels, paths = _scalar_predictions_from_generator(args, models_io, generate_test, args.test_steps, outs, "input", "output")
    _calculate_and_plot_prediction_stats(args, predictions, labels, paths)


def _make_tmap_nan_on_fail(tmap):
    """
    Builds a copy TensorMap with a tensor_from_file that returns nans on errors instead of raising an error
    """
    new_tmap = copy.deepcopy(tmap)

    def _tff(tm, hd5, dependents=None):
        try:
            return tmap.tensor_from_file(tm, hd5, dependents)
        except (IndexError, KeyError, ValueError, OSError, RuntimeError):
            return np.full(shape=tm.shape, fill_value=np.nan)

    new_tmap.tensor_from_file = _tff
    return new_tmap


def infer_multimodal_multitask(args):
    stats = Counter()
    tensor_paths_inferred = {}
    inference_tsv = os.path.join(args.output_folder, args.id, 'inference_' + args.id + '.tsv')
    tensor_paths = [args.tensors + tp for tp in sorted(os.listdir(args.tensors)) if os.path.splitext(tp)[-1].lower() == TENSOR_EXT]
    if args.variational:
        model, encoder, decoder = make_variational_multimodal_multitask_model(**args.__dict__)
    else:
        model = make_multimodal_multitask_model(**args.__dict__)
    no_fail_tmaps_out = [_make_tmap_nan_on_fail(tmap) for tmap in args.tensor_maps_out]
    # hard code batch size to 1 so we can iterate over file names and generated tensors together in the tensor_paths for loop
    generate_test = TensorGenerator(1, args.tensor_maps_in, no_fail_tmaps_out, tensor_paths, num_workers=0,
                                    cache_size=0, keep_paths=True, mixup=args.mixup_alpha)
    with open(inference_tsv, mode='w') as inference_file:
        # TODO: csv.DictWriter is much nicer for this
        inference_writer = csv.writer(inference_file, delimiter='\t', quotechar='"', quoting=csv.QUOTE_MINIMAL)
        header = ['sample_id']
        for ot, otm in zip(args.output_tensors, args.tensor_maps_out):
            if len(otm.shape) == 1 and otm.is_continuous():
                header.extend([ot+'_prediction', ot+'_actual'])
            elif len(otm.shape) == 1 and otm.is_categorical():
                channel_columns = []
                for k in otm.channel_map:
                    channel_columns.append(ot + '_' + k + '_prediction')
                    channel_columns.append(ot + '_' + k + '_actual')
                header.extend(channel_columns)
        inference_writer.writerow(header)

        while True:
            input_data, true_label, tensor_path = next(generate_test)
            if tensor_path[0] in tensor_paths_inferred:
                logging.info(f"Inference on {stats['count']} tensors finished. Inference TSV file at: {inference_tsv}")
                break

            prediction = model.predict(input_data)
            if len(no_fail_tmaps_out) == 1:
                prediction = [prediction]

            csv_row = [os.path.basename(tensor_path[0]).replace(TENSOR_EXT, '')]  # extract sample id
            for y, tm in zip(prediction, no_fail_tmaps_out):
                if len(tm.shape) == 1 and tm.is_continuous():
                    csv_row.append(str(tm.rescale(y)[0][0]))  # first index into batch then index into the 1x1 structure
                    if ((tm.sentinel is not None and tm.sentinel == true_label[tm.output_name()][0][0])
                            or np.isnan(true_label[tm.output_name()][0][0])):
                        csv_row.append("NA")
                    else:
                        csv_row.append(str(tm.rescale(true_label[tm.output_name()])[0][0]))
                elif len(tm.shape) == 1 and tm.is_categorical():
                    for k, i in tm.channel_map.items():
                        csv_row.append(str(y[0][tm.channel_map[k]]))
                        actual = true_label[tm.output_name()][0][i]
                        csv_row.append("NA" if np.isnan(actual) else str(actual))

            inference_writer.writerow(csv_row)
            tensor_paths_inferred[tensor_path[0]] = True
            stats['count'] += 1
            if stats['count'] % 250 == 0:
                logging.info(f"Wrote:{stats['count']} rows of inference.  Last tensor:{tensor_path[0]}")


def infer_hidden_layer_multimodal_multitask(args):
    stats = Counter()
    args.num_workers = 0
    inference_tsv = os.path.join(args.output_folder, args.id, 'hidden_inference_' + args.id + '.tsv')
    tensor_paths = [args.tensors + tp for tp in sorted(os.listdir(args.tensors)) if os.path.splitext(tp)[-1].lower() == TENSOR_EXT]
    # hard code batch size to 1 so we can iterate over file names and generated tensors together in the tensor_paths for loop
    generate_test = TensorGenerator(1, args.tensor_maps_in, args.tensor_maps_out, tensor_paths, num_workers=0,
                                    cache_size=args.cache_size, keep_paths=True, mixup=args.mixup_alpha)
    if args.variational:
        full_model, encoder, decoder = make_variational_multimodal_multitask_model(**args.__dict__)
    else:
        full_model = make_multimodal_multitask_model(**args.__dict__)
    embed_model = make_hidden_layer_model(full_model, args.tensor_maps_in, args.hidden_layer)
    dummy_input = {tm.input_name(): np.zeros((1,) + full_model.get_layer(tm.input_name()).input_shape[1:]) for tm in args.tensor_maps_in}
    dummy_out = embed_model.predict(dummy_input)
    latent_dimensions = np.prod(dummy_out.shape[1:])
    logging.info(f'Dummy output shape is: {dummy_out.shape} latent dimensions: {latent_dimensions}')
    with open(inference_tsv, mode='w') as inference_file:
        inference_writer = csv.writer(inference_file, delimiter='\t', quotechar='"', quoting=csv.QUOTE_MINIMAL)
        header = ['sample_id'] + [f'latent_{i}' for i in range(latent_dimensions)]
        inference_writer.writerow(header)

        while True:
            input_data, _, tensor_path = next(generate_test)
            if tensor_path[0] in stats:
                logging.info(f"Latent space inference on {stats['count']} tensors finished. Inference TSV file at: {inference_tsv}")
                break

            sample_id = os.path.basename(tensor_path[0]).replace(TENSOR_EXT, '')
            prediction = embed_model.predict(input_data)
            prediction = np.reshape(prediction, (latent_dimensions,))
            csv_row = [sample_id] + [f'{prediction[i]}' for i in range(latent_dimensions)]
            inference_writer.writerow(csv_row)
            stats[tensor_path[0]] += 1
            stats['count'] += 1
            if stats['count'] % 500 == 0:
                logging.info(f"Wrote:{stats['count']} rows of latent space inference.  Last tensor:{tensor_path[0]}")


def train_shallow_model(args):
    generate_train, generate_valid, generate_test = test_train_valid_tensor_generators(**args.__dict__)
    model = make_shallow_model(args.tensor_maps_in, args.tensor_maps_out, args.learning_rate, args.model_file, args.model_layers)
    model = train_model_from_generators(model, generate_train, generate_valid, args.training_steps, args.validation_steps, args.batch_size,
                                        args.epochs, args.patience, args.output_folder, args.id, args.inspect_model, args.inspect_show_labels)

    p = os.path.join(args.output_folder, args.id + '/')
    test_data, test_labels, test_paths = big_batch_from_minibatch_generator(generate_test, args.test_steps)
    return _predict_and_evaluate(model, test_data, test_labels, args.tensor_maps_in, args.tensor_maps_out, args.batch_size, args.hidden_layer, p, test_paths, args.alpha)


def train_char_model(args):
    base_model = make_multimodal_multitask_model(**args.__dict__)
    model, char_model = make_character_model_plus(args.tensor_maps_in, args.tensor_maps_out, args.learning_rate, base_model, args.model_layers)
    generate_train, generate_valid, generate_test = test_train_valid_tensor_generators(**args.__dict__)

    model = train_model_from_generators(model, generate_train, generate_valid, args.training_steps, args.validation_steps, args.batch_size,
                                        args.epochs, args.patience, args.output_folder, args.id, args.inspect_model, args.inspect_show_labels)
    test_batch, _, test_paths = next(generate_test)
    sample_from_char_model(char_model, test_batch, test_paths)

    output_path = os.path.join(args.output_folder, args.id + '/')
    data, labels, paths = big_batch_from_minibatch_generator(generate_test, args.test_steps)
    return _predict_and_evaluate(model, data, labels, args.tensor_maps_in, args.tensor_maps_out, args.batch_size, args.hidden_layer, output_path, paths, args.alpha)


def train_siamese_model(args):
    base_model = make_multimodal_multitask_model(**args.__dict__)
    siamese_model = make_siamese_model(base_model, **args.__dict__)
    generate_train, generate_valid, generate_test = test_train_valid_tensor_generators(**args.__dict__, siamese=True)
    siamese_model = train_model_from_generators(siamese_model, generate_train, generate_valid, args.training_steps, args.validation_steps, args.batch_size,
                                                args.epochs, args.patience, args.output_folder, args.id, args.inspect_model, args.inspect_show_labels)

    data, labels, paths = big_batch_from_minibatch_generator(generate_test, args.test_steps)
    prediction = siamese_model.predict(data)
    return plot_roc_per_class(prediction, labels['output_siamese'], {'random_siamese_verification_task': 0}, args.id, os.path.join(args.output_folder, args.id + '/'))


def plot_predictions(args):
    _, _, generate_test = test_train_valid_tensor_generators(**args.__dict__)
    model = make_multimodal_multitask_model(**args.__dict__)
    data, labels, paths = big_batch_from_minibatch_generator(generate_test, args.test_steps)
    predictions = model.predict(data, batch_size=args.batch_size)
    if len(args.tensor_maps_out) == 1:
        predictions = [predictions]
    folder = os.path.join(args.output_folder, args.id, 'prediction_pngs/')
    predictions_to_pngs(predictions, args.tensor_maps_in, args.tensor_maps_out, data, labels, paths, folder)


def plot_while_training(args):
    generate_train, _, generate_test = test_train_valid_tensor_generators(**args.__dict__)
    test_data, test_labels, test_paths = big_batch_from_minibatch_generator(generate_test, args.test_steps)
    model = make_multimodal_multitask_model(**args.__dict__)

    plot_folder = os.path.join(args.output_folder, args.id, 'training_frames/')
    plot_while_learning(model, args.tensor_maps_in, args.tensor_maps_out, generate_train, test_data, test_labels, test_paths, args.epochs,
                        args.batch_size, args.training_steps, plot_folder, args.write_pngs)


def saliency_maps(args):
    _, _, generate_test = test_train_valid_tensor_generators(**args.__dict__)
    model = make_multimodal_multitask_model(**args.__dict__)
    data, labels, paths = big_batch_from_minibatch_generator(generate_test, args.test_steps)
    in_tensor = data[args.tensor_maps_in[0].input_name()]
    for tm in args.tensor_maps_out:
        if len(tm.shape) > 1:
            continue
        for channel in tm.channel_map:
            gradients = saliency_map(in_tensor, model, tm.output_name(), tm.channel_map[channel])
            plot_saliency_maps(in_tensor, gradients, os.path.join(args.output_folder, f'{args.id}/saliency_maps/{tm.name}_{channel}'))


def _predict_and_evaluate(model, test_data, test_labels, tensor_maps_in, tensor_maps_out, batch_size, hidden_layer, plot_path, test_paths, alpha):
    layer_names = [layer.name for layer in model.layers]
    performance_metrics = {}
    scatters = []
    rocs = []

    y_predictions = model.predict(test_data, batch_size=batch_size)
    for y, tm in zip(y_predictions, tensor_maps_out):
        if tm.output_name() not in layer_names:
            continue
        if not isinstance(y_predictions, list):  # When models have a single output model.predict returns a ndarray otherwise it returns a list
            y = y_predictions
        y_truth = np.array(test_labels[tm.output_name()])
        performance_metrics.update(evaluate_predictions(tm, y, y_truth, tm.name, plot_path, test_paths, rocs=rocs, scatters=scatters))

    if len(rocs) > 1:
        subplot_rocs(rocs, plot_path)
    if len(scatters) > 1:
        subplot_scatters(scatters, plot_path)

    test_labels_1d = {tm: np.array(test_labels[tm.output_name()]) for tm in tensor_maps_out if tm.output_name() in test_labels}
    _tsne_wrapper(model, hidden_layer, alpha, plot_path, test_paths, test_labels_1d, test_data=test_data, tensor_maps_in=tensor_maps_in, batch_size=batch_size)

    return performance_metrics


def _predict_scalars_and_evaluate_from_generator(model, test_generator, tensor_maps_out, steps, hidden_layer, plot_path, alpha):
    layer_names = [layer.name for layer in model.layers]
    model_predictions = [tm.output_name() for tm in tensor_maps_out if tm.output_name() in layer_names]
    scalar_predictions = {tm.output_name(): [] for tm in tensor_maps_out if len(tm.shape) == 1 and tm.output_name() in layer_names}
    test_labels = {tm.output_name(): [] for tm in tensor_maps_out if len(tm.shape) == 1}

    logging.info(f" in scalar predict {model_predictions} scalar predict names: {scalar_predictions.keys()} test labels: {test_labels.keys()}")
    embeddings = []
    test_paths = []
    for i in range(steps):
        batch_data, batch_labels, batch_paths = next(test_generator)
        y_predictions = model.predict(batch_data)
        test_paths.extend(batch_paths)
        if hidden_layer in layer_names:
            x_embed = embed_model_predict(model, args.tensor_maps_in, hidden_layer, batch_data, 2)
            embeddings.extend(np.copy(np.reshape(x_embed, (x_embed.shape[0], np.prod(x_embed.shape[1:])))))

        for tm_output_name in test_labels:
            test_labels[tm_output_name].extend(np.copy(batch_labels[tm_output_name]))

        for y, tm_output_name in zip(y_predictions, model_predictions):
            if not isinstance(y_predictions, list):  # When models have a single output model.predict returns a ndarray otherwise it returns a list
                y = y_predictions
            if tm_output_name in scalar_predictions:
                scalar_predictions[tm_output_name].extend(np.copy(y))

    performance_metrics = {}
    scatters = []
    rocs = []
    for tm in tensor_maps_out:
        if tm.output_name() in scalar_predictions:
            y_predict = np.array(scalar_predictions[tm.output_name()])
            y_truth = np.array(test_labels[tm.output_name()])
            performance_metrics.update(evaluate_predictions(tm, y_predict, y_truth, tm.name, plot_path, test_paths, rocs=rocs, scatters=scatters))

    if len(rocs) > 1:
        subplot_rocs(rocs, plot_path)
    if len(scatters) > 1:
        subplot_scatters(scatters, plot_path)
    if len(embeddings) > 0:
        test_labels_1d = {tm: np.array(test_labels[tm.output_name()]) for tm in tensor_maps_out if tm.output_name() in test_labels}
        _tsne_wrapper(model, hidden_layer, alpha, plot_path, test_paths, test_labels_1d, embeddings=embeddings)

    return performance_metrics


def _get_common_outputs(models_inputs_outputs, output_prefix):
    """Returns a set of outputs common to all the models so we can compare the models according to those outputs only"""
    all_outputs = []
    for (_, ios) in models_inputs_outputs.items():
        outputs = {k: v for (k, v) in ios.items() if k == output_prefix}
        for (_, output) in outputs.items():
            all_outputs.append(set(output))
    return reduce(set.intersection, all_outputs)


def _get_predictions(args, models_inputs_outputs, input_data, outputs, input_prefix, output_prefix):
    """Makes multi-modal predictions for a given number of models.

    Returns:
        dict: The nested dictionary of predicted values.

            {
                'tensor_map_1':
                    {
                        'model_1': [[value1, value2], [...]],
                        'model_2': [[value3, value4], [...]]
                    },
                'tensor_map_2':
                    {
                        'model_2': [[value5, value6], [...]],
                        'model_3': [[value7, value8], [...]]
                    }
            }
    """
    predictions = defaultdict(dict)
    for model_file in models_inputs_outputs.keys():
        args.tensor_maps_out = models_inputs_outputs[model_file][output_prefix]
        args.tensor_maps_in = models_inputs_outputs[model_file][input_prefix]
        args.model_file = model_file
        model = make_multimodal_multitask_model(**args.__dict__)
        model_name = os.path.basename(model_file).replace(TENSOR_EXT, '')

        # We can feed 'model.predict()' the entire input data because it knows what subset to use
        y_pred = model.predict(input_data, batch_size=args.batch_size)

        for i, tm in enumerate(args.tensor_maps_out):
            if tm in outputs:
                if len(args.tensor_maps_out) == 1:
                    predictions[tm][model_name] = y_pred
                else:
                    predictions[tm][model_name] = y_pred[i]

    return predictions


def _scalar_predictions_from_generator(args, models_inputs_outputs, generator, steps, outputs, input_prefix, output_prefix):
    """Makes multi-modal scalar predictions for a given number of models.

    Returns:
        dict: The nested dictionary of predicted values.

            {
                'tensor_map_1':
                    {
                        'model_1': [[value1, value2], [...]],
                        'model_2': [[value3, value4], [...]]
                    },
                'tensor_map_2':
                    {
                        'model_2': [[value5, value6], [...]],
                        'model_3': [[value7, value8], [...]]
                    }
            }
    """
    models = {}
    test_paths = []
    scalar_predictions = {}
    test_labels = {tm.output_name(): [] for tm in args.tensor_maps_out if len(tm.shape) == 1}

    for model_file in models_inputs_outputs:
        args.model_file = model_file
        args.tensor_maps_in = models_inputs_outputs[model_file][input_prefix]
        args.tensor_maps_out = models_inputs_outputs[model_file][output_prefix]
        model = make_multimodal_multitask_model(**args.__dict__)
        model_name = os.path.basename(model_file).replace(TENSOR_EXT, '')
        models[model_name] = model
        scalar_predictions[model_name] = [tm for tm in models_inputs_outputs[model_file][output_prefix] if len(tm.shape) == 1]

    predictions = defaultdict(dict)
    for j in range(steps):
        input_data, labels, paths = next(generator)
        test_paths.extend(paths)
        for tl in test_labels:
            test_labels[tl].extend(np.copy(labels[tl]))

        for model_name, model_file in zip(models, models_inputs_outputs):
            # We can feed 'model.predict()' the entire input data because it knows what subset to use
            y_predictions = models[model_name].predict(input_data)

            for y, tm in zip(y_predictions, models_inputs_outputs[model_file][output_prefix]):
                if not isinstance(y_predictions, list):  # When models have a single output model.predict returns a ndarray otherwise it returns a list
                    y = y_predictions
                if j == 0 and tm in scalar_predictions[model_name]:
                    predictions[tm][model_name] = []
                if tm in scalar_predictions[model_name]:
                    predictions[tm][model_name].extend(np.copy(y))

    for tm in predictions:
        logging.info(f"{tm.output_name()} labels: {len(test_labels[tm.output_name()])}")
        test_labels[tm.output_name()] = np.array(test_labels[tm.output_name()])
        for m in predictions[tm]:
            logging.info(f"{tm.output_name()} model: {m} prediction length:{len(predictions[tm][m])}")
            predictions[tm][m] = np.array(predictions[tm][m])

    return predictions, test_labels, test_paths


def _calculate_and_plot_prediction_stats(args, predictions, outputs, paths):
    rocs = []
    scatters = []
    for tm in args.tensor_maps_out:
        if tm not in predictions:
            continue
        plot_title = tm.name+'_'+args.id
        plot_folder = os.path.join(args.output_folder, args.id)

        if tm.is_categorical() and tm.axes() == 1:
            msg = "For tm '{}' with channel map {}: sum truth = {}; sum pred = {}"
            for m in predictions[tm]:
                logging.info(msg.format(tm.name, tm.channel_map, np.sum(outputs[tm.output_name()], axis=0), np.sum(predictions[tm][m], axis=0)))
            plot_rocs(predictions[tm], outputs[tm.output_name()], tm.channel_map, plot_title, plot_folder)
            rocs.append((predictions[tm], outputs[tm.output_name()], tm.channel_map))
        elif tm.is_categorical() and tm.axes() == 4:
            for p in predictions[tm]:
                y = predictions[tm][p]
                melt_shape = (y.shape[0]*y.shape[1]*y.shape[2]*y.shape[3], y.shape[4])
                predictions[tm][p] = y.reshape(melt_shape)

            y_truth = outputs[tm.output_name()].reshape(melt_shape)
            plot_rocs(predictions[tm], y_truth, tm.channel_map, plot_title, plot_folder)
            plot_precision_recalls(predictions[tm], y_truth, tm.channel_map, plot_title, plot_folder)
            roc_aucs = get_roc_aucs(predictions[tm], y_truth, tm.channel_map)
            precision_recall_aucs = get_precision_recall_aucs(predictions[tm], y_truth, tm.channel_map)
            aucs = {"ROC": roc_aucs, "Precision-Recall": precision_recall_aucs}
            log_aucs(**aucs)
        elif tm.is_continuous() and tm.axes() == 1:
            scaled_predictions = {k: tm.rescale(predictions[tm][k]) for k in predictions[tm]}
            plot_scatters(scaled_predictions, tm.rescale(outputs[tm.output_name()]), plot_title, plot_folder, paths)
            scatters.append((scaled_predictions, tm.rescale(outputs[tm.output_name()]), plot_title, None))
            coefs = get_pearson_coefficients(scaled_predictions, tm.rescale(outputs[tm.output_name()]))
            log_pearson_coefficients(coefs, tm.name)
        else:
            scaled_predictions = {k: tm.rescale(predictions[tm][k]) for k in predictions[tm]}
            plot_scatters(scaled_predictions, tm.rescale(outputs[tm.output_name()]), plot_title, plot_folder)
            coefs = get_pearson_coefficients(scaled_predictions, tm.rescale(outputs[tm.output_name()]))
            log_pearson_coefficients(coefs, tm.name)

    if len(rocs) > 1:
        subplot_comparison_rocs(rocs, plot_folder)
    if len(scatters) > 1:
        subplot_comparison_scatters(scatters, plot_folder)


def _tsne_wrapper(model, hidden_layer_name, alpha, plot_path, test_paths, test_labels, test_data=None, tensor_maps_in=None, batch_size=16, embeddings=None):
    """Plot 2D t-SNE of a model's hidden layer colored by many different co-variates.

    Callers must provide either model's embeddings or test_data on which embeddings will be inferred

    :param model: Keras model
    :param hidden_layer_name: String name of the hidden layer whose embeddings will be visualized
    :param alpha: Transparency of each data point
    :param plot_path: Image file name and path for the t_SNE plot
    :param test_paths: Paths for hd5 file containing each sample
    :param test_labels: Dictionary mapping TensorMaps to numpy arrays of labels (co-variates) to color code the t-SNE plots with
    :param test_data: Input data for the model necessary if embeddings is None
    :param tensor_maps_in: Input TensorMaps of the model necessary if embeddings is None
    :param batch_size: Batch size necessary if embeddings is None
    :param embeddings: (optional) Model's embeddings
    :return: None
    """
    if hidden_layer_name not in [layer.name for layer in model.layers]:
        logging.warning(f"Can't compute t-SNE, layer:{hidden_layer_name} not in provided model.")
        return

    if embeddings is None:
        embeddings = embed_model_predict(model, tensor_maps_in, hidden_layer_name, test_data, batch_size)

    gene_labels = []
    label_dict, categorical_labels, continuous_labels = test_labels_to_label_map(test_labels, len(test_paths))
    if len(categorical_labels) > 0 or len(continuous_labels) > 0 or len(gene_labels) > 0:
        plot_tsne(embeddings, categorical_labels, continuous_labels, gene_labels, label_dict, plot_path, alpha)


if __name__ == '__main__':
    args = parse_args()
    run(args)  # back to the top<|MERGE_RESOLUTION|>--- conflicted
+++ resolved
@@ -24,12 +24,8 @@
 from ml4cvd.models import make_character_model_plus, embed_model_predict, make_siamese_model, make_multimodal_multitask_model
 from ml4cvd.plots import evaluate_predictions, plot_scatters, plot_rocs, plot_precision_recalls, plot_roc_per_class, plot_tsne
 from ml4cvd.metrics import get_roc_aucs, get_precision_recall_aucs, get_pearson_coefficients, log_aucs, log_pearson_coefficients
-<<<<<<< HEAD
-from ml4cvd.plots import subplot_rocs, subplot_comparison_rocs, subplot_scatters, subplot_comparison_scatters, plot_saliency_maps
+from ml4cvd.plots import subplot_rocs, subplot_comparison_rocs, subplot_scatters, subplot_comparison_scatters, plot_saliency_maps, plot_partners_ecgs
 from ml4cvd.tensor_writer_ukbb import write_tensors, append_fields_from_csv, append_gene_csv, write_tensors_from_dicom_pngs, write_tensors_from_ecg_pngs
-=======
-from ml4cvd.plots import subplot_rocs, subplot_comparison_rocs, subplot_scatters, subplot_comparison_scatters, plot_saliency_maps, plot_partners_ecgs
->>>>>>> c4b13878
 from ml4cvd.models import train_model_from_generators, get_model_inputs_outputs, make_shallow_model, make_hidden_layer_model, saliency_map, make_variational_multimodal_multitask_model
 
 
@@ -44,13 +40,10 @@
                           args.max_sample_id, args.min_values)
         elif 'tensorize_pngs' == args.mode:
             write_tensors_from_dicom_pngs(args.tensors, args.dicoms, args.app_csv, args.dicom_series, args.min_sample_id, args.max_sample_id)
-<<<<<<< HEAD
         elif 'tensorize_ecg_pngs' == args.mode:
             write_tensors_from_ecg_pngs(args.tensors, args.xml_folder, args.min_sample_id, args.max_sample_id)
-=======
         elif 'explore' == args.mode:
             explore(args)
->>>>>>> c4b13878
         elif 'train' == args.mode:
             train_multimodal_multitask(args)
         elif 'test' == args.mode:
