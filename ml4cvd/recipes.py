--- conflicted
+++ resolved
@@ -20,15 +20,8 @@
 from ml4cvd.defines import TENSOR_EXT, MODEL_EXT
 from ml4cvd.tensor_map_maker import write_tensor_maps
 from ml4cvd.tensor_writer_partners import write_tensors_partners
-<<<<<<< HEAD
-
-from ml4cvd.explorations import mri_dates, ecg_dates
-from ml4cvd.explorations import explore, predictions_to_pngs
-from ml4cvd.explorations import tabulate_correlations_of_tensors, test_labels_to_label_map, infer_with_pixels
-=======
 from ml4cvd.explorations import mri_dates, ecg_dates, predictions_to_pngs, sample_from_language_model
 from ml4cvd.explorations import tabulate_correlations_of_tensors, test_labels_to_label_map, infer_with_pixels, explore
->>>>>>> 73008ef0
 from ml4cvd.explorations import plot_heatmap_of_tensors, plot_while_learning, plot_histograms_of_tensors_in_pdf, cross_reference
 from ml4cvd.tensor_generators import TensorGenerator, test_train_valid_tensor_generators, big_batch_from_minibatch_generator
 from ml4cvd.tensor_generators import BATCH_INPUT_INDEX, BATCH_OUTPUT_INDEX, BATCH_PATHS_INDEX
@@ -443,15 +436,9 @@
         if not isinstance(y_predictions, list):  # When models have a single output model.predict returns a ndarray otherwise it returns a list
             y = y_predictions
         y_truth = np.array(test_labels[tm.output_name()])
-<<<<<<< HEAD
         performance_metrics.update(evaluate_predictions(tm, y, y_truth, protected_data, tm.name, plot_path, test_paths, rocs=rocs, scatters=scatters))
         if tm.is_language():
-            sample_from_language_model(tensor_maps_in, tm, model, test_data, max_samples=16)
-=======
-        performance_metrics.update(evaluate_predictions(tm, y, y_truth, tm.name, plot_path, test_paths, rocs=rocs, scatters=scatters))
-        if tm.is_language():
             sample_from_language_model(tensor_maps_in[0], tm, model, test_data, max_samples=16)
->>>>>>> 73008ef0
 
     if len(rocs) > 1:
         subplot_rocs(rocs, plot_path)
