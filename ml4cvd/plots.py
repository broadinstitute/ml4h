--- conflicted
+++ resolved
@@ -51,30 +51,6 @@
 
 ECG_REST_PLOT_DEFAULT_YRANGE = 3.0
 ECG_REST_PLOT_MAX_YRANGE = 10.0
-<<<<<<< HEAD
-ECG_REST_PLOT_LEADS = [
-    ['strip_I','strip_aVR', 'strip_V1', 'strip_V4'],
-    ['strip_II','strip_aVL', 'strip_V2', 'strip_V5'],
-    ['strip_III','strip_aVF', 'strip_V3', 'strip_V6'],
-]
-ECG_REST_PLOT_MEDIAN_LEADS = [
-    ['median_I','median_aVR', 'median_V1', 'median_V4'],
-    ['median_II','median_aVL', 'median_V2', 'median_V5'],
-    ['median_III','median_aVF', 'median_V3', 'median_V6'],
-]
-ECG_REST_PLOT_AMP_LEADS = [
-    [0, 3, 6, 9],
-    [1, 4, 7, 10],
-    [2, 5, 8, 11],
-]
-
-
-def evaluate_predictions(
-    tm: TensorMap, y_predictions: np.ndarray, y_truth: np.ndarray, title: str, folder: str, test_paths: List[str] = None,
-    max_melt: int = 5000, rocs: List[Tuple[np.ndarray, np.ndarray, Dict[str, int]]] = [],
-    scatters: List[Tuple[np.ndarray, np.ndarray, str, List[str]]] = [],
-) -> Dict[str, float]:
-=======
 ECG_REST_PLOT_LEADS = [['strip_I','strip_aVR', 'strip_V1', 'strip_V4'],
                        ['strip_II','strip_aVL', 'strip_V2', 'strip_V5'],
                        ['strip_III','strip_aVF', 'strip_V3', 'strip_V6']]
@@ -89,7 +65,6 @@
 def evaluate_predictions(tm: TensorMap, y_predictions: np.ndarray, y_truth: np.ndarray, title: str, folder: str, test_paths: List[str] = None,
                          max_melt: int = 15000, rocs: List[Tuple[np.ndarray, np.ndarray, Dict[str, int]]] = [],
                          scatters: List[Tuple[np.ndarray, np.ndarray, str, List[str]]] = []) -> Dict[str, float]:
->>>>>>> 332d063b
     """ Evaluate predictions for a given TensorMap with truth data and plot the appropriate metrics.
     Accumulates data in the rocs and scatters lists to facilitate subplotting.
 
