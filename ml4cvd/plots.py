# plots.py

# Imports
import os
import math
import h5py
import glob
import logging
import hashlib
import operator
from textwrap import wrap
from functools import reduce
from multiprocessing import Pool
from itertools import islice, product
from collections import Counter, OrderedDict, defaultdict
from typing import Iterable, DefaultDict, Dict, List, Tuple, Optional

import numpy as np
import pandas as pd

import matplotlib
matplotlib.use('Agg')  # Need this to write images from the GSA servers.  Order matters:
import matplotlib.pyplot as plt  # First import matplotlib, then use Agg, then import plt
from matplotlib.ticker import NullFormatter
from matplotlib.backends.backend_pdf import PdfPages
from matplotlib.gridspec import GridSpec
from matplotlib.ticker import AutoMinorLocator, MultipleLocator

from sklearn import manifold
from sklearn.metrics import roc_curve, auc, precision_recall_curve, average_precision_score

import seaborn as sns
from biosppy.signals import ecg
from scipy.ndimage.filters import gaussian_filter

from ml4cvd.TensorMap import TensorMap
from ml4cvd.metrics import concordance_index, coefficient_of_determination
from ml4cvd.defines import IMAGE_EXT, JOIN_CHAR, PDF_EXT, TENSOR_EXT, ECG_REST_LEADS

RECALL_LABEL = 'Recall | Sensitivity | True Positive Rate | TP/(TP+FN)'
FALLOUT_LABEL = 'Fallout | 1 - Specificity | False Positive Rate | FP/(FP+TN)'
PRECISION_LABEL = 'Precision | Positive Predictive Value | TP/(TP+FP)'

SUBPLOT_SIZE = 8

COLOR_ARRAY = ['tan', 'indigo', 'cyan', 'pink', 'purple', 'blue', 'chartreuse', 'deepskyblue', 'green', 'salmon', 'aqua', 'magenta', 'aquamarine', 'red',
               'coral', 'tomato', 'grey', 'black', 'maroon', 'hotpink', 'steelblue', 'orange', 'papayawhip', 'wheat', 'chocolate', 'darkkhaki', 'gold',
               'orange', 'crimson', 'slategray', 'violet', 'cadetblue', 'midnightblue', 'darkorchid', 'paleturquoise', 'plum', 'lime',
               'teal', 'peru', 'silver', 'darkgreen', 'rosybrown', 'firebrick', 'saddlebrown', 'dodgerblue', 'orangered']

ECG_REST_PLOT_DEFAULT_YRANGE = 3.0
ECG_REST_PLOT_MAX_YRANGE = 10.0
ECG_REST_PLOT_LEADS = [['strip_I','strip_aVR', 'strip_V1', 'strip_V4'],
                       ['strip_II','strip_aVL', 'strip_V2', 'strip_V5'],
                       ['strip_III','strip_aVF', 'strip_V3', 'strip_V6']]
ECG_REST_PLOT_MEDIAN_LEADS = [['median_I','median_aVR', 'median_V1', 'median_V4'],
                              ['median_II','median_aVL', 'median_V2', 'median_V5'],
                              ['median_III','median_aVF', 'median_V3', 'median_V6']]
ECG_REST_PLOT_AMP_LEADS = [[0, 3, 6, 9],
                           [1, 4, 7, 10],
                           [2, 5, 8, 11]]


def evaluate_predictions(tm: TensorMap, y_predictions: np.ndarray, y_truth: np.ndarray, title: str, folder: str, test_paths: List[str] = None,
                         max_melt: int = 15000, rocs: List[Tuple[np.ndarray, np.ndarray, Dict[str, int]]] = [],
                         scatters: List[Tuple[np.ndarray, np.ndarray, str, List[str]]] = []) -> Dict[str, float]:
    """ Evaluate predictions for a given TensorMap with truth data and plot the appropriate metrics.
    Accumulates data in the rocs and scatters lists to facilitate subplotting.

    :param tm: The TensorMap predictions to evaluate
    :param y_predictions: The predictions
    :param y_truth: The truth
    :param title: A title for the plots
    :param folder: The folder to save the plots at
    :param test_paths: The tensor paths that were predicted
    :param max_melt: For multi-dimensional prediction the maximum number of prediction to allow in the flattened array
    :param rocs: (output) List of Tuples which are inputs for ROC curve plotting to allow subplotting downstream
    :param scatters: (output) List of Tuples which are inputs for scatter plots to allow subplotting downstream
    :return: Dictionary of performance metrics with string keys for labels and float values
    """
    performance_metrics = {}
    if tm.is_categorical() and tm.axes() == 1:
        logging.info(f"For tm:{tm.name} with channel map:{tm.channel_map} examples:{y_predictions.shape[0]}")
        logging.info(f"\nSum Truth:{np.sum(y_truth, axis=0)} \nSum pred :{np.sum(y_predictions, axis=0)}")
        plot_precision_recall_per_class(y_predictions, y_truth, tm.channel_map, title, folder)
        performance_metrics.update(plot_roc_per_class(y_predictions, y_truth, tm.channel_map, title, folder))
        rocs.append((y_predictions, y_truth, tm.channel_map))
    elif tm.is_categorical() and tm.axes() == 2:
        melt_shape = (y_predictions.shape[0] * y_predictions.shape[1], y_predictions.shape[2])
        idx = np.random.choice(np.arange(melt_shape[0]), max_melt, replace=False)
        y_predictions = y_predictions.reshape(melt_shape)[idx]
        y_truth = y_truth.reshape(melt_shape)[idx]
        performance_metrics.update(plot_roc_per_class(y_predictions, y_truth, tm.channel_map, title, folder))
        performance_metrics.update(plot_precision_recall_per_class(y_predictions, y_truth, tm.channel_map, title, folder))
        rocs.append((y_predictions, y_truth, tm.channel_map))
    elif tm.is_categorical() and tm.axes() == 3:
        melt_shape = (y_predictions.shape[0] * y_predictions.shape[1] * y_predictions.shape[2], y_predictions.shape[3])
        idx = np.random.choice(np.arange(melt_shape[0]), max_melt, replace=False)
        y_predictions = y_predictions.reshape(melt_shape)[idx]
        y_truth = y_truth.reshape(melt_shape)[idx]
        performance_metrics.update(plot_roc_per_class(y_predictions, y_truth, tm.channel_map, title, folder))
        performance_metrics.update(plot_precision_recall_per_class(y_predictions, y_truth, tm.channel_map, title, folder))
        rocs.append((y_predictions, y_truth, tm.channel_map))
    elif tm.is_categorical() and tm.axes() == 4:
        melt_shape = (y_predictions.shape[0] * y_predictions.shape[1] * y_predictions.shape[2] * y_predictions.shape[3], y_predictions.shape[4])
        idx = np.random.choice(np.arange(melt_shape[0]), max_melt, replace=False)
        y_predictions = y_predictions.reshape(melt_shape)[idx]
        y_truth = y_truth.reshape(melt_shape)[idx]
        performance_metrics.update(plot_roc_per_class(y_predictions, y_truth, tm.channel_map, title, folder))
        performance_metrics.update(plot_precision_recall_per_class(y_predictions, y_truth, tm.channel_map, title, folder))
        rocs.append((y_predictions, y_truth, tm.channel_map))
    elif tm.is_cox_proportional_hazard():
        plot_survival(y_predictions, y_truth, title, prefix=folder)
        plot_survival_curves(y_predictions, y_truth, title, prefix=folder, paths=test_paths)
    elif len(tm.shape) > 1:
        prediction_flat = tm.rescale(y_predictions).flatten()[:max_melt]
        truth_flat = tm.rescale(y_truth).flatten()[:max_melt]
        if prediction_flat.shape[0] == truth_flat.shape[0]:
            performance_metrics.update(plot_scatter(prediction_flat, truth_flat, title, prefix=folder))
    elif tm.is_continuous():
        if tm.sentinel is not None:
            y_predictions = y_predictions[y_truth != tm.sentinel, np.newaxis]
            y_truth = y_truth[y_truth != tm.sentinel, np.newaxis]
        performance_metrics.update(plot_scatter(tm.rescale(y_predictions), tm.rescale(y_truth), title, prefix=folder, paths=test_paths))
        scatters.append((tm.rescale(y_predictions), tm.rescale(y_truth), title, test_paths))
    else:
        logging.warning(f"No evaluation clause for tensor map {tm.name}")

    if tm.name == 'median':
        plot_waves(y_predictions, y_truth, 'median_waves_' + title, folder)

    return performance_metrics


def plot_metric_history(history, title, prefix='./figures/'):
    row = 0
    col = 0
    total_plots = int(len(history.history) / 2)  # divide by 2 because we plot validation and train histories together
    cols = max(2, int(math.ceil(math.sqrt(total_plots))))
    rows = max(2, int(math.ceil(total_plots / cols)))
    f, axes = plt.subplots(rows, cols, figsize=(int(cols*SUBPLOT_SIZE), int(rows*SUBPLOT_SIZE)))
    for k in sorted(history.history.keys()):
        if 'val_' not in k:
            axes[row, col].plot(history.history[k])
            k_split = str(k).replace('output_', '').split('_')
            k_title = " ".join(OrderedDict.fromkeys(k_split))
            axes[row, col].set_title(k_title)
            axes[row, col].set_xlabel('epoch')
            if 'val_' + k in history.history:
                axes[row, col].plot(history.history['val_' + k])
                labels = ['train', 'valid']
            else:
                labels = [k]
            axes[row, col].legend(labels, loc='upper left')

            row += 1
            if row == rows:
                row = 0
                col += 1
                if col >= cols:
                    break

    plt.title(title)
    plt.tight_layout()
    figure_path = os.path.join(prefix, 'metric_history_' + title + IMAGE_EXT)
    if not os.path.exists(os.path.dirname(figure_path)):
        os.makedirs(os.path.dirname(figure_path))
    plt.savefig(figure_path)
    plt.clf()
    logging.info(f"Saved learning curves at:{figure_path}")


def plot_scatter(prediction, truth, title, prefix='./figures/', paths=None, top_k=3, alpha=0.5):
    margin = float((np.max(truth)-np.min(truth))/100)
    fig, (ax1, ax2) = plt.subplots(2, 1, figsize=(SUBPLOT_SIZE, 2 * SUBPLOT_SIZE))
    ax1.plot([np.min(truth), np.max(truth)], [np.min(truth), np.max(truth)], linewidth=2)
    ax1.plot([np.min(prediction), np.max(prediction)], [np.min(prediction), np.max(prediction)], linewidth=4)
    pearson = np.corrcoef(prediction.flatten(), truth.flatten())[1, 0]  # corrcoef returns full covariance matrix
    big_r_squared = coefficient_of_determination(truth, prediction)
    logging.info(f'Pearson:{pearson:0.3f} r^2:{pearson*pearson:0.3f} R^2:{big_r_squared:0.3f}')
    ax1.scatter(prediction, truth, label=f'Pearson:{pearson:0.3f} r^2:{pearson*pearson:0.3f} R^2:{big_r_squared:0.3f}', marker='.', alpha=alpha)
    if paths is not None:
        diff = np.abs(prediction-truth)
        arg_sorted = diff[:, 0].argsort()
        # The path of the best prediction, ie the inlier
        _text_on_plot(ax1, prediction[arg_sorted[0]]+margin, truth[arg_sorted[0]]+margin, os.path.basename(paths[arg_sorted[0]]))
        # Plot the paths of the worst predictions ie the outliers
        for idx in arg_sorted[-top_k:]:
            _text_on_plot(ax1, prediction[idx]+margin, truth[idx]+margin, os.path.basename(paths[idx]))

    ax1.set_xlabel('Predictions')
    ax1.set_ylabel('Actual')
    ax1.set_title(title + '\n')
    ax1.legend(loc="lower right")

    sns.distplot(prediction, label='Predicted', color='r', ax=ax2)
    sns.distplot(truth, label='Truth', color='b', ax=ax2)
    ax2.legend(loc="upper left")

    figure_path = os.path.join(prefix, 'scatter_' + title + IMAGE_EXT)
    if not os.path.exists(os.path.dirname(figure_path)):
        os.makedirs(os.path.dirname(figure_path))
    logging.info("Try to save scatter plot at: {}".format(figure_path))
    plt.savefig(figure_path)
    plt.clf()
    return {title + '_pearson': pearson}


def plot_scatters(predictions, truth, title, prefix='./figures/', paths=None, top_k=3, alpha=0.5):
    margin = float((np.max(truth) - np.min(truth)) / 100)
    plt.figure(figsize=(SUBPLOT_SIZE, SUBPLOT_SIZE))
    plt.plot([np.min(truth), np.max(truth)], [np.min(truth), np.max(truth)])
    for k in predictions:
        color = _hash_string_to_color(k)
        pearson = np.corrcoef(predictions[k].flatten(), truth.flatten())[1, 0]  # corrcoef returns full covariance matrix
        r2 = pearson*pearson
        big_r2 = coefficient_of_determination(truth.flatten(), predictions[k].flatten())
        plt.plot([np.min(predictions[k]), np.max(predictions[k])], [np.min(predictions[k]), np.max(predictions[k])], color=color)
        plt.scatter(predictions[k], truth, color=color, label=str(k) + f" Pearson:{pearson:0.3f} r^2:{r2:0.3f} R^2:{big_r2:0.3f}", marker='.', alpha=alpha)
        if paths is not None:
            diff = np.abs(predictions[k] - truth)
            arg_sorted = diff[:, 0].argsort()
            _text_on_plot(plt, predictions[k][arg_sorted[0]] + margin, truth[arg_sorted[0]] + margin, os.path.basename(paths[arg_sorted[0]]))
            for idx in arg_sorted[-top_k:]:
                _text_on_plot(plt, predictions[k][idx] + margin, truth[idx] + margin, os.path.basename(paths[idx]))
    plt.xlabel('Predictions')
    plt.ylabel('Actual')
    plt.title(title + '\n')
    plt.legend(loc="upper left")

    figure_path = os.path.join(prefix, 'scatters_' + title + IMAGE_EXT)
    if not os.path.exists(os.path.dirname(figure_path)):
        os.makedirs(os.path.dirname(figure_path))
    plt.savefig(figure_path)
    logging.info("Saved scatter plot at: {}".format(figure_path))


def subplot_scatters(scatters: List[Tuple[np.ndarray, np.ndarray, str, Optional[List[str]]]], prefix: str='./figures/', top_k: int=3, alpha: float=0.5):
    row = 0
    col = 0
    total_plots = len(scatters)
    cols = max(2, int(math.ceil(math.sqrt(total_plots))))
    rows = max(2, int(math.ceil(total_plots / cols)))
    fig, axes = plt.subplots(rows, cols, figsize=(cols*SUBPLOT_SIZE, rows*SUBPLOT_SIZE))
    for prediction, truth, title, paths in scatters:
        axes[row, col].plot([np.min(truth), np.max(truth)], [np.min(truth), np.max(truth)])
        axes[row, col].plot([np.min(prediction), np.max(prediction)], [np.min(prediction), np.max(prediction)])
        axes[row, col].scatter(prediction, truth, marker='.', alpha=alpha)
        margin = float((np.max(truth) - np.min(truth)) / 100)
        if paths is not None:  # If tensor paths are provided we plot the file names of top_k outliers and the #1 inlier
            diff = np.abs(prediction - truth)
            arg_sorted = diff[:, 0].argsort()
            # The path of the best prediction, ie the inlier
            _text_on_plot(axes[row, col], prediction[arg_sorted[0]] + margin, truth[arg_sorted[0]] + margin, os.path.basename(paths[arg_sorted[0]]))
            # Plot the paths of the worst predictions ie the outliers
            for idx in arg_sorted[-top_k:]:
                _text_on_plot(axes[row, col], prediction[idx] + margin, truth[idx] + margin, os.path.basename(paths[idx]))
        axes[row, col].set_xlabel('Predictions')
        axes[row, col].set_ylabel('Actual')
        axes[row, col].set_title(title + '\n')
        pearson = np.corrcoef(prediction.flatten(), truth.flatten())[1, 0]  # corrcoef returns full covariance matrix
        r2 = pearson*pearson
        big_r2 = coefficient_of_determination(truth.flatten(), prediction.flatten())
        axes[row, col].text(0, 1, f"Pearson:{pearson:0.3f} r^2:{r2:0.3f} R^2:{big_r2:0.3f}", verticalalignment='bottom', transform=axes[row, col].transAxes)

        row += 1
        if row == rows:
            row = 0
            col += 1
            if col >= cols:
                break

    figure_path = prefix + 'scatters_together' + IMAGE_EXT
    if not os.path.exists(os.path.dirname(figure_path)):
        os.makedirs(os.path.dirname(figure_path))
    plt.savefig(figure_path)
    logging.info(f"Saved scatters together at: {figure_path}")


def subplot_comparison_scatters(scatters: List[Tuple[Dict[str, np.ndarray], np.ndarray, str, Optional[List[str]]]], prefix: str = './figures/', top_k: int = 3,
                                alpha: float = 0.5):
    row = 0
    col = 0
    total_plots = len(scatters)
    cols = max(2, int(math.ceil(math.sqrt(total_plots))))
    rows = max(2, int(math.ceil(total_plots / cols)))
    fig, axes = plt.subplots(rows, cols, figsize=(cols*SUBPLOT_SIZE, rows*SUBPLOT_SIZE))
    for predictions, truth, title, paths in scatters:
        for k in predictions:
            c = _hash_string_to_color(title+k)
            pearson = np.corrcoef(predictions[k].flatten(), truth.flatten())[1, 0]  # corrcoef returns full covariance matrix
            r2 = pearson * pearson
            big_r2 = coefficient_of_determination(truth.flatten(), predictions[k].flatten())
            axes[row, col].plot([np.min(predictions[k]), np.max(predictions[k])], [np.min(predictions[k]), np.max(predictions[k])], color=c)
            axes[row, col].scatter(predictions[k], truth, color=c, label=f'{k} r:{pearson:0.3f} r^2:{r2:0.3f} R^2:{big_r2:0.3f}', marker='.', alpha=alpha)
            axes[row, col].legend(loc="upper left")
            if paths is not None:  # If tensor paths are provided we plot the file names of top_k outliers and the #1 inlier
                margin = float((np.max(truth) - np.min(truth)) / 100)
                diff = np.abs(predictions[k] - truth)
                arg_sorted = diff[:, 0].argsort()
                _text_on_plot(axes[row, col], predictions[k][arg_sorted[0]] + margin, truth[arg_sorted[0]] + margin, os.path.basename(paths[arg_sorted[0]]))
                for idx in arg_sorted[-top_k:]:
                    _text_on_plot(axes[row, col], predictions[k][idx] + margin, truth[idx] + margin, os.path.basename(paths[idx]))
        axes[row, col].set_xlabel('Predictions')
        axes[row, col].set_ylabel('Actual')
        axes[row, col].set_title(title + '\n')

        row += 1
        if row == rows:
            row = 0
            col += 1
            if col >= cols:
                break

    figure_path = os.path.join(prefix, 'scatters_compared_together' + IMAGE_EXT)
    if not os.path.exists(os.path.dirname(figure_path)):
        os.makedirs(os.path.dirname(figure_path))
    plt.savefig(figure_path)
    logging.info(f"Saved scatter comparisons together at: {figure_path}")


def plot_survival(prediction, truth, title, days_window=3650, prefix='./figures/', paths=None, top_k=3, alpha=0.5):
    c_index, concordant, discordant, tied_risk, tied_time = concordance_index(prediction, truth)
    logging.info(f"C-index:{c_index} concordant:{concordant} discordant:{discordant} tied_risk:{tied_risk} tied_time:{tied_time}")
    intervals = truth.shape[-1] // 2
    plt.figure(figsize=(SUBPLOT_SIZE, SUBPLOT_SIZE))
    logging.info(f"Prediction shape is: {prediction.shape} truth shape is: {truth.shape}")
    logging.info(f"Sick per step is: {np.sum(truth[:, intervals:], axis=0)} out of {truth.shape[0]}")
    logging.info(f"Cumulative sick at each step is: {np.cumsum(np.sum(truth[:, intervals:], axis=0))} out of {truth.shape[0]}")
    predicted_proportion = np.sum(np.cumprod(prediction[:, :intervals], axis=1), axis=0) / truth.shape[0]
    true_proportion = np.cumsum(np.sum(truth[:, intervals:], axis=0)) / truth.shape[0]
    logging.info(f"proportion shape is: {predicted_proportion.shape} truth shape is: {true_proportion.shape} begin")
    if paths is not None:
        pass
    plt.plot(range(0, days_window, 1 + days_window // intervals), predicted_proportion, marker='o', label=f'Predicted Proportion C-Index:{c_index:0.2f}')
    plt.plot(range(0, days_window, 1 + days_window // intervals), 1 - true_proportion, marker='o', label='True Proportion')
    plt.xlabel('Follow up time (days)')
    plt.ylabel('Proportion Surviving')
    plt.title(title + '\n')
    plt.legend(loc="upper right")

    figure_path = os.path.join(prefix, 'proportional_hazards_' + title + IMAGE_EXT)
    if not os.path.exists(os.path.dirname(figure_path)):
        os.makedirs(os.path.dirname(figure_path))
    logging.info("Try to save survival plot at: {}".format(figure_path))
    plt.savefig(figure_path)
    return {}


def plot_survival_curves(prediction, truth, title, days_window=3650, prefix='./figures/', num_curves=50, paths=None):
    intervals = truth.shape[-1] // 2
    plt.figure(figsize=(SUBPLOT_SIZE*2, SUBPLOT_SIZE*2))
    predicted_survivals = np.cumprod(prediction[:, :intervals], axis=1)
    sick = np.sum(truth[:, intervals:], axis=-1)
    x_days = range(0, days_window, 1 + days_window // intervals)
    cur_sick = 0
    cur_healthy = 0
    min_sick = num_curves * 0.1
    for i in range(truth.shape[0]):
        p = os.path.basename(paths[i]).replace(TENSOR_EXT, "")
        last_prob = predicted_survivals[i, -1]
        if sick[i] == 1:
            sick_period = np.argmax(truth[i, intervals:])
            sick_day = sick_period*(days_window // intervals)
            plt.plot(x_days, predicted_survivals[i], label=f'sick:{p} p:{last_prob:0.2f}', color='red')
            plt.text(sick_day, predicted_survivals[i, sick_period], f'Diagnosed day:{sick_day} id:{p}')
            cur_sick += 1
            if cur_sick >= min_sick and i >= num_curves:
                break
        elif cur_healthy < num_curves:
            plt.plot(x_days, predicted_survivals[i], label=f'id:{p} p:{last_prob:0.2f}', color='green')
            cur_healthy += 1
    plt.title(title + '\n')
    plt.legend(loc="upper right")
    plt.xlabel('Follow up time (days)')
    plt.ylabel('Survival Curve Prediction')
    figure_path = os.path.join(prefix, 'survival_curves_' + title + IMAGE_EXT)
    if not os.path.exists(os.path.dirname(figure_path)):
        os.makedirs(os.path.dirname(figure_path))
    logging.info("Try to save survival plot at: {}".format(figure_path))
    plt.savefig(figure_path)
    return {}


def plot_noise(noise):
    samples = 240
    real_weight = 2.0
    real_bias = 0.5
    x = np.linspace(10, 100, samples)
    y1_real = real_weight * x + real_bias
    y2_real = 4.0 * x + 0.8
    y1 = y1_real + (np.random.randn(*x.shape) * noise)
    y2 = y2_real + (np.random.randn(*x.shape) * noise)
    y_ratio = (y2 - y1) / y2
    y_ratio_real = (y2_real - y1_real) / y2_real
    pearson = np.corrcoef(y1.flatten(), y1_real.flatten())[1, 0]
    pearson2 = np.corrcoef(y2.flatten(), y2_real.flatten())[1, 0]
    ratio_pearson = np.corrcoef(y_ratio.flatten(), y_ratio_real.flatten())[1, 0]
    return pearson, pearson2, ratio_pearson


def plot_noisy():
    samples = 140
    p1s = []
    p2s = []
    prats = []
    noises = np.linspace(0.0, 0.01, samples)
    for n in noises:
        p1, p2, prat = plot_noise(n)
        p1s.append(1.0 - p1)
        p2s.append(1.0 - p2)
        prats.append(1.0 - prat)

    plt.figure(figsize=(28, 42))
    matplotlib.rcParams.update({'font.size': 36})
    plt.xlabel('Noise')
    plt.ylabel('Error')
    plt.scatter(noises, p1s, color='cyan', label='p1')
    plt.scatter(noises, p2s, color='green', label='p2')
    plt.scatter(noises, prats, color='red', label='p_ratio')
    plt.legend(loc="lower right")
    plt.savefig('./figures/noise_fxn.png')


def plot_value_counter(categories, counts, title, prefix='./figures/'):
    matplotlib.rcParams.update({'font.size': 14})
    counters = defaultdict(Counter)
    for k in categories:
        parts = k.split(JOIN_CHAR)
        group = parts[0]
        label = parts[1]
        counters[group][label] = counts[k]

    rows = int(math.ceil(math.sqrt(len(counters))))
    fig, axes = plt.subplots(rows, rows, figsize=(28, 24))
    for i, group in enumerate(counters):
        ax = plt.subplot(rows, rows, i + 1)
        ax.set_title(group)
        idxs = np.arange(len(counters[group]))
        ax.barh(idxs, list(counters[group].values()))
        ax.set_yticks(idxs)
        ax.set_yticklabels(list(counters[group].keys()))

    plt.tight_layout()

    figure_path = os.path.join(prefix, 'counter_' + title + IMAGE_EXT)
    if not os.path.exists(os.path.dirname(figure_path)):
        os.makedirs(os.path.dirname(figure_path))
    plt.savefig(figure_path)
    logging.info(f"Saved counter plot at: {figure_path}")


def plot_histograms(continuous_stats, title, prefix='./figures/', num_bins=50):
    matplotlib.rcParams.update({'font.size': 14})

    rows = int(math.ceil(math.sqrt(len(continuous_stats))))
    fig, axes = plt.subplots(rows, rows, figsize=(28, 24))
    for i, group in enumerate(continuous_stats):
        a = np.array(continuous_stats[group])
        ax = plt.subplot(rows, rows, i + 1)
        ax.set_title(group + '\n Mean:%0.3f STD:%0.3f' % (np.mean(a), np.std(a)))
        ax.hist(continuous_stats[group], bins=num_bins)
    plt.tight_layout()

    figure_path = os.path.join(prefix, 'histograms_' + title + IMAGE_EXT)
    if not os.path.exists(os.path.dirname(figure_path)):
        os.makedirs(os.path.dirname(figure_path))
    plt.savefig(figure_path)
    logging.info(f"Saved histograms plot at: {figure_path}")


def plot_histograms_in_pdf(stats: Dict[str, Dict[str, List[float]]],
                           all_samples_count: int,
                           output_file_name: str,
                           output_folder_path: str = './figures',
                           num_rows: int = 4,
                           num_cols: int = 6,
                           num_bins: int = 50,
                           title_line_width: int = 50) -> None:
    """
    Plots histograms of field values given in 'stats' in pdf
    :param stats: field names extracted from hd5 dataset names to list of values, one per sample_instance_arrayidx
    :param all_samples_count: total number of samples fields were drawn from; samples don't necessarily have values for each field
    :param output_file_name: name of output file in pdf
    :param output_folder_path: directory that output file will be written to
    :param num_rows: number of histograms that will be plotted vertically per pdf page
    :param num_cols: number of histograms that will be plotted horizontally per pdf page
    :param num_bins: number of histogram bins
    :param title_line_width: max number of characters that a plot title line will span; longer lines will be wrapped into multiple lines
    :return: None
    """
    def _sorted_chunks(d: Dict[str, Dict[str, List[float]]], size: int) -> Iterable[DefaultDict[str, List[float]]]:
        """
        :param d: dictionary to be chunked
        :param size: size of chunks
        :return: iterator of dictionary chunks with keys alphabetically sorted
        """
        it = iter(dict(sorted(d.items())))
        for i in range(0, len(d), size):
            yield {k: d[k] for k in islice(it, size)}

    subplot_width = 7.4 * num_cols
    subplot_height = 6 * num_rows
    matplotlib.rcParams.update({'font.size': 14, 'figure.figsize': (subplot_width, subplot_height)})

    figure_path = os.path.join(output_folder_path, output_file_name + PDF_EXT)
    with PdfPages(figure_path) as pdf:
        for stats_chunk in _sorted_chunks(stats, num_rows * num_cols):
            plt.subplots(num_rows, num_cols)
            for i, field in enumerate(stats_chunk):
                field_values = reduce(operator.concat, stats_chunk[field].values())
                field_sample_count = len(stats_chunk[field].keys())
                missingness = int(100 * (all_samples_count - field_sample_count) / all_samples_count)
                ax = plt.subplot(num_rows, num_cols, i + 1)
                title_text = '\n'.join(wrap(field, title_line_width))
                title_stats = '\n'.join(wrap(f"Mean:{np.mean(field_values):.2f} STD:{np.std(field_values):.2f} Missing:{missingness}% #Samples:{field_sample_count}", title_line_width))
                ax.set_title(title_text + "\n" + title_stats)
                ax.hist(field_values, bins=min(num_bins, len(set(field_values))))
            plt.tight_layout()
            pdf.savefig()

    logging.info(f"Saved histograms plot at: {figure_path}")


def plot_heatmap(stats: Dict[str, Dict[str, List[float]]],
                 output_file_name: str,
                 min_samples: int,
                 output_folder_path: str) -> None:

    """
    Plot heatmap of correlations between field pairs derived from 'stats'
    :param stats: field names extracted from hd5 dataset names to list of values, one per sample_instance_arrayidx
    :param output_file_name: name of output file in pdf
    :param output_folder_path: directory that output file will be written to
    :param min_samples: calculate correlation coefficient only if both fields have values from that many common samples
    :return: None
    """
    fields = stats.keys()
    num_fields = len(fields)
    field_pairs = product(fields, fields)
    correlations_by_field_pairs: DefaultDict[Tuple[str, str], float] = defaultdict(float)
    logging.info(f"There are {int(num_fields * (num_fields - 1) / 2)} field pairs.")
    processed_field_pair_count = 0
    nan_counter = Counter()  # keep track of if we've seen a field have NaNs
    for field1, field2 in field_pairs:
        if field1 not in nan_counter.keys() and field2 not in nan_counter.keys():
            if field1 == field2:
                correlations_by_field_pairs[(field1, field2)] = 1
            elif (field2, field1) in correlations_by_field_pairs:
                correlations_by_field_pairs[(field1, field2)] = correlations_by_field_pairs[(field2, field1)]
            else:
                common_samples = set(stats[field1].keys()).intersection(stats[field2].keys())
                num_common_samples = len(common_samples)
                processed_field_pair_count += 1
                if processed_field_pair_count % 50000 == 0:
                    logging.debug(f"Processed {processed_field_pair_count} field pairs.")
                if num_common_samples >= min_samples:
                    field1_values = reduce(operator.concat, [stats[field1][sample] for sample in common_samples])
                    field2_values = reduce(operator.concat, [stats[field2][sample] for sample in common_samples])

                    num_field1_nans = len(list(filter(math.isnan, field1_values)))
                    num_field2_nans = len(list(filter(math.isnan, field2_values)))
                    at_least_one_field_has_nans = False
                    if num_field1_nans != 0:
                        nan_counter[field1] = True
                        at_least_one_field_has_nans = True
                    # Also add field2 to the counter if it has NaNs before 'continue'ing so we can skip it sooner in next iterations
                    if num_field2_nans != 0:
                        nan_counter[field2] = True
                        at_least_one_field_has_nans = True
                    if at_least_one_field_has_nans:
                        continue

                    if len(field1_values) == len(field2_values):
                        if len(set(field1_values)) == 1 or len(set(field2_values)) == 1:
                            logging.debug(f"Not calculating correlation for fields {field1} and {field2} because at least one of "
                                          f"the fields has all the same values for the {num_common_samples} common samples.")
                            continue
                        corr = np.corrcoef(field1_values, field2_values)[1, 0]
                        if not math.isnan(corr):
                            correlations_by_field_pairs[(field1, field2)] = corr
                        else:
                            logging.warning(f"Pearson correlation for fields {field1} and {field2} is NaN.")
                    else:
                        logging.debug(f"Not calculating correlation for fields '{field1}' and '{field2}' "
                                      f"because they have different number of values ({len(field1_values)} vs. {len(field2_values)}).")
        else:
            continue

    logging.info(f"Total number of correlations: {len(correlations_by_field_pairs)}")

    fields_with_nans = nan_counter.keys()
    if len(fields_with_nans) != 0:
        logging.warning(f"The {len(fields_with_nans)} fields containing NaNs are: {', '.join(fields_with_nans)}.")

    # correlations_by_field_pairs = dict(random.sample(correlations_by_field_pairs.items(), 15))
    ser = pd.Series(list(correlations_by_field_pairs.values()),
                    index=pd.MultiIndex.from_tuples(correlations_by_field_pairs.keys()))
    df = ser.unstack()

    # Scale the figure size with the number of fields
    width = height = int(0.23 * num_fields)
    plt.subplots(figsize=(width, height))

    # Generate a custom diverging colourmap
    cmap = sns.diverging_palette(240, 10, n=9, as_cmap=True)

    # Plot
    ax = sns.heatmap(df, cmap=cmap, square=True, vmin=-1, vmax=1, cbar_kws={"shrink": 0.8})

    # Custom-colour missing values
    ax.set_facecolor('xkcd:light grey')

    # Scale the colourbar label font size with the number of fields
    cbar = ax.collections[0].colorbar
    cbar.ax.tick_params(labelsize=int(0.27 * num_fields))

    # Save figure
    fig = ax.get_figure()
    heatmap_path = os.path.join(output_folder_path, output_file_name + IMAGE_EXT)
    fig.savefig(heatmap_path)
    logging.info(f"Plotted heatmap ({df.shape[0]}x{df.shape[1]}) at: {heatmap_path}")


def plot_ecg(data, label, prefix='./figures/'):
    lw = 3
    matplotlib.rcParams.update({'font.size': 36})

    rows = int(math.ceil(math.sqrt(len(data))))
    cols = math.ceil(len(data) / rows)
    fig, axes = plt.subplots(rows, cols, figsize=(28, 24))
    for i, k in enumerate(data):
        color = _hash_string_to_color(k)
        ax = plt.subplot(rows, cols, i + 1)
        ax.set_title(k)
        ax.plot(data[k], color=color, lw=lw, label=str(k))
    plt.tight_layout()

    figure_path = os.path.join(prefix, label + '_ecg' + IMAGE_EXT)
    if not os.path.exists(os.path.dirname(figure_path)):
        os.makedirs(os.path.dirname(figure_path))
    plt.savefig(figure_path)
    logging.info(f"Saved ECG plot at: {figure_path}")


<<<<<<< HEAD
def _plot_partners_ecg(data, args):
    print('Data Keys: {}'.format(list(data.keys())))
    lead_names = list(data['voltage'].keys())

    # Set up plot
    fig = plt.figure('ECG plot',
                     constrained_layout=True,
                     figsize=(13, 10))
    gs = GridSpec(ncols=1, nrows=3, figure=fig,
                  height_ratios=[8, 20, 1])
    ax0 = fig.add_subplot(gs[0])
    ax1 = fig.add_subplot(gs[1])
    ax2 = fig.add_subplot(gs[2])
    fig.set_size_inches(11, 8.5)
    plt.rcParams["font.family"] = "Times New Roman"

    # top information panel
    ax0.axis('off')
    ax0.set_xlim(0, 1)
    ax0.set_ylim(0, 1)

    ax0.text(0.0, 0.9, '{}, {}'.format(data['patientlastname'], data['patientfirstname']))
    ax0.text(0.2, 0.9, 'ID: {}'.format(int(data['patientid'])))
    ax0.text(0.4, 0.9, '{}'.format(data['sitename']))

    ax0.text(0.0, 0.7, '{} yr'.format(int(data['patientage'])))
    ax0.text(0.0, 0.6, '{}'.format(data['gender']))
    ax0.text(0.0, 0.4, 'Room: ')
    ax0.text(0.0, 0.3, 'Loc: {}'.format(data['location']))


    ax0.text(0.2, 0.7, 'Vent. rate                    {}    BPM'.format(data['rate']))
    ax0.text(0.2, 0.6, 'PR interval                {}       ms'.format(data['pr']))
    ax0.text(0.2, 0.5, 'QRS duration            {}       ms'.format(data['qrs']))

    ax0.text(0.2, 0.4, 'QT/QTc              {}/{}      ms'.format(data['qt'], data['qtc']))

    # axes = data['paxis'] + ' ' \
    #        + data['raxis'] + ' ' \
    #        + data['taxis']
    # ax0.text(0.2, 0.3, 'P-R-T axes                    ' + axes)
    #
    # ax0.text(0.4, 0.3, '' + data['diagnosis_md'])

    plt.savefig(os.path.join(args.output_folder, args.id, 'placeholder'+IMAGE_EXT))


def plot_partners_ecgs(args):
    '''
    Required tensors:
        partners_ecg_patientid
        partners_ecg_patientfirstname
        partners_ecg_patientlastname
        partners_ecg_date
        partners_ecg_read_md_raw
        partners_ecg_read_pc_raw
        partners_ecg_voltage
        partners_ecg_dob
        partners_ecg_sitename
        partners_ecg_gender
        partners_ecg_location
        partners_ecg_patientage
        partners_ecg_rate
        partners_ecg_pr
        partners_ecg_qrs
        partners_ecg_qt
        partners_ecg_qtc
    '''
=======
def plot_partners_ecgs(args):
>>>>>>> 0022ada2
    tensor_paths = [args.tensors + tp for tp in os.listdir(args.tensors) if os.path.splitext(tp)[-1].lower()==TENSOR_EXT]
    tensor_maps_in = args.tensor_maps_in

    # Initialize dict that stores tensors
    tdict = defaultdict(dict)
    for tm in tensor_maps_in:
        if tm.channel_map:
            for cm in tm.channel_map:
<<<<<<< HEAD
                tdict[tm.name].update({cm: list()})
=======
                tdict[tm.name].update({(tm.name, cm): list()})
>>>>>>> 0022ada2
        else:
            tdict[tm.name].update({tm.name: list()})

    # Get tensors for all hd5
    for tp in tensor_paths:
        try:
            with h5py.File(tp, 'r') as hd5:
<<<<<<< HEAD
                print('HD5 Keys: {}'.format(list(hd5.keys())))
=======
>>>>>>> 0022ada2
                for tm in tensor_maps_in:
                    try:
                        tensor = tm.tensor_from_file(tm, hd5)
                        # Append tensor to dict
                        if tm.channel_map:
                            for cm in tm.channel_map:
<<<<<<< HEAD
                                tdict[tm.name][cm].append(
=======
                                tdict[tm.name][(tm.name, cm)].append(
>>>>>>> 0022ada2
                                    tensor[tm.channel_map[cm]])
                        else:
                            tdict[tm.name][tm.name].append(tensor)
                    except (IndexError, KeyError, ValueError, OSError, RuntimeError) as e:
                        # Could not obtain tensor, append nan
                        if tm.channel_map:
                            for cm in tm.channel_map:
<<<<<<< HEAD
                                tdict[tm.name][cm].append(np.nan)
=======
                                tdict[tm.name][(tm.name, cm)].append(np.nan)
>>>>>>> 0022ada2
                        else:
                            tdict[tm.name][tm.name].append(np.nan)
                        logging.exception(e)
        except:
            logging.exception(f"Broken tensor at: {tp}")

<<<<<<< HEAD
    # gather data for each ecg together to plot
    for i, tp in enumerate(tensor_paths):
        data = {}
        for tm in tensor_maps_in:
            key = tm.name.split('partners_ecg_')[1]
            if tm.channel_map:
                data.update({key: {}})
                for cm in tm.channel_map:
                    data[key].update({cm: tdict[tm.name][cm][i]})
            else:
                data.update({key: tdict[tm.name][tm.name][i]})

        _plot_partners_ecg(data, args)
=======
    # TODO plot ecgs w/ data in tdict and save to output folder / run_id

    plt.figure(figsize=(5, 5))
    plt.title('THIS IS A PLACEHOLDER')
    plt.savefig(os.path.join(args.output_folder, args.id, 'placeholder'+IMAGE_EXT))
>>>>>>> 0022ada2


def _ecg_rest_traces(hd5):
    """Extracts ECG resting traces from HD5 and returns a dictionary based on biosppy template"""
    leads = {}
    if 'ecg_rest' not in hd5:
        raise ValueError('Tensor does not contain resting ECGs')
    for field in hd5['ecg_rest']:
        leads[field] = list(hd5['ecg_rest'][field])
    twelve_leads = defaultdict(dict)
    for key, data in leads.items(): 
        twelve_leads[key]['raw'] = leads[key]
        if len(data) == 5000:
            try:
                # Attempt analysis by biosppy, which may fail if not enough beats
                (twelve_leads[key]['ts_reference'], twelve_leads[key]['filtered'], twelve_leads[key]['rpeaks'], 
                 twelve_leads[key]['template_ts'], twelve_leads[key]['templates'], twelve_leads[key]['heart_rate_ts'], 
                 twelve_leads[key]['heart_rate']) = ecg.ecg(signal=leads[key], sampling_rate = 500., show=False)
            except:
                twelve_leads[key]['ts_reference'] = np.linspace(0, len(data)/500., len(data))
    return twelve_leads


def _ecg_rest_ylims(yrange, yplot):
    """Returns ECG plot y-axis limits based on the range covered by ECG traces"""
    deltas   = [-1.0, 1.0]
    extremes = np.array([np.min(yplot), np.max(yplot)])
    delta_ext = extremes[1]-extremes[0]
    yrange = np.max([yrange, delta_ext*1.10])
    ylim_min = -yrange/2.0
    ylim_max = yrange/2.0
    if ((extremes[0] - ylim_min) < yrange*0.2) or \
       ((ylim_max-extremes[1]) < yrange*0.2) : 
        ylim_min = extremes[0] - (yrange-delta_ext)/2.0
        ylim_max = extremes[1] + (yrange-delta_ext)/2.0       
    return ylim_min, ylim_max

    
def _ecg_rest_yrange(twelve_leads, default_yrange, raw_scale, time_interval):
    """Returns y-range necessary not to cut any of the plotted ECG waveforms"""
    yrange = default_yrange
    for is_median, offset in zip([False, True], [3, 0]):
        for i in range(offset, offset+3):
            for j in range(0, 4):
                lead_name = ECG_REST_PLOT_LEADS[i-offset][j]
                lead = twelve_leads[lead_name]
                y_plot = np.array([elem_ * raw_scale for elem_ in lead['raw']])
                if not is_median:        
                    y_plot = y_plot[np.logical_and(lead['ts_reference']>j*time_interval,
                                    lead['ts_reference']<(j+1)*time_interval)]
                ylim_min, ylim_max = _ecg_rest_ylims(yrange, y_plot)
                yrange = ylim_max - ylim_min
    return min(yrange, ECG_REST_PLOT_MAX_YRANGE)

    
def _subplot_ecg_rest(twelve_leads, raw_scale, time_interval, lead_mapping, f, ax, yrange, offset, pat_df, is_median, is_blind):
    """Fills subplots with either median or raw resting ECG waveforms"""
    # plot will be in seconds vs mV, boxes are
    sec_per_box = 0.04
    mv_per_box = .1
    median_interval = 1.2  # 600 samples at 500Hz
    # if available, extract patient metadata and ECG interpretation 
    if pat_df is not None:
        avl_yn = 'Y' if pat_df['aVL']>0.5 else 'N'
        sl_yn  = 'Y' if pat_df['Sokolow_Lyon']>0.5 else 'N'
        cor_yn = 'Y' if pat_df['Cornell']>0.5 else 'N'
        sex_fm = 'F' if ((pat_df['sex'] == 'F') or (pat_df['sex'] == 'female')) else 'M'
        text   = f"ID: {pat_df['patient_id']}, sex: {sex_fm}\n"        
        if not is_blind:
            text  += f"{pat_df['ecg_text']}\n"
            text  += f"LVH criteria - aVL: {avl_yn}, Sokolow-Lyon: {sl_yn}, Cornell: {cor_yn}"            
        st=f.suptitle(text, x=0.0, y=1.05, ha='left', bbox=dict(facecolor='black', alpha=0.1))   
    for i in range(offset, offset+3):
        for j in range(0, 4):
            lead_name = lead_mapping[i-offset][j]
            lead = twelve_leads[lead_name]
            # Convert units to mV
            yy = np.array([elem_ * raw_scale for elem_ in lead['raw']])
            if not is_median:
                ax[i,j].set_xlim(j*time_interval,(j+1)*time_interval)
                # extract portion of waveform that is included in the actual plots 
                yplot = yy[np.logical_and(lead['ts_reference']>j*time_interval,
                                lead['ts_reference']<(j+1)*time_interval)]
            else:
                yplot = yy                       
            ylim_min, ylim_max = _ecg_rest_ylims(yrange, yplot)            
            ax[i,j].set_ylim(ylim_min, ylim_max) # 3.0 mV range
            ax[i,j].xaxis.set_major_locator(MultipleLocator(0.2)) # major grids at every .2sec = 5 * 0.04 sec
            ax[i,j].yaxis.set_major_locator(MultipleLocator(0.5)) # major grids at every .5mV 
            ax[i,j].xaxis.set_minor_locator(AutoMinorLocator(5))
            ax[i,j].yaxis.set_minor_locator(AutoMinorLocator(5))
            ax[i,j].grid(which='major', color='#CCCCCC', linestyle='--')
            ax[i,j].grid(which='minor', color='#CCCCCC', linestyle=':')            
            for label in ax[i,j].xaxis.get_ticklabels()[::2]:
                label.set_visible(False)
            if len(ax[i,j].yaxis.get_ticklabels()) > 10:
                for label in ax[i,j].yaxis.get_ticklabels()[::2]:
                    label.set_visible(False)        
            #normalize data in muv
            if 'ts_reference' in lead:
                ax[i,j].plot(lead['ts_reference'], yy, label='raw')
            else:
                ax[i,j].plot(np.arange(0.0, median_interval, median_interval/len(lead['raw'])), yy, label='raw')                
            ax[i,j].set_title(lead_name)           
            if is_median and (pat_df is not None):
                # Find where to put the R and S amp text based on ECG baseline position
                dy_ecg = (yy[-1] - ylim_min) / yrange
                if dy_ecg > 0.3: # Put in bottom right
                    dy_amp = 0.2
                else: # Put in top right
                    dy_amp = 0.85
                ax[i,j].text(0.9, dy_amp*yrange+ylim_min, f"R: {pat_df['ramp'][ECG_REST_PLOT_AMP_LEADS[i-offset][j]]:.0f}")
                ax[i,j].text(0.9, (dy_amp-0.15)*yrange+ylim_min, f"S: {pat_df['samp'][ECG_REST_PLOT_AMP_LEADS[i-offset][j]]:.0f}")


def _str_to_list_float(str_list: str) -> List[int]:
    """'[ 3. 4. nan 3 ]' --> [ 3.0, 4.0, nan, 3.0 ]"""
    tmp_str = str_list[1:-1].split()
    return list(map(float, tmp_str))
                

def _ecg_rest_csv_to_df(csv):
    df = pd.read_csv(csv)
    df['ramp'] = df['ramp'].apply(_str_to_list_float)
    df['samp'] = df['samp'].apply(_str_to_list_float)    
    df['patient_id'] = df['patient_id'].apply(str)
    df['Sokolow_Lyon'] = df['Sokolow_Lyon'].apply(float)
    df['Cornell'] = df['Cornell'].apply(float)
    df['aVL'] = df['aVL'].apply(float)
    return df


def _remove_duplicate_rows(df, out_folder):
    arr_list = []
    pdfs = glob.glob(out_folder+'/*.pdf')
    for i, row in df.iterrows():      
        if os.path.join(out_folder, row['patient_id']+'.pdf') not in pdfs:
            arr_list.append(i)
    arr = np.array(arr_list, dtype=np.int)
    return arr


def plot_ecg_rest(df, rows, out_folder, is_blind):
    """Extracts and plots ECG resting waveforms"""
    raw_scale = 0.005 # Conversion from raw to mV
    default_yrange = ECG_REST_PLOT_DEFAULT_YRANGE # mV
    time_interval = 2.5 # time-interval per plot in seconds. ts_Reference data is in s, voltage measurement is 5 uv per lsb
    for row in rows:
        pat_df = df.iloc[row]
        with h5py.File(pat_df['full_path'], 'r') as hd5:
            traces = _ecg_rest_traces(hd5)
        matplotlib.rcParams.update({'font.size': 20})
        fig, ax = plt.subplots(nrows=6, ncols=4, figsize=(24,18), tight_layout=True)
        yrange = _ecg_rest_yrange(traces, default_yrange, raw_scale, time_interval)
        _subplot_ecg_rest(traces, raw_scale, time_interval, ECG_REST_PLOT_LEADS, fig, ax, yrange,
                             offset=3, pat_df=None, is_median=False, is_blind=is_blind)
        _subplot_ecg_rest(traces, raw_scale, time_interval, ECG_REST_PLOT_MEDIAN_LEADS, fig, ax, yrange,
                             offset=0, pat_df=pat_df, is_median=True, is_blind=is_blind)
        fig.savefig(os.path.join(out_folder, pat_df['patient_id']+'.pdf'), bbox_inches = "tight")    
        

def plot_ecg_rest_mp(ecg_csv_file_name: str,
                        row_min: int,
                        row_max: int,
                        output_folder_path: str,
                        ncpus: int = 1,
                        is_blind: bool = False,
                        overwrite: bool = False) -> None:    
    """
    Generates (in parallel) plots for 12-lead resting ECGs given a CSV file pointing to the tensor HDF5s 
    :param ecg_csv: name of the CSV file listing the HD5s to plot
    :param row_min: low end of range of entries to be plotted 
    :param row_max: high end of range of entries to be plotted 
    :param output_folder_path: directory where output PDFs will be written to
    :param ncpus: number of parallel cores to be used
    :param is_blind: whether ECG interpretation should be included in the plot
    :param overwrite: if False, it avoids replotting PDFs that are already found in the output folder
    :return: None
    """    
    df = _ecg_rest_csv_to_df(ecg_csv_file_name)
    if overwrite:
        row_arr = np.arange(row_min, row_max+1, dtype=np.int64)
    else:
        row_arr = _remove_duplicate_rows(df.iloc[row_min:row_max+1], output_folder_path)    
    row_split = np.array_split(row_arr, ncpus)
    pool = Pool(ncpus)
    pool.starmap(plot_ecg_rest, zip([df]*ncpus, row_split, [output_folder_path]*ncpus, [is_blind]*ncpus))
    pool.close()
    pool.join()

    
def plot_counter(counts, title, prefix='./figures/'):
    plt.figure(figsize=(28, 32))
    matplotlib.rcParams.update({'font.size': 12})
    idxs = np.arange(len(counts))

    keyz = []
    vals = []
    for k in sorted(list(counts.keys())):
        keyz.append(k.replace('categorical/', '').replace('continuous/', ''))
        vals.append(counts[k])

    plt.barh(idxs, vals)
    plt.yticks(idxs, keyz)
    plt.tight_layout()
    plt.title(title + '\n')

    figure_path = os.path.join(prefix, 'counter_' + title + IMAGE_EXT)
    if not os.path.exists(os.path.dirname(figure_path)):
        os.makedirs(os.path.dirname(figure_path))
    plt.savefig(figure_path)
    logging.info(f"Saved counter plot at: {figure_path}")


def plot_roc_per_class(prediction, truth, labels, title, prefix='./figures/'):
    lw = 2
    labels_to_areas = {}
    true_sums = np.sum(truth, axis=0)
    plt.figure(figsize=(SUBPLOT_SIZE, SUBPLOT_SIZE))
    fpr, tpr, roc_auc = get_fpr_tpr_roc_pred(prediction, truth, labels)

    for key in labels:
        labels_to_areas[key] = roc_auc[labels[key]]
        if 'no_' in key and len(labels) == 2:
            continue
        color = _hash_string_to_color(key)
        label_text = f'{key} area: {roc_auc[labels[key]]:.3f} n={true_sums[labels[key]]:.0f}'
        plt.plot(fpr[labels[key]], tpr[labels[key]], color=color, lw=lw, label=label_text)
        logging.info(f'ROC Label {label_text}')

    plt.xlim([0.0, 1.0])
    plt.ylim([-0.02, 1.03])
    plt.ylabel(RECALL_LABEL)
    plt.xlabel(FALLOUT_LABEL)
    plt.legend(loc="lower right")
    plt.plot([0, 1], [0, 1], 'k:', lw=0.5)
    plt.title(f'ROC {title} n={np.sum(true_sums):.0f}\n')

    figure_path = os.path.join(prefix, 'per_class_roc_' + title + IMAGE_EXT)
    if not os.path.exists(os.path.dirname(figure_path)):
        os.makedirs(os.path.dirname(figure_path))
    plt.savefig(figure_path)
    plt.clf()
    logging.info("Saved ROC curve at: {}".format(figure_path))
    return labels_to_areas


def plot_rocs(predictions, truth, labels, title, prefix='./figures/'):
    lw = 2
    true_sums = np.sum(truth, axis=0)
    plt.figure(figsize=(SUBPLOT_SIZE*2, SUBPLOT_SIZE*2))

    for p in predictions:
        fpr, tpr, roc_auc = get_fpr_tpr_roc_pred(predictions[p], truth, labels)
        for key in labels:
            if 'no_' in key and len(labels) == 2:
                continue
            color = _hash_string_to_color(p+key)
            label_text = f'{p}_{key} area:{roc_auc[labels[key]]:.3f} n={true_sums[labels[key]]:.0f}'
            plt.plot(fpr[labels[key]], tpr[labels[key]], color=color, lw=lw, label=label_text)
            logging.info(f"ROC Label {label_text}")

    plt.xlim([0.0, 1.0])
    plt.ylim([-0.02, 1.03])
    plt.ylabel(RECALL_LABEL)
    plt.xlabel(FALLOUT_LABEL)
    plt.legend(loc='lower right')
    plt.plot([0, 1], [0, 1], 'k:', lw=0.5)                        
    plt.title(f'ROC {title} n={np.sum(true_sums):.0f}\n')

    figure_path = os.path.join(prefix, 'per_class_roc_' + title + IMAGE_EXT)
    if not os.path.exists(os.path.dirname(figure_path)):
        os.makedirs(os.path.dirname(figure_path))
    plt.savefig(figure_path)
    plt.clf()
    logging.info("Saved ROC curve at: {}".format(figure_path))


def subplot_rocs(rocs: List[Tuple[np.ndarray, np.ndarray, Dict[str, int]]], prefix: str='./figures/'):
    """Log and tabulate AUCs given as nested dictionaries in the format '{model: {label: auc}}'"""
    lw = 2
    row = 0
    col = 0
    total_plots = len(rocs)
    cols = max(2, int(math.ceil(math.sqrt(total_plots))))
    rows = max(2, int(math.ceil(total_plots / cols)))
    fig, axes = plt.subplots(rows, cols, figsize=(cols*SUBPLOT_SIZE, rows*SUBPLOT_SIZE))
    for predicted, truth, labels in rocs:
        true_sums = np.sum(truth, axis=0)
        fpr, tpr, roc_auc = get_fpr_tpr_roc_pred(predicted, truth, labels)
        for key in labels:
            if 'no_' in key and len(labels) == 2:
                continue
            color = _hash_string_to_color(key)
            label_text = f'{key} area: {roc_auc[labels[key]]:.3f} n={true_sums[labels[key]]:.0f}'
            axes[row, col].plot(fpr[labels[key]], tpr[labels[key]], color=color, lw=lw, label=label_text)
            logging.info(f'ROC Label {label_text}')
        axes[row, col].set_xlim([0.0, 1.0])
        axes[row, col].set_ylim([-0.02, 1.03])
        axes[row, col].set_ylabel(RECALL_LABEL)
        axes[row, col].set_xlabel(FALLOUT_LABEL)
        axes[row, col].legend(loc='lower right')
        axes[row, col].plot([0, 1], [0, 1], 'k:', lw=0.5)
        axes[row, col].set_title(f'ROC n={np.sum(true_sums):.0f}')

        row += 1
        if row == rows:
            row = 0
            col += 1
            if col >= cols:
                break

    figure_path = prefix + 'rocs_together' + IMAGE_EXT
    if not os.path.exists(os.path.dirname(figure_path)):
        os.makedirs(os.path.dirname(figure_path))
    plt.savefig(figure_path)


def subplot_comparison_rocs(rocs: List[Tuple[Dict[str, np.ndarray], np.ndarray, Dict[str, int]]], prefix: str='./figures/'):
    """Log and tabulate AUCs given as nested dictionaries in the format '{model: {label: auc}}'"""
    lw = 3
    row = 0
    col = 0
    total_plots = len(rocs)
    cols = max(2, int(math.ceil(math.sqrt(total_plots))))
    rows = max(2, int(math.ceil(total_plots / cols)))
    fig, axes = plt.subplots(rows, cols, figsize=(cols*SUBPLOT_SIZE, rows*SUBPLOT_SIZE))
    for predictions, truth, labels in rocs:
        true_sums = np.sum(truth, axis=0)
        for p in predictions:
            fpr, tpr, roc_auc = get_fpr_tpr_roc_pred(predictions[p], truth, labels)
            for key in labels:
                if 'no_' in key and len(labels) == 2:
                    continue
                color = _hash_string_to_color(p + key)
                label_text = f'{p}_{key} area:{roc_auc[labels[key]]:.3f} n={true_sums[labels[key]]:.0f}'
                axes[row, col].plot(fpr[labels[key]], tpr[labels[key]], color=color, lw=lw, label=label_text)
                logging.info(f"ROC Label {label_text}")

        axes[row, col].set_xlim([0.0, 1.0])
        axes[row, col].set_ylim([-0.02, 1.03])
        axes[row, col].set_ylabel(RECALL_LABEL)
        axes[row, col].set_xlabel(FALLOUT_LABEL)
        axes[row, col].legend(loc="lower right")
        axes[row, col].plot([0, 1], [0, 1], 'k:', lw=0.5)
        axes[row, col].set_title(f'ROC n={np.sum(true_sums):.0f}\n')

        row += 1
        if row == rows:
            row = 0
            col += 1
            if col >= cols:
                break

    figure_path = os.path.join(prefix, 'rocs_compared_together' + IMAGE_EXT)
    if not os.path.exists(os.path.dirname(figure_path)):
        os.makedirs(os.path.dirname(figure_path))
    plt.savefig(figure_path)


def plot_precision_recall_per_class(prediction, truth, labels, title, prefix='./figures/'):
    # Compute Precision-Recall and plot curve
    lw = 2.0
    labels_to_areas = {}
    true_sums = np.sum(truth, axis=0)
    plt.figure(figsize=(SUBPLOT_SIZE, SUBPLOT_SIZE))

    for k in labels:
        c = _hash_string_to_color(k)
        precision, recall, _ = precision_recall_curve(truth[:, labels[k]], prediction[:, labels[k]])
        average_precision = average_precision_score(truth[:, labels[k]], prediction[:, labels[k]])
        label_text = f'{k} mean precision:{average_precision:.3f} n={true_sums[labels[k]]:.0f}'
        plt.plot(recall, precision, lw=lw, color=c, label=label_text)
        logging.info(f'prAUC Label {label_text}')
        labels_to_areas[k] = average_precision

    plt.xlim([0.0, 1.00])
    plt.ylim([-0.02, 1.03])
    plt.xlabel(RECALL_LABEL)
    plt.ylabel(PRECISION_LABEL)
    plt.legend(loc="lower left")
    plt.title(f'{title} n={np.sum(true_sums):.0f}')

    figure_path = os.path.join(prefix, 'precision_recall_' + title + IMAGE_EXT)
    if not os.path.exists(os.path.dirname(figure_path)):
        os.makedirs(os.path.dirname(figure_path))
    plt.savefig(figure_path)
    plt.clf()
    logging.info(f"Saved Precision Recall curve at: {figure_path}")
    return labels_to_areas


def plot_precision_recalls(predictions, truth, labels, title, prefix='./figures/'):
    # Compute Precision-Recall and plot curve for each model
    lw = 2.0
    true_sums = np.sum(truth, axis=0)
    plt.figure(figsize=(SUBPLOT_SIZE*2, SUBPLOT_SIZE*2))

    for p in predictions:
        for k in labels:
            c = _hash_string_to_color(p+k)
            precision, recall, _ = precision_recall_curve(truth[:, labels[k]], predictions[p][:, labels[k]])
            average_precision = average_precision_score(truth[:, labels[k]], predictions[p][:, labels[k]])
            label_text = f'{p}_{k} mean precision:{average_precision:.3f} n={true_sums[labels[k]]:.0f}'
            plt.plot(recall, precision, lw=lw, color=c, label=label_text)
            logging.info(f"prAUC Label {label_text}")

    plt.xlim([0.0, 1.00])
    plt.ylim([-0.02, 1.03])
    plt.xlabel(RECALL_LABEL)
    plt.ylabel(PRECISION_LABEL)
    plt.legend(loc="lower left")
    plt.title(f'{title} n={np.sum(true_sums):.0f}')

    figure_path = os.path.join(prefix, 'precision_recall_' + title + IMAGE_EXT)
    if not os.path.exists(os.path.dirname(figure_path)):
        os.makedirs(os.path.dirname(figure_path))
    plt.savefig(figure_path)
    plt.clf()
    logging.info("Saved Precision Recall curve at: {}".format(figure_path))


def get_fpr_tpr_roc_pred(y_pred, test_truth, labels):
    # Compute ROC curve and ROC area for each class
    fpr = dict()
    tpr = dict()
    roc_auc = dict()

    for k in labels.keys():
        cur_idx = labels[k]
        aser = roc_curve(test_truth[:, cur_idx], y_pred[:, cur_idx])
        fpr[labels[k]], tpr[labels[k]], _ = aser
        roc_auc[labels[k]] = auc(fpr[labels[k]], tpr[labels[k]])

    return fpr, tpr, roc_auc


def plot_waves(predicted_waves, true_waves, title, plot_path, rows=6, cols=6):
    row = 0
    col = 0
    f, axes = plt.subplots(rows, cols, sharex=True, figsize=(36, 36))
    for i in range(true_waves.shape[0]):
        axes[row, col].plot(true_waves[i, :, 0], color='blue', label='Actual Wave')
        if predicted_waves is not None:
            axes[row, col].plot(predicted_waves[i, :, 0], color='green', label='Predicted')
        axes[row, col].set_xlabel('time')
        row += 1
        if row == rows:
            row = 0
            col += 1
            if col >= cols:
                break
    plt.legend(loc="lower left")
    figure_path = os.path.join(plot_path, title + IMAGE_EXT)
    if not os.path.exists(os.path.dirname(figure_path)):
        os.makedirs(os.path.dirname(figure_path))
    plt.savefig(figure_path)
    plt.clf()
    logging.info("Saved waves at: {}".format(figure_path))


def plot_tsne(x_embed, categorical_labels, continuous_labels, gene_labels, label_dict, figure_path, alpha):
    x_embed = np.array(x_embed)
    if len(x_embed.shape) > 2:
        x_embed = np.reshape(x_embed, (x_embed.shape[0], np.prod(x_embed.shape[1:])))

    n_components = 2
    rows = max(2, len(label_dict))
    perplexities = [10, 25, 60]
    (fig, subplots) = plt.subplots(rows, len(perplexities), figsize=(len(perplexities)*SUBPLOT_SIZE*2, rows*SUBPLOT_SIZE*2))

    p2y = {}
    for i, p in enumerate(perplexities):
        tsne = manifold.TSNE(n_components=n_components, init='pca', random_state=123, perplexity=p, learning_rate=20, n_iter_without_progress=500)
        p2y[p] = tsne.fit_transform(x_embed)

    j = -1
    for tm in label_dict:
        j += 1
        if j == rows:
            break
        categorical_subsets = {}
        if tm in categorical_labels + gene_labels:
            for c in tm.channel_map:
                categorical_subsets[tm.channel_map[c]] = label_dict[tm] == tm.channel_map[c]
        elif tm in continuous_labels:
            colors = label_dict[tm]
        for i, p in enumerate(perplexities):
            ax = subplots[j, i]
            ax.set_title(f'{tm.name} | t-SNE perplexity:{p}')
            if tm in categorical_labels + gene_labels:
                color_labels = []
                for c in tm.channel_map:
                    channel_index = tm.channel_map[c]
                    color = _hash_string_to_color(c)
                    color_labels.append(c)
                    ax.scatter(p2y[p][categorical_subsets[channel_index], 0], p2y[p][categorical_subsets[channel_index], 1], c=color, alpha=alpha)
                ax.legend(color_labels, loc='lower left')
            elif tm in continuous_labels:
                points = ax.scatter(p2y[p][:, 0], p2y[p][:, 1], c=colors, alpha=alpha, cmap='jet')
                if i == len(perplexities) - 1:
                    fig.colorbar(points, ax=ax)

            ax.xaxis.set_major_formatter(NullFormatter())
            ax.yaxis.set_major_formatter(NullFormatter())
            ax.axis('tight')

    figure_path += 'tsne_plot' + IMAGE_EXT
    if not os.path.exists(os.path.dirname(figure_path)):
        os.makedirs(os.path.dirname(figure_path))
    plt.savefig(figure_path)
    plt.clf()
    logging.info(f"Saved T-SNE plot at: {figure_path}")


def plot_saliency_maps(data: np.ndarray, gradients: np.ndarray, prefix: str):
    """Plot saliency maps of a batch of input tensors.

    Saliency maps for each input tensor in the batch will be saved at the file path indicated by prefix.
    Also creates a mean saliency map across the batch
    2D tensors are assumed to be ECGs and 3D tensors are plotted with each slice as an RGB image.
    The red channel indicates negative gradients, and the green channel positive ones.

    :param data: A batch of input tensors
    :param gradients: A corresponding batch of gradients for those inputs, must be the same shape as data
    :param prefix: file path prefix where saliency maps will be saved
    """
    if data.shape[-1] == 1:
        data = data[..., 0]
        gradients = gradients[..., 0]

    mean_saliency = np.zeros(data.shape[1:] + (3,))
    for batch_i in range(data.shape[0]):
        if len(data.shape) == 3:
            ecgs = {'raw': data[batch_i], 'gradients': gradients[batch_i]}
            _plot_ecgs(ecgs, f'{prefix}_saliency_map_{batch_i}{IMAGE_EXT}')
        elif len(data.shape) == 4:
            cols = max(2, int(math.ceil(math.sqrt(data.shape[-1]))))
            rows = max(2, int(math.ceil(data.shape[-1] / cols)))
            _plot_3d_tensor_slices_as_rgb(_saliency_map_rgb(data[batch_i], gradients[batch_i]), f'{prefix}_saliency_{batch_i}{IMAGE_EXT}', cols, rows)
            saliency = _saliency_blurred_and_scaled(gradients[batch_i], blur_radius=0.0, max_value=1.0/data.shape[0])
            mean_saliency[..., 0] -= saliency
            mean_saliency[..., 1] += saliency
        else:
            logging.warning(f'No method to plot saliency for data shape: {data.shape}')

    if len(data.shape) == 4:
        _plot_3d_tensor_slices_as_rgb(_scale_tensor_inplace(mean_saliency), f'{prefix}_batch_mean_saliency{IMAGE_EXT}', cols, rows)
    logging.info(f"Saved saliency maps at:{prefix}")


def _scale_tensor_inplace(tensor, min_value=0.0, max_value=1.0):
    tensor -= tensor.min()
    tensor *= (max_value - min_value) / tensor.max()
    tensor += min_value
    return tensor


def _saliency_blurred_and_scaled(gradients, blur_radius, max_value=1.0):
    blurred = gaussian_filter(gradients, sigma=blur_radius)
    _scale_tensor_inplace(blurred, max_value=max_value)
    blurred -= blurred.mean()
    return blurred


def _saliency_map_rgb(image, gradients, blur_radius=0):
    _scale_tensor_inplace(image)
    rgb_map = np.zeros(image.shape + (3,))
    blurred = _saliency_blurred_and_scaled(gradients, blur_radius)
    rgb_map[..., 0] = image - blurred
    rgb_map[..., 1] = image + blurred
    rgb_map[..., 2] = image
    rgb_map = np.clip(rgb_map, 0, 1)
    #_scale_tensor_inplace(rgb_map)
    return rgb_map


def _plot_ecgs(ecgs, figure_path, rows=3, cols=4, time_interval=2.5, raw_scale=0.005, hertz=500, lead_dictionary=ECG_REST_LEADS):
    index2leads = {v: k for k, v in lead_dictionary.items()}
    _, axes = plt.subplots(rows, cols, figsize=(18, 16))
    for i in range(rows):
        for j in range(cols):
            start = int(i*time_interval*hertz)
            stop = int((i+1)*time_interval*hertz)
            axes[i, j].set_xlim(start, stop)
            for label in ecgs:
                axes[i, j].plot(range(start, stop), ecgs[label][start:stop, j + i*cols] * raw_scale, label=label)
            axes[i, j].legend(loc='lower right')
            axes[i, j].set_xlabel('milliseconds')
            axes[i, j].set_ylabel('mV')
            axes[i, j].set_title(index2leads[j + i*cols])
    if not os.path.exists(os.path.dirname(figure_path)):
        os.makedirs(os.path.dirname(figure_path))
    plt.savefig(figure_path)
    plt.clf()


def _plot_3d_tensor_slices_as_rgb(tensor, figure_path, cols=3, rows=10):
    _, axes = plt.subplots(rows, cols, figsize=(cols * 4, rows * 4))
    for i in range(tensor.shape[-2]):
        axes[i // cols, i % cols].imshow(tensor[:, :, i, :])
        axes[i // cols, i % cols].set_yticklabels([])
        axes[i // cols, i % cols].set_xticklabels([])

    if not os.path.exists(os.path.dirname(figure_path)):
        os.makedirs(os.path.dirname(figure_path))
    plt.savefig(figure_path)
    plt.clf()


def _plot_3d_tensor_slices_as_gray(tensor, figure_path, cols=3, rows=10):
    _, axes = plt.subplots(rows, cols, figsize=(cols * 4, rows * 4))
    vmin = np.min(tensor)
    vmax = np.max(tensor)
    for i in range(tensor.shape[-1]):
        axes[i // cols, i % cols].imshow(tensor[:, :, i], cmap='gray', vmin=vmin, vmax=vmax)
        axes[i // cols, i % cols].set_yticklabels([])
        axes[i // cols, i % cols].set_xticklabels([])

    if not os.path.exists(os.path.dirname(figure_path)):
        os.makedirs(os.path.dirname(figure_path))
    plt.savefig(figure_path)
    plt.clf()


def _hash_string_to_color(string):
    """Hash a string to color (using hashlib and not the built-in hash for consistency between runs)"""
    return COLOR_ARRAY[int(hashlib.sha1(string.encode('utf-8')).hexdigest(), 16) % len(COLOR_ARRAY)]


def _text_on_plot(axes, x, y, text, alpha=0.8, background='white'):
    t = axes.text(x, y, text)
    t.set_bbox({'facecolor': background, 'alpha': alpha, 'edgecolor': background})


if __name__ == '__main__':
    plot_noisy()<|MERGE_RESOLUTION|>--- conflicted
+++ resolved
@@ -643,7 +643,6 @@
     logging.info(f"Saved ECG plot at: {figure_path}")
 
 
-<<<<<<< HEAD
 def _plot_partners_ecg(data, args):
     print('Data Keys: {}'.format(list(data.keys())))
     lead_names = list(data['voltage'].keys())
@@ -712,9 +711,7 @@
         partners_ecg_qt
         partners_ecg_qtc
     '''
-=======
-def plot_partners_ecgs(args):
->>>>>>> 0022ada2
+
     tensor_paths = [args.tensors + tp for tp in os.listdir(args.tensors) if os.path.splitext(tp)[-1].lower()==TENSOR_EXT]
     tensor_maps_in = args.tensor_maps_in
 
@@ -723,11 +720,7 @@
     for tm in tensor_maps_in:
         if tm.channel_map:
             for cm in tm.channel_map:
-<<<<<<< HEAD
                 tdict[tm.name].update({cm: list()})
-=======
-                tdict[tm.name].update({(tm.name, cm): list()})
->>>>>>> 0022ada2
         else:
             tdict[tm.name].update({tm.name: list()})
 
@@ -735,21 +728,14 @@
     for tp in tensor_paths:
         try:
             with h5py.File(tp, 'r') as hd5:
-<<<<<<< HEAD
                 print('HD5 Keys: {}'.format(list(hd5.keys())))
-=======
->>>>>>> 0022ada2
                 for tm in tensor_maps_in:
                     try:
                         tensor = tm.tensor_from_file(tm, hd5)
                         # Append tensor to dict
                         if tm.channel_map:
                             for cm in tm.channel_map:
-<<<<<<< HEAD
                                 tdict[tm.name][cm].append(
-=======
-                                tdict[tm.name][(tm.name, cm)].append(
->>>>>>> 0022ada2
                                     tensor[tm.channel_map[cm]])
                         else:
                             tdict[tm.name][tm.name].append(tensor)
@@ -757,18 +743,13 @@
                         # Could not obtain tensor, append nan
                         if tm.channel_map:
                             for cm in tm.channel_map:
-<<<<<<< HEAD
                                 tdict[tm.name][cm].append(np.nan)
-=======
-                                tdict[tm.name][(tm.name, cm)].append(np.nan)
->>>>>>> 0022ada2
                         else:
                             tdict[tm.name][tm.name].append(np.nan)
                         logging.exception(e)
         except:
             logging.exception(f"Broken tensor at: {tp}")
 
-<<<<<<< HEAD
     # gather data for each ecg together to plot
     for i, tp in enumerate(tensor_paths):
         data = {}
@@ -782,13 +763,6 @@
                 data.update({key: tdict[tm.name][tm.name][i]})
 
         _plot_partners_ecg(data, args)
-=======
-    # TODO plot ecgs w/ data in tdict and save to output folder / run_id
-
-    plt.figure(figsize=(5, 5))
-    plt.title('THIS IS A PLACEHOLDER')
-    plt.savefig(os.path.join(args.output_folder, args.id, 'placeholder'+IMAGE_EXT))
->>>>>>> 0022ada2
 
 
 def _ecg_rest_traces(hd5):
