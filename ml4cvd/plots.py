# plots.py

# Imports
import os
import math
import h5py
import glob
import logging
import hashlib
import operator
from datetime import datetime
from textwrap import wrap
from functools import reduce
from multiprocessing import Pool
from itertools import islice, product
from collections import Counter, OrderedDict, defaultdict
from typing import Iterable, DefaultDict, Dict, List, Tuple, Optional

import numpy as np
import pandas as pd
from tensorflow.keras.optimizers.schedules import LearningRateSchedule

import matplotlib
matplotlib.use('Agg')  # Need this to write images from the GSA servers.  Order matters:
import matplotlib.pyplot as plt  # First import matplotlib, then use Agg, then import plt
from matplotlib.ticker import NullFormatter
from matplotlib.backends.backend_pdf import PdfPages
from matplotlib.gridspec import GridSpec
from matplotlib.ticker import AutoMinorLocator, MultipleLocator

from sklearn import manifold
from sklearn.metrics import roc_curve, auc, precision_recall_curve, average_precision_score

import seaborn as sns
from biosppy.signals import ecg
from scipy.ndimage.filters import gaussian_filter

from ml4cvd.TensorMap import TensorMap
from ml4cvd.metrics import concordance_index, coefficient_of_determination
from ml4cvd.defines import IMAGE_EXT, JOIN_CHAR, PDF_EXT, TENSOR_EXT, ECG_REST_LEADS

RECALL_LABEL = 'Recall | Sensitivity | True Positive Rate | TP/(TP+FN)'
FALLOUT_LABEL = 'Fallout | 1 - Specificity | False Positive Rate | FP/(FP+TN)'
PRECISION_LABEL = 'Precision | Positive Predictive Value | TP/(TP+FP)'

SUBPLOT_SIZE = 8

COLOR_ARRAY = ['tan', 'indigo', 'cyan', 'pink', 'purple', 'blue', 'chartreuse', 'deepskyblue', 'green', 'salmon', 'aqua', 'magenta', 'aquamarine', 'red',
               'coral', 'tomato', 'grey', 'black', 'maroon', 'hotpink', 'steelblue', 'orange', 'papayawhip', 'wheat', 'chocolate', 'darkkhaki', 'gold',
               'orange', 'crimson', 'slategray', 'violet', 'cadetblue', 'midnightblue', 'darkorchid', 'paleturquoise', 'plum', 'lime',
               'teal', 'peru', 'silver', 'darkgreen', 'rosybrown', 'firebrick', 'saddlebrown', 'dodgerblue', 'orangered']

ECG_REST_PLOT_DEFAULT_YRANGE = 3.0
ECG_REST_PLOT_MAX_YRANGE = 10.0
ECG_REST_PLOT_LEADS = [['strip_I','strip_aVR', 'strip_V1', 'strip_V4'],
                       ['strip_II','strip_aVL', 'strip_V2', 'strip_V5'],
                       ['strip_III','strip_aVF', 'strip_V3', 'strip_V6']]
ECG_REST_PLOT_MEDIAN_LEADS = [['median_I','median_aVR', 'median_V1', 'median_V4'],
                              ['median_II','median_aVL', 'median_V2', 'median_V5'],
                              ['median_III','median_aVF', 'median_V3', 'median_V6']]
ECG_REST_PLOT_AMP_LEADS = [[0, 3, 6, 9],
                           [1, 4, 7, 10],
                           [2, 5, 8, 11]]


def evaluate_predictions(tm: TensorMap, y_predictions: np.ndarray, y_truth: np.ndarray, title: str, folder: str, test_paths: List[str] = None,
                         max_melt: int = 15000, rocs: List[Tuple[np.ndarray, np.ndarray, Dict[str, int]]] = [],
                         scatters: List[Tuple[np.ndarray, np.ndarray, str, List[str]]] = []) -> Dict[str, float]:
    """ Evaluate predictions for a given TensorMap with truth data and plot the appropriate metrics.
    Accumulates data in the rocs and scatters lists to facilitate subplotting.

    :param tm: The TensorMap predictions to evaluate
    :param y_predictions: The predictions
    :param y_truth: The truth
    :param title: A title for the plots
    :param folder: The folder to save the plots at
    :param test_paths: The tensor paths that were predicted
    :param max_melt: For multi-dimensional prediction the maximum number of prediction to allow in the flattened array
    :param rocs: (output) List of Tuples which are inputs for ROC curve plotting to allow subplotting downstream
    :param scatters: (output) List of Tuples which are inputs for scatter plots to allow subplotting downstream
    :return: Dictionary of performance metrics with string keys for labels and float values
    """
    performance_metrics = {}
    if tm.is_categorical() and tm.axes() == 1:
        logging.info(f"For tm:{tm.name} with channel map:{tm.channel_map} examples:{y_predictions.shape[0]}")
        logging.info(f"\nSum Truth:{np.sum(y_truth, axis=0)} \nSum pred :{np.sum(y_predictions, axis=0)}")
        plot_precision_recall_per_class(y_predictions, y_truth, tm.channel_map, title, folder)
        performance_metrics.update(plot_roc_per_class(y_predictions, y_truth, tm.channel_map, title, folder))
        rocs.append((y_predictions, y_truth, tm.channel_map))
    elif tm.is_categorical() and tm.axes() == 2:
        melt_shape = (y_predictions.shape[0] * y_predictions.shape[1], y_predictions.shape[2])
        idx = np.random.choice(np.arange(melt_shape[0]), min(melt_shape[0], max_melt), replace=False)
        y_predictions = y_predictions.reshape(melt_shape)[idx]
        y_truth = y_truth.reshape(melt_shape)[idx]
        performance_metrics.update(plot_roc_per_class(y_predictions, y_truth, tm.channel_map, title, folder))
        performance_metrics.update(plot_precision_recall_per_class(y_predictions, y_truth, tm.channel_map, title, folder))
        rocs.append((y_predictions, y_truth, tm.channel_map))
    elif tm.is_categorical() and tm.axes() == 3:
        melt_shape = (y_predictions.shape[0] * y_predictions.shape[1] * y_predictions.shape[2], y_predictions.shape[3])
        idx = np.random.choice(np.arange(melt_shape[0]), min(melt_shape[0], max_melt), replace=False)
        y_predictions = y_predictions.reshape(melt_shape)[idx]
        y_truth = y_truth.reshape(melt_shape)[idx]
        performance_metrics.update(plot_roc_per_class(y_predictions, y_truth, tm.channel_map, title, folder))
        performance_metrics.update(plot_precision_recall_per_class(y_predictions, y_truth, tm.channel_map, title, folder))
        rocs.append((y_predictions, y_truth, tm.channel_map))
    elif tm.is_categorical() and tm.axes() == 4:
        melt_shape = (y_predictions.shape[0] * y_predictions.shape[1] * y_predictions.shape[2] * y_predictions.shape[3], y_predictions.shape[4])
        idx = np.random.choice(np.arange(melt_shape[0]), min(melt_shape[0], max_melt), replace=False)
        y_predictions = y_predictions.reshape(melt_shape)[idx]
        y_truth = y_truth.reshape(melt_shape)[idx]
        performance_metrics.update(plot_roc_per_class(y_predictions, y_truth, tm.channel_map, title, folder))
        performance_metrics.update(plot_precision_recall_per_class(y_predictions, y_truth, tm.channel_map, title, folder))
        rocs.append((y_predictions, y_truth, tm.channel_map))
    elif tm.is_cox_proportional_hazard():
        plot_survival(y_predictions, y_truth, title, prefix=folder)
        plot_survival_curves(y_predictions, y_truth, title, prefix=folder, paths=test_paths)
    elif tm.axes() > 1 or tm.is_mesh():
        prediction_flat = tm.rescale(y_predictions).flatten()[:max_melt]
        truth_flat = tm.rescale(y_truth).flatten()[:max_melt]
        if prediction_flat.shape[0] == truth_flat.shape[0]:
            performance_metrics.update(plot_scatter(prediction_flat, truth_flat, title, prefix=folder))
    elif tm.is_continuous():
        if tm.sentinel is not None:
            y_predictions = y_predictions[y_truth != tm.sentinel, np.newaxis]
            y_truth = y_truth[y_truth != tm.sentinel, np.newaxis]
        performance_metrics.update(plot_scatter(tm.rescale(y_predictions), tm.rescale(y_truth), title, prefix=folder, paths=test_paths))
        scatters.append((tm.rescale(y_predictions), tm.rescale(y_truth), title, test_paths))
    else:
        logging.warning(f"No evaluation clause for tensor map {tm.name}")

    if tm.name == 'median':
        plot_waves(y_predictions, y_truth, 'median_waves_' + title, folder)

    return performance_metrics


def plot_metric_history(history, training_steps: int, title: str, prefix='./figures/'):
    row = 0
    col = 0
    total_plots = int(len(history.history) / 2)  # divide by 2 because we plot validation and train histories together
    cols = max(2, int(math.ceil(math.sqrt(total_plots))))
    rows = max(2, int(math.ceil(total_plots / cols)))
    f, axes = plt.subplots(rows, cols, figsize=(int(cols*SUBPLOT_SIZE), int(rows*SUBPLOT_SIZE)))
    for k in sorted(history.history.keys()):
        if 'val_' not in k:
            if isinstance(history.history[k][0], LearningRateSchedule):
                history.history[k] = [history.history[k][0](i * training_steps) for i in range(len(history.history[k]))]
            axes[row, col].plot(history.history[k])
            k_split = str(k).replace('output_', '').split('_')
            k_title = " ".join(OrderedDict.fromkeys(k_split))
            axes[row, col].set_title(k_title)
            axes[row, col].set_xlabel('epoch')
            if 'val_' + k in history.history:
                axes[row, col].plot(history.history['val_' + k])
                labels = ['train', 'valid']
            else:
                labels = [k]
            axes[row, col].legend(labels, loc='upper left')

            row += 1
            if row == rows:
                row = 0
                col += 1
                if col >= cols:
                    break

    plt.tight_layout()
    figure_path = os.path.join(prefix, 'metric_history_' + title + IMAGE_EXT)
    if not os.path.exists(os.path.dirname(figure_path)):
        os.makedirs(os.path.dirname(figure_path))
    plt.savefig(figure_path)
    plt.clf()
    logging.info(f"Saved learning curves at:{figure_path}")


def plot_scatter(prediction, truth, title, prefix='./figures/', paths=None, top_k=3, alpha=0.5):
    margin = float((np.max(truth)-np.min(truth))/100)
    fig, (ax1, ax2) = plt.subplots(2, 1, figsize=(SUBPLOT_SIZE, 2 * SUBPLOT_SIZE))
    ax1.plot([np.min(truth), np.max(truth)], [np.min(truth), np.max(truth)], linewidth=2)
    ax1.plot([np.min(prediction), np.max(prediction)], [np.min(prediction), np.max(prediction)], linewidth=4)
    pearson = np.corrcoef(prediction.flatten(), truth.flatten())[1, 0]  # corrcoef returns full covariance matrix
    big_r_squared = coefficient_of_determination(truth, prediction)
    logging.info(f'Pearson:{pearson:0.3f} r^2:{pearson*pearson:0.3f} R^2:{big_r_squared:0.3f}')
    ax1.scatter(prediction, truth, label=f'Pearson:{pearson:0.3f} r^2:{pearson*pearson:0.3f} R^2:{big_r_squared:0.3f}', marker='.', alpha=alpha)
    if paths is not None:
        diff = np.abs(prediction-truth)
        arg_sorted = diff[:, 0].argsort()
        # The path of the best prediction, ie the inlier
        _text_on_plot(ax1, prediction[arg_sorted[0]]+margin, truth[arg_sorted[0]]+margin, os.path.basename(paths[arg_sorted[0]]))
        # Plot the paths of the worst predictions ie the outliers
        for idx in arg_sorted[-top_k:]:
            _text_on_plot(ax1, prediction[idx]+margin, truth[idx]+margin, os.path.basename(paths[idx]))

    ax1.set_xlabel('Predictions')
    ax1.set_ylabel('Actual')
    ax1.set_title(title + '\n')
    ax1.legend(loc="lower right")

    sns.distplot(prediction, label='Predicted', color='r', ax=ax2)
    sns.distplot(truth, label='Truth', color='b', ax=ax2)
    ax2.legend(loc="upper left")

    figure_path = os.path.join(prefix, 'scatter_' + title + IMAGE_EXT)
    if not os.path.exists(os.path.dirname(figure_path)):
        os.makedirs(os.path.dirname(figure_path))
    logging.info("Try to save scatter plot at: {}".format(figure_path))
    plt.savefig(figure_path)
    plt.clf()
    return {title + '_pearson': pearson}


def plot_scatters(predictions, truth, title, prefix='./figures/', paths=None, top_k=3, alpha=0.5):
    margin = float((np.max(truth) - np.min(truth)) / 100)
    plt.figure(figsize=(SUBPLOT_SIZE, SUBPLOT_SIZE))
    plt.plot([np.min(truth), np.max(truth)], [np.min(truth), np.max(truth)])
    for k in predictions:
        color = _hash_string_to_color(k)
        pearson = np.corrcoef(predictions[k].flatten(), truth.flatten())[1, 0]  # corrcoef returns full covariance matrix
        r2 = pearson*pearson
        big_r2 = coefficient_of_determination(truth.flatten(), predictions[k].flatten())
        plt.plot([np.min(predictions[k]), np.max(predictions[k])], [np.min(predictions[k]), np.max(predictions[k])], color=color)
        plt.scatter(predictions[k], truth, color=color, label=str(k) + f" Pearson:{pearson:0.3f} r^2:{r2:0.3f} R^2:{big_r2:0.3f}", marker='.', alpha=alpha)
        if paths is not None:
            diff = np.abs(predictions[k] - truth)
            arg_sorted = diff[:, 0].argsort()
            _text_on_plot(plt, predictions[k][arg_sorted[0]] + margin, truth[arg_sorted[0]] + margin, os.path.basename(paths[arg_sorted[0]]))
            for idx in arg_sorted[-top_k:]:
                _text_on_plot(plt, predictions[k][idx] + margin, truth[idx] + margin, os.path.basename(paths[idx]))
    plt.xlabel('Predictions')
    plt.ylabel('Actual')
    plt.title(title + '\n')
    plt.legend(loc="upper left")

    figure_path = os.path.join(prefix, 'scatters_' + title + IMAGE_EXT)
    if not os.path.exists(os.path.dirname(figure_path)):
        os.makedirs(os.path.dirname(figure_path))
    plt.savefig(figure_path)
    logging.info("Saved scatter plot at: {}".format(figure_path))


def subplot_scatters(scatters: List[Tuple[np.ndarray, np.ndarray, str, Optional[List[str]]]], prefix: str='./figures/', top_k: int=3, alpha: float=0.5):
    row = 0
    col = 0
    total_plots = len(scatters)
    cols = max(2, int(math.ceil(math.sqrt(total_plots))))
    rows = max(2, int(math.ceil(total_plots / cols)))
    fig, axes = plt.subplots(rows, cols, figsize=(cols*SUBPLOT_SIZE, rows*SUBPLOT_SIZE))
    for prediction, truth, title, paths in scatters:
        axes[row, col].plot([np.min(truth), np.max(truth)], [np.min(truth), np.max(truth)])
        axes[row, col].plot([np.min(prediction), np.max(prediction)], [np.min(prediction), np.max(prediction)])
        axes[row, col].scatter(prediction, truth, marker='.', alpha=alpha)
        margin = float((np.max(truth) - np.min(truth)) / 100)
        if paths is not None:  # If tensor paths are provided we plot the file names of top_k outliers and the #1 inlier
            diff = np.abs(prediction - truth)
            arg_sorted = diff[:, 0].argsort()
            # The path of the best prediction, ie the inlier
            _text_on_plot(axes[row, col], prediction[arg_sorted[0]] + margin, truth[arg_sorted[0]] + margin, os.path.basename(paths[arg_sorted[0]]))
            # Plot the paths of the worst predictions ie the outliers
            for idx in arg_sorted[-top_k:]:
                _text_on_plot(axes[row, col], prediction[idx] + margin, truth[idx] + margin, os.path.basename(paths[idx]))
        axes[row, col].set_xlabel('Predictions')
        axes[row, col].set_ylabel('Actual')
        axes[row, col].set_title(title + '\n')
        pearson = np.corrcoef(prediction.flatten(), truth.flatten())[1, 0]  # corrcoef returns full covariance matrix
        r2 = pearson*pearson
        big_r2 = coefficient_of_determination(truth.flatten(), prediction.flatten())
        axes[row, col].text(0, 1, f"Pearson:{pearson:0.3f} r^2:{r2:0.3f} R^2:{big_r2:0.3f}", verticalalignment='bottom', transform=axes[row, col].transAxes)

        row += 1
        if row == rows:
            row = 0
            col += 1
            if col >= cols:
                break

    figure_path = prefix + 'scatters_together' + IMAGE_EXT
    if not os.path.exists(os.path.dirname(figure_path)):
        os.makedirs(os.path.dirname(figure_path))
    plt.savefig(figure_path)
    logging.info(f"Saved scatters together at: {figure_path}")


def subplot_comparison_scatters(scatters: List[Tuple[Dict[str, np.ndarray], np.ndarray, str, Optional[List[str]]]], prefix: str = './figures/', top_k: int = 3,
                                alpha: float = 0.5):
    row = 0
    col = 0
    total_plots = len(scatters)
    cols = max(2, int(math.ceil(math.sqrt(total_plots))))
    rows = max(2, int(math.ceil(total_plots / cols)))
    fig, axes = plt.subplots(rows, cols, figsize=(cols*SUBPLOT_SIZE, rows*SUBPLOT_SIZE))
    for predictions, truth, title, paths in scatters:
        for k in predictions:
            c = _hash_string_to_color(title+k)
            pearson = np.corrcoef(predictions[k].flatten(), truth.flatten())[1, 0]  # corrcoef returns full covariance matrix
            r2 = pearson * pearson
            big_r2 = coefficient_of_determination(truth.flatten(), predictions[k].flatten())
            axes[row, col].plot([np.min(predictions[k]), np.max(predictions[k])], [np.min(predictions[k]), np.max(predictions[k])], color=c)
            axes[row, col].scatter(predictions[k], truth, color=c, label=f'{k} r:{pearson:0.3f} r^2:{r2:0.3f} R^2:{big_r2:0.3f}', marker='.', alpha=alpha)
            axes[row, col].legend(loc="upper left")
            if paths is not None:  # If tensor paths are provided we plot the file names of top_k outliers and the #1 inlier
                margin = float((np.max(truth) - np.min(truth)) / 100)
                diff = np.abs(predictions[k] - truth)
                arg_sorted = diff[:, 0].argsort()
                _text_on_plot(axes[row, col], predictions[k][arg_sorted[0]] + margin, truth[arg_sorted[0]] + margin, os.path.basename(paths[arg_sorted[0]]))
                for idx in arg_sorted[-top_k:]:
                    _text_on_plot(axes[row, col], predictions[k][idx] + margin, truth[idx] + margin, os.path.basename(paths[idx]))
        axes[row, col].set_xlabel('Predictions')
        axes[row, col].set_ylabel('Actual')
        axes[row, col].set_title(title + '\n')

        row += 1
        if row == rows:
            row = 0
            col += 1
            if col >= cols:
                break

    figure_path = os.path.join(prefix, 'scatters_compared_together' + IMAGE_EXT)
    if not os.path.exists(os.path.dirname(figure_path)):
        os.makedirs(os.path.dirname(figure_path))
    plt.savefig(figure_path)
    logging.info(f"Saved scatter comparisons together at: {figure_path}")


def plot_survival(prediction, truth, title, days_window=3650, prefix='./figures/', paths=None, top_k=3, alpha=0.5):
    c_index, concordant, discordant, tied_risk, tied_time = concordance_index(prediction, truth)
    logging.info(f"C-index:{c_index} concordant:{concordant} discordant:{discordant} tied_risk:{tied_risk} tied_time:{tied_time}")
    intervals = truth.shape[-1] // 2
    plt.figure(figsize=(SUBPLOT_SIZE, SUBPLOT_SIZE))
    logging.info(f"Prediction shape is: {prediction.shape} truth shape is: {truth.shape}")
    logging.info(f"Sick per step is: {np.sum(truth[:, intervals:], axis=0)} out of {truth.shape[0]}")
    logging.info(f"Predicted sick per step is: {list(map(int, np.sum(1-prediction[:, :intervals], axis=0)))} out of {truth.shape[0]}")
    logging.info(f"Cumulative sick at each step is: {np.cumsum(np.sum(truth[:, intervals:], axis=0))} out of {truth.shape[0]}")
    predicted_proportion = np.sum(np.cumprod(prediction[:, :intervals], axis=1), axis=0) / truth.shape[0]
    true_proportion = np.cumsum(np.sum(truth[:, intervals:], axis=0)) / truth.shape[0]
    logging.info(f"proportion shape is: {predicted_proportion.shape} truth shape is: {true_proportion.shape} begin")
    if paths is not None:
        pass
    plt.plot(range(0, days_window, 1 + days_window // intervals), predicted_proportion, marker='o', label=f'Predicted Proportion C-Index:{c_index:0.3f}')
    plt.plot(range(0, days_window, 1 + days_window // intervals), 1 - true_proportion, marker='o', label='True Proportion')
    plt.xlabel('Follow up time (days)')
    plt.ylabel('Proportion Surviving')
    plt.title(title + '\n')
    plt.legend(loc="upper right")

    figure_path = os.path.join(prefix, 'proportional_hazards_' + title + IMAGE_EXT)
    if not os.path.exists(os.path.dirname(figure_path)):
        os.makedirs(os.path.dirname(figure_path))
    logging.info("Try to save survival plot at: {}".format(figure_path))
    plt.savefig(figure_path)
    return {}


def plot_survival_curves(prediction, truth, title, days_window=3650, prefix='./figures/', num_curves=50, paths=None):
    intervals = truth.shape[-1] // 2
    plt.figure(figsize=(SUBPLOT_SIZE*2, SUBPLOT_SIZE*2))
    predicted_survivals = np.cumprod(prediction[:, :intervals], axis=1)
    sick = np.sum(truth[:, intervals:], axis=-1)
    x_days = range(0, days_window, 1 + days_window // intervals)
    cur_sick = 0
    cur_healthy = 0
    min_sick = num_curves * 0.1
    for i in range(truth.shape[0]):
        p = os.path.basename(paths[i]).replace(TENSOR_EXT, "")
        last_prob = predicted_survivals[i, -1]
        if sick[i] == 1:
            sick_period = np.argmax(truth[i, intervals:])
            sick_day = sick_period*(days_window // intervals)
            plt.plot(x_days, predicted_survivals[i], label=f'sick:{p} p:{last_prob:0.2f}', color='red')
            plt.text(sick_day, predicted_survivals[i, sick_period], f'Diagnosed day:{sick_day} id:{p}')
            cur_sick += 1
            if cur_sick >= min_sick and i >= num_curves:
                break
        elif cur_healthy < num_curves:
            plt.plot(x_days, predicted_survivals[i], label=f'id:{p} p:{last_prob:0.2f}', color='green')
            cur_healthy += 1
    plt.title(title + '\n')
    plt.legend(loc="upper right")
    plt.xlabel('Follow up time (days)')
    plt.ylabel('Survival Curve Prediction')
    figure_path = os.path.join(prefix, 'survival_curves_' + title + IMAGE_EXT)
    if not os.path.exists(os.path.dirname(figure_path)):
        os.makedirs(os.path.dirname(figure_path))
    logging.info("Try to save survival plot at: {}".format(figure_path))
    plt.savefig(figure_path)
    return {}


def plot_noise(noise):
    samples = 240
    real_weight = 2.0
    real_bias = 0.5
    x = np.linspace(10, 100, samples)
    y1_real = real_weight * x + real_bias
    y2_real = 4.0 * x + 0.8
    y1 = y1_real + (np.random.randn(*x.shape) * noise)
    y2 = y2_real + (np.random.randn(*x.shape) * noise)
    y_ratio = (y2 - y1) / y2
    y_ratio_real = (y2_real - y1_real) / y2_real
    pearson = np.corrcoef(y1.flatten(), y1_real.flatten())[1, 0]
    pearson2 = np.corrcoef(y2.flatten(), y2_real.flatten())[1, 0]
    ratio_pearson = np.corrcoef(y_ratio.flatten(), y_ratio_real.flatten())[1, 0]
    return pearson, pearson2, ratio_pearson


def plot_noisy():
    samples = 140
    p1s = []
    p2s = []
    prats = []
    noises = np.linspace(0.0, 0.01, samples)
    for n in noises:
        p1, p2, prat = plot_noise(n)
        p1s.append(1.0 - p1)
        p2s.append(1.0 - p2)
        prats.append(1.0 - prat)

    plt.figure(figsize=(28, 42))
    matplotlib.rcParams.update({'font.size': 36})
    plt.xlabel('Noise')
    plt.ylabel('Error')
    plt.scatter(noises, p1s, color='cyan', label='p1')
    plt.scatter(noises, p2s, color='green', label='p2')
    plt.scatter(noises, prats, color='red', label='p_ratio')
    plt.legend(loc="lower right")
    plt.savefig('./figures/noise_fxn.png')


def plot_value_counter(categories, counts, title, prefix='./figures/'):
    matplotlib.rcParams.update({'font.size': 14})
    counters = defaultdict(Counter)
    for k in categories:
        parts = k.split(JOIN_CHAR)
        group = parts[0]
        label = parts[1]
        counters[group][label] = counts[k]

    rows = int(math.ceil(math.sqrt(len(counters))))
    fig, axes = plt.subplots(rows, rows, figsize=(28, 24))
    for i, group in enumerate(counters):
        ax = plt.subplot(rows, rows, i + 1)
        ax.set_title(group)
        idxs = np.arange(len(counters[group]))
        ax.barh(idxs, list(counters[group].values()))
        ax.set_yticks(idxs)
        ax.set_yticklabels(list(counters[group].keys()))

    plt.tight_layout()

    figure_path = os.path.join(prefix, 'counter_' + title + IMAGE_EXT)
    if not os.path.exists(os.path.dirname(figure_path)):
        os.makedirs(os.path.dirname(figure_path))
    plt.savefig(figure_path)
    logging.info(f"Saved counter plot at: {figure_path}")


def plot_histograms(continuous_stats, title, prefix='./figures/', num_bins=50):
    matplotlib.rcParams.update({'font.size': 14})

    rows = int(math.ceil(math.sqrt(len(continuous_stats))))
    fig, axes = plt.subplots(rows, rows, figsize=(28, 24))
    for i, group in enumerate(continuous_stats):
        a = np.array(continuous_stats[group])
        ax = plt.subplot(rows, rows, i + 1)
        ax.set_title(group + '\n Mean:%0.3f STD:%0.3f' % (np.mean(a), np.std(a)))
        ax.hist(continuous_stats[group], bins=num_bins)
    plt.tight_layout()

    figure_path = os.path.join(prefix, 'histograms_' + title + IMAGE_EXT)
    if not os.path.exists(os.path.dirname(figure_path)):
        os.makedirs(os.path.dirname(figure_path))
    plt.savefig(figure_path)
    logging.info(f"Saved histograms plot at: {figure_path}")


def plot_histograms_in_pdf(stats: Dict[str, Dict[str, List[float]]],
                           all_samples_count: int,
                           output_file_name: str,
                           output_folder_path: str = './figures',
                           num_rows: int = 4,
                           num_cols: int = 6,
                           num_bins: int = 50,
                           title_line_width: int = 50) -> None:
    """
    Plots histograms of field values given in 'stats' in pdf
    :param stats: field names extracted from hd5 dataset names to list of values, one per sample_instance_arrayidx
    :param all_samples_count: total number of samples fields were drawn from; samples don't necessarily have values for each field
    :param output_file_name: name of output file in pdf
    :param output_folder_path: directory that output file will be written to
    :param num_rows: number of histograms that will be plotted vertically per pdf page
    :param num_cols: number of histograms that will be plotted horizontally per pdf page
    :param num_bins: number of histogram bins
    :param title_line_width: max number of characters that a plot title line will span; longer lines will be wrapped into multiple lines
    :return: None
    """
    def _sorted_chunks(d: Dict[str, Dict[str, List[float]]], size: int) -> Iterable[DefaultDict[str, List[float]]]:
        """
        :param d: dictionary to be chunked
        :param size: size of chunks
        :return: iterator of dictionary chunks with keys alphabetically sorted
        """
        it = iter(dict(sorted(d.items())))
        for i in range(0, len(d), size):
            yield {k: d[k] for k in islice(it, size)}

    subplot_width = 7.4 * num_cols
    subplot_height = 6 * num_rows
    matplotlib.rcParams.update({'font.size': 14, 'figure.figsize': (subplot_width, subplot_height)})

    figure_path = os.path.join(output_folder_path, output_file_name + PDF_EXT)
    with PdfPages(figure_path) as pdf:
        for stats_chunk in _sorted_chunks(stats, num_rows * num_cols):
            plt.subplots(num_rows, num_cols)
            for i, field in enumerate(stats_chunk):
                field_values = reduce(operator.concat, stats_chunk[field].values())
                field_sample_count = len(stats_chunk[field].keys())
                missingness = int(100 * (all_samples_count - field_sample_count) / all_samples_count)
                ax = plt.subplot(num_rows, num_cols, i + 1)
                title_text = '\n'.join(wrap(field, title_line_width))
                title_stats = '\n'.join(wrap(f"Mean:{np.mean(field_values):.2f} STD:{np.std(field_values):.2f} Missing:{missingness}% #Samples:{field_sample_count}", title_line_width))
                ax.set_title(title_text + "\n" + title_stats)
                ax.hist(field_values, bins=min(num_bins, len(set(field_values))))
            plt.tight_layout()
            pdf.savefig()

    logging.info(f"Saved histograms plot at: {figure_path}")


def plot_heatmap(stats: Dict[str, Dict[str, List[float]]],
                 output_file_name: str,
                 min_samples: int,
                 output_folder_path: str) -> None:

    """
    Plot heatmap of correlations between field pairs derived from 'stats'
    :param stats: field names extracted from hd5 dataset names to list of values, one per sample_instance_arrayidx
    :param output_file_name: name of output file in pdf
    :param output_folder_path: directory that output file will be written to
    :param min_samples: calculate correlation coefficient only if both fields have values from that many common samples
    :return: None
    """
    fields = stats.keys()
    num_fields = len(fields)
    field_pairs = product(fields, fields)
    correlations_by_field_pairs: DefaultDict[Tuple[str, str], float] = defaultdict(float)
    logging.info(f"There are {int(num_fields * (num_fields - 1) / 2)} field pairs.")
    processed_field_pair_count = 0
    nan_counter = Counter()  # keep track of if we've seen a field have NaNs
    for field1, field2 in field_pairs:
        if field1 not in nan_counter.keys() and field2 not in nan_counter.keys():
            if field1 == field2:
                correlations_by_field_pairs[(field1, field2)] = 1
            elif (field2, field1) in correlations_by_field_pairs:
                correlations_by_field_pairs[(field1, field2)] = correlations_by_field_pairs[(field2, field1)]
            else:
                common_samples = set(stats[field1].keys()).intersection(stats[field2].keys())
                num_common_samples = len(common_samples)
                processed_field_pair_count += 1
                if processed_field_pair_count % 50000 == 0:
                    logging.debug(f"Processed {processed_field_pair_count} field pairs.")
                if num_common_samples >= min_samples:
                    field1_values = reduce(operator.concat, [stats[field1][sample] for sample in common_samples])
                    field2_values = reduce(operator.concat, [stats[field2][sample] for sample in common_samples])

                    num_field1_nans = len(list(filter(math.isnan, field1_values)))
                    num_field2_nans = len(list(filter(math.isnan, field2_values)))
                    at_least_one_field_has_nans = False
                    if num_field1_nans != 0:
                        nan_counter[field1] = True
                        at_least_one_field_has_nans = True
                    # Also add field2 to the counter if it has NaNs before 'continue'ing so we can skip it sooner in next iterations
                    if num_field2_nans != 0:
                        nan_counter[field2] = True
                        at_least_one_field_has_nans = True
                    if at_least_one_field_has_nans:
                        continue

                    if len(field1_values) == len(field2_values):
                        if len(set(field1_values)) == 1 or len(set(field2_values)) == 1:
                            logging.debug(f"Not calculating correlation for fields {field1} and {field2} because at least one of "
                                          f"the fields has all the same values for the {num_common_samples} common samples.")
                            continue
                        corr = np.corrcoef(field1_values, field2_values)[1, 0]
                        if not math.isnan(corr):
                            correlations_by_field_pairs[(field1, field2)] = corr
                        else:
                            logging.warning(f"Pearson correlation for fields {field1} and {field2} is NaN.")
                    else:
                        logging.debug(f"Not calculating correlation for fields '{field1}' and '{field2}' "
                                      f"because they have different number of values ({len(field1_values)} vs. {len(field2_values)}).")
        else:
            continue

    logging.info(f"Total number of correlations: {len(correlations_by_field_pairs)}")

    fields_with_nans = nan_counter.keys()
    if len(fields_with_nans) != 0:
        logging.warning(f"The {len(fields_with_nans)} fields containing NaNs are: {', '.join(fields_with_nans)}.")

    # correlations_by_field_pairs = dict(random.sample(correlations_by_field_pairs.items(), 15))
    ser = pd.Series(list(correlations_by_field_pairs.values()),
                    index=pd.MultiIndex.from_tuples(correlations_by_field_pairs.keys()))
    df = ser.unstack()

    # Scale the figure size with the number of fields
    width = height = int(0.23 * num_fields)
    plt.subplots(figsize=(width, height))

    # Generate a custom diverging colourmap
    cmap = sns.diverging_palette(240, 10, n=9, as_cmap=True)

    # Plot
    ax = sns.heatmap(df, cmap=cmap, square=True, vmin=-1, vmax=1, cbar_kws={"shrink": 0.8})

    # Custom-colour missing values
    ax.set_facecolor('xkcd:light grey')

    # Scale the colourbar label font size with the number of fields
    cbar = ax.collections[0].colorbar
    cbar.ax.tick_params(labelsize=int(0.27 * num_fields))

    # Save figure
    fig = ax.get_figure()
    heatmap_path = os.path.join(output_folder_path, output_file_name + IMAGE_EXT)
    fig.savefig(heatmap_path)
    logging.info(f"Plotted heatmap ({df.shape[0]}x{df.shape[1]}) at: {heatmap_path}")


def plot_ecg(data, label, prefix='./figures/'):
    lw = 3
    matplotlib.rcParams.update({'font.size': 36})

    rows = int(math.ceil(math.sqrt(len(data))))
    cols = math.ceil(len(data) / rows)
    fig, axes = plt.subplots(rows, cols, figsize=(28, 24))
    for i, k in enumerate(data):
        color = _hash_string_to_color(k)
        ax = plt.subplot(rows, cols, i + 1)
        ax.set_title(k)
        ax.plot(data[k], color=color, lw=lw, label=str(k))
    plt.tight_layout()

    figure_path = os.path.join(prefix, label + '_ecg' + IMAGE_EXT)
    if not os.path.exists(os.path.dirname(figure_path)):
        os.makedirs(os.path.dirname(figure_path))
    plt.savefig(figure_path)
    logging.info(f"Saved ECG plot at: {figure_path}")


<<<<<<< HEAD
def _plot_partners_ecg(data, args):

    # Set up plot
    fig = plt.figure(constrained_layout=True,
                     figsize=(13, 10))
    gs = GridSpec(ncols=1, nrows=3, figure=fig,
                  height_ratios=[8, 20, 1])
    ax0 = fig.add_subplot(gs[0])
    ax1 = fig.add_subplot(gs[1])
    ax2 = fig.add_subplot(gs[2])
    fig.set_size_inches(11, 8.5)
    plt.rcParams["font.family"] = "Times New Roman"

    # top information panel
    dt = datetime.strptime(f"{data['date']} {data['time']}", '%m-%d-%Y %H:%M:%S')
    dob = datetime.strptime(f"{data['dob']}", '%m-%d-%Y')
    dob = f"{dob:%d-%b-%Y}".upper()

    ax0.axis('off')
    ax0.set_xlim(0, 1)
    ax0.set_ylim(0, 1)

    ax0.text(0.0, 0.9,   f"{data['lastname']}, {data['firstname']}", weight='bold')
    ax0.text(0.23, 0.9,  f"ID:{data['patientid']}", weight='bold')
    ax0.text(0.385, 0.9, f"{dt:%d-%b-%Y %H:%M:%S}".upper(), weight='bold')
    ax0.text(0.55, 0.9,  f"{data['sitename']}", weight='bold')

    ax0.text(0.0, 0.75, f"{dob} ({data['age']} yr)", weight='bold') # TODO age units
    ax0.text(0.0, 0.67, f"{data['gender']}".title(), weight='bold')
    ax0.text(0.0, 0.51, f"Room: ", weight='bold') # TODO room?
    ax0.text(0.0, 0.43, f"Loc: {data['location']}", weight='bold')

    ax0.text(0.15, 0.75, f"Vent. rate", weight='bold')
    ax0.text(0.15, 0.67, f"PR interval", weight='bold')
    ax0.text(0.15, 0.59, f"QRS duration", weight='bold')
    ax0.text(0.15, 0.51, f"QT/QTc", weight='bold')
    ax0.text(0.15, 0.43, f"P-R-T axes", weight='bold')

    ax0.text(0.315, 0.75, f"{int(data['rate'])}", weight='bold', ha='right')
    ax0.text(0.315, 0.67, f"{int(data['pr'])}", weight='bold', ha='right')
    ax0.text(0.315, 0.59, f"{int(data['qrs'])}", weight='bold', ha='right')
    ax0.text(0.315, 0.51, f"{int(data['qt'])}/{int(data['qtc'])}", weight='bold', ha='right')
    ax0.text(0.315, 0.43, f"{int(data['paxis'])}   {int(data['raxis'])}", weight='bold', ha='right')

    ax0.text(0.35, 0.75, f"BPM", weight='bold', ha='right')
    ax0.text(0.35, 0.67, f"ms", weight='bold', ha='right')
    ax0.text(0.35, 0.59, f"ms", weight='bold', ha='right')
    ax0.text(0.35, 0.51, f"ms", weight='bold', ha='right')
    ax0.text(0.35, 0.43, f"{int(data['taxis'])}", weight='bold', ha='right')

    ax0.text(0.4, 0.43, f"{data['read_md_raw']}", wrap=True, weight='bold')

    # TODO tensorize these values from XML
    ax0.text(0.1, 0.23, f"Technician: {'placeholder'}", weight='bold')
    ax0.text(0.1, 0.15, f"Test ind: {'placeholder'}", weight='bold')
    ax0.text(0.4, 0,    f"Referred by: {'placeholder'}", weight='bold')
    ax0.text(0.7, 0,    f"Electronically Signed By: {'placeholder'}", weight='bold')

    # middle signal panel
    ecg_signal = data['voltage']

    all_leads = np.zeros((6, 2500)) + np.nan
    halfgap = 5

    all_leads[0][0:625 - halfgap] = ecg_signal['I'][0:625 - halfgap]
    all_leads[0][625 + halfgap:1250 - halfgap] = ecg_signal['aVR'][625 + halfgap:1250 - halfgap]
    all_leads[0][1250 + halfgap:1875 - halfgap] = ecg_signal['V1'][1250 + halfgap:1875 - halfgap]
    all_leads[0][1875 + halfgap:2500] = ecg_signal['V4'][1875 + halfgap:2500]

    all_leads[1][0:625 - halfgap] = ecg_signal['II'][0:625 - halfgap]
    all_leads[1][625 + halfgap:1250 - halfgap] = ecg_signal['aVL'][625 + halfgap:1250 - halfgap]
    all_leads[1][1250 + halfgap:1875 - halfgap] = ecg_signal['V2'][1250 + halfgap:1875 - halfgap]
    all_leads[1][1875 + halfgap:2500] = ecg_signal['V5'][1875 + halfgap:2500]

    all_leads[2][0:625 - halfgap] = ecg_signal['III'][0:625 - halfgap]
    all_leads[2][625 + halfgap:1250 - halfgap] = ecg_signal['aVF'][625 + halfgap:1250 - halfgap]
    all_leads[2][1250 + halfgap:1875 - halfgap] = ecg_signal['V3'][1250 + halfgap:1875 - halfgap]
    all_leads[2][1875 + halfgap:2500] = ecg_signal['V6'][1875 + halfgap:2500]

    all_leads[3] = ecg_signal['V1']
    all_leads[4] = ecg_signal['II']
    all_leads[5] = ecg_signal['V5']

    voltage_scale = 0.4
    all_leads *= voltage_scale
    # max_range = max([np.nanpercentile(row, 99) - np.nanpercentile(row, 1) for row in all_leads]) * 2
    x_lo, x_hi = -50, len(all_leads[0]) + 50
    y_lo, y_hi = -0.05, 2.55 # match x range to make grid square
    ax1.set_xlim(x_lo, x_hi)
    ax1.set_ylim(y_lo, y_hi)
    offset = (y_hi - y_lo) / len(all_leads)
    fs = 250 # TODO sampling frequency
    mm_s = 25
    mm_mv = 10

    x_tick = 1. / mm_s * fs
    y_tick = 1. / mm_mv * voltage_scale / 2
    x_major_ticks = np.arange(x_lo, x_hi, x_tick * 5)
    x_minor_ticks = np.arange(x_lo, x_hi, x_tick)
    y_major_ticks = np.arange(y_lo, y_hi, y_tick * 5)
    y_minor_ticks = np.arange(y_lo, y_hi, y_tick)

    ax1.set_xticks(x_major_ticks)
    ax1.set_xticks(x_minor_ticks, minor=True)
    ax1.set_yticks(y_major_ticks)
    ax1.set_yticks(y_minor_ticks, minor=True)

    ax1.tick_params(which="both", left=False, bottom=False, labelleft=False, labelbottom=False)
    ax1.grid(b=True, color="r", which="major", lw=0.5)
    ax1.grid(b=True, color="r", which="minor", lw=0.2)

    # Add text labels to ECG signal
    text_xoffset = 5
    text_yoffset = -0.1

    for i in range(len(all_leads)):
        this_offset = (len(all_leads) - i - 0.5) * offset
        ax1.plot(all_leads[i] + this_offset, color='black', linewidth = 0.375)
        if i == 0:
            ax1.text(0 + text_xoffset, this_offset + text_yoffset, 'I',
                     ha='left', va='top', weight='bold', fontsize=10)
            ax1.text(625 + text_xoffset, this_offset + text_yoffset, 'aVR',
                     ha='left', va='top', weight='bold', fontsize=10)
            ax1.text(1250 + text_xoffset, this_offset + text_yoffset, 'V1',
                     ha='left', va='top', weight='bold', fontsize=10)
            ax1.text(1875 + text_xoffset, this_offset + text_yoffset, 'V4',
                     ha='left', va='top', weight='bold', fontsize=10)
        elif i == 1:
            ax1.text(0 + text_xoffset, this_offset + text_yoffset, 'II',
                     ha='left', va='top', weight='bold', fontsize=10)
            ax1.text(625 + text_xoffset, this_offset + text_yoffset, 'aVL',
                     ha='left', va='top', weight='bold', fontsize=10)
            ax1.text(1250 + text_xoffset, this_offset + text_yoffset, 'V2',
                     ha='left', va='top', weight='bold', fontsize=10)
            ax1.text(1875 + text_xoffset, this_offset + text_yoffset, 'V5',
                     ha='left', va='top', weight='bold', fontsize=10)
        elif i == 2:
            ax1.text(0 + text_xoffset, this_offset + text_yoffset, 'III',
                     ha='left', va='top', weight='bold', fontsize=10)
            ax1.text(625 + text_xoffset, this_offset + text_yoffset, 'aVF',
                     ha='left', va='top', weight='bold', fontsize=10)
            ax1.text(1250 + text_xoffset, this_offset + text_yoffset, 'V3',
                     ha='left', va='top', weight='bold', fontsize=10)
            ax1.text(1875 + text_xoffset, this_offset + text_yoffset, 'V6',
                     ha='left', va='top', weight='bold', fontsize=10)
        elif i == 3:
            ax1.text(0 + text_xoffset, this_offset + text_yoffset, 'V1',
                     ha='left', va='top', weight='bold', fontsize=10)
        elif i == 4:
            ax1.text(0 + text_xoffset, this_offset + text_yoffset, 'II',
                     ha='left', va='top', weight='bold', fontsize=10)
        elif i == 5:
            ax1.text(0 + text_xoffset, this_offset + text_yoffset, 'V5',
                     ha='left', va='top', weight='bold', fontsize=10)

    # lower left information panel
    ax2.axis('off')
    ax2.set_xlim(0, 1)
    ax2.set_ylim(0, 1)
    ax2.text(0, 0.5, f"{mm_s}mm/s    {mm_mv}mm/mV    {fs}Hz", ha='left', va='center') # TODO actually pull this data

    plt.tight_layout()
    plt.subplots_adjust(left=0.02,
                        right=0.98,
                        top=0.98,
                        bottom=0.02,
                        hspace=0.01)

    plt.savefig(os.path.join(args.output_folder, args.id, f"{data['date']}-{data['patientid']}{PDF_EXT}"))


def plot_partners_ecgs(args):
    plot_tensors = ['partners_ecg_patientid', 'partners_ecg_firstname', 'partners_ecg_lastname',
                    'partners_ecg_gender', 'partners_ecg_dob', 'partners_ecg_age', 'partners_ecg_date',
                    'partners_ecg_time', 'partners_ecg_sitename', 'partners_ecg_location',
                    'partners_ecg_read_md_raw', 'partners_ecg_voltage', 'partners_ecg_rate',
                    'partners_ecg_pr', 'partners_ecg_qrs', 'partners_ecg_qt', 'partners_ecg_qtc',
                    'partners_ecg_paxis', 'partners_ecg_raxis', 'partners_ecg_taxis']
    from ml4cvd.tensor_maps_partners_ecg_labels import TMAPS as PARTNERS_TMAPS
    tensor_maps_in = [PARTNERS_TMAPS[it] for it in plot_tensors]
    tensor_paths = [args.tensors + tp for tp in os.listdir(args.tensors) if os.path.splitext(tp)[-1].lower()==TENSOR_EXT]

    # Initialize dict that stores tensors
    tdict = defaultdict(dict)
    for tm in tensor_maps_in:
        if tm.channel_map:
            for cm in tm.channel_map:
                tdict[tm.name].update({cm: list()})
        else:
            tdict[tm.name].update({tm.name: list()})

    # Get tensors for all hd5
    for tp in tensor_paths:
        try:
            with h5py.File(tp, 'r') as hd5:
                for tm in tensor_maps_in:
                    try:
                        tensor = tm.tensor_from_file(tm, hd5)

                        # Append tensor to dict
                        if tm.channel_map:
                            for cm in tm.channel_map:
                                tdict[tm.name][cm].append(
                                    tensor[:, tm.channel_map[cm]])
                        else:
                            tdict[tm.name][tm.name].append(tensor)
                    except (IndexError, KeyError, ValueError, OSError, RuntimeError) as e:
                        # Could not obtain tensor, append nan
                        if tm.channel_map:
                            for cm in tm.channel_map:
                                tdict[tm.name][cm].append(np.nan)
                        else:
                            tdict[tm.name][tm.name].append(np.nan)
                        logging.exception(f"Could not obtain tensor at {tp}")
                        logging.exception(e)
        except:
            logging.exception(f"Broken tensor at: {tp}")

    # gather data for each ecg together to plot
    for i, tp in enumerate(tensor_paths):
        data = {}
        for tm in tensor_maps_in:
            key = tm.name.split('partners_ecg_')[1]
            if tm.channel_map:
                data.update({key: {}})
                for cm in tm.channel_map:
                    data[key].update({cm: tdict[tm.name][cm][i]})
            else:
                data.update({key: tdict[tm.name][tm.name][i]})

        _plot_partners_ecg(data, args)


def plot_cross_reference(df_x, src_time, dst_time, args, title):

    # compute day diffs
    day_diffs = list(df_x.apply(lambda row: (row[src_time] - row[dst_time]).days, axis=1))
    max_day = np.min(day_diffs)

    fig = plt.figure()
    ax = fig.add_subplot(111)
    ax.hist(day_diffs, bins=range(max_day, 1, 1))
    ax.set_xlabel("Days relative to outcome")
    ax.set_ylabel("Number of patients")
    ax.set_title(f"Distribution of ECGs within {max_day} days of outcome: N={len(day_diffs)}")

    # day diffs contains negative numbers
    ax.text(0.05, 0.90, f"Min: {np.max(day_diffs)}", transform=ax.transAxes)
    ax.text(0.05, 0.85, f"Max: {max_day}", transform=ax.transAxes)
    ax.text(0.05, 0.80, f"Median: {-np.median(day_diffs):.0f}", transform=ax.transAxes)
    plt.tight_layout()

    fpath = os.path.join(args.output_folder, args.id, f"{title}{IMAGE_EXT}")
    fig.savefig(fpath)
    logging.info(f"Saved histogram of days pre-outcome to {fpath}")

=======
def plot_partners_ecgs(args):
    tensor_paths = [args.tensors + tp for tp in os.listdir(args.tensors) if os.path.splitext(tp)[-1].lower() == TENSOR_EXT]
    logging.info(f'tensor_paths:{len(tensor_paths)} tensor maps: {len(args.tensor_maps_in)}')
    # Get tensors for all hd5
    for tp in tensor_paths:
        title = os.path.basename(tp).replace(TENSOR_EXT, '')
        try:
            with h5py.File(tp, 'r') as hd5:
                ecg_dict = {}
                for tm in args.tensor_maps_in:
                    try:
                        tensor = tm.tensor_from_file(tm, hd5)
                        if tm.axes() > 1:
                            for cm in tm.channel_map:
                                ecg_dict[cm] = tensor[:, tm.channel_map[cm]]
                        else:
                            title += f'_{tm.name}_{tensor}'
                    except (IndexError, KeyError, ValueError, OSError, RuntimeError) as e:
                        logging.exception(e)
                if len(ecg_dict) > 0:
                    plot_ecg(ecg_dict, title, os.path.join(args.output_folder, args.id, 'ecg_plots/'))
        except OSError:
            logging.exception(f"Broken tensor at: {tp}")

>>>>>>> a513ef41

def _ecg_rest_traces(hd5):
    """Extracts ECG resting traces from HD5 and returns a dictionary based on biosppy template"""
    leads = {}
    if 'ecg_rest' not in hd5:
        raise ValueError('Tensor does not contain resting ECGs')
    for field in hd5['ecg_rest']:
        leads[field] = list(hd5['ecg_rest'][field])
    twelve_leads = defaultdict(dict)
    for key, data in leads.items(): 
        twelve_leads[key]['raw'] = leads[key]
        if len(data) == 5000:
            try:
                # Attempt analysis by biosppy, which may fail if not enough beats
                (twelve_leads[key]['ts_reference'], twelve_leads[key]['filtered'], twelve_leads[key]['rpeaks'], 
                 twelve_leads[key]['template_ts'], twelve_leads[key]['templates'], twelve_leads[key]['heart_rate_ts'], 
                 twelve_leads[key]['heart_rate']) = ecg.ecg(signal=leads[key], sampling_rate = 500., show=False)
            except:
                twelve_leads[key]['ts_reference'] = np.linspace(0, len(data)/500., len(data))
    return twelve_leads


def _ecg_rest_ylims(yrange, yplot):
    """Returns ECG plot y-axis limits based on the range covered by ECG traces"""
    deltas   = [-1.0, 1.0]
    extremes = np.array([np.min(yplot), np.max(yplot)])
    delta_ext = extremes[1]-extremes[0]
    yrange = np.max([yrange, delta_ext*1.10])
    ylim_min = -yrange/2.0
    ylim_max = yrange/2.0
    if ((extremes[0] - ylim_min) < yrange*0.2) or \
       ((ylim_max-extremes[1]) < yrange*0.2) : 
        ylim_min = extremes[0] - (yrange-delta_ext)/2.0
        ylim_max = extremes[1] + (yrange-delta_ext)/2.0       
    return ylim_min, ylim_max

    
def _ecg_rest_yrange(twelve_leads, default_yrange, raw_scale, time_interval):
    """Returns y-range necessary not to cut any of the plotted ECG waveforms"""
    yrange = default_yrange
    for is_median, offset in zip([False, True], [3, 0]):
        for i in range(offset, offset+3):
            for j in range(0, 4):
                lead_name = ECG_REST_PLOT_LEADS[i-offset][j]
                lead = twelve_leads[lead_name]
                y_plot = np.array([elem_ * raw_scale for elem_ in lead['raw']])
                if not is_median:        
                    y_plot = y_plot[np.logical_and(lead['ts_reference']>j*time_interval,
                                    lead['ts_reference']<(j+1)*time_interval)]
                ylim_min, ylim_max = _ecg_rest_ylims(yrange, y_plot)
                yrange = ylim_max - ylim_min
    return min(yrange, ECG_REST_PLOT_MAX_YRANGE)

    
def _subplot_ecg_rest(twelve_leads, raw_scale, time_interval, lead_mapping, f, ax, yrange, offset, pat_df, is_median, is_blind):
    """Fills subplots with either median or raw resting ECG waveforms"""
    # plot will be in seconds vs mV, boxes are
    sec_per_box = 0.04
    mv_per_box = .1
    median_interval = 1.2  # 600 samples at 500Hz
    # if available, extract patient metadata and ECG interpretation 
    if pat_df is not None:
        avl_yn = 'Y' if pat_df['aVL']>0.5 else 'N'
        sl_yn  = 'Y' if pat_df['Sokolow_Lyon']>0.5 else 'N'
        cor_yn = 'Y' if pat_df['Cornell']>0.5 else 'N'
        sex_fm = 'F' if ((pat_df['sex'] == 'F') or (pat_df['sex'] == 'female')) else 'M'
        text   = f"ID: {pat_df['patient_id']}, sex: {sex_fm}\n"        
        if not is_blind:
            text  += f"{pat_df['ecg_text']}\n"
            text  += f"LVH criteria - aVL: {avl_yn}, Sokolow-Lyon: {sl_yn}, Cornell: {cor_yn}"            
        st=f.suptitle(text, x=0.0, y=1.05, ha='left', bbox=dict(facecolor='black', alpha=0.1))   
    for i in range(offset, offset+3):
        for j in range(0, 4):
            lead_name = lead_mapping[i-offset][j]
            lead = twelve_leads[lead_name]
            # Convert units to mV
            if isinstance(lead, dict):
                yy = np.array([elem_ * raw_scale for elem_ in lead['raw']])
            else:
                yy = lead
            if not is_median:
                ax[i,j].set_xlim(j*time_interval,(j+1)*time_interval)
                # extract portion of waveform that is included in the actual plots 
                yplot = yy[j*time_interval: (j+1)*time_interval]
            else:
                yplot = yy                       
            ylim_min, ylim_max = _ecg_rest_ylims(yrange, yplot)            
            ax[i,j].set_ylim(ylim_min, ylim_max) # 3.0 mV range
            ax[i,j].xaxis.set_major_locator(MultipleLocator(0.2)) # major grids at every .2sec = 5 * 0.04 sec
            ax[i,j].yaxis.set_major_locator(MultipleLocator(0.5)) # major grids at every .5mV 
            ax[i,j].xaxis.set_minor_locator(AutoMinorLocator(5))
            ax[i,j].yaxis.set_minor_locator(AutoMinorLocator(5))
            ax[i,j].grid(which='major', color='#CCCCCC', linestyle='--')
            ax[i,j].grid(which='minor', color='#CCCCCC', linestyle=':')            
            for label in ax[i,j].xaxis.get_ticklabels()[::2]:
                label.set_visible(False)
            if len(ax[i,j].yaxis.get_ticklabels()) > 10:
                for label in ax[i,j].yaxis.get_ticklabels()[::2]:
                    label.set_visible(False)        
            #normalize data in muv
            if 'ts_reference' in lead:
                ax[i,j].plot(lead['ts_reference'], yy, label='raw')
            else:
                ax[i,j].plot(np.arange(0.0, median_interval, median_interval/len(lead['raw'])), yy, label='raw')                
            ax[i,j].set_title(lead_name)           
            if is_median and (pat_df is not None):
                # Find where to put the R and S amp text based on ECG baseline position
                dy_ecg = (yy[-1] - ylim_min) / yrange
                if dy_ecg > 0.3: # Put in bottom right
                    dy_amp = 0.2
                else: # Put in top right
                    dy_amp = 0.85
                ax[i,j].text(0.9, dy_amp*yrange+ylim_min, f"R: {pat_df['ramp'][ECG_REST_PLOT_AMP_LEADS[i-offset][j]]:.0f}")
                ax[i,j].text(0.9, (dy_amp-0.15)*yrange+ylim_min, f"S: {pat_df['samp'][ECG_REST_PLOT_AMP_LEADS[i-offset][j]]:.0f}")


def _str_to_list_float(str_list: str) -> List[int]:
    """'[ 3. 4. nan 3 ]' --> [ 3.0, 4.0, nan, 3.0 ]"""
    tmp_str = str_list[1:-1].split()
    return list(map(float, tmp_str))
                

def _ecg_rest_csv_to_df(csv):
    df = pd.read_csv(csv)
    df['ramp'] = df['ramp'].apply(_str_to_list_float)
    df['samp'] = df['samp'].apply(_str_to_list_float)    
    df['patient_id'] = df['patient_id'].apply(str)
    df['Sokolow_Lyon'] = df['Sokolow_Lyon'].apply(float)
    df['Cornell'] = df['Cornell'].apply(float)
    df['aVL'] = df['aVL'].apply(float)
    return df


def _remove_duplicate_rows(df, out_folder):
    arr_list = []
    pdfs = glob.glob(out_folder+'/*.pdf')
    for i, row in df.iterrows():      
        if os.path.join(out_folder, row['patient_id']+'.pdf') not in pdfs:
            arr_list.append(i)
    arr = np.array(arr_list, dtype=np.int)
    return arr


def plot_ecg_rest(df, rows, out_folder, is_blind):
    """Extracts and plots ECG resting waveforms"""
    raw_scale = 0.005 # Conversion from raw to mV
    default_yrange = ECG_REST_PLOT_DEFAULT_YRANGE # mV
    time_interval = 2.5 # time-interval per plot in seconds. ts_Reference data is in s, voltage measurement is 5 uv per lsb
    for row in rows:
        pat_df = df.iloc[row]
        with h5py.File(pat_df['full_path'], 'r') as hd5:
            traces = _ecg_rest_traces(hd5)
        matplotlib.rcParams.update({'font.size': 20})
        fig, ax = plt.subplots(nrows=6, ncols=4, figsize=(24,18), tight_layout=True)
        yrange = _ecg_rest_yrange(traces, default_yrange, raw_scale, time_interval)
        _subplot_ecg_rest(traces, raw_scale, time_interval, ECG_REST_PLOT_LEADS, fig, ax, yrange,
                             offset=3, pat_df=None, is_median=False, is_blind=is_blind)
        _subplot_ecg_rest(traces, raw_scale, time_interval, ECG_REST_PLOT_MEDIAN_LEADS, fig, ax, yrange,
                             offset=0, pat_df=pat_df, is_median=True, is_blind=is_blind)
        fig.savefig(os.path.join(out_folder, pat_df['patient_id']+'.pdf'), bbox_inches = "tight")    
        

def plot_ecg_rest_mp(ecg_csv_file_name: str,
                        row_min: int,
                        row_max: int,
                        output_folder_path: str,
                        ncpus: int = 1,
                        is_blind: bool = False,
                        overwrite: bool = False) -> None:    
    """
    Generates (in parallel) plots for 12-lead resting ECGs given a CSV file pointing to the tensor HDF5s 
    :param ecg_csv: name of the CSV file listing the HD5s to plot
    :param row_min: low end of range of entries to be plotted 
    :param row_max: high end of range of entries to be plotted 
    :param output_folder_path: directory where output PDFs will be written to
    :param ncpus: number of parallel cores to be used
    :param is_blind: whether ECG interpretation should be included in the plot
    :param overwrite: if False, it avoids replotting PDFs that are already found in the output folder
    :return: None
    """    
    df = _ecg_rest_csv_to_df(ecg_csv_file_name)
    if overwrite:
        row_arr = np.arange(row_min, row_max+1, dtype=np.int64)
    else:
        row_arr = _remove_duplicate_rows(df.iloc[row_min:row_max+1], output_folder_path)    
    row_split = np.array_split(row_arr, ncpus)
    pool = Pool(ncpus)
    pool.starmap(plot_ecg_rest, zip([df]*ncpus, row_split, [output_folder_path]*ncpus, [is_blind]*ncpus))
    pool.close()
    pool.join()

    
def plot_counter(counts, title, prefix='./figures/'):
    plt.figure(figsize=(28, 32))
    matplotlib.rcParams.update({'font.size': 12})
    idxs = np.arange(len(counts))

    keyz = []
    vals = []
    for k in sorted(list(counts.keys())):
        keyz.append(k.replace('categorical/', '').replace('continuous/', ''))
        vals.append(counts[k])

    plt.barh(idxs, vals)
    plt.yticks(idxs, keyz)
    plt.tight_layout()
    plt.title(title + '\n')

    figure_path = os.path.join(prefix, 'counter_' + title + IMAGE_EXT)
    if not os.path.exists(os.path.dirname(figure_path)):
        os.makedirs(os.path.dirname(figure_path))
    plt.savefig(figure_path)
    logging.info(f"Saved counter plot at: {figure_path}")


def plot_roc_per_class(prediction, truth, labels, title, prefix='./figures/'):
    lw = 2
    labels_to_areas = {}
    true_sums = np.sum(truth, axis=0)
    plt.figure(figsize=(SUBPLOT_SIZE, SUBPLOT_SIZE))
    fpr, tpr, roc_auc = get_fpr_tpr_roc_pred(prediction, truth, labels)

    for key in labels:
        labels_to_areas[key] = roc_auc[labels[key]]
        if 'no_' in key and len(labels) == 2:
            continue
        color = _hash_string_to_color(key)
        label_text = f'{key} area: {roc_auc[labels[key]]:.3f} n={true_sums[labels[key]]:.0f}'
        plt.plot(fpr[labels[key]], tpr[labels[key]], color=color, lw=lw, label=label_text)
        logging.info(f'ROC Label {label_text}')

    plt.xlim([0.0, 1.0])
    plt.ylim([-0.02, 1.03])
    plt.ylabel(RECALL_LABEL)
    plt.xlabel(FALLOUT_LABEL)
    plt.legend(loc="lower right")
    plt.plot([0, 1], [0, 1], 'k:', lw=0.5)
    plt.title(f'ROC {title} n={np.sum(true_sums):.0f}\n')

    figure_path = os.path.join(prefix, 'per_class_roc_' + title + IMAGE_EXT)
    if not os.path.exists(os.path.dirname(figure_path)):
        os.makedirs(os.path.dirname(figure_path))
    plt.savefig(figure_path)
    plt.clf()
    logging.info("Saved ROC curve at: {}".format(figure_path))
    return labels_to_areas


def plot_rocs(predictions, truth, labels, title, prefix='./figures/'):
    lw = 2
    true_sums = np.sum(truth, axis=0)
    plt.figure(figsize=(SUBPLOT_SIZE, SUBPLOT_SIZE))

    for p in predictions:
        fpr, tpr, roc_auc = get_fpr_tpr_roc_pred(predictions[p], truth, labels)
        for key in labels:
            if 'no_' in key and len(labels) == 2:
                continue
            color = _hash_string_to_color(p+key)
            label_text = f'{p}_{key} area:{roc_auc[labels[key]]:.3f} n={true_sums[labels[key]]:.0f}'
            plt.plot(fpr[labels[key]], tpr[labels[key]], color=color, lw=lw, label=label_text)
            logging.info(f"ROC Label {label_text}")

    plt.xlim([0.0, 1.0])
    plt.ylim([-0.02, 1.03])
    plt.ylabel(RECALL_LABEL)
    plt.xlabel(FALLOUT_LABEL)
    plt.legend(loc='lower right')
    plt.plot([0, 1], [0, 1], 'k:', lw=0.5)                        
    plt.title(f'ROC {title} n={np.sum(true_sums):.0f}\n')

    figure_path = os.path.join(prefix, 'per_class_roc_' + title + IMAGE_EXT)
    if not os.path.exists(os.path.dirname(figure_path)):
        os.makedirs(os.path.dirname(figure_path))
    plt.savefig(figure_path)
    plt.clf()
    logging.info("Saved ROC curve at: {}".format(figure_path))


def subplot_rocs(rocs: List[Tuple[np.ndarray, np.ndarray, Dict[str, int]]], prefix: str='./figures/'):
    """Log and tabulate AUCs given as nested dictionaries in the format '{model: {label: auc}}'"""
    lw = 2
    row = 0
    col = 0
    total_plots = len(rocs)
    cols = max(2, int(math.ceil(math.sqrt(total_plots))))
    rows = max(2, int(math.ceil(total_plots / cols)))
    fig, axes = plt.subplots(rows, cols, figsize=(cols*SUBPLOT_SIZE, rows*SUBPLOT_SIZE))
    for predicted, truth, labels in rocs:
        true_sums = np.sum(truth, axis=0)
        fpr, tpr, roc_auc = get_fpr_tpr_roc_pred(predicted, truth, labels)
        for key in labels:
            if 'no_' in key and len(labels) == 2:
                continue
            color = _hash_string_to_color(key)
            label_text = f'{key} area: {roc_auc[labels[key]]:.3f} n={true_sums[labels[key]]:.0f}'
            axes[row, col].plot(fpr[labels[key]], tpr[labels[key]], color=color, lw=lw, label=label_text)
            logging.info(f'ROC Label {label_text}')
        axes[row, col].set_xlim([0.0, 1.0])
        axes[row, col].set_ylim([-0.02, 1.03])
        axes[row, col].set_ylabel(RECALL_LABEL)
        axes[row, col].set_xlabel(FALLOUT_LABEL)
        axes[row, col].legend(loc='lower right')
        axes[row, col].plot([0, 1], [0, 1], 'k:', lw=0.5)
        axes[row, col].set_title(f'ROC n={np.sum(true_sums):.0f}')

        row += 1
        if row == rows:
            row = 0
            col += 1
            if col >= cols:
                break

    figure_path = prefix + 'rocs_together' + IMAGE_EXT
    if not os.path.exists(os.path.dirname(figure_path)):
        os.makedirs(os.path.dirname(figure_path))
    plt.savefig(figure_path)


def subplot_comparison_rocs(rocs: List[Tuple[Dict[str, np.ndarray], np.ndarray, Dict[str, int]]], prefix: str='./figures/'):
    """Log and tabulate AUCs given as nested dictionaries in the format '{model: {label: auc}}'"""
    lw = 3
    row = 0
    col = 0
    total_plots = len(rocs)
    cols = max(2, int(math.ceil(math.sqrt(total_plots))))
    rows = max(2, int(math.ceil(total_plots / cols)))
    fig, axes = plt.subplots(rows, cols, figsize=(cols*SUBPLOT_SIZE, rows*SUBPLOT_SIZE))
    for predictions, truth, labels in rocs:
        true_sums = np.sum(truth, axis=0)
        for p in predictions:
            fpr, tpr, roc_auc = get_fpr_tpr_roc_pred(predictions[p], truth, labels)
            for key in labels:
                if 'no_' in key and len(labels) == 2:
                    continue
                color = _hash_string_to_color(p + key)
                label_text = f'{p}_{key} area:{roc_auc[labels[key]]:.3f} n={true_sums[labels[key]]:.0f}'
                axes[row, col].plot(fpr[labels[key]], tpr[labels[key]], color=color, lw=lw, label=label_text)
                logging.info(f"ROC Label {label_text}")

        axes[row, col].set_xlim([0.0, 1.0])
        axes[row, col].set_ylim([-0.02, 1.03])
        axes[row, col].set_ylabel(RECALL_LABEL)
        axes[row, col].set_xlabel(FALLOUT_LABEL)
        axes[row, col].legend(loc="lower right")
        axes[row, col].plot([0, 1], [0, 1], 'k:', lw=0.5)
        axes[row, col].set_title(f'ROC n={np.sum(true_sums):.0f}\n')

        row += 1
        if row == rows:
            row = 0
            col += 1
            if col >= cols:
                break

    figure_path = os.path.join(prefix, 'rocs_compared_together' + IMAGE_EXT)
    if not os.path.exists(os.path.dirname(figure_path)):
        os.makedirs(os.path.dirname(figure_path))
    plt.savefig(figure_path)


def plot_precision_recall_per_class(prediction, truth, labels, title, prefix='./figures/'):
    # Compute Precision-Recall and plot curve
    lw = 2.0
    labels_to_areas = {}
    true_sums = np.sum(truth, axis=0)
    plt.figure(figsize=(SUBPLOT_SIZE, SUBPLOT_SIZE))

    for k in labels:
        c = _hash_string_to_color(k)
        precision, recall, _ = precision_recall_curve(truth[:, labels[k]], prediction[:, labels[k]])
        average_precision = average_precision_score(truth[:, labels[k]], prediction[:, labels[k]])
        label_text = f'{k} mean precision:{average_precision:.3f} n={true_sums[labels[k]]:.0f}'
        plt.plot(recall, precision, lw=lw, color=c, label=label_text)
        logging.info(f'prAUC Label {label_text}')
        labels_to_areas[k] = average_precision

    plt.xlim([0.0, 1.00])
    plt.ylim([-0.02, 1.03])
    plt.xlabel(RECALL_LABEL)
    plt.ylabel(PRECISION_LABEL)
    plt.legend(loc="lower left")
    plt.title(f'{title} n={np.sum(true_sums):.0f}')

    figure_path = os.path.join(prefix, 'precision_recall_' + title + IMAGE_EXT)
    if not os.path.exists(os.path.dirname(figure_path)):
        os.makedirs(os.path.dirname(figure_path))
    plt.savefig(figure_path)
    plt.clf()
    logging.info(f"Saved Precision Recall curve at: {figure_path}")
    return labels_to_areas


def plot_precision_recalls(predictions, truth, labels, title, prefix='./figures/'):
    # Compute Precision-Recall and plot curve for each model
    lw = 2.0
    true_sums = np.sum(truth, axis=0)
    plt.figure(figsize=(SUBPLOT_SIZE, SUBPLOT_SIZE))

    for p in predictions:
        for k in labels:
            c = _hash_string_to_color(p+k)
            precision, recall, _ = precision_recall_curve(truth[:, labels[k]], predictions[p][:, labels[k]])
            average_precision = average_precision_score(truth[:, labels[k]], predictions[p][:, labels[k]])
            label_text = f'{p}_{k} mean precision:{average_precision:.3f} n={true_sums[labels[k]]:.0f}'
            plt.plot(recall, precision, lw=lw, color=c, label=label_text)
            logging.info(f"prAUC Label {label_text}")

    plt.xlim([0.0, 1.00])
    plt.ylim([-0.02, 1.03])
    plt.xlabel(RECALL_LABEL)
    plt.ylabel(PRECISION_LABEL)
    plt.legend(loc="lower left")
    plt.title(f'{title} n={np.sum(true_sums):.0f}')

    figure_path = os.path.join(prefix, 'precision_recall_' + title + IMAGE_EXT)
    if not os.path.exists(os.path.dirname(figure_path)):
        os.makedirs(os.path.dirname(figure_path))
    plt.savefig(figure_path)
    plt.clf()
    logging.info("Saved Precision Recall curve at: {}".format(figure_path))


def get_fpr_tpr_roc_pred(y_pred, test_truth, labels):
    # Compute ROC curve and ROC area for each class
    fpr = dict()
    tpr = dict()
    roc_auc = dict()

    for k in labels.keys():
        cur_idx = labels[k]
        aser = roc_curve(test_truth[:, cur_idx], y_pred[:, cur_idx])
        fpr[labels[k]], tpr[labels[k]], _ = aser
        roc_auc[labels[k]] = auc(fpr[labels[k]], tpr[labels[k]])

    return fpr, tpr, roc_auc


def plot_waves(predicted_waves, true_waves, title, plot_path, rows=6, cols=6):
    row = 0
    col = 0
    f, axes = plt.subplots(rows, cols, sharex=True, figsize=(36, 36))
    for i in range(true_waves.shape[0]):
        axes[row, col].plot(true_waves[i, :, 0], color='blue', label='Actual Wave')
        if predicted_waves is not None:
            axes[row, col].plot(predicted_waves[i, :, 0], color='green', label='Predicted')
        axes[row, col].set_xlabel('time')
        row += 1
        if row == rows:
            row = 0
            col += 1
            if col >= cols:
                break
    plt.legend(loc="lower left")
    figure_path = os.path.join(plot_path, title + IMAGE_EXT)
    if not os.path.exists(os.path.dirname(figure_path)):
        os.makedirs(os.path.dirname(figure_path))
    plt.savefig(figure_path)
    plt.clf()
    logging.info("Saved waves at: {}".format(figure_path))


def plot_tsne(x_embed, categorical_labels, continuous_labels, gene_labels, label_dict, figure_path, alpha):
    x_embed = np.array(x_embed)
    if len(x_embed.shape) > 2:
        x_embed = np.reshape(x_embed, (x_embed.shape[0], np.prod(x_embed.shape[1:])))

    n_components = 2
    rows = max(2, len(label_dict))
    perplexities = [10, 25, 60]
    (fig, subplots) = plt.subplots(rows, len(perplexities), figsize=(len(perplexities)*SUBPLOT_SIZE*2, rows*SUBPLOT_SIZE*2))

    p2y = {}
    for i, p in enumerate(perplexities):
        tsne = manifold.TSNE(n_components=n_components, init='pca', random_state=123, perplexity=p, learning_rate=20, n_iter_without_progress=500)
        p2y[p] = tsne.fit_transform(x_embed)

    j = -1
    for tm in label_dict:
        j += 1
        if j == rows:
            break
        categorical_subsets = {}
        if tm in categorical_labels + gene_labels:
            for c in tm.channel_map:
                categorical_subsets[tm.channel_map[c]] = label_dict[tm] == tm.channel_map[c]
        elif tm in continuous_labels:
            colors = label_dict[tm]
        for i, p in enumerate(perplexities):
            ax = subplots[j, i]
            ax.set_title(f'{tm.name} | t-SNE perplexity:{p}')
            if tm in categorical_labels + gene_labels:
                color_labels = []
                for c in tm.channel_map:
                    channel_index = tm.channel_map[c]
                    color = _hash_string_to_color(c)
                    color_labels.append(c)
                    ax.scatter(p2y[p][categorical_subsets[channel_index], 0], p2y[p][categorical_subsets[channel_index], 1], c=color, alpha=alpha)
                ax.legend(color_labels, loc='lower left')
            elif tm in continuous_labels:
                points = ax.scatter(p2y[p][:, 0], p2y[p][:, 1], c=colors, alpha=alpha, cmap='jet')
                if i == len(perplexities) - 1:
                    fig.colorbar(points, ax=ax)

            ax.xaxis.set_major_formatter(NullFormatter())
            ax.yaxis.set_major_formatter(NullFormatter())
            ax.axis('tight')

    figure_path += 'tsne_plot' + IMAGE_EXT
    if not os.path.exists(os.path.dirname(figure_path)):
        os.makedirs(os.path.dirname(figure_path))
    plt.savefig(figure_path)
    plt.clf()
    logging.info(f"Saved T-SNE plot at: {figure_path}")


def plot_find_learning_rate(learning_rates: List[float], losses: List[float], smoothed_losses: List[float], picked_learning_rate: float, figure_path: str):
    plt.figure(figsize=(2 * SUBPLOT_SIZE, SUBPLOT_SIZE))
    plt.title('Learning rate finder')
    cutoff = smoothed_losses[0]
    plt.ylim(min(smoothed_losses), cutoff * 1.05)
    plt.axhline(cutoff, linestyle='--', color='k', label=f'Deltas ignored above {cutoff:.2f}')
    learning_rates = np.log(learning_rates) / np.log(10)
    plt.plot(learning_rates, losses, label='Loss', c='r')
    plt.plot(learning_rates, smoothed_losses, label='Smoothed loss', c='b')
    plt.axvline(np.log(picked_learning_rate) / np.log(10), label=f'Learning rate found {picked_learning_rate:.2E}', color='g', linestyle='--')
    plt.xlabel('Log_10 learning rate')
    plt.legend()
    plt.savefig(os.path.join(figure_path, f'find_learning_rate{IMAGE_EXT}'))
    plt.clf()


def plot_saliency_maps(data: np.ndarray, gradients: np.ndarray, prefix: str):
    """Plot saliency maps of a batch of input tensors.

    Saliency maps for each input tensor in the batch will be saved at the file path indicated by prefix.
    Also creates a mean saliency map across the batch
    2D tensors are assumed to be ECGs and 3D tensors are plotted with each slice as an RGB image.
    The red channel indicates negative gradients, and the green channel positive ones.

    :param data: A batch of input tensors
    :param gradients: A corresponding batch of gradients for those inputs, must be the same shape as data
    :param prefix: file path prefix where saliency maps will be saved
    """
    if data.shape[-1] == 1:
        data = data[..., 0]
        gradients = gradients[..., 0]

    mean_saliency = np.zeros(data.shape[1:4] + (3,))
    for batch_i in range(data.shape[0]):
        if len(data.shape) == 3:
            ecgs = {'raw': data[batch_i], 'gradients': gradients[batch_i]}
            _plot_ecgs(ecgs, f'{prefix}_saliency_map_{batch_i}{IMAGE_EXT}')
        elif len(data.shape) == 4:
            cols = max(2, int(math.ceil(math.sqrt(data.shape[-1]))))
            rows = max(2, int(math.ceil(data.shape[-1] / cols)))
            _plot_3d_tensor_slices_as_rgb(_saliency_map_rgb(data[batch_i], gradients[batch_i]), f'{prefix}_saliency_{batch_i}{IMAGE_EXT}', cols, rows)
            saliency = _saliency_blurred_and_scaled(gradients[batch_i], blur_radius=5.0, max_value=1.0/data.shape[0])
            mean_saliency[..., 0] -= saliency
            mean_saliency[..., 1] += saliency
        elif len(data.shape) == 5:
            for j in range(data.shape[-1]):
                cols = max(2, int(math.ceil(math.sqrt(data.shape[-2]))))
                rows = max(2, int(math.ceil(data.shape[-2] / cols)))
                name = f'{prefix}_saliency_{batch_i}_channel_{j}{IMAGE_EXT}'
                _plot_3d_tensor_slices_as_rgb(_saliency_map_rgb(data[batch_i, ..., j], gradients[batch_i, ..., j]), name, cols, rows)
                saliency = _saliency_blurred_and_scaled(gradients[batch_i, ..., j], blur_radius=5.0, max_value=1.0 / data.shape[0])
                mean_saliency[..., 0] -= saliency
                mean_saliency[..., 1] += saliency
        else:
            logging.warning(f'No method to plot saliency for data shape: {data.shape}')

    if len(data.shape) == 4:
        _plot_3d_tensor_slices_as_rgb(_scale_tensor_inplace(mean_saliency), f'{prefix}_batch_mean_saliency{IMAGE_EXT}', cols, rows)
    logging.info(f"Saved saliency maps at:{prefix}")


def _scale_tensor_inplace(tensor, min_value=0.0, max_value=1.0):
    tensor -= tensor.min()
    tensor *= (max_value - min_value) / tensor.max()
    tensor += min_value
    return tensor


def _saliency_blurred_and_scaled(gradients, blur_radius, max_value=1.0):
    blurred = gaussian_filter(gradients, sigma=blur_radius)
    _scale_tensor_inplace(blurred, max_value=max_value)
    blurred -= blurred.mean()
    return blurred


def _saliency_map_rgb(image, gradients, blur_radius=0):
    _scale_tensor_inplace(image)
    rgb_map = np.zeros(image.shape + (3,))
    blurred = _saliency_blurred_and_scaled(gradients, blur_radius)
    rgb_map[..., 0] = image - blurred
    rgb_map[..., 1] = image + blurred
    rgb_map[..., 2] = image
    rgb_map = np.clip(rgb_map, 0, 1)
    #_scale_tensor_inplace(rgb_map)
    return rgb_map


def _plot_ecgs(ecgs, figure_path, rows=3, cols=4, time_interval=2.5, raw_scale=0.005, hertz=500, lead_dictionary=ECG_REST_LEADS):
    index2leads = {v: k for k, v in lead_dictionary.items()}
    _, axes = plt.subplots(rows, cols, figsize=(18, 16))
    for i in range(rows):
        for j in range(cols):
            start = int(i*time_interval*hertz)
            stop = int((i+1)*time_interval*hertz)
            axes[i, j].set_xlim(start, stop)
            for label in ecgs:
                axes[i, j].plot(range(start, stop), ecgs[label][start:stop, j + i*cols] * raw_scale, label=label)
            axes[i, j].legend(loc='lower right')
            axes[i, j].set_xlabel('milliseconds')
            axes[i, j].set_ylabel('mV')
            axes[i, j].set_title(index2leads[j + i*cols])
    if not os.path.exists(os.path.dirname(figure_path)):
        os.makedirs(os.path.dirname(figure_path))
    plt.savefig(figure_path)
    plt.clf()


def _plot_3d_tensor_slices_as_rgb(tensor, figure_path, cols=3, rows=10):
    _, axes = plt.subplots(rows, cols, figsize=(cols * 4, rows * 4))
    for i in range(tensor.shape[-2]):
        axes[i // cols, i % cols].imshow(tensor[:, :, i, :])
        axes[i // cols, i % cols].set_yticklabels([])
        axes[i // cols, i % cols].set_xticklabels([])

    if not os.path.exists(os.path.dirname(figure_path)):
        os.makedirs(os.path.dirname(figure_path))
    plt.savefig(figure_path)
    plt.clf()


def _hash_string_to_color(string):
    """Hash a string to color (using hashlib and not the built-in hash for consistency between runs)"""
    return COLOR_ARRAY[int(hashlib.sha1(string.encode('utf-8')).hexdigest(), 16) % len(COLOR_ARRAY)]


def _text_on_plot(axes, x, y, text, alpha=0.8, background='white'):
    t = axes.text(x, y, text)
    t.set_bbox({'facecolor': background, 'alpha': alpha, 'edgecolor': background})


if __name__ == '__main__':
    plot_noisy()<|MERGE_RESOLUTION|>--- conflicted
+++ resolved
@@ -647,8 +647,7 @@
     logging.info(f"Saved ECG plot at: {figure_path}")
 
 
-<<<<<<< HEAD
-def _plot_partners_ecg(data, args):
+def _draw_partners_ecg(data, args):
 
     # Set up plot
     fig = plt.figure(constrained_layout=True,
@@ -819,7 +818,7 @@
     plt.savefig(os.path.join(args.output_folder, args.id, f"{data['date']}-{data['patientid']}{PDF_EXT}"))
 
 
-def plot_partners_ecgs(args):
+def plot_partners_ecg(args):
     plot_tensors = ['partners_ecg_patientid', 'partners_ecg_firstname', 'partners_ecg_lastname',
                     'partners_ecg_gender', 'partners_ecg_dob', 'partners_ecg_age', 'partners_ecg_date',
                     'partners_ecg_time', 'partners_ecg_sitename', 'partners_ecg_location',
@@ -878,7 +877,7 @@
             else:
                 data.update({key: tdict[tm.name][tm.name][i]})
 
-        _plot_partners_ecg(data, args)
+        _draw_partners_ecg(data, args)
 
 
 def plot_cross_reference(df_x, src_time, dst_time, args, title):
@@ -904,32 +903,6 @@
     fig.savefig(fpath)
     logging.info(f"Saved histogram of days pre-outcome to {fpath}")
 
-=======
-def plot_partners_ecgs(args):
-    tensor_paths = [args.tensors + tp for tp in os.listdir(args.tensors) if os.path.splitext(tp)[-1].lower() == TENSOR_EXT]
-    logging.info(f'tensor_paths:{len(tensor_paths)} tensor maps: {len(args.tensor_maps_in)}')
-    # Get tensors for all hd5
-    for tp in tensor_paths:
-        title = os.path.basename(tp).replace(TENSOR_EXT, '')
-        try:
-            with h5py.File(tp, 'r') as hd5:
-                ecg_dict = {}
-                for tm in args.tensor_maps_in:
-                    try:
-                        tensor = tm.tensor_from_file(tm, hd5)
-                        if tm.axes() > 1:
-                            for cm in tm.channel_map:
-                                ecg_dict[cm] = tensor[:, tm.channel_map[cm]]
-                        else:
-                            title += f'_{tm.name}_{tensor}'
-                    except (IndexError, KeyError, ValueError, OSError, RuntimeError) as e:
-                        logging.exception(e)
-                if len(ecg_dict) > 0:
-                    plot_ecg(ecg_dict, title, os.path.join(args.output_folder, args.id, 'ecg_plots/'))
-        except OSError:
-            logging.exception(f"Broken tensor at: {tp}")
-
->>>>>>> a513ef41
 
 def _ecg_rest_traces(hd5):
     """Extracts ECG resting traces from HD5 and returns a dictionary based on biosppy template"""
