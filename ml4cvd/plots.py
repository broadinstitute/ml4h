# plots.py

# Imports
import os
import re
import math
import h5py
import glob
import logging
import hashlib
import operator
from textwrap import wrap
from functools import reduce
from datetime import datetime
from multiprocessing import Pool
from itertools import islice, product
from collections import Counter, OrderedDict, defaultdict
from typing import Iterable, DefaultDict, Dict, List, Tuple, Optional

import numpy as np
import pandas as pd
from tensorflow.keras.optimizers.schedules import LearningRateSchedule

import matplotlib
matplotlib.use('Agg')  # Need this to write images from the GSA servers.  Order matters:
import matplotlib.pyplot as plt  # First import matplotlib, then use Agg, then import plt
from matplotlib.gridspec import GridSpec
from matplotlib.ticker import NullFormatter
from matplotlib.backends.backend_pdf import PdfPages
from matplotlib.ticker import AutoMinorLocator, MultipleLocator

from sklearn import manifold
from sklearn.metrics import roc_curve, auc, precision_recall_curve, average_precision_score
from sklearn.metrics import brier_score_loss, precision_score, recall_score, f1_score
from sklearn.calibration import calibration_curve
<<<<<<< HEAD
#from sksurv.metrics import concordance_index_censored
=======
from sksurv.metrics import concordance_index_censored
>>>>>>> c592c1b0
import seaborn as sns
from biosppy.signals import ecg
from scipy.ndimage.filters import gaussian_filter
from scipy import stats

from ml4cvd.TensorMap import TensorMap
from ml4cvd.metrics import concordance_index, coefficient_of_determination
from ml4cvd.defines import IMAGE_EXT, JOIN_CHAR, PDF_EXT, TENSOR_EXT, ECG_REST_LEADS, PARTNERS_DATETIME_FORMAT, PARTNERS_DATE_FORMAT

RECALL_LABEL = 'Recall | Sensitivity | True Positive Rate | TP/(TP+FN)'
FALLOUT_LABEL = 'Fallout | 1 - Specificity | False Positive Rate | FP/(FP+TN)'
PRECISION_LABEL = 'Precision | Positive Predictive Value | TP/(TP+FP)'

SUBPLOT_SIZE = 8

COLOR_ARRAY = [
    'tan', 'indigo', 'cyan', 'pink', 'purple', 'blue', 'chartreuse', 'deepskyblue', 'green', 'salmon', 'aqua', 'magenta', 'aquamarine', 'red',
    'coral', 'tomato', 'grey', 'black', 'maroon', 'hotpink', 'steelblue', 'orange', 'papayawhip', 'wheat', 'chocolate', 'darkkhaki', 'gold',
    'orange', 'crimson', 'slategray', 'violet', 'cadetblue', 'midnightblue', 'darkorchid', 'paleturquoise', 'plum', 'lime',
    'teal', 'peru', 'silver', 'darkgreen', 'rosybrown', 'firebrick', 'saddlebrown', 'dodgerblue', 'orangered',
]

ECG_REST_PLOT_DEFAULT_YRANGE = 3.0
ECG_REST_PLOT_MAX_YRANGE = 10.0
ECG_REST_PLOT_LEADS = [
    ['strip_I','strip_aVR', 'strip_V1', 'strip_V4'],
    ['strip_II','strip_aVL', 'strip_V2', 'strip_V5'],
    ['strip_III','strip_aVF', 'strip_V3', 'strip_V6'],
]
ECG_REST_PLOT_MEDIAN_LEADS = [
    ['median_I','median_aVR', 'median_V1', 'median_V4'],
    ['median_II','median_aVL', 'median_V2', 'median_V5'],
    ['median_III','median_aVF', 'median_V3', 'median_V6'],
]
ECG_REST_PLOT_AMP_LEADS = [
    [0, 3, 6, 9],
    [1, 4, 7, 10],
    [2, 5, 8, 11],
]


def evaluate_predictions(
    tm: TensorMap, y_predictions: np.ndarray, y_truth: np.ndarray, title: str, folder: str, test_paths: List[str] = None,
<<<<<<< HEAD
    max_melt: int = 150000, protected: Dict[TensorMap, np.ndarray] = {}, rocs: List[Tuple[np.ndarray, np.ndarray, Dict[str, int]]] = [],
=======
    max_melt: int = 30000, rocs: List[Tuple[np.ndarray, np.ndarray, Dict[str, int]]] = [],
>>>>>>> c592c1b0
    scatters: List[Tuple[np.ndarray, np.ndarray, str, List[str]]] = [],
) -> Dict[str, float]:
    """ Evaluate predictions for a given TensorMap with truth data and plot the appropriate metrics.
    Accumulates data in the rocs and scatters lists to facilitate subplotting.

    :param tm: The TensorMap predictions to evaluate
    :param y_predictions: The predictions
    :param y_truth: The truth
    :param title: A title for the plots
    :param folder: The folder to save the plots at
    :param test_paths: The tensor paths that were predicted
    :param max_melt: For multi-dimensional prediction the maximum number of prediction to allow in the flattened array
    :param protected: TensorMaps and tensors sensitive to bias
    :param rocs: (output) List of Tuples which are inputs for ROC curve plotting to allow subplotting downstream
    :param scatters: (output) List of Tuples which are inputs for scatter plots to allow subplotting downstream
    :return: Dictionary of performance metrics with string keys for labels and float values
    """
    performance_metrics = {}
    if tm.is_categorical() and tm.axes() == 1:
        logging.info(f"For tm:{tm.name} with channel map:{tm.channel_map} examples:{y_predictions.shape[0]}")
        logging.info(f"\nSum Truth:{np.sum(y_truth, axis=0)} \nSum pred :{np.sum(y_predictions, axis=0)}")
        plot_precision_recall_per_class(y_predictions, y_truth, tm.channel_map, title, folder)
        plot_prediction_calibration(y_predictions, y_truth, tm.channel_map, title, folder)
<<<<<<< HEAD
        performance_metrics.update(plot_roc_per_class(y_predictions, y_truth, tm.channel_map, protected, title, folder))
=======
        performance_metrics.update(plot_roc_per_class(y_predictions, y_truth, tm.channel_map, title, folder))
>>>>>>> c592c1b0
        rocs.append((y_predictions, y_truth, tm.channel_map))
    elif tm.is_categorical() and tm.axes() == 2:
        melt_shape = (y_predictions.shape[0] * y_predictions.shape[1], y_predictions.shape[2])
        idx = np.random.choice(np.arange(melt_shape[0]), min(melt_shape[0], max_melt), replace=False)
        y_predictions = y_predictions.reshape(melt_shape)[idx]
        y_truth = y_truth.reshape(melt_shape)[idx]
        performance_metrics.update(plot_roc_per_class(y_predictions, y_truth, tm.channel_map, title, folder))
        performance_metrics.update(plot_precision_recall_per_class(y_predictions, y_truth, tm.channel_map, title, folder))
        plot_prediction_calibration(y_predictions, y_truth, tm.channel_map, title, folder)
        rocs.append((y_predictions, y_truth, tm.channel_map))
    elif tm.is_categorical() and tm.axes() == 3:
        melt_shape = (y_predictions.shape[0] * y_predictions.shape[1] * y_predictions.shape[2], y_predictions.shape[3])
        idx = np.random.choice(np.arange(melt_shape[0]), min(melt_shape[0], max_melt), replace=False)
        y_predictions = y_predictions.reshape(melt_shape)[idx]
        y_truth = y_truth.reshape(melt_shape)[idx]
        performance_metrics.update(plot_roc_per_class(y_predictions, y_truth, tm.channel_map, title, folder))
        performance_metrics.update(plot_precision_recall_per_class(y_predictions, y_truth, tm.channel_map, title, folder))
        plot_prediction_calibration(y_predictions, y_truth, tm.channel_map, title, folder)
        rocs.append((y_predictions, y_truth, tm.channel_map))
    elif tm.is_categorical() and tm.axes() == 4:
        melt_shape = (y_predictions.shape[0] * y_predictions.shape[1] * y_predictions.shape[2] * y_predictions.shape[3], y_predictions.shape[4])
        idx = np.random.choice(np.arange(melt_shape[0]), min(melt_shape[0], max_melt), replace=False)
        y_predictions = y_predictions.reshape(melt_shape)[idx]
        y_truth = y_truth.reshape(melt_shape)[idx]
        performance_metrics.update(plot_roc_per_class(y_predictions, y_truth, tm.channel_map, title, folder))
        performance_metrics.update(plot_precision_recall_per_class(y_predictions, y_truth, tm.channel_map, title, folder))
        plot_prediction_calibration(y_predictions, y_truth, tm.channel_map, title, folder)
        rocs.append((y_predictions, y_truth, tm.channel_map))
    elif tm.is_survival_curve():
        performance_metrics.update(plot_survival(y_predictions, y_truth, title, days_window=tm.days_window, prefix=folder))
        plot_survival_curves(y_predictions, y_truth, title, days_window=tm.days_window, prefix=folder, paths=test_paths)
        time_steps = tm.shape[-1]//2
        days_per_step = 1 + tm.days_window // time_steps
        predictions_at_end = 1 - np.cumprod(y_predictions[:, :time_steps], axis=-1)[:, -1]
        events_at_end = np.cumsum(y_truth[:, time_steps:], axis=-1)[:, -1]
        follow_up = np.cumsum(y_truth[:, :time_steps], axis=-1)[:, -1] * days_per_step
        logging.info(f'Shapes event {events_at_end.shape}, preds shape {predictions_at_end.shape} new ax shape {events_at_end[:, np.newaxis].shape}')
        calibration_title = f'{title}_at_{tm.days_window}_days'
        plot_prediction_calibration(predictions_at_end[:, np.newaxis], events_at_end[:, np.newaxis], {tm.name: 0}, calibration_title, folder)
        plot_survivorship(events_at_end, follow_up, predictions_at_end, tm.name, folder, tm.days_window)
    elif tm.is_time_to_event():
        c_index = concordance_index_censored(y_truth[:, 0] == 1.0, y_truth[:, 1], y_predictions[:, 0])
        concordance_return_values = ['C-Index', 'Concordant Pairs', 'Discordant Pairs', 'Tied Predicted Risk', 'Tied Event Time']
        logging.info(f"{[f'{label}: {value:.3f}' for label, value in zip(concordance_return_values, c_index)]}")
        new_title = f'{title}_C_Index_{c_index[0]:0.3f}'
        performance_metrics.update(plot_roc_per_class(y_predictions, y_truth[:, 0, np.newaxis], {f'{new_title}_vs_ROC': 0}, new_title, folder))
        calibration_title = f'{title}_at_{tm.days_window}_days'
        plot_prediction_calibration(y_predictions, y_truth[:, 0, np.newaxis], {tm.name: 0}, calibration_title, folder)
        plot_survivorship(y_truth[:, 0], y_truth[:, 1], y_predictions[:, 0], tm.name, folder, tm.days_window)
    elif tm.is_language():
        performance_metrics.update(plot_roc_per_class(y_predictions, y_truth, tm.channel_map, title, folder))
        performance_metrics.update(plot_precision_recall_per_class(y_predictions, y_truth, tm.channel_map, title, folder))
        rocs.append((y_predictions, y_truth, tm.channel_map))
    elif tm.axes() > 1 or tm.is_mesh():
        prediction_flat = tm.rescale(y_predictions).flatten()[:max_melt]
        truth_flat = tm.rescale(y_truth).flatten()[:max_melt]
        if prediction_flat.shape[0] == truth_flat.shape[0]:
            performance_metrics.update(plot_scatter(prediction_flat, truth_flat, title, prefix=folder))
    elif tm.is_continuous():
        if tm.sentinel is not None:
            y_predictions = y_predictions[y_truth != tm.sentinel, np.newaxis]
            y_truth = y_truth[y_truth != tm.sentinel, np.newaxis]
        performance_metrics.update(plot_scatter(tm.rescale(y_predictions), tm.rescale(y_truth), title, prefix=folder, paths=test_paths))
        scatters.append((tm.rescale(y_predictions), tm.rescale(y_truth), title, test_paths))
    else:
        logging.warning(f"No evaluation clause for tensor map {tm.name}")

    if tm.name == 'median':
        plot_waves(y_predictions, y_truth, 'median_waves_' + title, folder)

    return performance_metrics


def plot_metric_history(history, training_steps: int, title: str, prefix='./figures/'):
    row = 0
    col = 0
    total_plots = int(len(history.history) / 2)  # divide by 2 because we plot validation and train histories together
    cols = max(2, int(math.ceil(math.sqrt(total_plots))))
    rows = max(2, int(math.ceil(total_plots / cols)))
    f, axes = plt.subplots(rows, cols, figsize=(int(cols*SUBPLOT_SIZE), int(rows*SUBPLOT_SIZE)))
    for k in sorted(history.history.keys()):
        if not k.startswith('val_'):
            if isinstance(history.history[k][0], LearningRateSchedule):
                history.history[k] = [history.history[k][0](i * training_steps) for i in range(len(history.history[k]))]
            axes[row, col].plot(history.history[k])
            k_split = str(k).replace('output_', '').split('_')
            k_title = " ".join(OrderedDict.fromkeys(k_split))
            axes[row, col].set_title(k_title)
            axes[row, col].set_xlabel('epoch')
            if 'val_' + k in history.history:
                axes[row, col].plot(history.history['val_' + k])
                labels = ['train', 'valid']
            else:
                labels = [k]
            axes[row, col].legend(labels, loc='upper left')

            row += 1
            if row == rows:
                row = 0
                col += 1
                if col >= cols:
                    break

    plt.tight_layout()
    figure_path = os.path.join(prefix, 'metric_history_' + title + IMAGE_EXT)
    if not os.path.exists(os.path.dirname(figure_path)):
        os.makedirs(os.path.dirname(figure_path))
    plt.savefig(figure_path)
    plt.clf()
    logging.info(f"Saved learning curves at:{figure_path}")


<<<<<<< HEAD
def plot_rocs(predictions, truth, labels, title, prefix='./figures/'):
=======
def plot_rocs(predictions: Dict[str, np.ndarray], truth: np.ndarray, labels: Dict[str, int], title: str, prefix: str = './figures/'):
    """Plot Receiver Operating Characteristic (ROC) curves from a dictionary of predictions

    Typically this function is used to compare several models predictions across multiple labels.
    As a hack to avoid repetitive ROC curves for binary classification label string containing 'no_' are skipped.

    :param predictions: The keys are strings identifying the model the values are numpy arrays
                        The arrays have shape (num_samples, num_classes)
    :param truth: The true classifications of each class, one hot encoded of shape (num_samples, num_classes)
    :param labels: Dictionary mapping strings describing each class to their corresponding index in the arrays
    :param title: The name of this plot
    :param prefix: Optional path prefix where the plot will be saved
    """
>>>>>>> c592c1b0
    lw = 2
    true_sums = np.sum(truth, axis=0)
    plt.figure(figsize=(SUBPLOT_SIZE, SUBPLOT_SIZE))

    for p in predictions:
        fpr, tpr, roc_auc = get_fpr_tpr_roc_pred(predictions[p], truth, labels)
        for key in labels:
            if 'no_' in key and len(labels) == 2:
                continue
            color = _hash_string_to_color(p+key)
            label_text = f'{p}_{key} area:{roc_auc[labels[key]]:.3f} n={true_sums[labels[key]]:.0f}'
            plt.plot(fpr[labels[key]], tpr[labels[key]], color=color, lw=lw, label=label_text)
            logging.info(f"ROC Label {label_text}")

    plt.xlim([0.0, 1.0])
    plt.ylim([-0.02, 1.03])
    plt.ylabel(RECALL_LABEL)
    plt.xlabel(FALLOUT_LABEL)
    plt.legend(loc='lower right')
    plt.plot([0, 1], [0, 1], 'k:', lw=0.5)
    plt.title(f'ROC {title} n={np.sum(true_sums):.0f}\n')

    figure_path = os.path.join(prefix, 'per_class_roc_' + title + IMAGE_EXT)
    if not os.path.exists(os.path.dirname(figure_path)):
        os.makedirs(os.path.dirname(figure_path))
    plt.savefig(figure_path)
    plt.clf()
<<<<<<< HEAD
    logging.info("Saved ROC curve at: {}".format(figure_path))


def plot_prediction_calibrations(predictions, truth, labels, title, prefix='./figures/', n_bins=10):
=======
    logging.info(f"Saved ROC curve at: {figure_path}")


def plot_prediction_calibrations(predictions: Dict[str, np.ndarray], truth: np.ndarray, labels: Dict[str, int],
                                 title: str, prefix: str = './figures/', n_bins: int = 10):
    """Plot calibration performance and compute Brier Score.

    Typically this function is used to compare several models predictions across multiple labels.

    :param predictions: The keys are strings identifying the model the values are numpy arrays
                        The arrays have shape (num_samples, num_classes)
    :param truth: The true classifications of each class, one hot encoded of shape (num_samples, num_classes)
    :param labels: Dictionary mapping strings describing each class to their corresponding index in the arrays
    :param title: The name of this plot
    :param prefix: Optional path prefix where the plot will be saved
    :param n_bins: Number of bins to quantize predictions into
    """
>>>>>>> c592c1b0
    _ = plt.figure(figsize=(SUBPLOT_SIZE, SUBPLOT_SIZE))
    ax1 = plt.subplot2grid((3, 1), (0, 0), rowspan=2)
    ax2 = plt.subplot2grid((3, 1), (2, 0))

    true_sums = np.sum(truth, axis=0)
    ax1.plot([0, 1], [0, 1], "k:", label="Perfectly calibrated Brier score: 0.0")

    for p in predictions:
        for k in labels:
            color = _hash_string_to_color(p+k)
            brier_score = brier_score_loss(truth[..., labels[k]], predictions[p][..., labels[k]], pos_label=1)
            fraction_of_positives, mean_predicted_value = calibration_curve(truth[..., labels[k]], predictions[p][..., labels[k]], n_bins=n_bins)
            ax1.plot(mean_predicted_value, fraction_of_positives, "s-", label=f"{p} {k} Brier: {brier_score:0.3f}", color=color)
            ax2.hist(predictions[p][..., labels[k]], range=(0, 1), bins=10, label=f'{p} {k} n={true_sums[labels[k]]:.0f}', histtype="step", lw=2, color=color)
            logging.info(f'{p} {k} n={true_sums[labels[k]]:.0f}\nBrier score: {brier_score:0.3f}')
    ax1.set_ylabel("Fraction of positives")
    ax1.set_ylim([-0.05, 1.05])
    ax1.legend(loc="lower right")
    ax1.set_title('Calibrations plots  (reliability curve)')

    ax2.set_xlabel("Mean predicted value")
    ax2.set_ylabel("Count")
    ax2.legend(loc="upper center")
    plt.tight_layout()

    figure_path = os.path.join(prefix, 'calibrations_' + title + IMAGE_EXT)
    if not os.path.exists(os.path.dirname(figure_path)):
        os.makedirs(os.path.dirname(figure_path))
    logging.info(f"Try to save calibration comparison plot at: {figure_path}")
    plt.savefig(figure_path)
    plt.clf()


<<<<<<< HEAD
def plot_prediction_calibration(prediction, truth, labels, title, prefix='./figures/', n_bins=10):
=======
def plot_prediction_calibration(prediction: np.ndarray, truth: np.ndarray, labels: Dict[str, int],
                                title: str, prefix: str = './figures/', n_bins: int = 10):
    """Plot calibration performance and compute Brier Score.

    :param prediction: Array of probabilistic predictions with shape (num_samples, num_classes)
    :param truth: The true classifications of each class, one hot encoded of shape (num_samples, num_classes)
    :param labels: Dictionary mapping strings describing each class to their corresponding index in the arrays
    :param title: The name of this plot
    :param prefix: Optional path prefix where the plot will be saved
    :param n_bins: Number of bins to quantize predictions into
    """
>>>>>>> c592c1b0
    _, (ax1, ax3, ax2) = plt.subplots(3, figsize=(SUBPLOT_SIZE, 2*SUBPLOT_SIZE))

    true_sums = np.sum(truth, axis=0)
    ax1.plot([0, 1], [0, 1], "k:", label="Perfectly calibrated Brier score: 0.0")
    ax3.plot([0, 1], [0, 1], "k:", label="Perfectly calibrated Brier score: 0.0")

    for k in labels:
        y_true = truth[..., labels[k]]
        y_prob = prediction[..., labels[k]]
        color = _hash_string_to_color(k)
        brier_score = brier_score_loss(y_true, prediction[..., labels[k]], pos_label=1)
        fraction_of_positives, mean_predicted_value = calibration_curve(y_true, y_prob, n_bins=n_bins)
        ax3.plot(mean_predicted_value, fraction_of_positives, "s-", label=f"{k} Brier score: {brier_score:0.3f}", color=color)
        ax2.hist(y_prob, range=(0, 1), bins=n_bins, label=f'{k} n={true_sums[labels[k]]:.0f}', histtype="step", lw=2, color=color)

        bins = stats.mstats.mquantiles(y_prob, np.arange(0.0, 1.0, 1.0/n_bins))
        binids = np.digitize(y_prob, bins) - 1

        bin_sums = np.bincount(binids, weights=y_prob, minlength=len(bins))
        bin_true = np.bincount(binids, weights=y_true, minlength=len(bins))
        bin_total = np.bincount(binids, minlength=len(bins))

        nonzero = bin_total != 0
        prob_true = (bin_true[nonzero] / bin_total[nonzero])
        prob_pred = (bin_sums[nonzero] / bin_total[nonzero])
        ax1.plot(prob_pred, prob_true, "s-", label=f"{k} Brier score: {brier_score:0.3f}", color=color)
    ax1.set_ylabel("Fraction of positives")
    ax1.set_ylim([-0.05, 1.05])
    ax1.legend(loc="lower right")
    ax1.set_title(f'{title.replace("_", " ")}\nCalibration plot (equally sized bins)')
    ax2.set_xlabel("Mean predicted value")
    ax2.set_ylabel("Count")
    ax2.legend(loc="upper center", ncol=2)
    ax3.set_title('Calibration plot (equally spaced bins)')
    plt.tight_layout()

    figure_path = os.path.join(prefix, 'calibrations_' + title + IMAGE_EXT)
    if not os.path.exists(os.path.dirname(figure_path)):
        os.makedirs(os.path.dirname(figure_path))
    logging.info(f"Try to save calibrations plot at: {figure_path}")
    plt.savefig(figure_path)
    plt.clf()


def plot_scatter(prediction, truth, title, prefix='./figures/', paths=None, top_k=3, alpha=0.5):
    margin = float((np.max(truth)-np.min(truth))/100)
    fig, (ax1, ax2) = plt.subplots(2, 1, figsize=(SUBPLOT_SIZE, 2 * SUBPLOT_SIZE))
    ax1.plot([np.min(truth), np.max(truth)], [np.min(truth), np.max(truth)], linewidth=2)
    ax1.plot([np.min(prediction), np.max(prediction)], [np.min(prediction), np.max(prediction)], linewidth=4)
    pearson = np.corrcoef(prediction.flatten(), truth.flatten())[1, 0]  # corrcoef returns full covariance matrix
    big_r_squared = coefficient_of_determination(truth, prediction)
    logging.info(f'Pearson:{pearson:0.3f} r^2:{pearson*pearson:0.3f} R^2:{big_r_squared:0.3f}')
    ax1.scatter(prediction, truth, label=f'Pearson:{pearson:0.3f} r^2:{pearson*pearson:0.3f} R^2:{big_r_squared:0.3f}', marker='.', alpha=alpha)
    if paths is not None:
        diff = np.abs(prediction-truth)
        arg_sorted = diff[:, 0].argsort()
        # The path of the best prediction, ie the inlier
        _text_on_plot(ax1, prediction[arg_sorted[0]]+margin, truth[arg_sorted[0]]+margin, os.path.basename(paths[arg_sorted[0]]))
        # Plot the paths of the worst predictions ie the outliers
        for idx in arg_sorted[-top_k:]:
            _text_on_plot(ax1, prediction[idx]+margin, truth[idx]+margin, os.path.basename(paths[idx]))

    ax1.set_xlabel('Predictions')
    ax1.set_ylabel('Actual')
    ax1.set_title(title + '\n')
    ax1.legend(loc="lower right")

    sns.distplot(prediction, label='Predicted', color='r', ax=ax2)
    sns.distplot(truth, label='Truth', color='b', ax=ax2)
    ax2.legend(loc="upper left")

    figure_path = os.path.join(prefix, 'scatter_' + title + IMAGE_EXT)
    if not os.path.exists(os.path.dirname(figure_path)):
        os.makedirs(os.path.dirname(figure_path))
    logging.info("Try to save scatter plot at: {}".format(figure_path))
    plt.savefig(figure_path)
    plt.clf()
    return {title + '_pearson': pearson}


def plot_scatters(predictions, truth, title, prefix='./figures/', paths=None, top_k=3, alpha=0.5):
    margin = float((np.max(truth) - np.min(truth)) / 100)
    plt.figure(figsize=(SUBPLOT_SIZE, SUBPLOT_SIZE))
    plt.plot([np.min(truth), np.max(truth)], [np.min(truth), np.max(truth)])
    for k in predictions:
        color = _hash_string_to_color(k)
        pearson = np.corrcoef(predictions[k].flatten(), truth.flatten())[1, 0]  # corrcoef returns full covariance matrix
        r2 = pearson*pearson
        big_r2 = coefficient_of_determination(truth.flatten(), predictions[k].flatten())
        plt.plot([np.min(predictions[k]), np.max(predictions[k])], [np.min(predictions[k]), np.max(predictions[k])], color=color)
        plt.scatter(predictions[k], truth, color=color, label=str(k) + f" Pearson:{pearson:0.3f} r^2:{r2:0.3f} R^2:{big_r2:0.3f}", marker='.', alpha=alpha)
        if paths is not None:
            diff = np.abs(predictions[k] - truth)
            arg_sorted = diff[:, 0].argsort()
            _text_on_plot(plt, predictions[k][arg_sorted[0]] + margin, truth[arg_sorted[0]] + margin, os.path.basename(paths[arg_sorted[0]]))
            for idx in arg_sorted[-top_k:]:
                _text_on_plot(plt, predictions[k][idx] + margin, truth[idx] + margin, os.path.basename(paths[idx]))
    plt.xlabel('Predictions')
    plt.ylabel('Actual')
    plt.title(title + '\n')
    plt.legend(loc="upper left")

    figure_path = os.path.join(prefix, 'scatters_' + title + IMAGE_EXT)
    if not os.path.exists(os.path.dirname(figure_path)):
        os.makedirs(os.path.dirname(figure_path))
    plt.savefig(figure_path)
    logging.info("Saved scatter plot at: {}".format(figure_path))


def subplot_scatters(scatters: List[Tuple[np.ndarray, np.ndarray, str, Optional[List[str]]]], prefix: str='./figures/', top_k: int=3, alpha: float=0.5):
    row = 0
    col = 0
    total_plots = len(scatters)
    cols = max(2, int(math.ceil(math.sqrt(total_plots))))
    rows = max(2, int(math.ceil(total_plots / cols)))
    fig, axes = plt.subplots(rows, cols, figsize=(cols*SUBPLOT_SIZE, rows*SUBPLOT_SIZE))
    for prediction, truth, title, paths in scatters:
        axes[row, col].plot([np.min(truth), np.max(truth)], [np.min(truth), np.max(truth)])
        axes[row, col].plot([np.min(prediction), np.max(prediction)], [np.min(prediction), np.max(prediction)])
        axes[row, col].scatter(prediction, truth, marker='.', alpha=alpha)
        margin = float((np.max(truth) - np.min(truth)) / 100)
        if paths is not None:  # If tensor paths are provided we plot the file names of top_k outliers and the #1 inlier
            diff = np.abs(prediction - truth)
            arg_sorted = diff[:, 0].argsort()
            # The path of the best prediction, ie the inlier
            _text_on_plot(axes[row, col], prediction[arg_sorted[0]] + margin, truth[arg_sorted[0]] + margin, os.path.basename(paths[arg_sorted[0]]))
            # Plot the paths of the worst predictions ie the outliers
            for idx in arg_sorted[-top_k:]:
                _text_on_plot(axes[row, col], prediction[idx] + margin, truth[idx] + margin, os.path.basename(paths[idx]))
        axes[row, col].set_xlabel('Predictions')
        axes[row, col].set_ylabel('Actual')
        axes[row, col].set_title(title + '\n')
        pearson = np.corrcoef(prediction.flatten(), truth.flatten())[1, 0]  # corrcoef returns full covariance matrix
        r2 = pearson*pearson
        big_r2 = coefficient_of_determination(truth.flatten(), prediction.flatten())
        axes[row, col].text(0, 1, f"Pearson:{pearson:0.3f} r^2:{r2:0.3f} R^2:{big_r2:0.3f}", verticalalignment='bottom', transform=axes[row, col].transAxes)

        row += 1
        if row == rows:
            row = 0
            col += 1
            if col >= cols:
                break

    figure_path = prefix + 'scatters_together' + IMAGE_EXT
    if not os.path.exists(os.path.dirname(figure_path)):
        os.makedirs(os.path.dirname(figure_path))
    plt.savefig(figure_path)
    logging.info(f"Saved scatters together at: {figure_path}")


def subplot_comparison_scatters(
    scatters: List[Tuple[Dict[str, np.ndarray], np.ndarray, str, Optional[List[str]]]], prefix: str = './figures/', top_k: int = 3,
    alpha: float = 0.5,
):
    row = 0
    col = 0
    total_plots = len(scatters)
    cols = max(2, int(math.ceil(math.sqrt(total_plots))))
    rows = max(2, int(math.ceil(total_plots / cols)))
    fig, axes = plt.subplots(rows, cols, figsize=(cols*SUBPLOT_SIZE, rows*SUBPLOT_SIZE))
    for predictions, truth, title, paths in scatters:
        for k in predictions:
            c = _hash_string_to_color(title+k)
            pearson = np.corrcoef(predictions[k].flatten(), truth.flatten())[1, 0]  # corrcoef returns full covariance matrix
            r2 = pearson * pearson
            big_r2 = coefficient_of_determination(truth.flatten(), predictions[k].flatten())
            axes[row, col].plot([np.min(predictions[k]), np.max(predictions[k])], [np.min(predictions[k]), np.max(predictions[k])], color=c)
            axes[row, col].scatter(predictions[k], truth, color=c, label=f'{k} r:{pearson:0.3f} r^2:{r2:0.3f} R^2:{big_r2:0.3f}', marker='.', alpha=alpha)
            axes[row, col].legend(loc="upper left")
            if paths is not None:  # If tensor paths are provided we plot the file names of top_k outliers and the #1 inlier
                margin = float((np.max(truth) - np.min(truth)) / 100)
                diff = np.abs(predictions[k] - truth)
                arg_sorted = diff[:, 0].argsort()
                _text_on_plot(axes[row, col], predictions[k][arg_sorted[0]] + margin, truth[arg_sorted[0]] + margin, os.path.basename(paths[arg_sorted[0]]))
                for idx in arg_sorted[-top_k:]:
                    _text_on_plot(axes[row, col], predictions[k][idx] + margin, truth[idx] + margin, os.path.basename(paths[idx]))
        axes[row, col].set_xlabel('Predictions')
        axes[row, col].set_ylabel('Actual')
        axes[row, col].set_title(title + '\n')

        row += 1
        if row == rows:
            row = 0
            col += 1
            if col >= cols:
                break

    figure_path = os.path.join(prefix, 'scatters_compared_together' + IMAGE_EXT)
    if not os.path.exists(os.path.dirname(figure_path)):
        os.makedirs(os.path.dirname(figure_path))
    plt.savefig(figure_path)
    logging.info(f"Saved scatter comparisons together at: {figure_path}")


<<<<<<< HEAD
def plot_survivorship(survived, days_follow_up, predictions, title, prefix='./figures/', days_window=1825):
    plt.figure(figsize=(SUBPLOT_SIZE, SUBPLOT_SIZE))
    days_sorted_index = np.argsort(days_follow_up)
    days_sorted = days_follow_up[days_sorted_index]
    alive_per_step = len(survived)
=======
def plot_survivorship(events: np.ndarray, days_follow_up: np.ndarray, predictions: np.ndarray,
                      title: str, prefix: str = './figures/', days_window: int = 1825):
    """Plot Kaplan-Meier survivorship curves and stratify by median model prediction.
    All input arrays have the same shape: (num_samples,)

    :param events: Array indicating if each sample had an event (1) or not (0) by the end of follow up
    :param days_follow_up: Array with the total days of follow up for each sample
    :param predictions: Array with model predictions of an event before the end of follow up.
    :param title: Title for the plot
    :param prefix: Path prefix where plot will be saved
    :param days_window: Maximum days of follow up
    """
    plt.figure(figsize=(SUBPLOT_SIZE, SUBPLOT_SIZE))
    days_sorted_index = np.argsort(days_follow_up)
    days_sorted = days_follow_up[days_sorted_index]
    alive_per_step = len(events)
>>>>>>> c592c1b0
    sick_per_step = 0
    censored = 0
    survivorship = [1.0]
    real_survivorship = [1.0]
    for cur_day, day_index in enumerate(days_sorted_index):
        if days_follow_up[day_index] > days_window:
            break
<<<<<<< HEAD
        sick_per_step += survived[day_index]
        censored += 1 - survived[day_index]
        alive_per_step -= survived[day_index]
        survivorship.append(1 - (sick_per_step / (alive_per_step+sick_per_step)))
        real_survivorship.append(real_survivorship[cur_day]*(1 - (survived[day_index] / alive_per_step)))
    logging.info(f'Cur day {cur_day} totL {len(real_survivorship)} totL {len(days_sorted)} First day {days_sorted[0]} Last day, day {days_follow_up[day_index]}, censored {censored}')
    plt.plot([0]+days_sorted[:cur_day+1], real_survivorship[:cur_day+1], marker='.', label='Survivorship')
    groups = ['High risk', 'Low risk']
    predicted_alive = {g: len(survived)//2 for g in groups}
=======
        sick_per_step += events[day_index]
        censored += 1 - events[day_index]
        alive_per_step -= events[day_index]
        survivorship.append(1 - (sick_per_step / (alive_per_step+sick_per_step)))
        real_survivorship.append(real_survivorship[cur_day] * (1 - (events[day_index] / alive_per_step)))
    logging.info(f'Cur day {cur_day} totL {len(real_survivorship)} totL {len(days_sorted)} First day {days_sorted[0]} Last day, day {days_follow_up[day_index]}, censored {censored}')
    plt.plot([0]+days_sorted[:cur_day+1], real_survivorship[:cur_day+1], marker='.', label='Survivorship')
    groups = ['High risk', 'Low risk']
    predicted_alive = {g: len(events) // 2 for g in groups}
>>>>>>> c592c1b0
    predicted_sick = {g: 0 for g in groups}
    predicted_days = defaultdict(list)
    predicted_survival = defaultdict(list)
    threshold = np.median(predictions)
    for cur_day, day_index in enumerate(days_sorted_index):
        if days_follow_up[day_index] > days_window:
            break
        group = 'High risk' if predictions[day_index] > threshold else 'Low risk'
<<<<<<< HEAD
        predicted_sick[group] += survived[day_index]
        predicted_survival[group].append(1 - (predicted_sick[group] / (predicted_alive[group]+predicted_sick[group])))
        predicted_alive[group] -= survived[day_index]
=======
        predicted_sick[group] += events[day_index]
        predicted_survival[group].append(1 - (predicted_sick[group] / (predicted_alive[group]+predicted_sick[group])))
        predicted_alive[group] -= events[day_index]
>>>>>>> c592c1b0
        predicted_days[group].append(days_follow_up[day_index])

    for group in groups:
        plt.plot([0]+predicted_days[group], [1]+predicted_survival[group], color='r' if 'High' in group else 'g', marker='o', label=f'{group} group had {predicted_sick[group]} events')
<<<<<<< HEAD
    plt.title(f'{title}\nEnrolled: {len(survived)}, Censored: {censored:.0f}, {100*(censored/len(survived)):2.1f}%, Events: {sick_per_step:.0f}, {100*(sick_per_step/len(survived)):2.1f}%\nMax follow up: {days_window} days, {days_window // 365} years.')
=======
    plt.title(f'{title}\nEnrolled: {len(events)}, Censored: {censored:.0f}, {100 * (censored / len(events)):2.1f}%, Events: {sick_per_step:.0f}, {100 * (sick_per_step / len(events)):2.1f}%\nMax follow up: {days_window} days, {days_window // 365} years.')
>>>>>>> c592c1b0
    plt.xlabel('Follow up time (days)')
    plt.ylabel('Proportion Surviving')
    plt.legend(loc="lower left")

    figure_path = os.path.join(prefix, f'survivorship_fu_{days_window}_{title}{IMAGE_EXT}')
    if not os.path.exists(os.path.dirname(figure_path)):
        os.makedirs(os.path.dirname(figure_path))
    logging.info(f'Try to save survival plot at: {figure_path}')
    plt.savefig(figure_path)
    return {}


<<<<<<< HEAD
def plot_survival(prediction, truth, title, days_window, prefix='./figures/', paths=None):
=======
def plot_survival(prediction: np.ndarray, truth: np.ndarray, title: str, days_window: int,
                  prefix: str = './figures/') -> Dict[str, float]:
    """Plot Kaplan-Meier survivorship and predicted proportion surviving, calculate and return C-Index

    :param prediction: Array with model predictions of an event at each time step, with shape (num_samples, intervals*2).
    :param truth: Array with survival at each time step followed by events, shape is (num_samples, intervals*2)
    :param title: Title for the plot
    :param days_window: Maximum days of follow up
    :param prefix: Path prefix where plot will be saved

    :return: Dictionary mapping metric names to their floating point values
    """
>>>>>>> c592c1b0
    c_index, concordant, discordant, tied_risk, tied_time = concordance_index(prediction, truth)
    logging.info(f"C-index:{c_index} concordant:{concordant} discordant:{discordant} tied_risk:{tied_risk} tied_time:{tied_time}")
    intervals = truth.shape[-1] // 2
    plt.figure(figsize=(SUBPLOT_SIZE, SUBPLOT_SIZE))

    cumulative_sick = np.cumsum(np.sum(truth[:, intervals:], axis=0))
    cumulative_censored = (truth.shape[0]-np.sum(truth[:, :intervals], axis=0))-cumulative_sick
    alive_per_step = np.sum(truth[:, :intervals], axis=0)
    sick_per_step = np.sum(truth[:, intervals:], axis=0)
    survivorship = np.cumprod(1 - (sick_per_step / alive_per_step))
    logging.info(f"Sick per step is: {sick_per_step} out of {truth.shape[0]}")
    logging.info(f"Predicted sick per step is: {list(map(int, np.sum(1-prediction[:, :intervals], axis=0)))} out of {truth.shape[0]}")
    logging.info(f"Survivors at each step is: {alive_per_step} out of {truth.shape[0]}")
    logging.info(f"Cumulative Censored: {cumulative_censored} or {np.max(truth[:, :intervals]+truth[:, intervals:])}")
    predicted_proportion = np.sum(np.cumprod(prediction[:, :intervals], axis=1), axis=0) / truth.shape[0]

    plt.plot(range(0, days_window, 1 + days_window // intervals), predicted_proportion, marker='o', label=f'Predicted Proportion C-Index:{c_index:0.3f}')
    plt.plot(range(0, days_window, 1 + days_window // intervals), survivorship, marker='o', label='Survivorship')
    plt.xlabel('Follow up time (days)')
    plt.ylabel('Proportion Surviving')
    plt.title(
        f'{title}\nEnrolled: {truth.shape[0]}, Censored: {cumulative_censored[-1]:.0f}, {100 * (cumulative_censored[-1] / truth.shape[0]):2.1f}%, '
        f'Events: {cumulative_sick[-1]:.0f}, {100 * (cumulative_sick[-1] / truth.shape[0]):2.1f}%\nMax follow up: {days_window} days, {days_window // 365} years.')
    plt.legend(loc="upper right")

    figure_path = os.path.join(prefix, 'proportional_hazards_' + title + IMAGE_EXT)
    if not os.path.exists(os.path.dirname(figure_path)):
        os.makedirs(os.path.dirname(figure_path))
    logging.info(f'Try to save survival plot at: {figure_path}')
    plt.savefig(figure_path)
    return {'c_index': c_index, 'concordant': concordant, 'discordant': discordant, 'tied_risk': tied_risk, 'tied_time': tied_time}


def plot_survival_curves(prediction, truth, title, days_window, prefix='./figures/', num_curves=30, paths=None):
    intervals = truth.shape[-1] // 2
    plt.figure(figsize=(SUBPLOT_SIZE*2, SUBPLOT_SIZE*2))
    predicted_survivals = np.cumprod(prediction[:, :intervals], axis=1)
    sick = np.sum(truth[:, intervals:], axis=-1)
    censor_periods = np.argmin(truth[:, :intervals], axis=-1)
    x_days = range(0, days_window, 1 + days_window // intervals)
    cur_sick = 0
    cur_healthy = 0
    min_sick = num_curves * 0.1
    for i in range(truth.shape[0]):
        p = os.path.basename(paths[i]).replace(TENSOR_EXT, "")
        if sick[i] == 1:
            sick_period = np.argmax(truth[i, intervals:])
            sick_day = sick_period*(days_window // intervals)
            plt.plot(x_days[:sick_period+2], predicted_survivals[i, :sick_period+2], label=f'Failed:{p} p:{predicted_survivals[i, sick_period]:0.2f}', color='red')
            plt.text(sick_day, predicted_survivals[i, sick_period], f'Diagnosed day:{sick_day} id:{p}')
            cur_sick += 1
            if cur_sick >= min_sick and i >= num_curves:
                break
        elif censor_periods[i] != 0:  # individual was censored before failure
            plt.plot(x_days[:censor_periods[i]], predicted_survivals[i, :censor_periods[i]], label=f'Censored:{p} p:{predicted_survivals[i, censor_periods[i]]:0.2f}', color='blue')
        elif cur_healthy < num_curves:
            plt.plot(x_days, predicted_survivals[i], label=f'Survived:{p} p:{predicted_survivals[i, -1]:0.2f}', color='green')
            cur_healthy += 1
    plt.title(title + '\n')
    plt.legend(loc="lower left")
    plt.xlabel('Follow up time (days)')
    plt.ylabel('Survival Curve Prediction')
    figure_path = os.path.join(prefix, 'survival_curves_' + title + IMAGE_EXT)
    if not os.path.exists(os.path.dirname(figure_path)):
        os.makedirs(os.path.dirname(figure_path))
    logging.info("Try to save survival plot at: {}".format(figure_path))
    plt.savefig(figure_path)
    return {}


def plot_noise(noise):
    samples = 240
    real_weight = 2.0
    real_bias = 0.5
    x = np.linspace(10, 100, samples)
    y1_real = real_weight * x + real_bias
    y2_real = 4.0 * x + 0.8
    y1 = y1_real + (np.random.randn(*x.shape) * noise)
    y2 = y2_real + (np.random.randn(*x.shape) * noise)
    y_ratio = (y2 - y1) / y2
    y_ratio_real = (y2_real - y1_real) / y2_real
    pearson = np.corrcoef(y1.flatten(), y1_real.flatten())[1, 0]
    pearson2 = np.corrcoef(y2.flatten(), y2_real.flatten())[1, 0]
    ratio_pearson = np.corrcoef(y_ratio.flatten(), y_ratio_real.flatten())[1, 0]
    return pearson, pearson2, ratio_pearson


def plot_noisy():
    samples = 140
    p1s = []
    p2s = []
    prats = []
    noises = np.linspace(0.0, 0.01, samples)
    for n in noises:
        p1, p2, prat = plot_noise(n)
        p1s.append(1.0 - p1)
        p2s.append(1.0 - p2)
        prats.append(1.0 - prat)

    plt.figure(figsize=(28, 42))
    matplotlib.rcParams.update({'font.size': 36})
    plt.xlabel('Noise')
    plt.ylabel('Error')
    plt.scatter(noises, p1s, color='cyan', label='p1')
    plt.scatter(noises, p2s, color='green', label='p2')
    plt.scatter(noises, prats, color='red', label='p_ratio')
    plt.legend(loc="lower right")
    plt.savefig('./figures/noise_fxn.png')


def plot_value_counter(categories, counts, title, prefix='./figures/'):
    matplotlib.rcParams.update({'font.size': 14})
    counters = defaultdict(Counter)
    for k in categories:
        parts = k.split(JOIN_CHAR)
        group = parts[0]
        label = parts[1]
        counters[group][label] = counts[k]

    rows = int(math.ceil(math.sqrt(len(counters))))
    fig, axes = plt.subplots(rows, rows, figsize=(28, 24))
    for i, group in enumerate(counters):
        ax = plt.subplot(rows, rows, i + 1)
        ax.set_title(group)
        idxs = np.arange(len(counters[group]))
        ax.barh(idxs, list(counters[group].values()))
        ax.set_yticks(idxs)
        ax.set_yticklabels(list(counters[group].keys()))

    plt.tight_layout()

    figure_path = os.path.join(prefix, 'counter_' + title + IMAGE_EXT)
    if not os.path.exists(os.path.dirname(figure_path)):
        os.makedirs(os.path.dirname(figure_path))
    plt.savefig(figure_path)
    logging.info(f"Saved counter plot at: {figure_path}")


def plot_histograms(continuous_stats, title, prefix='./figures/', num_bins=50):
    matplotlib.rcParams.update({'font.size': 14})

    rows = int(math.ceil(math.sqrt(len(continuous_stats))))
    fig, axes = plt.subplots(rows, rows, figsize=(28, 24))
    for i, group in enumerate(continuous_stats):
        a = np.array(continuous_stats[group])
        ax = plt.subplot(rows, rows, i + 1)
        ax.set_title(group + '\n Mean:%0.3f STD:%0.3f' % (np.mean(a), np.std(a)))
        ax.hist(continuous_stats[group], bins=num_bins)
    plt.tight_layout()

    figure_path = os.path.join(prefix, 'histograms_' + title + IMAGE_EXT)
    if not os.path.exists(os.path.dirname(figure_path)):
        os.makedirs(os.path.dirname(figure_path))
    plt.savefig(figure_path)
    logging.info(f"Saved histograms plot at: {figure_path}")


def plot_histograms_in_pdf(
    stats: Dict[str, Dict[str, List[float]]],
    all_samples_count: int,
    output_file_name: str,
    output_folder_path: str = './figures',
    num_rows: int = 4,
    num_cols: int = 6,
    num_bins: int = 50,
    title_line_width: int = 50,
) -> None:
    """
    Plots histograms of field values given in 'stats' in pdf
    :param stats: field names extracted from hd5 dataset names to list of values, one per sample_instance_arrayidx
    :param all_samples_count: total number of samples fields were drawn from; samples don't necessarily have values for each field
    :param output_file_name: name of output file in pdf
    :param output_folder_path: directory that output file will be written to
    :param num_rows: number of histograms that will be plotted vertically per pdf page
    :param num_cols: number of histograms that will be plotted horizontally per pdf page
    :param num_bins: number of histogram bins
    :param title_line_width: max number of characters that a plot title line will span; longer lines will be wrapped into multiple lines
    :return: None
    """
    def _sorted_chunks(d: Dict[str, Dict[str, List[float]]], size: int) -> Iterable[DefaultDict[str, List[float]]]:
        """
        :param d: dictionary to be chunked
        :param size: size of chunks
        :return: iterator of dictionary chunks with keys alphabetically sorted
        """
        it = iter(dict(sorted(d.items())))
        for i in range(0, len(d), size):
            yield {k: d[k] for k in islice(it, size)}

    subplot_width = 7.4 * num_cols
    subplot_height = 6 * num_rows
    matplotlib.rcParams.update({'font.size': 14, 'figure.figsize': (subplot_width, subplot_height)})

    figure_path = os.path.join(output_folder_path, output_file_name + PDF_EXT)
    with PdfPages(figure_path) as pdf:
        for stats_chunk in _sorted_chunks(stats, num_rows * num_cols):
            plt.subplots(num_rows, num_cols)
            for i, field in enumerate(stats_chunk):
                field_values = reduce(operator.concat, stats_chunk[field].values())
                field_sample_count = len(stats_chunk[field].keys())
                missingness = int(100 * (all_samples_count - field_sample_count) / all_samples_count)
                ax = plt.subplot(num_rows, num_cols, i + 1)
                title_text = '\n'.join(wrap(field, title_line_width))
                title_stats = '\n'.join(wrap(f"Mean:{np.mean(field_values):.2f} STD:{np.std(field_values):.2f} Missing:{missingness}% #Samples:{field_sample_count}", title_line_width))
                ax.set_title(title_text + "\n" + title_stats)
                ax.hist(field_values, bins=min(num_bins, len(set(field_values))))
            plt.tight_layout()
            pdf.savefig()

    logging.info(f"Saved histograms plot at: {figure_path}")


def plot_heatmap(
    stats: Dict[str, Dict[str, List[float]]],
    output_file_name: str,
    min_samples: int,
    output_folder_path: str,
) -> None:

    """
    Plot heatmap of correlations between field pairs derived from 'stats'
    :param stats: field names extracted from hd5 dataset names to list of values, one per sample_instance_arrayidx
    :param output_file_name: name of output file in pdf
    :param output_folder_path: directory that output file will be written to
    :param min_samples: calculate correlation coefficient only if both fields have values from that many common samples
    :return: None
    """
    fields = stats.keys()
    num_fields = len(fields)
    field_pairs = product(fields, fields)
    correlations_by_field_pairs: DefaultDict[Tuple[str, str], float] = defaultdict(float)
    logging.info(f"There are {int(num_fields * (num_fields - 1) / 2)} field pairs.")
    processed_field_pair_count = 0
    nan_counter = Counter()  # keep track of if we've seen a field have NaNs
    for field1, field2 in field_pairs:
        if field1 not in nan_counter.keys() and field2 not in nan_counter.keys():
            if field1 == field2:
                correlations_by_field_pairs[(field1, field2)] = 1
            elif (field2, field1) in correlations_by_field_pairs:
                correlations_by_field_pairs[(field1, field2)] = correlations_by_field_pairs[(field2, field1)]
            else:
                common_samples = set(stats[field1].keys()).intersection(stats[field2].keys())
                num_common_samples = len(common_samples)
                processed_field_pair_count += 1
                if processed_field_pair_count % 50000 == 0:
                    logging.debug(f"Processed {processed_field_pair_count} field pairs.")
                if num_common_samples >= min_samples:
                    field1_values = reduce(operator.concat, [stats[field1][sample] for sample in common_samples])
                    field2_values = reduce(operator.concat, [stats[field2][sample] for sample in common_samples])

                    num_field1_nans = len(list(filter(math.isnan, field1_values)))
                    num_field2_nans = len(list(filter(math.isnan, field2_values)))
                    at_least_one_field_has_nans = False
                    if num_field1_nans != 0:
                        nan_counter[field1] = True
                        at_least_one_field_has_nans = True
                    # Also add field2 to the counter if it has NaNs before 'continue'ing so we can skip it sooner in next iterations
                    if num_field2_nans != 0:
                        nan_counter[field2] = True
                        at_least_one_field_has_nans = True
                    if at_least_one_field_has_nans:
                        continue

                    if len(field1_values) == len(field2_values):
                        if len(set(field1_values)) == 1 or len(set(field2_values)) == 1:
                            logging.debug(
                                f"Not calculating correlation for fields {field1} and {field2} because at least one of "
                                f"the fields has all the same values for the {num_common_samples} common samples.",
                            )
                            continue
                        corr = np.corrcoef(field1_values, field2_values)[1, 0]
                        if not math.isnan(corr):
                            correlations_by_field_pairs[(field1, field2)] = corr
                        else:
                            logging.warning(f"Pearson correlation for fields {field1} and {field2} is NaN.")
                    else:
                        logging.debug(
                            f"Not calculating correlation for fields '{field1}' and '{field2}' "
                            f"because they have different number of values ({len(field1_values)} vs. {len(field2_values)}).",
                        )
        else:
            continue

    logging.info(f"Total number of correlations: {len(correlations_by_field_pairs)}")

    fields_with_nans = nan_counter.keys()
    if len(fields_with_nans) != 0:
        logging.warning(f"The {len(fields_with_nans)} fields containing NaNs are: {', '.join(fields_with_nans)}.")

    # correlations_by_field_pairs = dict(random.sample(correlations_by_field_pairs.items(), 15))
    ser = pd.Series(
        list(correlations_by_field_pairs.values()),
        index=pd.MultiIndex.from_tuples(correlations_by_field_pairs.keys()),
    )
    df = ser.unstack()

    # Scale the figure size with the number of fields
    width = height = int(0.23 * num_fields)
    plt.subplots(figsize=(width, height))

    # Generate a custom diverging colourmap
    cmap = sns.diverging_palette(240, 10, n=9, as_cmap=True)

    # Plot
    ax = sns.heatmap(df, cmap=cmap, square=True, vmin=-1, vmax=1, cbar_kws={"shrink": 0.8})

    # Custom-colour missing values
    ax.set_facecolor('xkcd:light grey')

    # Scale the colourbar label font size with the number of fields
    cbar = ax.collections[0].colorbar
    cbar.ax.tick_params(labelsize=int(0.27 * num_fields))

    # Save figure
    fig = ax.get_figure()
    heatmap_path = os.path.join(output_folder_path, output_file_name + IMAGE_EXT)
    fig.savefig(heatmap_path)
    logging.info(f"Plotted heatmap ({df.shape[0]}x{df.shape[1]}) at: {heatmap_path}")


def plot_ecg(data, label, prefix='./figures/'):
    lw = 3
    matplotlib.rcParams.update({'font.size': 36})

    rows = int(math.ceil(math.sqrt(len(data))))
    cols = math.ceil(len(data) / rows)
    fig, axes = plt.subplots(rows, cols, figsize=(28, 24))
    for i, k in enumerate(data):
        color = _hash_string_to_color(k)
        ax = plt.subplot(rows, cols, i + 1)
        ax.set_title(k)
        ax.plot(data[k], color=color, lw=lw, label=str(k))
    plt.tight_layout()

    figure_path = os.path.join(prefix, label + '_ecg' + IMAGE_EXT)
    if not os.path.exists(os.path.dirname(figure_path)):
        os.makedirs(os.path.dirname(figure_path))
    plt.savefig(figure_path)
    logging.info(f"Saved ECG plot at: {figure_path}")


def _partners_top_panel(data, ax0):
    # top information panel
    dt = datetime.strptime(data['datetime'], PARTNERS_DATETIME_FORMAT)
    dob = data['dob']
    if dob != '':
        dob = datetime.strptime(dob, PARTNERS_DATE_FORMAT)
        dob = f"{dob:%d-%b-%Y}".upper()
    age = -1
    if not np.isnan(data['age']):
        age = int(data['age'])

    ax0.axis('off')
    ax0.set_xlim(0, 1)
    ax0.set_ylim(0, 1)

    ax0.text(0.0, 0.9, f"{data['lastname']}, {data['firstname']}", weight='bold')
    ax0.text(0.23, 0.9, f"ID:{data['patientid']}", weight='bold')
    ax0.text(0.385, 0.9, f"{dt:%d-%b-%Y %H:%M:%S}".upper(), weight='bold')
    ax0.text(0.55, 0.9, f"{data['sitename']}", weight='bold')

    ax0.text(0.0, 0.75, f"{dob} ({age} yr)", weight='bold')  # TODO age units
    sex = {value: key for key, value in data['sex'].items()}
    ax0.text(0.0, 0.67, f"{sex[1]}".title(), weight='bold')
    ax0.text(0.0, 0.51, f"Room: ", weight='bold')  # TODO room?
    ax0.text(0.0, 0.43, f"Loc: {data['location']}", weight='bold')

    ax0.text(0.15, 0.75, f"Vent. rate", weight='bold')
    ax0.text(0.15, 0.67, f"PR interval", weight='bold')
    ax0.text(0.15, 0.59, f"QRS duration", weight='bold')
    ax0.text(0.15, 0.51, f"QT/QTc", weight='bold')
    ax0.text(0.15, 0.43, f"P-R-T axes", weight='bold')

    ax0.text(0.315, 0.75, f"{int(data['rate_md'])}", weight='bold', ha='right')
    ax0.text(0.315, 0.67, f"{int(data['pr_md'])}", weight='bold', ha='right')
    ax0.text(0.315, 0.59, f"{int(data['qrs_md'])}", weight='bold', ha='right')
    ax0.text(0.315, 0.51, f"{int(data['qt_md'])}/{int(data['qtc_md'])}", weight='bold', ha='right')
    ax0.text(0.315, 0.43, f"{int(data['paxis_md'])}   {int(data['raxis_md'])}", weight='bold', ha='right')

    ax0.text(0.35, 0.75, f"BPM", weight='bold', ha='right')
    ax0.text(0.35, 0.67, f"ms", weight='bold', ha='right')
    ax0.text(0.35, 0.59, f"ms", weight='bold', ha='right')
    ax0.text(0.35, 0.51, f"ms", weight='bold', ha='right')
    ax0.text(0.35, 0.43, f"{int(data['taxis_md'])}", weight='bold', ha='right')

    ax0.text(0.4, 0.43, f"{data['read_md_raw']}", wrap=True, weight='bold')

    # TODO tensorize these values from XML
    ax0.text(0.1, 0.23, f"Technician: {''}", weight='bold')
    ax0.text(0.1, 0.15, f"Test ind: {''}", weight='bold')
    ax0.text(0.4, 0, f"Referred by: {''}", weight='bold')
    ax0.text(0.7, 0, f"Electronically Signed By: {''}", weight='bold')


def _partners_full(data, args):
    # Set up plot
    fig = plt.figure(
        figsize=(13, 10),
    )
    gs = GridSpec(
        ncols=1, nrows=3, figure=fig,
        height_ratios=[8, 20, 1],
    )
    ax0 = fig.add_subplot(gs[0])
    ax1 = fig.add_subplot(gs[1])
    ax2 = fig.add_subplot(gs[2])
    fig.set_size_inches(11, 8.5)
    plt.rcParams["font.family"] = "Times New Roman"

    _partners_top_panel(data, ax0)

    # middle signal panel
    ecg_signal = data['voltage']
    all_leads = np.full((12, 2500), np.nan)
    for i, lead in enumerate(ecg_signal):
        all_leads[i] = ecg_signal[lead]

    voltage_scale = 0.4
    all_leads *= voltage_scale
    x_lo, x_hi = -50, len(all_leads[0]) + 50
    y_lo, y_hi = -0.05, 2.55  # match x range to make grid square
    ax1.set_xlim(x_lo, x_hi)
    ax1.set_ylim(y_lo, y_hi)
    offset = (y_hi - y_lo) / len(all_leads)
    fs = 250  # TODO sampling frequency
    mm_s = 25
    mm_mv = 10

    x_tick = 1. / mm_s * fs
    y_tick = 1. / mm_mv * voltage_scale / 2
    x_major_ticks = np.arange(x_lo, x_hi, x_tick * 5)
    x_minor_ticks = np.arange(x_lo, x_hi, x_tick)
    y_major_ticks = np.arange(y_lo, y_hi, y_tick * 5)
    y_minor_ticks = np.arange(y_lo, y_hi, y_tick)

    ax1.set_xticks(x_major_ticks)
    ax1.set_xticks(x_minor_ticks, minor=True)
    ax1.set_yticks(y_major_ticks)
    ax1.set_yticks(y_minor_ticks, minor=True)

    ax1.tick_params(which="both", left=False, bottom=False, labelleft=False, labelbottom=False)
    ax1.grid(b=True, color="r", which="major", lw=0.5)
    ax1.grid(b=True, color="r", which="minor", lw=0.2)

    # Add text labels to ECG signal
    text_xoffset = 5
    text_yoffset = -0.01

    for i, lead in enumerate(ecg_signal):
        this_offset = (len(all_leads) - i - 0.75) * offset
        ax1.plot(all_leads[i] + this_offset, color='black', linewidth=0.375)
        ax1.text(
            0 + text_xoffset, this_offset + text_yoffset, lead,
            ha='left', va='top', weight='bold', fontsize=10,
        )

    # lower left information panel
    ax2.axis('off')
    ax2.set_xlim(0, 1)
    ax2.set_ylim(0, 1)
    ax2.text(0, 0.5, f"{mm_s}mm/s    {mm_mv}mm/mV    {fs}Hz", ha='left', va='center')  # TODO actually pull this data

    plt.tight_layout()
    plt.subplots_adjust(
        left=0.02,
        right=0.98,
        top=0.98,
        bottom=0.02,
        hspace=0.01,
    )

    title = re.sub(r'[:/. ]', '', f'full_{data["patientid"]}_{data["datetime"]}')
    plt.savefig(os.path.join(args.output_folder, args.id, f'{title}{PDF_EXT}'))
    plt.savefig(os.path.join(args.output_folder, args.id, f'{title}{IMAGE_EXT}'))
    plt.close(fig)


def _partners_clinical(data, args):

    # Set up plot
    fig = plt.figure(
        figsize=(13, 10),
    )
    gs = GridSpec(
        ncols=1, nrows=3, figure=fig,
        height_ratios=[8, 20, 1],
    )
    ax0 = fig.add_subplot(gs[0])
    ax1 = fig.add_subplot(gs[1])
    ax2 = fig.add_subplot(gs[2])
    fig.set_size_inches(11, 8.5)
    plt.rcParams["font.family"] = "Times New Roman"

    _partners_top_panel(data, ax0)

    # middle signal panel
    ecg_signal = data['voltage']

    all_leads = np.full((6, 2500), np.nan)
    halfgap = 5

    all_leads[0][0:625 - halfgap] = ecg_signal['I'][0:625 - halfgap]
    all_leads[0][625 + halfgap:1250 - halfgap] = ecg_signal['aVR'][625 + halfgap:1250 - halfgap]
    all_leads[0][1250 + halfgap:1875 - halfgap] = ecg_signal['V1'][1250 + halfgap:1875 - halfgap]
    all_leads[0][1875 + halfgap:2500] = ecg_signal['V4'][1875 + halfgap:2500]

    all_leads[1][0:625 - halfgap] = ecg_signal['II'][0:625 - halfgap]
    all_leads[1][625 + halfgap:1250 - halfgap] = ecg_signal['aVL'][625 + halfgap:1250 - halfgap]
    all_leads[1][1250 + halfgap:1875 - halfgap] = ecg_signal['V2'][1250 + halfgap:1875 - halfgap]
    all_leads[1][1875 + halfgap:2500] = ecg_signal['V5'][1875 + halfgap:2500]

    all_leads[2][0:625 - halfgap] = ecg_signal['III'][0:625 - halfgap]
    all_leads[2][625 + halfgap:1250 - halfgap] = ecg_signal['aVF'][625 + halfgap:1250 - halfgap]
    all_leads[2][1250 + halfgap:1875 - halfgap] = ecg_signal['V3'][1250 + halfgap:1875 - halfgap]
    all_leads[2][1875 + halfgap:2500] = ecg_signal['V6'][1875 + halfgap:2500]

    all_leads[3] = ecg_signal['V1']
    all_leads[4] = ecg_signal['II']
    all_leads[5] = ecg_signal['V5']

    voltage_scale = 0.4
    all_leads *= voltage_scale
    # max_range = max([np.nanpercentile(row, 99) - np.nanpercentile(row, 1) for row in all_leads]) * 2
    x_lo, x_hi = -50, len(all_leads[0]) + 50
    y_lo, y_hi = -0.05, 2.55 # match x range to make grid square
    ax1.set_xlim(x_lo, x_hi)
    ax1.set_ylim(y_lo, y_hi)
    offset = (y_hi - y_lo) / len(all_leads)
    fs = 250 # TODO sampling frequency
    mm_s = 25
    mm_mv = 10

    x_tick = 1. / mm_s * fs
    y_tick = 1. / mm_mv * voltage_scale / 2
    x_major_ticks = np.arange(x_lo, x_hi, x_tick * 5)
    x_minor_ticks = np.arange(x_lo, x_hi, x_tick)
    y_major_ticks = np.arange(y_lo, y_hi, y_tick * 5)
    y_minor_ticks = np.arange(y_lo, y_hi, y_tick)

    ax1.set_xticks(x_major_ticks)
    ax1.set_xticks(x_minor_ticks, minor=True)
    ax1.set_yticks(y_major_ticks)
    ax1.set_yticks(y_minor_ticks, minor=True)

    ax1.tick_params(which="both", left=False, bottom=False, labelleft=False, labelbottom=False)
    ax1.grid(b=True, color="r", which="major", lw=0.5)
    ax1.grid(b=True, color="r", which="minor", lw=0.2)

    # Add text labels to ECG signal
    text_xoffset = 5
    text_yoffset = -0.1

    for i in range(len(all_leads)):
        this_offset = (len(all_leads) - i - 0.5) * offset
        ax1.plot(all_leads[i] + this_offset, color='black', linewidth = 0.375)
        if i == 0:
            ax1.text(
                0 + text_xoffset, this_offset + text_yoffset, 'I',
                ha='left', va='top', weight='bold', fontsize=10,
            )
            ax1.text(
                625 + text_xoffset, this_offset + text_yoffset, 'aVR',
                ha='left', va='top', weight='bold', fontsize=10,
            )
            ax1.text(
                1250 + text_xoffset, this_offset + text_yoffset, 'V1',
                ha='left', va='top', weight='bold', fontsize=10,
            )
            ax1.text(
                1875 + text_xoffset, this_offset + text_yoffset, 'V4',
                ha='left', va='top', weight='bold', fontsize=10,
            )
        elif i == 1:
            ax1.text(
                0 + text_xoffset, this_offset + text_yoffset, 'II',
                ha='left', va='top', weight='bold', fontsize=10,
            )
            ax1.text(
                625 + text_xoffset, this_offset + text_yoffset, 'aVL',
                ha='left', va='top', weight='bold', fontsize=10,
            )
            ax1.text(
                1250 + text_xoffset, this_offset + text_yoffset, 'V2',
                ha='left', va='top', weight='bold', fontsize=10,
            )
            ax1.text(
                1875 + text_xoffset, this_offset + text_yoffset, 'V5',
                ha='left', va='top', weight='bold', fontsize=10,
            )
        elif i == 2:
            ax1.text(
                0 + text_xoffset, this_offset + text_yoffset, 'III',
                ha='left', va='top', weight='bold', fontsize=10,
            )
            ax1.text(
                625 + text_xoffset, this_offset + text_yoffset, 'aVF',
                ha='left', va='top', weight='bold', fontsize=10,
            )
            ax1.text(
                1250 + text_xoffset, this_offset + text_yoffset, 'V3',
                ha='left', va='top', weight='bold', fontsize=10,
            )
            ax1.text(
                1875 + text_xoffset, this_offset + text_yoffset, 'V6',
                ha='left', va='top', weight='bold', fontsize=10,
            )
        elif i == 3:
            ax1.text(
                0 + text_xoffset, this_offset + text_yoffset, 'V1',
                ha='left', va='top', weight='bold', fontsize=10,
            )
        elif i == 4:
            ax1.text(
                0 + text_xoffset, this_offset + text_yoffset, 'II',
                ha='left', va='top', weight='bold', fontsize=10,
            )
        elif i == 5:
            ax1.text(
                0 + text_xoffset, this_offset + text_yoffset, 'V5',
                ha='left', va='top', weight='bold', fontsize=10,
            )

    # lower left information panel
    ax2.axis('off')
    ax2.set_xlim(0, 1)
    ax2.set_ylim(0, 1)
    ax2.text(0, 0.5, f"{mm_s}mm/s    {mm_mv}mm/mV    {fs}Hz", ha='left', va='center') # TODO actually pull this data

    plt.tight_layout()
    plt.subplots_adjust(
        left=0.02,
        right=0.98,
        top=0.98,
        bottom=0.02,
        hspace=0.01,
    )

    title = re.sub(r'[:/. ]', '', f'clinical_{data["patientid"]}_{data["datetime"]}')
    plt.savefig(os.path.join(args.output_folder, args.id, f'{title}{PDF_EXT}'))
    plt.savefig(os.path.join(args.output_folder, args.id, f'{title}{IMAGE_EXT}'))
    plt.close(fig)


def plot_partners_ecgs(args):
    plot_tensors = [
        'partners_ecg_patientid',   'partners_ecg_firstname', 'partners_ecg_lastname',
        'partners_ecg_sex',         'partners_ecg_dob',       'partners_ecg_age',
        'partners_ecg_datetime',    'partners_ecg_sitename',  'partners_ecg_location',
        'partners_ecg_read_md_raw', 'partners_ecg_taxis_md',  'partners_ecg_rate_md',
        'partners_ecg_pr_md',       'partners_ecg_qrs_md',    'partners_ecg_qt_md',
        'partners_ecg_paxis_md',    'partners_ecg_raxis_md',  'partners_ecg_qtc_md',
    ]
    voltage_tensor = 'partners_ecg_voltage'
    from ml4cvd.tensor_maps_partners_ecg_labels import TMAPS
    tensor_maps_in = [TMAPS[it] for it in plot_tensors + [voltage_tensor]]
    tensor_paths = [os.path.join(args.tensors, tp) for tp in os.listdir(args.tensors) if os.path.splitext(tp)[-1].lower()==TENSOR_EXT]

    if 'clinical' == args.plot_mode:
        plot = _partners_clinical
    elif 'full' == args.plot_mode:
        plot = _partners_full
    else:
        raise ValueError(f'Unsupported plot mode: {args.plot_mode}')

    # Get tensors for all hd5
    for tp in tensor_paths:
        try:
            with h5py.File(tp, 'r') as hd5:
                skip_hd5 = False
                tdict = defaultdict(dict)
                for tm in tensor_maps_in:
                    key = tm.name.split('partners_ecg_')[1]
                    try:
                        tensors = tm.tensor_from_file(tm, hd5)

                        if tm.shape[0] is not None:
                            # If not a multi-tensor tensor, wrap in array to loop through
                            tensors = np.array([tensors])
                        for i, tensor in enumerate(tensors):
                            if tm.channel_map:
                                tdict[i][key] = dict()
                                for cm in tm.channel_map:
                                    tdict[i][key][cm] = tensor[:, tm.channel_map[cm]] if tm.name == voltage_tensor else tensor[tm.channel_map[cm]]
                            else:
                                if 1 == (tm.shape[0] if tm.shape[0] is not None else tm.shape[1]):
                                    tensor = tensor.item()
                                tdict[i][key] = tensor
                    except (IndexError, KeyError, ValueError, OSError, RuntimeError) as e:
                        logging.warning(f'Could not obtain {tm.name}. Skipping plotting for all ECGs at {tp}')
                        skip_hd5 = True
                    if skip_hd5: break
                if skip_hd5: continue

                # plot each ecg
                for i in tdict:
                    plot(tdict[i], args)
        except:
            logging.exception(f"Broken tensor at: {tp}")


def plot_cross_reference(args, xref_df, title, time_description, window_start, window_end):
    # TODO make this work with multiple time windows
    if xref_df.empty:
        logging.info(f'No cross reference found for "{title}"')
        return

    title = title.replace(' ', '_')

    # compute day diffs
    day_diffs = np.array(xref_df.apply(lambda row: (row[args.time_tensor] - row[window_end]).days, axis=1))

    plt.rcParams['font.size'] = 18
    fig = plt.figure(figsize=(15,9))
    ax = fig.add_subplot(111)
    binwidth = 5
    ax.hist(day_diffs, bins=range(day_diffs.min(), day_diffs.max() + binwidth, binwidth))
    ax.set_xlabel('Days relative to event')
    ax.set_ylabel('Number of patients')
    ax.set_title(f'Distribution of {args.tensors_name} {time_description}: N={len(day_diffs)}')

    ax.text(0.05, 0.90, f'Min: {day_diffs.min()}', transform=ax.transAxes)
    ax.text(0.05, 0.85, f'Max: {day_diffs.max()}', transform=ax.transAxes)
    ax.text(0.05, 0.80, f'Median: {np.median(day_diffs):.0f}', transform=ax.transAxes)
    plt.tight_layout()

    fpath = os.path.join(args.output_folder, args.id, f'distribution_{title}{IMAGE_EXT}')
    fig.savefig(fpath)
    logging.info(f'Saved histogram of days relative to {window_end} to {fpath}')


def _ecg_rest_traces(hd5):
    """Extracts ECG resting traces from HD5 and returns a dictionary based on biosppy template"""
    leads = {}
    if 'ecg_rest' not in hd5:
        raise ValueError('Tensor does not contain resting ECGs')
    for field in hd5['ecg_rest']:
        leads[field] = list(hd5['ecg_rest'][field])
    twelve_leads = defaultdict(dict)
    for key, data in leads.items():
        twelve_leads[key]['raw'] = leads[key]
        if len(data) == 5000:
            try:
                # Attempt analysis by biosppy, which may fail if not enough beats
                (
                    twelve_leads[key]['ts_reference'], twelve_leads[key]['filtered'], twelve_leads[key]['rpeaks'],
                    twelve_leads[key]['template_ts'], twelve_leads[key]['templates'], twelve_leads[key]['heart_rate_ts'],
                    twelve_leads[key]['heart_rate'],
                ) = ecg.ecg(signal=leads[key], sampling_rate = 500., show=False)
            except:
                twelve_leads[key]['ts_reference'] = np.linspace(0, len(data)/500., len(data))
    return twelve_leads


def _ecg_rest_ylims(yrange, yplot):
    """Returns ECG plot y-axis limits based on the range covered by ECG traces"""
    deltas   = [-1.0, 1.0]
    extremes = np.array([np.min(yplot), np.max(yplot)])
    delta_ext = extremes[1]-extremes[0]
    yrange = np.max([yrange, delta_ext*1.10])
    ylim_min = -yrange/2.0
    ylim_max = yrange/2.0
    if ((extremes[0] - ylim_min) < yrange*0.2) or \
       ((ylim_max-extremes[1]) < yrange*0.2) :
        ylim_min = extremes[0] - (yrange-delta_ext)/2.0
        ylim_max = extremes[1] + (yrange-delta_ext)/2.0
    return ylim_min, ylim_max


def _ecg_rest_yrange(twelve_leads, default_yrange, raw_scale, time_interval):
    """Returns y-range necessary not to cut any of the plotted ECG waveforms"""
    yrange = default_yrange
    for is_median, offset in zip([False, True], [3, 0]):
        for i in range(offset, offset+3):
            for j in range(0, 4):
                lead_name = ECG_REST_PLOT_LEADS[i-offset][j]
                lead = twelve_leads[lead_name]
                y_plot = np.array([elem_ * raw_scale for elem_ in lead['raw']])
                if not is_median:
                    y_plot = y_plot[
                        np.logical_and(
                            lead['ts_reference']>j*time_interval,
                            lead['ts_reference']<(j+1)*time_interval,
                        )
                    ]
                ylim_min, ylim_max = _ecg_rest_ylims(yrange, y_plot)
                yrange = ylim_max - ylim_min
    return min(yrange, ECG_REST_PLOT_MAX_YRANGE)


def _subplot_ecg_rest(twelve_leads, raw_scale, time_interval, lead_mapping, f, ax, yrange, offset, pat_df, is_median, is_blind):
    """Fills subplots with either median or raw resting ECG waveforms"""
    # plot will be in seconds vs mV, boxes are
    sec_per_box = 0.04
    mv_per_box = .1
    median_interval = 1.2  # 600 samples at 500Hz
    # if available, extract patient metadata and ECG interpretation
    if pat_df is not None:
        avl_yn = 'Y' if pat_df['aVL']>0.5 else 'N'
        sl_yn  = 'Y' if pat_df['Sokolow_Lyon']>0.5 else 'N'
        cor_yn = 'Y' if pat_df['Cornell']>0.5 else 'N'
        sex_fm = 'F' if ((pat_df['sex'] == 'F') or (pat_df['sex'] == 'female')) else 'M'
        text   = f"ID: {pat_df['patient_id']}, sex: {sex_fm}\n"
        if not is_blind:
            text  += f"{pat_df['ecg_text']}\n"
            text  += f"LVH criteria - aVL: {avl_yn}, Sokolow-Lyon: {sl_yn}, Cornell: {cor_yn}"
        st=f.suptitle(text, x=0.0, y=1.05, ha='left', bbox=dict(facecolor='black', alpha=0.1))
    for i in range(offset, offset+3):
        for j in range(0, 4):
            lead_name = lead_mapping[i-offset][j]
            lead = twelve_leads[lead_name]
            # Convert units to mV
            if isinstance(lead, dict):
                yy = np.array([elem_ * raw_scale for elem_ in lead['raw']])
            else:
                yy = lead
            if not is_median:
                ax[i,j].set_xlim(j*time_interval,(j+1)*time_interval)
                # extract portion of waveform that is included in the actual plots
                yplot = yy[j*time_interval: (j+1)*time_interval]
            else:
                yplot = yy
            ylim_min, ylim_max = _ecg_rest_ylims(yrange, yplot)
            ax[i,j].set_ylim(ylim_min, ylim_max) # 3.0 mV range
            ax[i,j].xaxis.set_major_locator(MultipleLocator(0.2)) # major grids at every .2sec = 5 * 0.04 sec
            ax[i,j].yaxis.set_major_locator(MultipleLocator(0.5)) # major grids at every .5mV
            ax[i,j].xaxis.set_minor_locator(AutoMinorLocator(5))
            ax[i,j].yaxis.set_minor_locator(AutoMinorLocator(5))
            ax[i,j].grid(which='major', color='#CCCCCC', linestyle='--')
            ax[i,j].grid(which='minor', color='#CCCCCC', linestyle=':')
            for label in ax[i,j].xaxis.get_ticklabels()[::2]:
                label.set_visible(False)
            if len(ax[i,j].yaxis.get_ticklabels()) > 10:
                for label in ax[i,j].yaxis.get_ticklabels()[::2]:
                    label.set_visible(False)
            #normalize data in muv
            if 'ts_reference' in lead:
                ax[i,j].plot(lead['ts_reference'], yy, label='raw')
            else:
                ax[i,j].plot(np.arange(0.0, median_interval, median_interval/len(lead['raw'])), yy, label='raw')
            ax[i,j].set_title(lead_name)
            if is_median and (pat_df is not None):
                # Find where to put the R and S amp text based on ECG baseline position
                dy_ecg = (yy[-1] - ylim_min) / yrange
                if dy_ecg > 0.3: # Put in bottom right
                    dy_amp = 0.2
                else: # Put in top right
                    dy_amp = 0.85
                ax[i,j].text(0.9, dy_amp*yrange+ylim_min, f"R: {pat_df['ramp'][ECG_REST_PLOT_AMP_LEADS[i-offset][j]]:.0f}")
                ax[i,j].text(0.9, (dy_amp-0.15)*yrange+ylim_min, f"S: {pat_df['samp'][ECG_REST_PLOT_AMP_LEADS[i-offset][j]]:.0f}")


def _str_to_list_float(str_list: str) -> List[int]:
    """'[ 3. 4. nan 3 ]' --> [ 3.0, 4.0, nan, 3.0 ]"""
    tmp_str = str_list[1:-1].split()
    return list(map(float, tmp_str))


def _ecg_rest_csv_to_df(csv):
    df = pd.read_csv(csv)
    df['ramp'] = df['ramp'].apply(_str_to_list_float)
    df['samp'] = df['samp'].apply(_str_to_list_float)
    df['patient_id'] = df['patient_id'].apply(str)
    df['Sokolow_Lyon'] = df['Sokolow_Lyon'].apply(float)
    df['Cornell'] = df['Cornell'].apply(float)
    df['aVL'] = df['aVL'].apply(float)
    return df


def _remove_duplicate_rows(df, out_folder):
    arr_list = []
    pdfs = glob.glob(out_folder+'/*.pdf')
    for i, row in df.iterrows():
        if os.path.join(out_folder, row['patient_id']+'.pdf') not in pdfs:
            arr_list.append(i)
    arr = np.array(arr_list, dtype=np.int)
    return arr


def plot_ecg_rest(df, rows, out_folder, is_blind):
    """Extracts and plots ECG resting waveforms"""
    raw_scale = 0.005 # Conversion from raw to mV
    default_yrange = ECG_REST_PLOT_DEFAULT_YRANGE # mV
    time_interval = 2.5 # time-interval per plot in seconds. ts_Reference data is in s, voltage measurement is 5 uv per lsb
    for row in rows:
        pat_df = df.iloc[row]
        with h5py.File(pat_df['full_path'], 'r') as hd5:
            traces = _ecg_rest_traces(hd5)
        matplotlib.rcParams.update({'font.size': 20})
        fig, ax = plt.subplots(nrows=6, ncols=4, figsize=(24,18), tight_layout=True)
        yrange = _ecg_rest_yrange(traces, default_yrange, raw_scale, time_interval)
        _subplot_ecg_rest(
            traces, raw_scale, time_interval, ECG_REST_PLOT_LEADS, fig, ax, yrange,
            offset=3, pat_df=None, is_median=False, is_blind=is_blind,
        )
        _subplot_ecg_rest(
            traces, raw_scale, time_interval, ECG_REST_PLOT_MEDIAN_LEADS, fig, ax, yrange,
            offset=0, pat_df=pat_df, is_median=True, is_blind=is_blind,
        )
        fig.savefig(os.path.join(out_folder, pat_df['patient_id']+'.pdf'), bbox_inches = "tight")


def plot_ecg_rest_mp(
    ecg_csv_file_name: str,
    row_min: int,
    row_max: int,
    output_folder_path: str,
    ncpus: int = 1,
    is_blind: bool = False,
    overwrite: bool = False,
) -> None:
    """
    Generates (in parallel) plots for 12-lead resting ECGs given a CSV file pointing to the tensor HDF5s
    :param ecg_csv: name of the CSV file listing the HD5s to plot
    :param row_min: low end of range of entries to be plotted
    :param row_max: high end of range of entries to be plotted
    :param output_folder_path: directory where output PDFs will be written to
    :param ncpus: number of parallel cores to be used
    :param is_blind: whether ECG interpretation should be included in the plot
    :param overwrite: if False, it avoids replotting PDFs that are already found in the output folder
    :return: None
    """
    df = _ecg_rest_csv_to_df(ecg_csv_file_name)
    if overwrite:
        row_arr = np.arange(row_min, row_max+1, dtype=np.int64)
    else:
        row_arr = _remove_duplicate_rows(df.iloc[row_min:row_max+1], output_folder_path)
    row_split = np.array_split(row_arr, ncpus)
    pool = Pool(ncpus)
    pool.starmap(plot_ecg_rest, zip([df]*ncpus, row_split, [output_folder_path]*ncpus, [is_blind]*ncpus))
    pool.close()
    pool.join()


def plot_counter(counts, title, prefix='./figures/'):
    plt.figure(figsize=(28, 32))
    matplotlib.rcParams.update({'font.size': 12})
    idxs = np.arange(len(counts))

    keyz = []
    vals = []
    for k in sorted(list(counts.keys())):
        keyz.append(k.replace('categorical/', '').replace('continuous/', ''))
        vals.append(counts[k])

    plt.barh(idxs, vals)
    plt.yticks(idxs, keyz)
    plt.tight_layout()
    plt.title(title + '\n')

    figure_path = os.path.join(prefix, 'counter_' + title + IMAGE_EXT)
    if not os.path.exists(os.path.dirname(figure_path)):
        os.makedirs(os.path.dirname(figure_path))
    plt.savefig(figure_path)
    logging.info(f"Saved counter plot at: {figure_path}")


def plot_roc_per_class(prediction, truth, labels, protected, title, prefix='./figures/'):
    lw = 2
    labels_to_areas = {}
    true_sums = np.sum(truth, axis=0)
    plt.figure(figsize=(SUBPLOT_SIZE, SUBPLOT_SIZE))
    fpr, tpr, roc_auc = get_fpr_tpr_roc_pred(prediction, truth, labels)

    for key in labels:
        labels_to_areas[key] = roc_auc[labels[key]]
        if 'no_' in key and len(labels) == 2:
            continue
        color = _hash_string_to_color(key)
        label_text = f'{key} area: {roc_auc[labels[key]]:.3f} n={true_sums[labels[key]]:.0f}'
        plt.plot(fpr[labels[key]], tpr[labels[key]], color=color, lw=lw, label=label_text)
        logging.info(f'ROC Label {label_text} Truth shape {truth.shape}, true sums {true_sums}')

    plt.xlim([0.0, 1.0])
    plt.ylim([-0.02, 1.03])
    plt.ylabel(RECALL_LABEL)
    plt.xlabel(FALLOUT_LABEL)
    plt.legend(loc="lower right", bbox_to_anchor=(0.98, 0))
    plt.plot([0, 1], [0, 1], 'k:', lw=0.5)
    plt.title(f'ROC {title} n={truth.shape[0]:.0f}\n')

    figure_path = os.path.join(prefix, 'per_class_roc_' + title + IMAGE_EXT)
    if not os.path.exists(os.path.dirname(figure_path)):
        os.makedirs(os.path.dirname(figure_path))
    plt.savefig(figure_path, bbox_inches='tight')
    plt.clf()
    logging.info("Saved ROC curve at: {}".format(figure_path))
    return labels_to_areas


def plot_rocs(predictions, truth, labels, title, prefix='./figures/'):
    lw = 2
    true_sums = np.sum(truth, axis=0)
    plt.figure(figsize=(SUBPLOT_SIZE, SUBPLOT_SIZE))

    for p in predictions:
        fpr, tpr, roc_auc = get_fpr_tpr_roc_pred(predictions[p], truth, labels)
        for key in labels:
            if 'no_' in key and len(labels) == 2:
                continue
            color = _hash_string_to_color(p+key)
            label_text = f'{p}_{key} area:{roc_auc[labels[key]]:.3f} n={true_sums[labels[key]]:.0f}'
            plt.plot(fpr[labels[key]], tpr[labels[key]], color=color, lw=lw, label=label_text)
            logging.info(f"ROC Label {label_text}")

    plt.xlim([0.0, 1.0])
    plt.ylim([-0.02, 1.03])
    plt.ylabel(RECALL_LABEL)
    plt.xlabel(FALLOUT_LABEL)
    plt.legend(loc='lower right')
    plt.plot([0, 1], [0, 1], 'k:', lw=0.5)
    plt.title(f'ROC {title} n={np.sum(true_sums):.0f}\n')

    figure_path = os.path.join(prefix, 'per_class_roc_' + title + IMAGE_EXT)
    if not os.path.exists(os.path.dirname(figure_path)):
        os.makedirs(os.path.dirname(figure_path))
    plt.savefig(figure_path)
    plt.clf()
    logging.info("Saved ROC curve at: {}".format(figure_path))


def subplot_rocs(rocs: List[Tuple[np.ndarray, np.ndarray, Dict[str, int]]], prefix: str='./figures/'):
    """Log and tabulate AUCs given as nested dictionaries in the format '{model: {label: auc}}'"""
    lw = 2
    row = 0
    col = 0
    total_plots = len(rocs)
    cols = max(2, int(math.ceil(math.sqrt(total_plots))))
    rows = max(2, int(math.ceil(total_plots / cols)))
    fig, axes = plt.subplots(rows, cols, figsize=(cols*SUBPLOT_SIZE, rows*SUBPLOT_SIZE))
    for predicted, truth, labels in rocs:
        true_sums = np.sum(truth, axis=0)
        fpr, tpr, roc_auc = get_fpr_tpr_roc_pred(predicted, truth, labels)
        for key in labels:
            if 'no_' in key and len(labels) == 2:
                continue
            color = _hash_string_to_color(key)
            label_text = f'{key} area: {roc_auc[labels[key]]:.3f} n={true_sums[labels[key]]:.0f}'
            axes[row, col].plot(fpr[labels[key]], tpr[labels[key]], color=color, lw=lw, label=label_text)
            logging.info(f'ROC Label {label_text}')
        axes[row, col].set_xlim([0.0, 1.0])
        axes[row, col].set_ylim([-0.02, 1.03])
        axes[row, col].set_ylabel(RECALL_LABEL)
        axes[row, col].set_xlabel(FALLOUT_LABEL)
        axes[row, col].legend(loc='lower right')
        axes[row, col].plot([0, 1], [0, 1], 'k:', lw=0.5)
        axes[row, col].set_title(f'ROC n={np.sum(true_sums):.0f}')

        row += 1
        if row == rows:
            row = 0
            col += 1
            if col >= cols:
                break

    figure_path = prefix + 'rocs_together' + IMAGE_EXT
    if not os.path.exists(os.path.dirname(figure_path)):
        os.makedirs(os.path.dirname(figure_path))
    plt.savefig(figure_path)


def subplot_comparison_rocs(rocs: List[Tuple[Dict[str, np.ndarray], np.ndarray, Dict[str, int]]], prefix: str='./figures/'):
    """Log and tabulate AUCs given as nested dictionaries in the format '{model: {label: auc}}'"""
    lw = 3
    row = 0
    col = 0
    total_plots = len(rocs)
    cols = max(2, int(math.ceil(math.sqrt(total_plots))))
    rows = max(2, int(math.ceil(total_plots / cols)))
    fig, axes = plt.subplots(rows, cols, figsize=(cols*SUBPLOT_SIZE, rows*SUBPLOT_SIZE))
    for predictions, truth, labels in rocs:
        true_sums = np.sum(truth, axis=0)
        for p in predictions:
            fpr, tpr, roc_auc = get_fpr_tpr_roc_pred(predictions[p], truth, labels)
            for key in labels:
                if 'no_' in key and len(labels) == 2:
                    continue
                color = _hash_string_to_color(p + key)
                label_text = f'{p}_{key} area:{roc_auc[labels[key]]:.3f} n={true_sums[labels[key]]:.0f}'
                axes[row, col].plot(fpr[labels[key]], tpr[labels[key]], color=color, lw=lw, label=label_text)
                logging.info(f"ROC Label {label_text}")

        axes[row, col].set_xlim([0.0, 1.0])
        axes[row, col].set_ylim([-0.02, 1.03])
        axes[row, col].set_ylabel(RECALL_LABEL)
        axes[row, col].set_xlabel(FALLOUT_LABEL)
        axes[row, col].legend(loc="lower right")
        axes[row, col].plot([0, 1], [0, 1], 'k:', lw=0.5)
        axes[row, col].set_title(f'ROC n={np.sum(true_sums):.0f}\n')

        row += 1
        if row == rows:
            row = 0
            col += 1
            if col >= cols:
                break

    figure_path = os.path.join(prefix, 'rocs_compared_together' + IMAGE_EXT)
    if not os.path.exists(os.path.dirname(figure_path)):
        os.makedirs(os.path.dirname(figure_path))
    plt.savefig(figure_path)


def plot_precision_recall_per_class(prediction, truth, labels, title, prefix='./figures/'):
    # Compute Precision-Recall and plot curve
    lw = 2.0
    labels_to_areas = {}
    true_sums = np.sum(truth, axis=0)
    plt.figure(figsize=(SUBPLOT_SIZE, SUBPLOT_SIZE))

    for k in labels:
        c = _hash_string_to_color(k)
        precision, recall, _ = precision_recall_curve(truth[:, labels[k]], prediction[:, labels[k]])
        average_precision = average_precision_score(truth[:, labels[k]], prediction[:, labels[k]])
        label_text = f'{k} mean precision:{average_precision:.3f} n={true_sums[labels[k]]:.0f}'
        plt.plot(recall, precision, lw=lw, color=c, label=label_text)
        logging.info(f'prAUC Label {label_text}')
        labels_to_areas[k] = average_precision

    plt.xlim([0.0, 1.00])
    plt.ylim([-0.02, 1.03])
    plt.xlabel(RECALL_LABEL)
    plt.ylabel(PRECISION_LABEL)
    plt.legend(loc="lower left")
    plt.title(f'{title} n={np.sum(true_sums):.0f}')

    figure_path = os.path.join(prefix, 'precision_recall_' + title + IMAGE_EXT)
    if not os.path.exists(os.path.dirname(figure_path)):
        os.makedirs(os.path.dirname(figure_path))
    plt.savefig(figure_path)
    plt.clf()
    logging.info(f"Saved Precision Recall curve at: {figure_path}")
    return labels_to_areas


def plot_precision_recalls(predictions, truth, labels, title, prefix='./figures/'):
    # Compute Precision-Recall and plot curve for each model
    lw = 2.0
    true_sums = np.sum(truth, axis=0)
    plt.figure(figsize=(SUBPLOT_SIZE, SUBPLOT_SIZE))

    for p in predictions:
        for k in labels:
            c = _hash_string_to_color(p+k)
            precision, recall, _ = precision_recall_curve(truth[:, labels[k]], predictions[p][:, labels[k]])
            average_precision = average_precision_score(truth[:, labels[k]], predictions[p][:, labels[k]])
            label_text = f'{p}_{k} mean precision:{average_precision:.3f} n={true_sums[labels[k]]:.0f}'
            plt.plot(recall, precision, lw=lw, color=c, label=label_text)
            logging.info(f"prAUC Label {label_text}")

    plt.xlim([0.0, 1.00])
    plt.ylim([-0.02, 1.03])
    plt.xlabel(RECALL_LABEL)
    plt.ylabel(PRECISION_LABEL)
    plt.legend(loc="lower left")
    plt.title(f'{title} n={np.sum(true_sums):.0f}')

    figure_path = os.path.join(prefix, 'precision_recall_' + title + IMAGE_EXT)
    if not os.path.exists(os.path.dirname(figure_path)):
        os.makedirs(os.path.dirname(figure_path))
    plt.savefig(figure_path)
    plt.clf()
    logging.info("Saved Precision Recall curve at: {}".format(figure_path))


def get_fpr_tpr_roc_pred(y_pred, test_truth, labels):
    # Compute ROC curve and ROC area for each class
    fpr = dict()
    tpr = dict()
    roc_auc = dict()

    for k in labels:
        cur_idx = labels[k]
        aser = roc_curve(test_truth[:, cur_idx], y_pred[:, cur_idx])
        fpr[labels[k]], tpr[labels[k]], _ = aser
        roc_auc[labels[k]] = auc(fpr[labels[k]], tpr[labels[k]])

    return fpr, tpr, roc_auc


def plot_waves(predicted_waves, true_waves, title, plot_path, rows=6, cols=6):
    row = 0
    col = 0
    f, axes = plt.subplots(rows, cols, sharex=True, figsize=(36, 36))
    for i in range(true_waves.shape[0]):
        axes[row, col].plot(true_waves[i, :, 0], color='blue', label='Actual Wave')
        if predicted_waves is not None:
            axes[row, col].plot(predicted_waves[i, :, 0], color='green', label='Predicted')
        axes[row, col].set_xlabel('time')
        row += 1
        if row == rows:
            row = 0
            col += 1
            if col >= cols:
                break
    plt.legend(loc="lower left")
    figure_path = os.path.join(plot_path, title + IMAGE_EXT)
    if not os.path.exists(os.path.dirname(figure_path)):
        os.makedirs(os.path.dirname(figure_path))
    plt.savefig(figure_path)
    plt.clf()
    logging.info("Saved waves at: {}".format(figure_path))


def plot_tsne(x_embed, categorical_labels, continuous_labels, gene_labels, label_dict, figure_path, alpha):
    x_embed = np.array(x_embed)
    if len(x_embed.shape) > 2:
        x_embed = np.reshape(x_embed, (x_embed.shape[0], np.prod(x_embed.shape[1:])))

    n_components = 2
    rows = max(2, len(label_dict))
    perplexities = [25, 75]
    (fig, subplots) = plt.subplots(rows, len(perplexities), figsize=(len(perplexities)*SUBPLOT_SIZE*2, rows*SUBPLOT_SIZE*2))

    p2y = {}
    for i, p in enumerate(perplexities):
        tsne = manifold.TSNE(n_components=n_components, init='pca', random_state=123, perplexity=p, learning_rate=20, n_iter_without_progress=500)
        p2y[p] = tsne.fit_transform(x_embed)

    j = -1
    for tm in label_dict:
        j += 1
        if j == rows:
            break
        categorical_subsets = {}
        categorical_counts = Counter()
        if tm in categorical_labels + gene_labels:
            for c in tm.channel_map:
                categorical_subsets[tm.channel_map[c]] = label_dict[tm] == tm.channel_map[c]
                categorical_counts[tm.channel_map[c]] = np.sum(categorical_subsets[tm.channel_map[c]])
        elif tm in continuous_labels:
            colors = label_dict[tm]
        for i, p in enumerate(perplexities):
            ax = subplots[j, i]
            ax.set_title(f'{tm.name} | t-SNE perplexity:{p}')
            if tm in categorical_labels + gene_labels:
                color_labels = []
                for c in tm.channel_map:
                    channel_index = tm.channel_map[c]
                    color = _hash_string_to_color(c)
                    color_labels.append(f'{c} n={categorical_counts[tm.channel_map[c]]}')
                    ax.scatter(p2y[p][categorical_subsets[channel_index], 0], p2y[p][categorical_subsets[channel_index], 1], c=color, alpha=alpha)
                ax.legend(color_labels, loc='lower left')
            elif tm in continuous_labels:
                points = ax.scatter(p2y[p][:, 0], p2y[p][:, 1], c=colors, alpha=alpha, cmap='jet')
                if i == len(perplexities) - 1:
                    fig.colorbar(points, ax=ax)

            ax.xaxis.set_major_formatter(NullFormatter())
            ax.yaxis.set_major_formatter(NullFormatter())
            ax.axis('tight')

    figure_path += 'tsne_plot' + IMAGE_EXT
    if not os.path.exists(os.path.dirname(figure_path)):
        os.makedirs(os.path.dirname(figure_path))
    plt.savefig(figure_path)
    plt.clf()
    logging.info(f"Saved T-SNE plot at: {figure_path}")


def plot_find_learning_rate(
    learning_rates: List[float], losses: List[float], smoothed_losses: List[float],
    picked_learning_rate: Optional[float], figure_path: str,
):
    plt.figure(figsize=(2 * SUBPLOT_SIZE, SUBPLOT_SIZE))
    plt.title('Learning rate finder')
    cutoff = smoothed_losses[0]
    plt.ylim(min(smoothed_losses), cutoff * 1.05)
    plt.axhline(cutoff, linestyle='--', color='k', label=f'Deltas ignored above {cutoff:.2f}')
    learning_rates = np.log(learning_rates) / np.log(10)
    plt.plot(learning_rates, losses, label='Loss', c='r')
    plt.plot(learning_rates, smoothed_losses, label='Smoothed loss', c='b')
    if picked_learning_rate is not None:
        plt.axvline(np.log(picked_learning_rate) / np.log(10), label=f'Learning rate found {picked_learning_rate:.2E}', color='g', linestyle='--')
    plt.xlabel('Log_10 learning rate')
    plt.legend()
    plt.savefig(os.path.join(figure_path, f'find_learning_rate{IMAGE_EXT}'))
    plt.clf()


def plot_saliency_maps(data: np.ndarray, gradients: np.ndarray, paths: List, prefix: str):
    """Plot saliency maps of a batch of input tensors.

    Saliency maps for each input tensor in the batch will be saved at the file path indicated by prefix.
    Also creates a mean saliency map across the batch
    2D tensors are assumed to be ECGs and 3D tensors are plotted with each slice as an RGB image.
    The red channel indicates negative gradients, and the green channel positive ones.

    :param data: A batch of input tensors
    :param gradients: A corresponding batch of gradients for those inputs, must be the same shape as data
    :param paths: A List of paths corresponding to each input tensor
    :param prefix: file path prefix where saliency maps will be saved
    """
    if data.shape[-1] == 1:
        data = data[..., 0]
        gradients = gradients[..., 0]

    mean_saliency = np.zeros(data.shape[1:4] + (3,))
    for batch_i, path in enumerate(paths):
        sample_id = os.path.basename(path).replace(TENSOR_EXT, '')
        if len(data.shape) == 3:
            ecgs = {f'{sample_id}_raw': data[batch_i], 'gradients': gradients[batch_i]}
            _plot_ecgs(ecgs, f'{prefix}_{sample_id}_saliency_{batch_i}{IMAGE_EXT}')
        elif len(data.shape) == 4:
            cols = max(2, int(math.ceil(math.sqrt(data.shape[-1]))))
            rows = max(2, int(math.ceil(data.shape[-1] / cols)))
            title = f'{prefix}_{sample_id}_saliency_{batch_i}{IMAGE_EXT}'
            _plot_3d_tensor_slices_as_rgb(_saliency_map_rgb(data[batch_i], gradients[batch_i]), title, cols, rows)
            saliency = _saliency_blurred_and_scaled(gradients[batch_i], blur_radius=5.0, max_value=1.0/data.shape[0])
            mean_saliency[..., 0] -= saliency
            mean_saliency[..., 1] += saliency
        elif len(data.shape) == 5:
            for j in range(data.shape[-1]):
                cols = max(2, int(math.ceil(math.sqrt(data.shape[-2]))))
                rows = max(2, int(math.ceil(data.shape[-2] / cols)))
                name = f'{prefix}_saliency_{batch_i}_channel_{j}{IMAGE_EXT}'
                _plot_3d_tensor_slices_as_rgb(_saliency_map_rgb(data[batch_i, ..., j], gradients[batch_i, ..., j]), name, cols, rows)
                saliency = _saliency_blurred_and_scaled(gradients[batch_i, ..., j], blur_radius=5.0, max_value=1.0 / data.shape[0])
                mean_saliency[..., 0] -= saliency
                mean_saliency[..., 1] += saliency
        else:
            logging.warning(f'No method to plot saliency for data shape: {data.shape}')

    if len(data.shape) == 4:
        _plot_3d_tensor_slices_as_rgb(_scale_tensor_inplace(mean_saliency), f'{prefix}_batch_mean_saliency{IMAGE_EXT}', cols, rows)
    logging.info(f"Saved saliency maps at:{prefix}")


def _scale_tensor_inplace(tensor, min_value=0.0, max_value=1.0):
    tensor -= tensor.min()
    tensor *= (max_value - min_value) / tensor.max()
    tensor += min_value
    return tensor


def _saliency_blurred_and_scaled(gradients, blur_radius, max_value=1.0):
    blurred = gaussian_filter(gradients, sigma=blur_radius)
    _scale_tensor_inplace(blurred, max_value=max_value)
    blurred -= blurred.mean()
    return blurred


def _saliency_map_rgb(image, gradients, blur_radius=0):
    _scale_tensor_inplace(image)
    rgb_map = np.zeros(image.shape + (3,))
    blurred = _saliency_blurred_and_scaled(gradients, blur_radius)
    rgb_map[..., 0] = image - blurred
    rgb_map[..., 1] = image + blurred
    rgb_map[..., 2] = image
    rgb_map = np.clip(rgb_map, 0, 1)
    #_scale_tensor_inplace(rgb_map)
    return rgb_map


def _plot_ecgs(ecgs, figure_path, rows=3, cols=4, time_interval=2.5, raw_scale=0.005, hertz=500, lead_dictionary=ECG_REST_LEADS):
    index2leads = {v: k for k, v in lead_dictionary.items()}
    _, axes = plt.subplots(rows, cols, figsize=(18, 16), sharey=True)
    for i in range(rows):
        for j in range(cols):
            start = int(i*time_interval*hertz)
            stop = int((i+1)*time_interval*hertz)
            axes[i, j].set_xlim(start, stop)
            for label in ecgs:
                axes[i, j].plot(range(start, stop), ecgs[label][start:stop, j + i*cols] * raw_scale, label=label)
            axes[i, j].legend(loc='lower right')
            axes[i, j].set_xlabel('milliseconds')
            axes[i, j].set_ylabel('mV')
            axes[i, j].set_title(index2leads[j + i*cols])
    if not os.path.exists(os.path.dirname(figure_path)):
        os.makedirs(os.path.dirname(figure_path))
    plt.savefig(figure_path)
    plt.clf()


def _plot_3d_tensor_slices_as_rgb(tensor, figure_path, cols=3, rows=10):
    _, axes = plt.subplots(rows, cols, figsize=(cols * 4, rows * 4))
    for i in range(tensor.shape[-2]):
        axes[i // cols, i % cols].imshow(tensor[:, :, i, :])
        axes[i // cols, i % cols].set_yticklabels([])
        axes[i // cols, i % cols].set_xticklabels([])

    if not os.path.exists(os.path.dirname(figure_path)):
        os.makedirs(os.path.dirname(figure_path))
    plt.savefig(figure_path)
    plt.clf()
    

def _hash_string_to_color(string):
    """Hash a string to color (using hashlib and not the built-in hash for consistency between runs)"""
    return COLOR_ARRAY[int(hashlib.sha1(string.encode('utf-8')).hexdigest(), 16) % len(COLOR_ARRAY)]


def _text_on_plot(axes, x, y, text, alpha=0.8, background='white'):
    t = axes.text(x, y, text)
    t.set_bbox({'facecolor': background, 'alpha': alpha, 'edgecolor': background})


if __name__ == '__main__':
    plot_noisy()<|MERGE_RESOLUTION|>--- conflicted
+++ resolved
@@ -33,11 +33,8 @@
 from sklearn.metrics import roc_curve, auc, precision_recall_curve, average_precision_score
 from sklearn.metrics import brier_score_loss, precision_score, recall_score, f1_score
 from sklearn.calibration import calibration_curve
-<<<<<<< HEAD
-#from sksurv.metrics import concordance_index_censored
-=======
 from sksurv.metrics import concordance_index_censored
->>>>>>> c592c1b0
+
 import seaborn as sns
 from biosppy.signals import ecg
 from scipy.ndimage.filters import gaussian_filter
@@ -81,11 +78,7 @@
 
 def evaluate_predictions(
     tm: TensorMap, y_predictions: np.ndarray, y_truth: np.ndarray, title: str, folder: str, test_paths: List[str] = None,
-<<<<<<< HEAD
-    max_melt: int = 150000, protected: Dict[TensorMap, np.ndarray] = {}, rocs: List[Tuple[np.ndarray, np.ndarray, Dict[str, int]]] = [],
-=======
-    max_melt: int = 30000, rocs: List[Tuple[np.ndarray, np.ndarray, Dict[str, int]]] = [],
->>>>>>> c592c1b0
+    max_melt: int = 30000, protected: Dict[TensorMap, np.ndarray] = {}, rocs: List[Tuple[np.ndarray, np.ndarray, Dict[str, int]]] = [],
     scatters: List[Tuple[np.ndarray, np.ndarray, str, List[str]]] = [],
 ) -> Dict[str, float]:
     """ Evaluate predictions for a given TensorMap with truth data and plot the appropriate metrics.
@@ -109,11 +102,7 @@
         logging.info(f"\nSum Truth:{np.sum(y_truth, axis=0)} \nSum pred :{np.sum(y_predictions, axis=0)}")
         plot_precision_recall_per_class(y_predictions, y_truth, tm.channel_map, title, folder)
         plot_prediction_calibration(y_predictions, y_truth, tm.channel_map, title, folder)
-<<<<<<< HEAD
         performance_metrics.update(plot_roc_per_class(y_predictions, y_truth, tm.channel_map, protected, title, folder))
-=======
-        performance_metrics.update(plot_roc_per_class(y_predictions, y_truth, tm.channel_map, title, folder))
->>>>>>> c592c1b0
         rocs.append((y_predictions, y_truth, tm.channel_map))
     elif tm.is_categorical() and tm.axes() == 2:
         melt_shape = (y_predictions.shape[0] * y_predictions.shape[1], y_predictions.shape[2])
@@ -226,9 +215,6 @@
     logging.info(f"Saved learning curves at:{figure_path}")
 
 
-<<<<<<< HEAD
-def plot_rocs(predictions, truth, labels, title, prefix='./figures/'):
-=======
 def plot_rocs(predictions: Dict[str, np.ndarray], truth: np.ndarray, labels: Dict[str, int], title: str, prefix: str = './figures/'):
     """Plot Receiver Operating Characteristic (ROC) curves from a dictionary of predictions
 
@@ -242,7 +228,6 @@
     :param title: The name of this plot
     :param prefix: Optional path prefix where the plot will be saved
     """
->>>>>>> c592c1b0
     lw = 2
     true_sums = np.sum(truth, axis=0)
     plt.figure(figsize=(SUBPLOT_SIZE, SUBPLOT_SIZE))
@@ -270,12 +255,6 @@
         os.makedirs(os.path.dirname(figure_path))
     plt.savefig(figure_path)
     plt.clf()
-<<<<<<< HEAD
-    logging.info("Saved ROC curve at: {}".format(figure_path))
-
-
-def plot_prediction_calibrations(predictions, truth, labels, title, prefix='./figures/', n_bins=10):
-=======
     logging.info(f"Saved ROC curve at: {figure_path}")
 
 
@@ -293,7 +272,6 @@
     :param prefix: Optional path prefix where the plot will be saved
     :param n_bins: Number of bins to quantize predictions into
     """
->>>>>>> c592c1b0
     _ = plt.figure(figsize=(SUBPLOT_SIZE, SUBPLOT_SIZE))
     ax1 = plt.subplot2grid((3, 1), (0, 0), rowspan=2)
     ax2 = plt.subplot2grid((3, 1), (2, 0))
@@ -327,9 +305,6 @@
     plt.clf()
 
 
-<<<<<<< HEAD
-def plot_prediction_calibration(prediction, truth, labels, title, prefix='./figures/', n_bins=10):
-=======
 def plot_prediction_calibration(prediction: np.ndarray, truth: np.ndarray, labels: Dict[str, int],
                                 title: str, prefix: str = './figures/', n_bins: int = 10):
     """Plot calibration performance and compute Brier Score.
@@ -341,7 +316,6 @@
     :param prefix: Optional path prefix where the plot will be saved
     :param n_bins: Number of bins to quantize predictions into
     """
->>>>>>> c592c1b0
     _, (ax1, ax3, ax2) = plt.subplots(3, figsize=(SUBPLOT_SIZE, 2*SUBPLOT_SIZE))
 
     true_sums = np.sum(truth, axis=0)
@@ -537,13 +511,6 @@
     logging.info(f"Saved scatter comparisons together at: {figure_path}")
 
 
-<<<<<<< HEAD
-def plot_survivorship(survived, days_follow_up, predictions, title, prefix='./figures/', days_window=1825):
-    plt.figure(figsize=(SUBPLOT_SIZE, SUBPLOT_SIZE))
-    days_sorted_index = np.argsort(days_follow_up)
-    days_sorted = days_follow_up[days_sorted_index]
-    alive_per_step = len(survived)
-=======
 def plot_survivorship(events: np.ndarray, days_follow_up: np.ndarray, predictions: np.ndarray,
                       title: str, prefix: str = './figures/', days_window: int = 1825):
     """Plot Kaplan-Meier survivorship curves and stratify by median model prediction.
@@ -560,7 +527,7 @@
     days_sorted_index = np.argsort(days_follow_up)
     days_sorted = days_follow_up[days_sorted_index]
     alive_per_step = len(events)
->>>>>>> c592c1b0
+
     sick_per_step = 0
     censored = 0
     survivorship = [1.0]
@@ -568,17 +535,6 @@
     for cur_day, day_index in enumerate(days_sorted_index):
         if days_follow_up[day_index] > days_window:
             break
-<<<<<<< HEAD
-        sick_per_step += survived[day_index]
-        censored += 1 - survived[day_index]
-        alive_per_step -= survived[day_index]
-        survivorship.append(1 - (sick_per_step / (alive_per_step+sick_per_step)))
-        real_survivorship.append(real_survivorship[cur_day]*(1 - (survived[day_index] / alive_per_step)))
-    logging.info(f'Cur day {cur_day} totL {len(real_survivorship)} totL {len(days_sorted)} First day {days_sorted[0]} Last day, day {days_follow_up[day_index]}, censored {censored}')
-    plt.plot([0]+days_sorted[:cur_day+1], real_survivorship[:cur_day+1], marker='.', label='Survivorship')
-    groups = ['High risk', 'Low risk']
-    predicted_alive = {g: len(survived)//2 for g in groups}
-=======
         sick_per_step += events[day_index]
         censored += 1 - events[day_index]
         alive_per_step -= events[day_index]
@@ -588,7 +544,7 @@
     plt.plot([0]+days_sorted[:cur_day+1], real_survivorship[:cur_day+1], marker='.', label='Survivorship')
     groups = ['High risk', 'Low risk']
     predicted_alive = {g: len(events) // 2 for g in groups}
->>>>>>> c592c1b0
+
     predicted_sick = {g: 0 for g in groups}
     predicted_days = defaultdict(list)
     predicted_survival = defaultdict(list)
@@ -597,24 +553,17 @@
         if days_follow_up[day_index] > days_window:
             break
         group = 'High risk' if predictions[day_index] > threshold else 'Low risk'
-<<<<<<< HEAD
-        predicted_sick[group] += survived[day_index]
-        predicted_survival[group].append(1 - (predicted_sick[group] / (predicted_alive[group]+predicted_sick[group])))
-        predicted_alive[group] -= survived[day_index]
-=======
         predicted_sick[group] += events[day_index]
         predicted_survival[group].append(1 - (predicted_sick[group] / (predicted_alive[group]+predicted_sick[group])))
         predicted_alive[group] -= events[day_index]
->>>>>>> c592c1b0
         predicted_days[group].append(days_follow_up[day_index])
 
     for group in groups:
-        plt.plot([0]+predicted_days[group], [1]+predicted_survival[group], color='r' if 'High' in group else 'g', marker='o', label=f'{group} group had {predicted_sick[group]} events')
-<<<<<<< HEAD
-    plt.title(f'{title}\nEnrolled: {len(survived)}, Censored: {censored:.0f}, {100*(censored/len(survived)):2.1f}%, Events: {sick_per_step:.0f}, {100*(sick_per_step/len(survived)):2.1f}%\nMax follow up: {days_window} days, {days_window // 365} years.')
-=======
-    plt.title(f'{title}\nEnrolled: {len(events)}, Censored: {censored:.0f}, {100 * (censored / len(events)):2.1f}%, Events: {sick_per_step:.0f}, {100 * (sick_per_step / len(events)):2.1f}%\nMax follow up: {days_window} days, {days_window // 365} years.')
->>>>>>> c592c1b0
+        plt.plot([0]+predicted_days[group], [1]+predicted_survival[group], color='r' if 'High' in group else 'g', marker='o',
+                 label=f'{group} group had {predicted_sick[group]} events')
+
+    plt.title(f'{title}\nEnrolled: {len(events)}, Censored: {censored:.0f}, {100 * (censored / len(events)):2.1f}%, Events: {sick_per_step:.0f}, '
+              f'{100 * (sick_per_step / len(events)):2.1f}%\nMax follow up: {days_window} days, {days_window // 365} years.')
     plt.xlabel('Follow up time (days)')
     plt.ylabel('Proportion Surviving')
     plt.legend(loc="lower left")
@@ -627,9 +576,6 @@
     return {}
 
 
-<<<<<<< HEAD
-def plot_survival(prediction, truth, title, days_window, prefix='./figures/', paths=None):
-=======
 def plot_survival(prediction: np.ndarray, truth: np.ndarray, title: str, days_window: int,
                   prefix: str = './figures/') -> Dict[str, float]:
     """Plot Kaplan-Meier survivorship and predicted proportion surviving, calculate and return C-Index
@@ -642,7 +588,6 @@
 
     :return: Dictionary mapping metric names to their floating point values
     """
->>>>>>> c592c1b0
     c_index, concordant, discordant, tied_risk, tied_time = concordance_index(prediction, truth)
     logging.info(f"C-index:{c_index} concordant:{concordant} discordant:{discordant} tied_risk:{tied_risk} tied_time:{tied_time}")
     intervals = truth.shape[-1] // 2
