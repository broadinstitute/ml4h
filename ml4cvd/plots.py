--- conflicted
+++ resolved
@@ -256,8 +256,10 @@
     logging.info(f"Saved ROC curve at: {figure_path}")
 
 
-def plot_prediction_calibrations(predictions: Dict[str, np.ndarray], truth: np.ndarray, labels: Dict[str, int],
-                                 title: str, prefix: str = './figures/', n_bins: int = 10):
+def plot_prediction_calibrations(
+    predictions: Dict[str, np.ndarray], truth: np.ndarray, labels: Dict[str, int],
+    title: str, prefix: str = './figures/', n_bins: int = 10,
+):
     """Plot calibration performance and compute Brier Score.
 
     Typically this function is used to compare several models predictions across multiple labels.
@@ -303,8 +305,10 @@
     plt.clf()
 
 
-def plot_prediction_calibration(prediction: np.ndarray, truth: np.ndarray, labels: Dict[str, int],
-                                title: str, prefix: str = './figures/', n_bins: int = 10):
+def plot_prediction_calibration(
+    prediction: np.ndarray, truth: np.ndarray, labels: Dict[str, int],
+    title: str, prefix: str = './figures/', n_bins: int = 10,
+):
     """Plot calibration performance and compute Brier Score.
 
     :param prediction: Array of probabilistic predictions with shape (num_samples, num_classes)
@@ -509,8 +513,10 @@
     logging.info(f"Saved scatter comparisons together at: {figure_path}")
 
 
-def plot_survivorship(events: np.ndarray, days_follow_up: np.ndarray, predictions: np.ndarray,
-                      title: str, prefix: str = './figures/', days_window: int = 1825):
+def plot_survivorship(
+    events: np.ndarray, days_follow_up: np.ndarray, predictions: np.ndarray,
+    title: str, prefix: str = './figures/', days_window: int = 1825,
+):
     """Plot Kaplan-Meier survivorship curves and stratify by median model prediction.
     All input arrays have the same shape: (num_samples,)
 
@@ -569,8 +575,10 @@
     return {}
 
 
-def plot_survival(prediction: np.ndarray, truth: np.ndarray, title: str, days_window: int,
-                  prefix: str = './figures/') -> Dict[str, float]:
+def plot_survival(
+    prediction: np.ndarray, truth: np.ndarray, title: str, days_window: int,
+    prefix: str = './figures/',
+) -> Dict[str, float]:
     """Plot Kaplan-Meier survivorship and predicted proportion surviving, calculate and return C-Index
 
     :param prediction: Array with model predictions of an event at each time step, with shape (num_samples, intervals*2).
@@ -603,7 +611,8 @@
     plt.ylabel('Proportion Surviving')
     plt.title(
         f'{title}\nEnrolled: {truth.shape[0]}, Censored: {cumulative_censored[-1]:.0f}, {100 * (cumulative_censored[-1] / truth.shape[0]):2.1f}%, '
-        f'Events: {cumulative_sick[-1]:.0f}, {100 * (cumulative_sick[-1] / truth.shape[0]):2.1f}%\nMax follow up: {days_window} days, {days_window // 365} years.')
+        f'Events: {cumulative_sick[-1]:.0f}, {100 * (cumulative_sick[-1] / truth.shape[0]):2.1f}%\nMax follow up: {days_window} days, {days_window // 365} years.',
+    )
     plt.legend(loc="upper right")
 
     figure_path = os.path.join(prefix, 'proportional_hazards_' + title + IMAGE_EXT)
@@ -943,13 +952,8 @@
     ax0.text(0.55, 0.9, f"{data['sitename']}", weight='bold')
 
     ax0.text(0.0, 0.75, f"{dob} ({age} yr)", weight='bold')  # TODO age units
-<<<<<<< HEAD
-    gender = data['gender']
-    ax0.text(0.0, 0.67, f"{gender}".title(), weight='bold')
-=======
     sex = {value: key for key, value in data['sex'].items()}
     ax0.text(0.0, 0.67, f"{sex[1]}".title(), weight='bold')
->>>>>>> c592c1b0
     ax0.text(0.0, 0.51, f"Room: ", weight='bold')  # TODO room?
     ax0.text(0.0, 0.43, f"Loc: {data['location']}", weight='bold')
 
@@ -1972,7 +1976,7 @@
         os.makedirs(os.path.dirname(figure_path))
     plt.savefig(figure_path)
     plt.clf()
-    
+
 
 def _hash_string_to_color(string):
     """Hash a string to color (using hashlib and not the built-in hash for consistency between runs)"""
