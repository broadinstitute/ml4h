# plots.py

# Imports
import operator
import os
import math
import logging
import hashlib
<<<<<<< HEAD
from functools import reduce
from itertools import islice
from typing import Iterable, DefaultDict, Dict, List

=======
>>>>>>> 41141227
import numpy as np
from textwrap import wrap
from itertools import islice
from collections import Counter, OrderedDict, defaultdict
from typing import Iterable, DefaultDict, Dict, List, Tuple, Optional

import matplotlib
matplotlib.use('Agg')  # Need this to write images from the GSA servers.  Order matters:
import matplotlib.pyplot as plt  # First import matplotlib, then use Agg, then import plt
from matplotlib.backends.backend_pdf import PdfPages
from sklearn.metrics import roc_curve, auc, precision_recall_curve, average_precision_score

from ml4cvd.defines import IMAGE_EXT, JOIN_CHAR, PDF_EXT

RECALL_LABEL = 'Recall | Sensitivity | True Positive Rate | TP/(TP+FN)'
FALLOUT_LABEL = 'Fallout | 1 - Specificity | False Positive Rate | FP/(FP+TN)'
PRECISION_LABEL = 'Precision | Positive Predictive Value | TP/(TP+FP)'

SUBPLOT_SIZE = 23

COLOR_ARRAY = ['red', 'indigo', 'cyan', 'pink', 'purple', 'blue', 'chartreuse', 'darkseagreen', 'green', 'salmon', 'magenta', 'aquamarine', 'gold',
               'coral', 'tomato', 'grey', 'black', 'maroon', 'hotpink', 'steelblue', 'orange']


def evaluate_predictions(tm, y, test_labels, test_data, title, folder, test_paths=None, max_melt=5000, rocs=[], scatters=[]):
    performance_metrics = {}
    if tm.is_categorical_any() and len(tm.shape) == 1:
        logging.info('For tm:{} with channel map:{} examples:{}'.format(tm.name, tm.channel_map, y.shape[0]))
        logging.info('\nSum Truth:{} \nSum pred :{}'.format(np.sum(test_labels[tm.output_name()], axis=0), np.sum(y, axis=0)))
        performance_metrics.update(plot_roc_per_class(y, test_labels[tm.output_name()], tm.channel_map, title, folder))
        rocs.append((y, test_labels[tm.output_name()], tm.channel_map))
    elif tm.is_categorical() and len(tm.shape) == 2:
        melt_shape = (y.shape[0]*y.shape[1], y.shape[2])
        y = y.reshape(melt_shape)[:max_melt]
        y_truth = test_labels[tm.output_name()].reshape(melt_shape)[:max_melt]
        performance_metrics.update(plot_roc_per_class(y, y_truth, tm.channel_map, title, folder))
        performance_metrics.update(plot_precision_recall_per_class(y, y_truth, tm.channel_map, title, folder))
    elif tm.is_categorical() and len(tm.shape) == 3:
        melt_shape = (y.shape[0]*y.shape[1]*y.shape[2], y.shape[3])
        y = y.reshape(melt_shape)[:max_melt]
        y_truth = test_labels[tm.output_name()].reshape(melt_shape)[:max_melt]
        performance_metrics.update(plot_roc_per_class(y, y_truth, tm.channel_map, title, folder))
        performance_metrics.update(plot_precision_recall_per_class(y, y_truth, tm.channel_map, title, folder))
    elif tm.is_categorical_any() and len(tm.shape) == 4:
        melt_shape = (y.shape[0]*y.shape[1]*y.shape[2]*y.shape[3], y.shape[4])
        y = y.reshape(melt_shape)[:max_melt]
        y_truth = test_labels[tm.output_name()].reshape(melt_shape)[:max_melt]
        performance_metrics.update(plot_roc_per_class(y, y_truth, tm.channel_map, title, folder))
        performance_metrics.update(plot_precision_recall_per_class(y, y_truth, tm.channel_map, title, folder))
    elif tm.name == 'aligned_distance':
        logging.info('a dist has y shape:{} and test labels has shape:{}'.format(y.shape, test_labels[tm.output_name()].shape))
    elif len(tm.shape) > 1:
        prediction_flat = tm.rescale(y).flatten()
        truth_flat = tm.rescale(test_labels[tm.output_name()]).flatten()
        performance_metrics.update(plot_scatter(prediction_flat, truth_flat, title, prefix=folder))
    elif tm.is_continuous():
        performance_metrics.update(plot_scatter(tm.rescale(y), tm.rescale(test_labels[tm.output_name()]), title, prefix=folder, paths=test_paths))
        scatters.append((tm.rescale(y), tm.rescale(test_labels[tm.output_name()]), title, test_paths))
    else:
        logging.warning(f"No evaluation clause for tensor map {tm.name}")

    if tm.name == 'median':
        plot_waves(y, test_labels[tm.output_name()], 'median_waves_' + title, folder)
        plot_waves(None, test_data['input_strip_ecg_rest'], 'rest_waves_' + title, folder)

    return performance_metrics


def plot_metric_history(history, title, prefix='./figures/'):
    row = 0
    col = 0
    total_plots = int(len(history.history) / 2)  # divide by 2 because we plot validation and train histories together
    rows = max(2, int(math.ceil(math.sqrt(total_plots))))
    cols = max(2, int(math.ceil(total_plots / rows)))
    f, axes = plt.subplots(rows, cols, figsize=(int(cols*4.5), int(rows*4.5)))
    for k in sorted(history.history.keys()):
        if 'val_' not in k:
            axes[row, col].plot(history.history[k])
            k_split = str(k).replace('output_', '').split('_')
            k_title = " ".join(OrderedDict.fromkeys(k_split))
            axes[row, col].set_title(k_title)
            axes[row, col].set_xlabel('epoch')
            if 'val_' + k in history.history:
                axes[row, col].plot(history.history['val_' + k])
                labels = ['train', 'valid']
            else:
                labels = [k]
            axes[row, col].legend(labels, loc='upper left')

            row += 1
            if row == rows:
                row = 0
                col += 1
                if col >= cols:
                    break

    plt.title(title)
    plt.tight_layout()
    figure_path = os.path.join(prefix, 'metric_history_' + title + IMAGE_EXT)
    if not os.path.exists(os.path.dirname(figure_path)):
        os.makedirs(os.path.dirname(figure_path))
    plt.savefig(figure_path)
    plt.clf()
    logging.info(f"Saved learning curves at:{figure_path}")


def plot_scatter(prediction, truth, title, prefix='./figures/', paths=None, top_k=3, alpha=0.5):
    margin = float((np.max(truth)-np.min(truth))/100)
    plt.figure(figsize=(16, 16))
    matplotlib.rcParams.update({'font.size': 18})
    plt.plot([np.min(truth), np.max(truth)], [np.min(truth), np.max(truth)], linewidth=2)
    plt.plot([np.min(prediction), np.max(prediction)], [np.min(prediction), np.max(prediction)], linewidth=4)
    plt.scatter(prediction, truth, marker='.', alpha=alpha)
    if paths is not None:
        diff = np.abs(prediction-truth)
        arg_sorted = diff[:, 0].argsort()
        # The path of the best prediction, ie the inlier
        plt.text(prediction[arg_sorted[0]]+margin, truth[arg_sorted[0]]+margin, os.path.basename(paths[arg_sorted[0]]))
        # Plot the paths of the worst predictions ie the outliers
        for idx in arg_sorted[-top_k:]:
            plt.text(prediction[idx]+margin, truth[idx]+margin, os.path.basename(paths[idx]))
    plt.xlabel('Predictions')
    plt.ylabel('Actual')
    plt.title(title + '\n')
    pearson = np.corrcoef(prediction.flatten(), truth.flatten())[1, 0]  # corrcoef returns full covariance matrix
    logging.info("Pearson coefficient is: {}".format(pearson))
    plt.text(np.min(truth), np.max(truth), 'Pearson:%0.3f R^2:%0.3f' % (pearson, (pearson * pearson)))
    figure_path = os.path.join(prefix, 'scatter_' + title + IMAGE_EXT)
    if not os.path.exists(os.path.dirname(figure_path)):
        os.makedirs(os.path.dirname(figure_path))
    logging.info("Try to save scatter plot at: {}".format(figure_path))
    plt.savefig(figure_path)
    plt.clf()
    return {title + '_pearson': pearson}


def plot_scatters(predictions, truth, title, prefix='./figures/', paths=None, top_k=3, alpha=0.5):
    margin = float((np.max(truth) - np.min(truth)) / 100)
    plt.figure(figsize=(16, 16))
    plt.rcParams.update({'font.size': 18})
    plt.plot([np.min(truth), np.max(truth)], [np.min(truth), np.max(truth)], linewidth=2)
    for k in predictions:
        color = _hash_string_to_color(k)
        pearson = np.corrcoef(predictions[k].flatten(), truth.flatten())[1, 0]  # corrcoef returns full covariance matrix
        pearson_sqr = pearson * pearson
        plt.plot([np.min(predictions[k]), np.max(predictions[k])], [np.min(predictions[k]), np.max(predictions[k])], color=color, linewidth=4)
        plt.scatter(predictions[k], truth, color=color, label=str(k) + ' Pearson:%0.3f r^2:%0.3f' % (pearson, pearson_sqr), marker='.', alpha=alpha)
        if paths is not None:
            diff = np.abs(predictions[k] - truth)
            arg_sorted = diff[:, 0].argsort()
            plt.text(predictions[k][arg_sorted[0]] + margin, truth[arg_sorted[0]] + margin, os.path.basename(paths[arg_sorted[0]]))
            for idx in arg_sorted[-top_k:]:
                plt.text(predictions[k][idx] + margin, truth[idx] + margin, os.path.basename(paths[idx]))
    plt.xlabel('Predictions')
    plt.ylabel('Actual')
    plt.title(title + '\n')
    plt.legend(loc="lower right")

    figure_path = os.path.join(prefix, 'scatters_' + title + IMAGE_EXT)
    if not os.path.exists(os.path.dirname(figure_path)):
        os.makedirs(os.path.dirname(figure_path))
    plt.savefig(figure_path)
    logging.info("Saved scatter plot at: {}".format(figure_path))


def subplot_scatters(scatters: List[Tuple[np.ndarray, np.ndarray, str, Optional[List[str]]]],
                     prefix: str='./figures/', top_k: int=3, alpha: float=0.5):
    lw = 3
    row = 0
    col = 0
    total_plots = len(scatters)
    rows = max(2, int(math.ceil(math.sqrt(total_plots))))
    cols = max(2, int(math.ceil(total_plots / rows)))
    fig, axes = plt.subplots(rows, cols, figsize=(cols*SUBPLOT_SIZE, rows*SUBPLOT_SIZE))
    for prediction, truth, title, paths in scatters:
        axes[row, col].plot([np.min(truth), np.max(truth)], [np.min(truth), np.max(truth)], linewidth=lw)
        axes[row, col].plot([np.min(prediction), np.max(prediction)], [np.min(prediction), np.max(prediction)], linewidth=lw)
        axes[row, col].scatter(prediction, truth, marker='.', alpha=alpha)
        if paths is not None:  # If tensor paths are provided we plot the file names of top_k outliers and the #1 inlier
            margin = float((np.max(truth) - np.min(truth)) / 100)
            diff = np.abs(prediction - truth)
            arg_sorted = diff[:, 0].argsort()
            # The path of the best prediction, ie the inlier
            axes[row, col].text(prediction[arg_sorted[0]] + margin, truth[arg_sorted[0]] + margin, os.path.basename(paths[arg_sorted[0]]))
            # Plot the paths of the worst predictions ie the outliers
            for idx in arg_sorted[-top_k:]:
                axes[row, col].text(prediction[idx] + margin, truth[idx] + margin, os.path.basename(paths[idx]))
        axes[row, col].set_xlabel('Predictions')
        axes[row, col].set_ylabel('Actual')
        axes[row, col].set_title(title + '\n')
        pearson = np.corrcoef(prediction.flatten(), truth.flatten())[1, 0]  # corrcoef returns full covariance matrix
        axes[row, col].text(np.min(truth), np.max(truth), 'Pearson:%0.3f R^2:%0.3f' % (pearson, (pearson * pearson)))

        row += 1
        if row == rows:
            row = 0
            col += 1
            if col >= cols:
                break

    figure_path = os.path.join(prefix, 'scatters_together' + IMAGE_EXT)
    if not os.path.exists(os.path.dirname(figure_path)):
        os.makedirs(os.path.dirname(figure_path))
    plt.savefig(figure_path)
    logging.info(f"Saved scatters together at: {figure_path}")


def subplot_comparison_scatters(scatters: List[Tuple[Dict[str, np.ndarray], np.ndarray, str, Optional[List[str]]]],
                                prefix: str='./figures/', top_k: int=3, alpha: float=0.5):
    row = 0
    col = 0
    total_plots = len(scatters)
    rows = max(2, int(math.ceil(math.sqrt(total_plots))))
    cols = max(2, int(math.ceil(total_plots / rows)))
    fig, axes = plt.subplots(rows, cols, figsize=(cols*SUBPLOT_SIZE, rows*SUBPLOT_SIZE))
    for predictions, truth, title, paths in scatters:
        for k in predictions:
            c = _hash_string_to_color(title+k)
            pearson = np.corrcoef(predictions[k].flatten(), truth.flatten())[1, 0]  # corrcoef returns full covariance matrix
            r_sqr = pearson * pearson
            axes[row, col].plot([np.min(predictions[k]), np.max(predictions[k])], [np.min(predictions[k]), np.max(predictions[k])], color=c)
            axes[row, col].scatter(predictions[k], truth, color=c, label=str(k) + ' R:%0.3f R^2:%0.3f' % (pearson, r_sqr), marker='.', alpha=alpha)
            if paths is not None:  # If tensor paths are provided we plot the file names of top_k outliers and the #1 inlier
                margin = float((np.max(truth) - np.min(truth)) / 100)
                diff = np.abs(predictions[k] - truth)
                arg_sorted = diff[:, 0].argsort()
                axes[row, col].text(predictions[k][arg_sorted[0]] + margin, truth[arg_sorted[0]] + margin, os.path.basename(paths[arg_sorted[0]]))
                for idx in arg_sorted[-top_k:]:
                    axes[row, col].text(predictions[k][idx] + margin, truth[idx] + margin, os.path.basename(paths[idx]))
        axes[row, col].set_xlabel('Predictions')
        axes[row, col].set_ylabel('Actual')
        axes[row, col].set_title(title + '\n')
        axes[row, col].legend(loc="lower right")

        row += 1
        if row == rows:
            row = 0
            col += 1
            if col >= cols:
                break

    figure_path = os.path.join(prefix, 'scatters_compared_together' + IMAGE_EXT)
    if not os.path.exists(os.path.dirname(figure_path)):
        os.makedirs(os.path.dirname(figure_path))
    plt.savefig(figure_path)
    logging.info(f"Saved scatter comparisons together at: {figure_path}")


def plot_noise(noise):
    samples = 240
    real_weight = 2.0
    real_bias = 0.5
    x = np.linspace(10, 100, samples)
    y1_real = real_weight * x + real_bias
    y2_real = 4.0 * x + 0.8
    y1 = y1_real + (np.random.randn(*x.shape) * noise)
    y2 = y2_real + (np.random.randn(*x.shape) * noise)
    y_ratio = (y2 - y1) / y2
    y_ratio_real = (y2_real - y1_real) / y2_real
    pearson = np.corrcoef(y1.flatten(), y1_real.flatten())[1, 0]
    pearson2 = np.corrcoef(y2.flatten(), y2_real.flatten())[1, 0]
    ratio_pearson = np.corrcoef(y_ratio.flatten(), y_ratio_real.flatten())[1, 0]
    return pearson, pearson2, ratio_pearson


def plot_noisy():
    samples = 140
    p1s = []
    p2s = []
    prats = []
    noises = np.linspace(0.0, 0.01, samples)
    for n in noises:
        p1, p2, prat = plot_noise(n)
        p1s.append(1.0 - p1)
        p2s.append(1.0 - p2)
        prats.append(1.0 - prat)

    plt.figure(figsize=(28, 42))
    matplotlib.rcParams.update({'font.size': 36})
    plt.xlabel('Noise')
    plt.ylabel('Error')
    plt.scatter(noises, p1s, color='cyan', label='p1')
    plt.scatter(noises, p2s, color='green', label='p2')
    plt.scatter(noises, prats, color='red', label='p_ratio')
    plt.legend(loc="lower right")
    plt.savefig('./figures/noise_fxn.png')


def plot_value_counter(categories, counts, title, prefix='./figures/'):
    matplotlib.rcParams.update({'font.size': 14})
    counters = defaultdict(Counter)
    for k in categories:
        parts = k.split(JOIN_CHAR)
        group = parts[0]
        label = parts[1]
        counters[group][label] = counts[k]

    rows = int(math.ceil(math.sqrt(len(counters))))
    fig, axes = plt.subplots(rows, rows, figsize=(28, 24))
    for i, group in enumerate(counters):
        ax = plt.subplot(rows, rows, i + 1)
        ax.set_title(group)
        idxs = np.arange(len(counters[group]))
        ax.barh(idxs, list(counters[group].values()))
        ax.set_yticks(idxs)
        ax.set_yticklabels(list(counters[group].keys()))

    plt.tight_layout()

    figure_path = os.path.join(prefix, 'counter_' + title + IMAGE_EXT)
    if not os.path.exists(os.path.dirname(figure_path)):
        os.makedirs(os.path.dirname(figure_path))
    plt.savefig(figure_path)
    logging.info(f"Saved counter plot at: {figure_path}")


def plot_histograms(continuous_stats, title, prefix='./figures/', num_bins=50):
    matplotlib.rcParams.update({'font.size': 14})

    rows = int(math.ceil(math.sqrt(len(continuous_stats))))
    fig, axes = plt.subplots(rows, rows, figsize=(28, 24))
    for i, group in enumerate(continuous_stats):
        a = np.array(continuous_stats[group])
        ax = plt.subplot(rows, rows, i + 1)
        ax.set_title(group + '\n Mean:%0.3f STD:%0.3f' % (np.mean(a), np.std(a)))
        ax.hist(continuous_stats[group], bins=num_bins)
    plt.tight_layout()

    figure_path = os.path.join(prefix, 'histograms_' + title + IMAGE_EXT)
    if not os.path.exists(os.path.dirname(figure_path)):
        os.makedirs(os.path.dirname(figure_path))
    plt.savefig(figure_path)
    logging.info(f"Saved histograms plot at: {figure_path}")


def plot_histograms_in_pdf(stats: Dict[str, Dict[str, List[float]]],
                           all_samples_count: int,
                           output_file_name: str,
                           output_folder_path: str = './figures',
                           num_rows: int = 4,
                           num_cols: int = 6,
                           num_bins: int = 50,
                           title_line_width: int = 50) -> None:
    """
    Plots histograms of field values given in 'stats' in pdf
    :param stats: field names extracted from hd5 dataset names to list of values, one per sample_instance_arrayidx
    :param all_samples_count: total number of samples fields were drawn from; samples don't necessarily have values for each field
    :param output_file_name: name of output file in pdf
    :param output_folder_path: directory that output file will be written to
    :param num_rows: number of histograms that will be plotted vertically per pdf page
    :param num_cols: number of histograms that will be plotted horizontally per pdf page
    :param num_bins: number of histogram bins
    :param title_line_width: max number of characters that a plot title line will span; longer lines will be wrapped into multiple lines
    :return: None
    """
    def _sorted_chunks(d: Dict[str, Dict[str, List[float]]], size: int) -> Iterable[DefaultDict[str, List[float]]]:
        """
        :param d: dictionary to be chunked
        :param size: size of chunks
        :return: iterator of dictionary chunks with keys alphabetically sorted
        """
        it = iter(dict(sorted(d.items())))
        for i in range(0, len(d), size):
            yield {k: d[k] for k in islice(it, size)}

    subplot_width = 7.4 * num_cols
    subplot_height = 6 * num_rows
    matplotlib.rcParams.update({'font.size': 14, 'figure.figsize': (subplot_width, subplot_height)})

    figure_path = os.path.join(output_folder_path, output_file_name + PDF_EXT)
    with PdfPages(figure_path) as pdf:
        for stats_chunk in _sorted_chunks(stats, num_rows * num_cols):
            plt.subplots(num_rows, num_cols)
            for i, field in enumerate(stats_chunk):
                field_values = reduce(operator.concat, stats_chunk[field].values())
                field_sample_count = len(stats_chunk[field].keys())
                missingness = int(100 * (all_samples_count - field_sample_count) / all_samples_count)
                ax = plt.subplot(num_rows, num_cols, i + 1)
                title_text = '\n'.join(wrap(field, title_line_width))
                title_stats = '\n'.join(wrap(f"Mean:{np.mean(field_values):.2f} STD:{np.std(field_values):.2f} Missing:{missingness}% #Samples:{field_sample_count}", title_line_width))
                ax.set_title(title_text + "\n" + title_stats)
                ax.hist(field_values, bins=min(num_bins, len(set(field_values))))
            plt.tight_layout()
            pdf.savefig()

    logging.info(f"Saved histograms plot at: {figure_path}")


def plot_ecg(data, label, prefix='./figures/'):
    lw = 3
    matplotlib.rcParams.update({'font.size': 36})

    rows = int(math.ceil(math.sqrt(len(data))))
    cols = math.ceil(len(data) / rows)
    fig, axes = plt.subplots(rows, cols, figsize=(28, 24))
    for i, k in enumerate(data):
        color = _hash_string_to_color(k)
        ax = plt.subplot(rows, cols, i + 1)
        ax.set_title(k)
        ax.plot(data[k], color=color, lw=lw, label=str(k))
    plt.tight_layout()

    figure_path = os.path.join(prefix, label + '_ecg' + IMAGE_EXT)
    if not os.path.exists(os.path.dirname(figure_path)):
        os.makedirs(os.path.dirname(figure_path))
    plt.savefig(figure_path)
    logging.info(f"Saved ECG plot at: {figure_path}")


def plot_counter(counts, title, prefix='./figures/'):
    plt.figure(figsize=(28, 32))
    matplotlib.rcParams.update({'font.size': 12})
    idxs = np.arange(len(counts))

    keyz = []
    vals = []
    for k in sorted(list(counts.keys())):
        keyz.append(k.replace('categorical/', '').replace('continuous/', ''))
        vals.append(counts[k])

    plt.barh(idxs, vals)
    plt.yticks(idxs, keyz)
    plt.tight_layout()
    plt.title(title + '\n')

    figure_path = os.path.join(prefix, 'counter_' + title + IMAGE_EXT)
    if not os.path.exists(os.path.dirname(figure_path)):
        os.makedirs(os.path.dirname(figure_path))
    plt.savefig(figure_path)
    logging.info(f"Saved counter plot at: {figure_path}")


def plot_roc_per_class(prediction, truth, labels, title, prefix='./figures/'):
    labels_to_areas = {}
    fpr, tpr, roc_auc = get_fpr_tpr_roc_pred(prediction, truth, labels)

    lw = 3
    plt.figure(figsize=(28, 22))
    matplotlib.rcParams.update({'font.size': 36})

    for key in labels:
        labels_to_areas[key] = roc_auc[labels[key]]
        if 'no_' in key and len(labels) == 2:
            continue
        color = _hash_string_to_color(key)
        label_text = f"{key} area: {roc_auc[labels[key]]:.3f}"
        plt.plot(fpr[labels[key]], tpr[labels[key]], color=color, lw=lw, label=label_text)
        logging.info(f"ROC Label {label_text}")

    plt.plot([0, 1], [0, 1], 'k:', lw=0.5)
    plt.xlim([0.0, 1.0])
    plt.ylim([-0.02, 1.03])
    plt.xlabel(FALLOUT_LABEL)
    plt.ylabel(RECALL_LABEL)
    plt.title('ROC: ' + title + '\n')

    plt.legend(loc="lower right")
    figure_path = os.path.join(prefix, 'per_class_roc_' + title + IMAGE_EXT)
    if not os.path.exists(os.path.dirname(figure_path)):
        os.makedirs(os.path.dirname(figure_path))
    plt.savefig(figure_path)
    plt.clf()
    logging.info("Saved ROC curve at: {}".format(figure_path))
    return labels_to_areas


def plot_rocs(predictions, truth, labels, title, prefix='./figures/'):
    lw = 3
    plt.figure(figsize=(28, 22))
    matplotlib.rcParams.update({'font.size': 36})

    for p in predictions:
        fpr, tpr, roc_auc = get_fpr_tpr_roc_pred(predictions[p], truth, labels)
        for key in labels:
            if 'no_' in key and len(labels) == 2:
                continue
            color = _hash_string_to_color(p+key)
            label_text = f"{p}_{key} area:{roc_auc[labels[key]]:.3f}"
            plt.plot(fpr[labels[key]], tpr[labels[key]], color=color, lw=lw, label=label_text)
            logging.info(f"ROC Label {label_text}")

    plt.plot([0, 1], [0, 1], 'k:', lw=0.5)
    plt.xlim([0.0, 1.0])
    plt.ylim([-0.02, 1.03])
    plt.xlabel(FALLOUT_LABEL)
    plt.ylabel(RECALL_LABEL)
    plt.title('ROC: ' + title + '\n')

    plt.legend(loc="lower right")
    figure_path = os.path.join(prefix, 'per_class_roc_' + title + IMAGE_EXT)
    if not os.path.exists(os.path.dirname(figure_path)):
        os.makedirs(os.path.dirname(figure_path))
    plt.savefig(figure_path)
    plt.clf()
    logging.info("Saved ROC curve at: {}".format(figure_path))


def subplot_rocs(rocs: List[Tuple[np.ndarray, np.ndarray, Dict[str, int]]], prefix: str='./figures/'):
    """Log and tabulate AUCs given as nested dictionaries in the format '{model: {label: auc}}'"""
    lw = 3
    row = 0
    col = 0
    total_plots = len(rocs)
    rows = max(2, int(math.ceil(math.sqrt(total_plots))))
    cols = max(2, int(math.ceil(total_plots / rows)))
    fig, axes = plt.subplots(rows, cols, figsize=(cols*SUBPLOT_SIZE, rows*SUBPLOT_SIZE))
    for predicted, truth, labels in rocs:
        fpr, tpr, roc_auc = get_fpr_tpr_roc_pred(predicted, truth, labels)
        for key in labels:
            if 'no_' in key and len(labels) == 2:
                continue
            color = _hash_string_to_color(key)
            label_text = f"{key} area: {roc_auc[labels[key]]:.3f}"
            axes[row, col].plot(fpr[labels[key]], tpr[labels[key]], color=color, lw=lw, label=label_text)
            axes[row, col].set_title('ROC: ' + key + '\n')
            logging.info(f"ROC Label {label_text}")

        axes[row, col].plot([0, 1], [0, 1], 'k:', lw=0.5)
        axes[row, col].set_xlim([0.0, 1.0])
        axes[row, col].set_ylim([-0.02, 1.03])
        axes[row, col].set_xlabel(FALLOUT_LABEL)
        axes[row, col].set_ylabel(RECALL_LABEL)
        axes[row, col].legend(loc="lower right")

        row += 1
        if row == rows:
            row = 0
            col += 1
            if col >= cols:
                break

    plt.tight_layout()
    figure_path = os.path.join(prefix, 'rocs_together' + IMAGE_EXT)
    if not os.path.exists(os.path.dirname(figure_path)):
        os.makedirs(os.path.dirname(figure_path))
    plt.savefig(figure_path)


def subplot_comparison_rocs(rocs: List[Tuple[Dict[str, np.ndarray], np.ndarray, Dict[str, int]]], prefix: str='./figures/'):
    """Log and tabulate AUCs given as nested dictionaries in the format '{model: {label: auc}}'"""
    lw = 3
    row = 0
    col = 0
    total_plots = len(rocs)
    rows = max(2, int(math.ceil(math.sqrt(total_plots))))
    cols = max(2, int(math.ceil(total_plots / rows)))
    fig, axes = plt.subplots(rows, cols, figsize=(cols*SUBPLOT_SIZE, rows*SUBPLOT_SIZE))
    for predictions, truth, labels in rocs:
        for p in predictions:
            fpr, tpr, roc_auc = get_fpr_tpr_roc_pred(predictions[p], truth, labels)
            for key in labels:
                if 'no_' in key and len(labels) == 2:
                    continue
                color = _hash_string_to_color(p + key)
                label_text = f"{p}_{key} area:{roc_auc[labels[key]]:.3f}"
                axes[row, col].plot(fpr[labels[key]], tpr[labels[key]], color=color, lw=lw, label=label_text)
                axes[row, col].set_title('ROC: ' + key + '\n')
                logging.info(f"ROC Label {label_text}")

        axes[row, col].plot([0, 1], [0, 1], 'k:', lw=0.5)
        axes[row, col].set_xlim([0.0, 1.0])
        axes[row, col].set_ylim([-0.02, 1.03])
        axes[row, col].set_xlabel(FALLOUT_LABEL)
        axes[row, col].set_ylabel(RECALL_LABEL)
        axes[row, col].legend(loc="lower right")

        row += 1
        if row == rows:
            row = 0
            col += 1
            if col >= cols:
                break

    figure_path = os.path.join(prefix, 'rocs_together' + IMAGE_EXT)
    if not os.path.exists(os.path.dirname(figure_path)):
        os.makedirs(os.path.dirname(figure_path))
    plt.savefig(figure_path)


def plot_precision_recall_per_class(prediction, truth, labels, title, prefix='./figures/'):
    # Compute Precision-Recall and plot curve
    lw = 4.0
    labels_to_areas = {}
    plt.figure(figsize=(22, 18))
    matplotlib.rcParams.update({'font.size': 34})

    for k in labels:
        c = _hash_string_to_color(k)
        precision, recall, _ = precision_recall_curve(truth[:, labels[k]], prediction[:, labels[k]])
        average_precision = average_precision_score(truth[:, labels[k]], prediction[:, labels[k]])
        plt.plot(recall, precision, lw=lw, color=c, label=k + ' area = %0.3f' % average_precision)
        labels_to_areas[k] = average_precision

    plt.ylim([-0.02, 1.03])
    plt.xlim([0.0, 1.00])

    plt.xlabel(RECALL_LABEL)
    plt.ylabel(PRECISION_LABEL)
    plt.title(title)

    plt.legend(loc="lower left")
    figure_path = os.path.join(prefix, 'precision_recall_' + title + IMAGE_EXT)
    if not os.path.exists(os.path.dirname(figure_path)):
        os.makedirs(os.path.dirname(figure_path))
    plt.savefig(figure_path)
    plt.clf()
    logging.info(f"Saved Precision Recall curve at: {figure_path}")
    return labels_to_areas


def plot_precision_recalls(predictions, truth, labels, title, prefix='./figures/'):
    # Compute Precision-Recall and plot curve for each model
    lw = 4.0
    plt.figure(figsize=(22, 18))
    matplotlib.rcParams.update({'font.size': 34})

    for p in predictions:
        for k in labels:
            c = _hash_string_to_color(p+k)
            precision, recall, _ = precision_recall_curve(truth[:, labels[k]], predictions[p][:, labels[k]])
            average_precision = average_precision_score(truth[:, labels[k]], predictions[p][:, labels[k]])
            label_text = "{}_{} area:{:.3f}".format(p, k, average_precision)
            plt.plot(recall, precision, lw=lw, color=c, label=label_text)

    plt.ylim([-0.02, 1.03])
    plt.xlim([0.0, 1.00])

    plt.xlabel(RECALL_LABEL)
    plt.ylabel(PRECISION_LABEL)
    plt.title(title)

    plt.legend(loc="lower left")
    figure_path = os.path.join(prefix, 'precision_recall_' + title + IMAGE_EXT)
    if not os.path.exists(os.path.dirname(figure_path)):
        os.makedirs(os.path.dirname(figure_path))
    plt.savefig(figure_path)
    plt.clf()
    logging.info("Saved Precision Recall curve at: {}".format(figure_path))


def get_fpr_tpr_roc_pred(y_pred, test_truth, labels):
    # Compute ROC curve and ROC area for each class
    fpr = dict()
    tpr = dict()
    roc_auc = dict()

    for k in labels.keys():
        cur_idx = labels[k]
        aser = roc_curve(test_truth[:, cur_idx], y_pred[:, cur_idx])
        fpr[labels[k]], tpr[labels[k]], _ = aser
        roc_auc[labels[k]] = auc(fpr[labels[k]], tpr[labels[k]])

    return fpr, tpr, roc_auc


def plot_waves(predicted_waves, true_waves, title, plot_path, rows=6, cols=6):
    row = 0
    col = 0
    f, axes = plt.subplots(rows, cols, sharex=True, figsize=(36, 36))
    for i in range(true_waves.shape[0]):
        axes[row, col].plot(true_waves[i, :, 0], color='blue', label='Actual Wave')
        if predicted_waves is not None:
            axes[row, col].plot(predicted_waves[i, :, 0], color='green', label='Predicted')
        axes[row, col].set_xlabel('time')
        row += 1
        if row == rows:
            row = 0
            col += 1
            if col >= cols:
                break
    plt.legend(loc="lower left")
    figure_path = os.path.join(plot_path, title + IMAGE_EXT)
    if not os.path.exists(os.path.dirname(figure_path)):
        os.makedirs(os.path.dirname(figure_path))
    plt.savefig(figure_path)
    plt.clf()
    logging.info("Saved waves at: {}".format(figure_path))


def _hash_string_to_color(string):
    """Hash a string to color (using hashlib and not the built-in hash for consistency between runs)"""
    return COLOR_ARRAY[int(hashlib.sha1(string.encode('utf-8')).hexdigest(), 16) % len(COLOR_ARRAY)]


if __name__ == '__main__':
    plot_noisy()<|MERGE_RESOLUTION|>--- conflicted
+++ resolved
@@ -6,19 +6,13 @@
 import math
 import logging
 import hashlib
-<<<<<<< HEAD
+from textwrap import wrap
 from functools import reduce
 from itertools import islice
 from typing import Iterable, DefaultDict, Dict, List
-
-=======
->>>>>>> 41141227
+from collections import Counter, OrderedDict, defaultdict
+
 import numpy as np
-from textwrap import wrap
-from itertools import islice
-from collections import Counter, OrderedDict, defaultdict
-from typing import Iterable, DefaultDict, Dict, List, Tuple, Optional
-
 import matplotlib
 matplotlib.use('Agg')  # Need this to write images from the GSA servers.  Order matters:
 import matplotlib.pyplot as plt  # First import matplotlib, then use Agg, then import plt
