--- conflicted
+++ resolved
@@ -171,11 +171,7 @@
 
 def plot_scatter(prediction, truth, title, prefix='./figures/', paths=None, top_k=3, alpha=0.5):
     margin = float((np.max(truth)-np.min(truth))/100)
-<<<<<<< HEAD
-    fig, (ax1, ax2) = plt.subplots(2, 1, figsize=(SUBPLOT_SIZE, 2 * SUBPLOT_SIZE), sharex='all')
-=======
     fig, (ax1, ax2) = plt.subplots(2, 1, figsize=(SUBPLOT_SIZE, 2 * SUBPLOT_SIZE))
->>>>>>> fe972ec5
     ax1.plot([np.min(truth), np.max(truth)], [np.min(truth), np.max(truth)], linewidth=2)
     ax1.plot([np.min(prediction), np.max(prediction)], [np.min(prediction), np.max(prediction)], linewidth=4)
     pearson = np.corrcoef(prediction.flatten(), truth.flatten())[1, 0]  # corrcoef returns full covariance matrix
@@ -194,11 +190,7 @@
     ax1.set_xlabel('Predictions')
     ax1.set_ylabel('Actual')
     ax1.set_title(title + '\n')
-<<<<<<< HEAD
-    ax1.legend(loc="upper left")
-=======
     ax1.legend(loc="lower right")
->>>>>>> fe972ec5
 
     sns.distplot(prediction, label='Predicted', color='r', ax=ax2)
     sns.distplot(truth, label='Truth', color='b', ax=ax2)
