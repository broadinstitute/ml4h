# plots.py

# Imports
import os
import math
import logging
import hashlib
import operator
from textwrap import wrap
from functools import reduce
from itertools import islice, product
from collections import Counter, OrderedDict, defaultdict
from typing import Iterable, DefaultDict, Dict, List, Tuple, Optional

import numpy as np
import pandas as pd
import seaborn as sns

import matplotlib
matplotlib.use('Agg')  # Need this to write images from the GSA servers.  Order matters:
import matplotlib.pyplot as plt  # First import matplotlib, then use Agg, then import plt
from matplotlib.ticker import NullFormatter
from matplotlib.backends.backend_pdf import PdfPages

from sklearn import manifold
from sklearn.metrics import roc_curve, auc, precision_recall_curve, average_precision_score

from ml4cvd.TensorMap import TensorMap
from ml4cvd.defines import IMAGE_EXT, JOIN_CHAR, PDF_EXT

RECALL_LABEL = 'Recall | Sensitivity | True Positive Rate | TP/(TP+FN)'
FALLOUT_LABEL = 'Fallout | 1 - Specificity | False Positive Rate | FP/(FP+TN)'
PRECISION_LABEL = 'Precision | Positive Predictive Value | TP/(TP+FP)'

SUBPLOT_SIZE = 6

<<<<<<< HEAD
COLOR_ARRAY = ['red', 'indigo', 'cyan', 'pink', 'purple', 'blue', 'chartreuse', 'deepskyblue', 'green', 'salmon', 'aqua', 'magenta', 'aquamarine', 'gold',
               'coral', 'tomato', 'grey', 'black', 'maroon', 'hotpink', 'steelblue', 'orange', 'papayawhip', 'wheat', 'chocolate', 'tan', 'darkkhaki',
               'orange', 'crimson', 'slategray', 'violet', 'cadetblue', 'midnightblue', 'darkorchid', 'paleturquoise', 'plum', 'lime', 'teal', 'peru',
               'silver', 'darkgreen', 'rosybrown', 'firebrick', 'saddlebrown', 'dodgerblue', 'orangered']
=======
COLOR_ARRAY = ['tan', 'indigo', 'cyan', 'pink', 'purple', 'blue', 'chartreuse', 'deepskyblue', 'green', 'salmon', 'aqua', 'magenta', 'aquamarine', 'red',
               'coral', 'tomato', 'grey', 'black', 'maroon', 'hotpink', 'steelblue', 'orange', 'papayawhip', 'wheat', 'chocolate', 'darkkhaki', 'gold',
               'orange', 'crimson', 'slategray', 'violet', 'cadetblue', 'midnightblue', 'darkorchid', 'paleturquoise', 'plum', 'lime',
               'teal', 'peru', 'silver', 'darkgreen', 'rosybrown', 'firebrick', 'saddlebrown', 'dodgerblue', 'orangered']
>>>>>>> 1239cdc6


def evaluate_predictions(tm: TensorMap, y_predictions: np.ndarray, y_truth: np.ndarray, title: str, folder: str, test_paths: List[str] = None,
                         max_melt: int = 5000, rocs: List[Tuple[np.ndarray, np.ndarray, Dict[str, int]]] = [],
                         scatters: List[Tuple[np.ndarray, np.ndarray, str, List[str]]] = []) -> Dict[str, float]:
    """ Evaluate predictions for a given TensorMap with truth data and plot the appropriate metrics.
    Accumulates data in the rocs and scatters lists to facilitate subplotting.

    :param tm: The TensorMap predictions to evaluate
    :param y_predictions: The predictions
    :param y_truth: The truth
    :param title: A title for the plots
    :param folder: The folder to save the plots at
    :param test_paths: The tensor paths that were predicted
    :param max_melt: For multi-dimensional prediction the maximum number of prediction to allow in the flattened array
    :param rocs: (output) List of Tuples which are inputs for ROC curve plotting to allow subplotting downstream
    :param scatters: (output) List of Tuples which are inputs for scatter plots to allow subplotting downstream
    :return: Dictionary of performance metrics with string keys for labels and float values
    """
    performance_metrics = {}
    if tm.is_categorical_any() and len(tm.shape) == 1:
        logging.info(f"For tm:{tm.name} with channel map:{tm.channel_map} examples:{y_predictions.shape[0]}")
        logging.info(f"\nSum Truth:{np.sum(y_truth, axis=0)} \nSum pred :{np.sum(y_predictions, axis=0)}")
        plot_precision_recall_per_class(y_predictions, y_truth, tm.channel_map, title, folder)
        performance_metrics.update(plot_roc_per_class(y_predictions, y_truth, tm.channel_map, title, folder))
        rocs.append((y_predictions, y_truth, tm.channel_map))
    elif tm.is_categorical() and len(tm.shape) == 2:
        melt_shape = (y_predictions.shape[0] * y_predictions.shape[1], y_predictions.shape[2])
        y_predictions = y_predictions.reshape(melt_shape)[:max_melt]
        y_truth = y_truth.reshape(melt_shape)[:max_melt]
        performance_metrics.update(plot_roc_per_class(y_predictions, y_truth, tm.channel_map, title, folder))
        performance_metrics.update(plot_precision_recall_per_class(y_predictions, y_truth, tm.channel_map, title, folder))
    elif tm.is_categorical() and len(tm.shape) == 3:
        melt_shape = (y_predictions.shape[0] * y_predictions.shape[1] * y_predictions.shape[2], y_predictions.shape[3])
        y_predictions = y_predictions.reshape(melt_shape)[:max_melt]
        y_truth = y_truth.reshape(melt_shape)[:max_melt]
        performance_metrics.update(plot_roc_per_class(y_predictions, y_truth, tm.channel_map, title, folder))
        performance_metrics.update(plot_precision_recall_per_class(y_predictions, y_truth, tm.channel_map, title, folder))
    elif tm.is_categorical_any() and len(tm.shape) == 4:
        melt_shape = (y_predictions.shape[0] * y_predictions.shape[1] * y_predictions.shape[2] * y_predictions.shape[3], y_predictions.shape[4])
        y_predictions = y_predictions.reshape(melt_shape)[:max_melt]
        y_truth = y_truth.reshape(melt_shape)[:max_melt]
        performance_metrics.update(plot_roc_per_class(y_predictions, y_truth, tm.channel_map, title, folder))
        performance_metrics.update(plot_precision_recall_per_class(y_predictions, y_truth, tm.channel_map, title, folder))
    elif tm.name == 'aligned_distance':
        logging.info(f"a dist has y shape:{y_predictions.shape} and test labels has shape:{y_truth.shape}")
    elif len(tm.shape) > 1:
        prediction_flat = tm.rescale(y_predictions).flatten()
        truth_flat = tm.rescale(y_truth).flatten()
        if prediction_flat.shape[0] == truth_flat.shape[0]:
            performance_metrics.update(plot_scatter(prediction_flat, truth_flat, title, prefix=folder))
    elif tm.is_continuous():
        performance_metrics.update(plot_scatter(tm.rescale(y_predictions), tm.rescale(y_truth), title, prefix=folder, paths=test_paths))
        scatters.append((tm.rescale(y_predictions), tm.rescale(y_truth), title, test_paths))
    else:
        logging.warning(f"No evaluation clause for tensor map {tm.name}")

    if tm.name == 'median':
        plot_waves(y_predictions, y_truth, 'median_waves_' + title, folder)

    return performance_metrics


def plot_metric_history(history, title, prefix='./figures/'):
    row = 0
    col = 0
    total_plots = int(len(history.history) / 2)  # divide by 2 because we plot validation and train histories together
    cols = max(2, int(math.ceil(math.sqrt(total_plots))))
    rows = max(2, int(math.ceil(total_plots / cols)))
    f, axes = plt.subplots(rows, cols, figsize=(int(cols*SUBPLOT_SIZE), int(rows*SUBPLOT_SIZE)))
    for k in sorted(history.history.keys()):
        if 'val_' not in k:
            axes[row, col].plot(history.history[k])
            k_split = str(k).replace('output_', '').split('_')
            k_title = " ".join(OrderedDict.fromkeys(k_split))
            axes[row, col].set_title(k_title)
            axes[row, col].set_xlabel('epoch')
            if 'val_' + k in history.history:
                axes[row, col].plot(history.history['val_' + k])
                labels = ['train', 'valid']
            else:
                labels = [k]
            axes[row, col].legend(labels, loc='upper left')

            row += 1
            if row == rows:
                row = 0
                col += 1
                if col >= cols:
                    break

    plt.title(title)
    plt.tight_layout()
    figure_path = os.path.join(prefix, 'metric_history_' + title + IMAGE_EXT)
    if not os.path.exists(os.path.dirname(figure_path)):
        os.makedirs(os.path.dirname(figure_path))
    plt.savefig(figure_path)
    plt.clf()
    logging.info(f"Saved learning curves at:{figure_path}")


def plot_scatter(prediction, truth, title, prefix='./figures/', paths=None, top_k=3, alpha=0.5):
    margin = float((np.max(truth)-np.min(truth))/100)
    plt.figure(figsize=(SUBPLOT_SIZE, SUBPLOT_SIZE))
    plt.plot([np.min(truth), np.max(truth)], [np.min(truth), np.max(truth)], linewidth=2)
    plt.plot([np.min(prediction), np.max(prediction)], [np.min(prediction), np.max(prediction)], linewidth=4)
    pearson = np.corrcoef(prediction.flatten(), truth.flatten())[1, 0]  # corrcoef returns full covariance matrix
    logging.info("Pearson coefficient is: {}".format(pearson))
    plt.scatter(prediction, truth, label=f"Pearson:{pearson:0.3f} R^2:{pearson*pearson:0.3f}", marker='.', alpha=alpha)
    if paths is not None:
        diff = np.abs(prediction-truth)
        arg_sorted = diff[:, 0].argsort()
        # The path of the best prediction, ie the inlier
        plt.text(prediction[arg_sorted[0]]+margin, truth[arg_sorted[0]]+margin, os.path.basename(paths[arg_sorted[0]]))
        # Plot the paths of the worst predictions ie the outliers
        for idx in arg_sorted[-top_k:]:
            plt.text(prediction[idx]+margin, truth[idx]+margin, os.path.basename(paths[idx]))
    plt.xlabel('Predictions')
    plt.ylabel('Actual')
    plt.title(title + '\n')
    plt.legend(loc="upper left")

    figure_path = os.path.join(prefix, 'scatter_' + title + IMAGE_EXT)
    if not os.path.exists(os.path.dirname(figure_path)):
        os.makedirs(os.path.dirname(figure_path))
    logging.info("Try to save scatter plot at: {}".format(figure_path))
    plt.savefig(figure_path)
    plt.clf()
    return {title + '_pearson': pearson}


def plot_scatters(predictions, truth, title, prefix='./figures/', paths=None, top_k=3, alpha=0.5):
    margin = float((np.max(truth) - np.min(truth)) / 100)
    plt.figure(figsize=(SUBPLOT_SIZE, SUBPLOT_SIZE))
    plt.plot([np.min(truth), np.max(truth)], [np.min(truth), np.max(truth)])
    for k in predictions:
        color = _hash_string_to_color(k)
        pearson = np.corrcoef(predictions[k].flatten(), truth.flatten())[1, 0]  # corrcoef returns full covariance matrix
        plt.plot([np.min(predictions[k]), np.max(predictions[k])], [np.min(predictions[k]), np.max(predictions[k])], color=color)
        plt.scatter(predictions[k], truth, color=color, label=str(k) + f" Pearson:{pearson:0.3f} R^2:{pearson*pearson:0.3f}", marker='.', alpha=alpha)
        if paths is not None:
            diff = np.abs(predictions[k] - truth)
            arg_sorted = diff[:, 0].argsort()
            plt.text(predictions[k][arg_sorted[0]] + margin, truth[arg_sorted[0]] + margin, os.path.basename(paths[arg_sorted[0]]))
            for idx in arg_sorted[-top_k:]:
                plt.text(predictions[k][idx] + margin, truth[idx] + margin, os.path.basename(paths[idx]))
    plt.xlabel('Predictions')
    plt.ylabel('Actual')
    plt.title(title + '\n')
    plt.legend(loc="upper left")

    figure_path = os.path.join(prefix, 'scatters_' + title + IMAGE_EXT)
    if not os.path.exists(os.path.dirname(figure_path)):
        os.makedirs(os.path.dirname(figure_path))
    plt.savefig(figure_path)
    logging.info("Saved scatter plot at: {}".format(figure_path))


def subplot_scatters(scatters: List[Tuple[np.ndarray, np.ndarray, str, Optional[List[str]]]], prefix: str='./figures/', top_k: int=3, alpha: float=0.5):
    row = 0
    col = 0
    total_plots = len(scatters)
    cols = max(2, int(math.ceil(math.sqrt(total_plots))))
    rows = max(2, int(math.ceil(total_plots / cols)))
    fig, axes = plt.subplots(rows, cols, figsize=(cols*SUBPLOT_SIZE, rows*SUBPLOT_SIZE))
    for prediction, truth, title, paths in scatters:
        axes[row, col].plot([np.min(truth), np.max(truth)], [np.min(truth), np.max(truth)])
        axes[row, col].plot([np.min(prediction), np.max(prediction)], [np.min(prediction), np.max(prediction)])
        axes[row, col].scatter(prediction, truth, marker='.', alpha=alpha)
        margin = float((np.max(truth) - np.min(truth)) / 100)
        if paths is not None:  # If tensor paths are provided we plot the file names of top_k outliers and the #1 inlier
            diff = np.abs(prediction - truth)
            arg_sorted = diff[:, 0].argsort()
            # The path of the best prediction, ie the inlier
            axes[row, col].text(prediction[arg_sorted[0]] + margin, truth[arg_sorted[0]] + margin, os.path.basename(paths[arg_sorted[0]]))
            # Plot the paths of the worst predictions ie the outliers
            for idx in arg_sorted[-top_k:]:
                axes[row, col].text(prediction[idx] + margin, truth[idx] + margin, os.path.basename(paths[idx]))
        axes[row, col].set_xlabel('Predictions')
        axes[row, col].set_ylabel('Actual')
        axes[row, col].set_title(title + '\n')
        pearson = np.corrcoef(prediction.flatten(), truth.flatten())[1, 0]  # corrcoef returns full covariance matrix
        axes[row, col].text(0, 1, f"Pearson:{pearson:0.3f} R^2:{pearson*pearson:0.3f}", verticalalignment='bottom', transform=axes[row, col].transAxes)

        row += 1
        if row == rows:
            row = 0
            col += 1
            if col >= cols:
                break

    figure_path = prefix + 'scatters_together' + IMAGE_EXT
    if not os.path.exists(os.path.dirname(figure_path)):
        os.makedirs(os.path.dirname(figure_path))
    plt.savefig(figure_path)
    logging.info(f"Saved scatters together at: {figure_path}")


def subplot_comparison_scatters(scatters: List[Tuple[Dict[str, np.ndarray], np.ndarray, str, Optional[List[str]]]], prefix: str = './figures/', top_k: int = 3,
                                alpha: float = 0.5):
    row = 0
    col = 0
    total_plots = len(scatters)
    cols = max(2, int(math.ceil(math.sqrt(total_plots))))
    rows = max(2, int(math.ceil(total_plots / cols)))
    fig, axes = plt.subplots(rows, cols, figsize=(cols*SUBPLOT_SIZE, rows*SUBPLOT_SIZE))
    for predictions, truth, title, paths in scatters:
        for k in predictions:
            c = _hash_string_to_color(title+k)
            pearson = np.corrcoef(predictions[k].flatten(), truth.flatten())[1, 0]  # corrcoef returns full covariance matrix
            r_sqr = pearson * pearson
            axes[row, col].plot([np.min(predictions[k]), np.max(predictions[k])], [np.min(predictions[k]), np.max(predictions[k])], color=c)
            axes[row, col].scatter(predictions[k], truth, color=c, label=str(k) + ' R:%0.3f R^2:%0.3f' % (pearson, r_sqr), marker='.', alpha=alpha)
            axes[row, col].legend(loc="upper left")
            if paths is not None:  # If tensor paths are provided we plot the file names of top_k outliers and the #1 inlier
                margin = float((np.max(truth) - np.min(truth)) / 100)
                diff = np.abs(predictions[k] - truth)
                arg_sorted = diff[:, 0].argsort()
                axes[row, col].text(predictions[k][arg_sorted[0]] + margin, truth[arg_sorted[0]] + margin, os.path.basename(paths[arg_sorted[0]]))
                for idx in arg_sorted[-top_k:]:
                    axes[row, col].text(predictions[k][idx] + margin, truth[idx] + margin, os.path.basename(paths[idx]))
        axes[row, col].set_xlabel('Predictions')
        axes[row, col].set_ylabel('Actual')
        axes[row, col].set_title(title + '\n')

        row += 1
        if row == rows:
            row = 0
            col += 1
            if col >= cols:
                break

    figure_path = os.path.join(prefix, 'scatters_compared_together' + IMAGE_EXT)
    if not os.path.exists(os.path.dirname(figure_path)):
        os.makedirs(os.path.dirname(figure_path))
    plt.savefig(figure_path)
    logging.info(f"Saved scatter comparisons together at: {figure_path}")


def plot_noise(noise):
    samples = 240
    real_weight = 2.0
    real_bias = 0.5
    x = np.linspace(10, 100, samples)
    y1_real = real_weight * x + real_bias
    y2_real = 4.0 * x + 0.8
    y1 = y1_real + (np.random.randn(*x.shape) * noise)
    y2 = y2_real + (np.random.randn(*x.shape) * noise)
    y_ratio = (y2 - y1) / y2
    y_ratio_real = (y2_real - y1_real) / y2_real
    pearson = np.corrcoef(y1.flatten(), y1_real.flatten())[1, 0]
    pearson2 = np.corrcoef(y2.flatten(), y2_real.flatten())[1, 0]
    ratio_pearson = np.corrcoef(y_ratio.flatten(), y_ratio_real.flatten())[1, 0]
    return pearson, pearson2, ratio_pearson


def plot_noisy():
    samples = 140
    p1s = []
    p2s = []
    prats = []
    noises = np.linspace(0.0, 0.01, samples)
    for n in noises:
        p1, p2, prat = plot_noise(n)
        p1s.append(1.0 - p1)
        p2s.append(1.0 - p2)
        prats.append(1.0 - prat)

    plt.figure(figsize=(28, 42))
    matplotlib.rcParams.update({'font.size': 36})
    plt.xlabel('Noise')
    plt.ylabel('Error')
    plt.scatter(noises, p1s, color='cyan', label='p1')
    plt.scatter(noises, p2s, color='green', label='p2')
    plt.scatter(noises, prats, color='red', label='p_ratio')
    plt.legend(loc="lower right")
    plt.savefig('./figures/noise_fxn.png')


def plot_value_counter(categories, counts, title, prefix='./figures/'):
    matplotlib.rcParams.update({'font.size': 14})
    counters = defaultdict(Counter)
    for k in categories:
        parts = k.split(JOIN_CHAR)
        group = parts[0]
        label = parts[1]
        counters[group][label] = counts[k]

    rows = int(math.ceil(math.sqrt(len(counters))))
    fig, axes = plt.subplots(rows, rows, figsize=(28, 24))
    for i, group in enumerate(counters):
        ax = plt.subplot(rows, rows, i + 1)
        ax.set_title(group)
        idxs = np.arange(len(counters[group]))
        ax.barh(idxs, list(counters[group].values()))
        ax.set_yticks(idxs)
        ax.set_yticklabels(list(counters[group].keys()))

    plt.tight_layout()

    figure_path = os.path.join(prefix, 'counter_' + title + IMAGE_EXT)
    if not os.path.exists(os.path.dirname(figure_path)):
        os.makedirs(os.path.dirname(figure_path))
    plt.savefig(figure_path)
    logging.info(f"Saved counter plot at: {figure_path}")


def plot_histograms(continuous_stats, title, prefix='./figures/', num_bins=50):
    matplotlib.rcParams.update({'font.size': 14})

    rows = int(math.ceil(math.sqrt(len(continuous_stats))))
    fig, axes = plt.subplots(rows, rows, figsize=(28, 24))
    for i, group in enumerate(continuous_stats):
        a = np.array(continuous_stats[group])
        ax = plt.subplot(rows, rows, i + 1)
        ax.set_title(group + '\n Mean:%0.3f STD:%0.3f' % (np.mean(a), np.std(a)))
        ax.hist(continuous_stats[group], bins=num_bins)
    plt.tight_layout()

    figure_path = os.path.join(prefix, 'histograms_' + title + IMAGE_EXT)
    if not os.path.exists(os.path.dirname(figure_path)):
        os.makedirs(os.path.dirname(figure_path))
    plt.savefig(figure_path)
    logging.info(f"Saved histograms plot at: {figure_path}")


def plot_histograms_in_pdf(stats: Dict[str, Dict[str, List[float]]],
                           all_samples_count: int,
                           output_file_name: str,
                           output_folder_path: str = './figures',
                           num_rows: int = 4,
                           num_cols: int = 6,
                           num_bins: int = 50,
                           title_line_width: int = 50) -> None:
    """
    Plots histograms of field values given in 'stats' in pdf
    :param stats: field names extracted from hd5 dataset names to list of values, one per sample_instance_arrayidx
    :param all_samples_count: total number of samples fields were drawn from; samples don't necessarily have values for each field
    :param output_file_name: name of output file in pdf
    :param output_folder_path: directory that output file will be written to
    :param num_rows: number of histograms that will be plotted vertically per pdf page
    :param num_cols: number of histograms that will be plotted horizontally per pdf page
    :param num_bins: number of histogram bins
    :param title_line_width: max number of characters that a plot title line will span; longer lines will be wrapped into multiple lines
    :return: None
    """
    def _sorted_chunks(d: Dict[str, Dict[str, List[float]]], size: int) -> Iterable[DefaultDict[str, List[float]]]:
        """
        :param d: dictionary to be chunked
        :param size: size of chunks
        :return: iterator of dictionary chunks with keys alphabetically sorted
        """
        it = iter(dict(sorted(d.items())))
        for i in range(0, len(d), size):
            yield {k: d[k] for k in islice(it, size)}

    subplot_width = 7.4 * num_cols
    subplot_height = 6 * num_rows
    matplotlib.rcParams.update({'font.size': 14, 'figure.figsize': (subplot_width, subplot_height)})

    figure_path = os.path.join(output_folder_path, output_file_name + PDF_EXT)
    with PdfPages(figure_path) as pdf:
        for stats_chunk in _sorted_chunks(stats, num_rows * num_cols):
            plt.subplots(num_rows, num_cols)
            for i, field in enumerate(stats_chunk):
                field_values = reduce(operator.concat, stats_chunk[field].values())
                field_sample_count = len(stats_chunk[field].keys())
                missingness = int(100 * (all_samples_count - field_sample_count) / all_samples_count)
                ax = plt.subplot(num_rows, num_cols, i + 1)
                title_text = '\n'.join(wrap(field, title_line_width))
                title_stats = '\n'.join(wrap(f"Mean:{np.mean(field_values):.2f} STD:{np.std(field_values):.2f} Missing:{missingness}% #Samples:{field_sample_count}", title_line_width))
                ax.set_title(title_text + "\n" + title_stats)
                ax.hist(field_values, bins=min(num_bins, len(set(field_values))))
            plt.tight_layout()
            pdf.savefig()

    logging.info(f"Saved histograms plot at: {figure_path}")


def plot_heatmap(stats: Dict[str, Dict[str, List[float]]],
                 output_file_name: str,
                 min_samples: int,
                 output_folder_path: str) -> None:

    """
    Plot heatmap of correlations between field pairs derived from 'stats'
    :param stats: field names extracted from hd5 dataset names to list of values, one per sample_instance_arrayidx
    :param output_file_name: name of output file in pdf
    :param output_folder_path: directory that output file will be written to
    :param min_samples: calculate correlation coefficient only if both fields have values from that many common samples
    :return: None
    """
    fields = stats.keys()
    num_fields = len(fields)
    field_pairs = product(fields, fields)
    correlations_by_field_pairs: DefaultDict[Tuple[str, str], float] = defaultdict(float)
    logging.info(f"There are {int(num_fields * (num_fields - 1) / 2)} field pairs.")
    processed_field_pair_count = 0
    nan_counter = Counter()  # keep track of if we've seen a field have NaNs
    for field1, field2 in field_pairs:
        if field1 not in nan_counter.keys() and field2 not in nan_counter.keys():
            if field1 == field2:
                correlations_by_field_pairs[(field1, field2)] = 1
            elif (field2, field1) in correlations_by_field_pairs:
                correlations_by_field_pairs[(field1, field2)] = correlations_by_field_pairs[(field2, field1)]
            else:
                common_samples = set(stats[field1].keys()).intersection(stats[field2].keys())
                num_common_samples = len(common_samples)
                processed_field_pair_count += 1
                if processed_field_pair_count % 50000 == 0:
                    logging.debug(f"Processed {processed_field_pair_count} field pairs.")
                if num_common_samples >= min_samples:
                    field1_values = reduce(operator.concat, [stats[field1][sample] for sample in common_samples])
                    field2_values = reduce(operator.concat, [stats[field2][sample] for sample in common_samples])

                    num_field1_nans = len(list(filter(math.isnan, field1_values)))
                    num_field2_nans = len(list(filter(math.isnan, field2_values)))
                    at_least_one_field_has_nans = False
                    if num_field1_nans != 0:
                        nan_counter[field1] = True
                        at_least_one_field_has_nans = True
                    # Also add field2 to the counter if it has NaNs before 'continue'ing so we can skip it sooner in next iterations
                    if num_field2_nans != 0:
                        nan_counter[field2] = True
                        at_least_one_field_has_nans = True
                    if at_least_one_field_has_nans:
                        continue

                    if len(field1_values) == len(field2_values):
                        if len(set(field1_values)) == 1 or len(set(field2_values)) == 1:
                            logging.debug(f"Not calculating correlation for fields {field1} and {field2} because at least one of "
                                          f"the fields has all the same values for the {num_common_samples} common samples.")
                            continue
                        corr = np.corrcoef(field1_values, field2_values)[1, 0]
                        if not math.isnan(corr):
                            correlations_by_field_pairs[(field1, field2)] = corr
                        else:
                            logging.warning(f"Pearson correlation for fields {field1} and {field2} is NaN.")
                    else:
                        logging.debug(f"Not calculating correlation for fields '{field1}' and '{field2}' "
                                      f"because they have different number of values ({len(field1_values)} vs. {len(field2_values)}).")
        else:
            continue

    logging.info(f"Total number of correlations: {len(correlations_by_field_pairs)}")

    fields_with_nans = nan_counter.keys()
    if len(fields_with_nans) != 0:
        logging.warning(f"The {len(fields_with_nans)} fields containing NaNs are: {', '.join(fields_with_nans)}.")

    # correlations_by_field_pairs = dict(random.sample(correlations_by_field_pairs.items(), 15))
    ser = pd.Series(list(correlations_by_field_pairs.values()),
                    index=pd.MultiIndex.from_tuples(correlations_by_field_pairs.keys()))
    df = ser.unstack()

    # Scale the figure size with the number of fields
    width = height = int(0.23 * num_fields)
    plt.subplots(figsize=(width, height))

    # Generate a custom diverging colourmap
    cmap = sns.diverging_palette(240, 10, n=9, as_cmap=True)

    # Plot
    ax = sns.heatmap(df, cmap=cmap, square=True, vmin=-1, vmax=1, cbar_kws={"shrink": 0.8})

    # Custom-colour missing values
    ax.set_facecolor('xkcd:light grey')

    # Scale the colourbar label font size with the number of fields
    cbar = ax.collections[0].colorbar
    cbar.ax.tick_params(labelsize=int(0.27 * num_fields))

    # Save figure
    fig = ax.get_figure()
    heatmap_path = os.path.join(output_folder_path, output_file_name + IMAGE_EXT)
    fig.savefig(heatmap_path)
    logging.info(f"Plotted heatmap ({df.shape[0]}x{df.shape[1]}) at: {heatmap_path}")


def plot_ecg(data, label, prefix='./figures/'):
    lw = 3
    matplotlib.rcParams.update({'font.size': 36})

    rows = int(math.ceil(math.sqrt(len(data))))
    cols = math.ceil(len(data) / rows)
    fig, axes = plt.subplots(rows, cols, figsize=(28, 24))
    for i, k in enumerate(data):
        color = _hash_string_to_color(k)
        ax = plt.subplot(rows, cols, i + 1)
        ax.set_title(k)
        ax.plot(data[k], color=color, lw=lw, label=str(k))
    plt.tight_layout()

    figure_path = os.path.join(prefix, label + '_ecg' + IMAGE_EXT)
    if not os.path.exists(os.path.dirname(figure_path)):
        os.makedirs(os.path.dirname(figure_path))
    plt.savefig(figure_path)
    logging.info(f"Saved ECG plot at: {figure_path}")


def plot_counter(counts, title, prefix='./figures/'):
    plt.figure(figsize=(28, 32))
    matplotlib.rcParams.update({'font.size': 12})
    idxs = np.arange(len(counts))

    keyz = []
    vals = []
    for k in sorted(list(counts.keys())):
        keyz.append(k.replace('categorical/', '').replace('continuous/', ''))
        vals.append(counts[k])

    plt.barh(idxs, vals)
    plt.yticks(idxs, keyz)
    plt.tight_layout()
    plt.title(title + '\n')

    figure_path = os.path.join(prefix, 'counter_' + title + IMAGE_EXT)
    if not os.path.exists(os.path.dirname(figure_path)):
        os.makedirs(os.path.dirname(figure_path))
    plt.savefig(figure_path)
    logging.info(f"Saved counter plot at: {figure_path}")


def plot_roc_per_class(prediction, truth, labels, title, prefix='./figures/'):
    labels_to_areas = {}
    fpr, tpr, roc_auc = get_fpr_tpr_roc_pred(prediction, truth, labels)

<<<<<<< HEAD
    lw = 3
    plt.figure(figsize=(SUBPLOT_SIZE, SUBPLOT_SIZE))
=======
    lw = 2
    plt.figure(figsize=(SUBPLOT_SIZE*2, SUBPLOT_SIZE*2))
>>>>>>> 1239cdc6

    for key in labels:
        labels_to_areas[key] = roc_auc[labels[key]]
        if 'no_' in key and len(labels) == 2:
            continue
        color = _hash_string_to_color(key)
        label_text = f"{key} area: {roc_auc[labels[key]]:.3f}"
        plt.plot(fpr[labels[key]], tpr[labels[key]], color=color, lw=lw, label=label_text)
        logging.info(f"ROC Label {label_text}")

    plt.plot([0, 1], [0, 1], 'k:', lw=0.5)
    plt.xlim([0.0, 1.0])
    plt.ylim([-0.02, 1.03])
    plt.xlabel(FALLOUT_LABEL)
    plt.ylabel(RECALL_LABEL)
    plt.title('ROC: ' + title + '\n')

    plt.legend(loc="lower right")
    figure_path = os.path.join(prefix, 'per_class_roc_' + title + IMAGE_EXT)
    if not os.path.exists(os.path.dirname(figure_path)):
        os.makedirs(os.path.dirname(figure_path))
    plt.savefig(figure_path)
    plt.clf()
    logging.info("Saved ROC curve at: {}".format(figure_path))
    return labels_to_areas


def plot_rocs(predictions, truth, labels, title, prefix='./figures/'):
<<<<<<< HEAD
    lw = 3
    plt.figure(figsize=(SUBPLOT_SIZE, SUBPLOT_SIZE))
=======
    lw = 2
    plt.figure(figsize=(SUBPLOT_SIZE*2, SUBPLOT_SIZE*2))
>>>>>>> 1239cdc6

    for p in predictions:
        fpr, tpr, roc_auc = get_fpr_tpr_roc_pred(predictions[p], truth, labels)
        for key in labels:
            if 'no_' in key and len(labels) == 2:
                continue
            color = _hash_string_to_color(p+key)
            label_text = f"{p}_{key} area:{roc_auc[labels[key]]:.3f}"
            plt.plot(fpr[labels[key]], tpr[labels[key]], color=color, lw=lw, label=label_text)
            logging.info(f"ROC Label {label_text}")

    plt.plot([0, 1], [0, 1], 'k:', lw=0.5)
    plt.xlim([0.0, 1.0])
    plt.ylim([-0.02, 1.03])
    plt.xlabel(FALLOUT_LABEL)
    plt.ylabel(RECALL_LABEL)
    plt.title('ROC: ' + title + '\n')

    plt.legend(loc="lower right")
    figure_path = os.path.join(prefix, 'per_class_roc_' + title + IMAGE_EXT)
    if not os.path.exists(os.path.dirname(figure_path)):
        os.makedirs(os.path.dirname(figure_path))
    plt.savefig(figure_path)
    plt.clf()
    logging.info("Saved ROC curve at: {}".format(figure_path))


def subplot_rocs(rocs: List[Tuple[np.ndarray, np.ndarray, Dict[str, int]]], prefix: str='./figures/'):
    """Log and tabulate AUCs given as nested dictionaries in the format '{model: {label: auc}}'"""
    lw = 3
    row = 0
    col = 0
    total_plots = len(rocs)
    cols = max(2, int(math.ceil(math.sqrt(total_plots))))
    rows = max(2, int(math.ceil(total_plots / cols)))
    fig, axes = plt.subplots(rows, cols, figsize=(cols*SUBPLOT_SIZE, rows*SUBPLOT_SIZE))
    for predicted, truth, labels in rocs:
        fpr, tpr, roc_auc = get_fpr_tpr_roc_pred(predicted, truth, labels)
        for key in labels:
            if 'no_' in key and len(labels) == 2:
                continue
            color = _hash_string_to_color(key)
            label_text = f"{key} area: {roc_auc[labels[key]]:.3f}"
            axes[row, col].plot(fpr[labels[key]], tpr[labels[key]], color=color, lw=lw, label=label_text)
            axes[row, col].set_title('ROC: ' + key + '\n')
            logging.info(f"ROC Label {label_text}")

        axes[row, col].plot([0, 1], [0, 1], 'k:', lw=0.5)
        axes[row, col].set_xlim([0.0, 1.0])
        axes[row, col].set_ylim([-0.02, 1.03])
        axes[row, col].set_xlabel(FALLOUT_LABEL)
        axes[row, col].set_ylabel(RECALL_LABEL)
        axes[row, col].legend(loc="lower right")

        row += 1
        if row == rows:
            row = 0
            col += 1
            if col >= cols:
                break

    plt.tight_layout()
    figure_path = prefix + 'rocs_together' + IMAGE_EXT
    if not os.path.exists(os.path.dirname(figure_path)):
        os.makedirs(os.path.dirname(figure_path))
    plt.savefig(figure_path)


def subplot_comparison_rocs(rocs: List[Tuple[Dict[str, np.ndarray], np.ndarray, Dict[str, int]]], prefix: str='./figures/'):
    """Log and tabulate AUCs given as nested dictionaries in the format '{model: {label: auc}}'"""
    lw = 3
    row = 0
    col = 0
    total_plots = len(rocs)
    cols = max(2, int(math.ceil(math.sqrt(total_plots))))
    rows = max(2, int(math.ceil(total_plots / cols)))
    fig, axes = plt.subplots(rows, cols, figsize=(cols*SUBPLOT_SIZE, rows*SUBPLOT_SIZE))
    for predictions, truth, labels in rocs:
        for p in predictions:
            fpr, tpr, roc_auc = get_fpr_tpr_roc_pred(predictions[p], truth, labels)
            for key in labels:
                if 'no_' in key and len(labels) == 2:
                    continue
                color = _hash_string_to_color(p + key)
                label_text = f"{p}_{key} area:{roc_auc[labels[key]]:.3f}"
                axes[row, col].plot(fpr[labels[key]], tpr[labels[key]], color=color, lw=lw, label=label_text)
                axes[row, col].set_title('ROC: ' + key + '\n')
                logging.info(f"ROC Label {label_text}")

        axes[row, col].plot([0, 1], [0, 1], 'k:', lw=0.5)
        axes[row, col].set_xlim([0.0, 1.0])
        axes[row, col].set_ylim([-0.02, 1.03])
        axes[row, col].set_xlabel(FALLOUT_LABEL)
        axes[row, col].set_ylabel(RECALL_LABEL)
        axes[row, col].legend(loc="lower right")

        row += 1
        if row == rows:
            row = 0
            col += 1
            if col >= cols:
                break

    figure_path = os.path.join(prefix, 'rocs_compared_together' + IMAGE_EXT)
    if not os.path.exists(os.path.dirname(figure_path)):
        os.makedirs(os.path.dirname(figure_path))
    plt.savefig(figure_path)


def plot_precision_recall_per_class(prediction, truth, labels, title, prefix='./figures/'):
    # Compute Precision-Recall and plot curve
    lw = 2.0
    labels_to_areas = {}
    plt.figure(figsize=(SUBPLOT_SIZE*2, SUBPLOT_SIZE*2))

    for k in labels:
        c = _hash_string_to_color(k)
        precision, recall, _ = precision_recall_curve(truth[:, labels[k]], prediction[:, labels[k]])
        average_precision = average_precision_score(truth[:, labels[k]], prediction[:, labels[k]])
        label_text = f"{k} mean precision:{average_precision:.3f}"
        plt.plot(recall, precision, lw=lw, color=c, label=label_text)
        logging.info(f"prAUC Label {label_text}")
        labels_to_areas[k] = average_precision

    plt.ylim([-0.02, 1.03])
    plt.xlim([0.0, 1.00])

    plt.xlabel(RECALL_LABEL)
    plt.ylabel(PRECISION_LABEL)
    plt.title(title)

    plt.legend(loc="lower left")
    figure_path = os.path.join(prefix, 'precision_recall_' + title + IMAGE_EXT)
    if not os.path.exists(os.path.dirname(figure_path)):
        os.makedirs(os.path.dirname(figure_path))
    plt.savefig(figure_path)
    plt.clf()
    logging.info(f"Saved Precision Recall curve at: {figure_path}")
    return labels_to_areas


def plot_precision_recalls(predictions, truth, labels, title, prefix='./figures/'):
    # Compute Precision-Recall and plot curve for each model
    lw = 2.0
    plt.figure(figsize=(SUBPLOT_SIZE*2, SUBPLOT_SIZE*2))

    for p in predictions:
        for k in labels:
            c = _hash_string_to_color(p+k)
            precision, recall, _ = precision_recall_curve(truth[:, labels[k]], predictions[p][:, labels[k]])
            average_precision = average_precision_score(truth[:, labels[k]], predictions[p][:, labels[k]])
            label_text = f"{p}_{k} mean precision:{average_precision:.3f}"
            plt.plot(recall, precision, lw=lw, color=c, label=label_text)
            logging.info(f"prAUC Label {label_text}")

    plt.ylim([-0.02, 1.03])
    plt.xlim([0.0, 1.00])

    plt.xlabel(RECALL_LABEL)
    plt.ylabel(PRECISION_LABEL)
    plt.title(title)

    plt.legend(loc="lower left")
    figure_path = os.path.join(prefix, 'precision_recall_' + title + IMAGE_EXT)
    if not os.path.exists(os.path.dirname(figure_path)):
        os.makedirs(os.path.dirname(figure_path))
    plt.savefig(figure_path)
    plt.clf()
    logging.info("Saved Precision Recall curve at: {}".format(figure_path))


def get_fpr_tpr_roc_pred(y_pred, test_truth, labels):
    # Compute ROC curve and ROC area for each class
    fpr = dict()
    tpr = dict()
    roc_auc = dict()

    for k in labels.keys():
        cur_idx = labels[k]
        aser = roc_curve(test_truth[:, cur_idx], y_pred[:, cur_idx])
        fpr[labels[k]], tpr[labels[k]], _ = aser
        roc_auc[labels[k]] = auc(fpr[labels[k]], tpr[labels[k]])

    return fpr, tpr, roc_auc


def plot_waves(predicted_waves, true_waves, title, plot_path, rows=6, cols=6):
    row = 0
    col = 0
    f, axes = plt.subplots(rows, cols, sharex=True, figsize=(36, 36))
    for i in range(true_waves.shape[0]):
        axes[row, col].plot(true_waves[i, :, 0], color='blue', label='Actual Wave')
        if predicted_waves is not None:
            axes[row, col].plot(predicted_waves[i, :, 0], color='green', label='Predicted')
        axes[row, col].set_xlabel('time')
        row += 1
        if row == rows:
            row = 0
            col += 1
            if col >= cols:
                break
    plt.legend(loc="lower left")
    figure_path = os.path.join(plot_path, title + IMAGE_EXT)
    if not os.path.exists(os.path.dirname(figure_path)):
        os.makedirs(os.path.dirname(figure_path))
    plt.savefig(figure_path)
    plt.clf()
    logging.info("Saved waves at: {}".format(figure_path))


def plot_tsne(x_embed, categorical_labels, continuous_labels, gene_labels, label_dict, figure_path, alpha):
    x_embed = np.array(x_embed)
    if len(x_embed.shape) > 2:
        x_embed = np.reshape(x_embed, (x_embed.shape[0], np.prod(x_embed.shape[1:])))

    n_components = 2
    rows = max(2, len(label_dict))
    perplexities = [8, 50]
    (fig, subplots) = plt.subplots(rows, len(perplexities), figsize=(len(perplexities)*SUBPLOT_SIZE*2, rows*SUBPLOT_SIZE*2))

    p2y = {}
    for i, p in enumerate(perplexities):
        tsne = manifold.TSNE(n_components=n_components, init='pca', random_state=123, perplexity=p, learning_rate=20, n_iter_without_progress=500)
        p2y[p] = tsne.fit_transform(x_embed)

    j = -1
    for tm in label_dict:
        j += 1
        if j == rows:
            break
        categorical_subsets = {}
        if tm in categorical_labels + gene_labels:
            for c in tm.channel_map:
                categorical_subsets[tm.channel_map[c]] = label_dict[tm] == tm.channel_map[c]
        elif tm in continuous_labels:
            colors = label_dict[tm]
        for i, p in enumerate(perplexities):
            ax = subplots[j, i]
            ax.set_title(tm.name)  # + ", Perplexity=%d" % p)
            if tm in categorical_labels + gene_labels:
                color_labels = []
                for c in tm.channel_map:
                    channel_index = tm.channel_map[c]
                    color = _hash_string_to_color(c)
                    color_labels.append(c)
                    ax.scatter(p2y[p][categorical_subsets[channel_index], 0], p2y[p][categorical_subsets[channel_index], 1], c=color, alpha=alpha)
                ax.legend(color_labels, loc='lower left')
            elif tm in continuous_labels:
                points = ax.scatter(p2y[p][:, 0], p2y[p][:, 1], c=colors, alpha=alpha, cmap='jet')
                if i == len(perplexities) - 1:
                    fig.colorbar(points, ax=ax)

            ax.xaxis.set_major_formatter(NullFormatter())
            ax.yaxis.set_major_formatter(NullFormatter())
            ax.axis('tight')

    figure_path += 'tsne_plot' + IMAGE_EXT
    if not os.path.exists(os.path.dirname(figure_path)):
        os.makedirs(os.path.dirname(figure_path))
    plt.savefig(figure_path)
    plt.clf()
    logging.info(f"Saved T-SNE plot at: {figure_path}")


def _hash_string_to_color(string):
    """Hash a string to color (using hashlib and not the built-in hash for consistency between runs)"""
    return COLOR_ARRAY[int(hashlib.sha1(string.encode('utf-8')).hexdigest(), 16) % len(COLOR_ARRAY)]


if __name__ == '__main__':
    plot_noisy()<|MERGE_RESOLUTION|>--- conflicted
+++ resolved
@@ -34,17 +34,10 @@
 
 SUBPLOT_SIZE = 6
 
-<<<<<<< HEAD
-COLOR_ARRAY = ['red', 'indigo', 'cyan', 'pink', 'purple', 'blue', 'chartreuse', 'deepskyblue', 'green', 'salmon', 'aqua', 'magenta', 'aquamarine', 'gold',
-               'coral', 'tomato', 'grey', 'black', 'maroon', 'hotpink', 'steelblue', 'orange', 'papayawhip', 'wheat', 'chocolate', 'tan', 'darkkhaki',
-               'orange', 'crimson', 'slategray', 'violet', 'cadetblue', 'midnightblue', 'darkorchid', 'paleturquoise', 'plum', 'lime', 'teal', 'peru',
-               'silver', 'darkgreen', 'rosybrown', 'firebrick', 'saddlebrown', 'dodgerblue', 'orangered']
-=======
 COLOR_ARRAY = ['tan', 'indigo', 'cyan', 'pink', 'purple', 'blue', 'chartreuse', 'deepskyblue', 'green', 'salmon', 'aqua', 'magenta', 'aquamarine', 'red',
                'coral', 'tomato', 'grey', 'black', 'maroon', 'hotpink', 'steelblue', 'orange', 'papayawhip', 'wheat', 'chocolate', 'darkkhaki', 'gold',
                'orange', 'crimson', 'slategray', 'violet', 'cadetblue', 'midnightblue', 'darkorchid', 'paleturquoise', 'plum', 'lime',
                'teal', 'peru', 'silver', 'darkgreen', 'rosybrown', 'firebrick', 'saddlebrown', 'dodgerblue', 'orangered']
->>>>>>> 1239cdc6
 
 
 def evaluate_predictions(tm: TensorMap, y_predictions: np.ndarray, y_truth: np.ndarray, title: str, folder: str, test_paths: List[str] = None,
@@ -572,13 +565,8 @@
     labels_to_areas = {}
     fpr, tpr, roc_auc = get_fpr_tpr_roc_pred(prediction, truth, labels)
 
-<<<<<<< HEAD
-    lw = 3
-    plt.figure(figsize=(SUBPLOT_SIZE, SUBPLOT_SIZE))
-=======
     lw = 2
     plt.figure(figsize=(SUBPLOT_SIZE*2, SUBPLOT_SIZE*2))
->>>>>>> 1239cdc6
 
     for key in labels:
         labels_to_areas[key] = roc_auc[labels[key]]
@@ -607,13 +595,8 @@
 
 
 def plot_rocs(predictions, truth, labels, title, prefix='./figures/'):
-<<<<<<< HEAD
-    lw = 3
-    plt.figure(figsize=(SUBPLOT_SIZE, SUBPLOT_SIZE))
-=======
     lw = 2
     plt.figure(figsize=(SUBPLOT_SIZE*2, SUBPLOT_SIZE*2))
->>>>>>> 1239cdc6
 
     for p in predictions:
         fpr, tpr, roc_auc = get_fpr_tpr_roc_pred(predictions[p], truth, labels)
