--- conflicted
+++ resolved
@@ -583,11 +583,7 @@
     plt.xlabel(FALLOUT_LABEL)
     plt.legend(loc="lower right")
     plt.plot([0, 1], [0, 1], 'k:', lw=0.5)
-<<<<<<< HEAD
-    plt.title(f'ROC {title} n={np.sum(true_sums)}\n')
-=======
     plt.title(f'ROC {title} n={np.sum(true_sums):.0f}\n')
->>>>>>> caf7ea72
 
     figure_path = os.path.join(prefix, 'per_class_roc_' + title + IMAGE_EXT)
     if not os.path.exists(os.path.dirname(figure_path)):
@@ -618,12 +614,8 @@
     plt.ylabel(RECALL_LABEL)
     plt.xlabel(FALLOUT_LABEL)
     plt.legend(loc='lower right')
-<<<<<<< HEAD
-    plt.title(f'ROC {title} n={np.sum(true_sums)}\n')
-=======
+    plt.plot([0, 1], [0, 1], 'k:', lw=0.5)                        
     plt.title(f'ROC {title} n={np.sum(true_sums):.0f}\n')
->>>>>>> caf7ea72
-    plt.plot([0, 1], [0, 1], 'k:', lw=0.5)
 
     figure_path = os.path.join(prefix, 'per_class_roc_' + title + IMAGE_EXT)
     if not os.path.exists(os.path.dirname(figure_path)):
@@ -658,11 +650,7 @@
         axes[row, col].set_xlabel(FALLOUT_LABEL)
         axes[row, col].legend(loc='lower right')
         axes[row, col].plot([0, 1], [0, 1], 'k:', lw=0.5)
-<<<<<<< HEAD
-        axes[row, col].set_title(f'ROC n={np.sum(true_sums)}')
-=======
         axes[row, col].set_title(f'ROC n={np.sum(true_sums):.0f}')
->>>>>>> caf7ea72
 
         row += 1
         if row == rows:
@@ -704,11 +692,7 @@
         axes[row, col].set_xlabel(FALLOUT_LABEL)
         axes[row, col].legend(loc="lower right")
         axes[row, col].plot([0, 1], [0, 1], 'k:', lw=0.5)
-<<<<<<< HEAD
-        axes[row, col].set_title(f'ROC n={np.sum(true_sums)}\n')
-=======
         axes[row, col].set_title(f'ROC n={np.sum(true_sums):.0f}\n')
->>>>>>> caf7ea72
 
         row += 1
         if row == rows:
@@ -744,11 +728,7 @@
     plt.xlabel(RECALL_LABEL)
     plt.ylabel(PRECISION_LABEL)
     plt.legend(loc="lower left")
-<<<<<<< HEAD
-    plt.title(f'{title} n={np.sum(true_sums)}')
-=======
     plt.title(f'{title} n={np.sum(true_sums):.0f}')
->>>>>>> caf7ea72
 
     figure_path = os.path.join(prefix, 'precision_recall_' + title + IMAGE_EXT)
     if not os.path.exists(os.path.dirname(figure_path)):
@@ -779,11 +759,7 @@
     plt.xlabel(RECALL_LABEL)
     plt.ylabel(PRECISION_LABEL)
     plt.legend(loc="lower left")
-<<<<<<< HEAD
-    plt.title(f'{title} n={np.sum(true_sums)}')
-=======
     plt.title(f'{title} n={np.sum(true_sums):.0f}')
->>>>>>> caf7ea72
 
     figure_path = os.path.join(prefix, 'precision_recall_' + title + IMAGE_EXT)
     if not os.path.exists(os.path.dirname(figure_path)):
