# plots.py

# Imports
import os
import re
import math
import h5py
import glob
import logging
import hashlib
import operator
from textwrap import wrap
from functools import reduce
from datetime import datetime
from multiprocessing import Pool
from itertools import islice, product
from collections import Counter, OrderedDict, defaultdict
from typing import Iterable, DefaultDict, Dict, List, Tuple, Optional

import numpy as np
import pandas as pd
from tensorflow.keras.optimizers.schedules import LearningRateSchedule

import matplotlib
matplotlib.use('Agg')  # Need this to write images from the GSA servers.  Order matters:
import matplotlib.pyplot as plt  # First import matplotlib, then use Agg, then import plt
from matplotlib.gridspec import GridSpec
from matplotlib.ticker import NullFormatter
from matplotlib.backends.backend_pdf import PdfPages
from matplotlib.ticker import AutoMinorLocator, MultipleLocator

from sklearn import manifold
from sklearn.metrics import roc_curve, auc, precision_recall_curve, average_precision_score
from sklearn.metrics import brier_score_loss, precision_score, recall_score, f1_score
from sklearn.calibration import calibration_curve
from sksurv.metrics import concordance_index_censored
import seaborn as sns
from biosppy.signals import ecg
from scipy.ndimage.filters import gaussian_filter
from scipy import stats

from ml4cvd.TensorMap import TensorMap
from ml4cvd.metrics import concordance_index, coefficient_of_determination
from ml4cvd.defines import IMAGE_EXT, JOIN_CHAR, PDF_EXT, TENSOR_EXT, ECG_REST_LEADS, PARTNERS_DATETIME_FORMAT, PARTNERS_DATE_FORMAT

RECALL_LABEL = 'Recall | Sensitivity | True Positive Rate | TP/(TP+FN)'
FALLOUT_LABEL = 'Fallout | 1 - Specificity | False Positive Rate | FP/(FP+TN)'
PRECISION_LABEL = 'Precision | Positive Predictive Value | TP/(TP+FP)'

SUBPLOT_SIZE = 8

COLOR_ARRAY = [
    'tan', 'indigo', 'cyan', 'pink', 'purple', 'blue', 'chartreuse', 'deepskyblue', 'green', 'salmon', 'aqua', 'magenta', 'aquamarine', 'red',
    'coral', 'tomato', 'grey', 'black', 'maroon', 'hotpink', 'steelblue', 'orange', 'papayawhip', 'wheat', 'chocolate', 'darkkhaki', 'gold',
    'orange', 'crimson', 'slategray', 'violet', 'cadetblue', 'midnightblue', 'darkorchid', 'paleturquoise', 'plum', 'lime',
    'teal', 'peru', 'silver', 'darkgreen', 'rosybrown', 'firebrick', 'saddlebrown', 'dodgerblue', 'orangered',
]

ECG_REST_PLOT_DEFAULT_YRANGE = 3.0
ECG_REST_PLOT_MAX_YRANGE = 10.0
ECG_REST_PLOT_LEADS = [
    ['strip_I','strip_aVR', 'strip_V1', 'strip_V4'],
    ['strip_II','strip_aVL', 'strip_V2', 'strip_V5'],
    ['strip_III','strip_aVF', 'strip_V3', 'strip_V6'],
]
ECG_REST_PLOT_MEDIAN_LEADS = [
    ['median_I','median_aVR', 'median_V1', 'median_V4'],
    ['median_II','median_aVL', 'median_V2', 'median_V5'],
    ['median_III','median_aVF', 'median_V3', 'median_V6'],
]
ECG_REST_PLOT_AMP_LEADS = [
    [0, 3, 6, 9],
    [1, 4, 7, 10],
    [2, 5, 8, 11],
]


def evaluate_predictions(
    tm: TensorMap, y_predictions: np.ndarray, y_truth: np.ndarray, title: str, folder: str, test_paths: List[str] = None,
    max_melt: int = 30000, rocs: List[Tuple[np.ndarray, np.ndarray, Dict[str, int]]] = [],
    scatters: List[Tuple[np.ndarray, np.ndarray, str, List[str]]] = [],
) -> Dict[str, float]:
    """ Evaluate predictions for a given TensorMap with truth data and plot the appropriate metrics.
    Accumulates data in the rocs and scatters lists to facilitate subplotting.

    :param tm: The TensorMap predictions to evaluate
    :param y_predictions: The predictions
    :param y_truth: The truth
    :param title: A title for the plots
    :param folder: The folder to save the plots at
    :param test_paths: The tensor paths that were predicted
    :param max_melt: For multi-dimensional prediction the maximum number of prediction to allow in the flattened array
    :param rocs: (output) List of Tuples which are inputs for ROC curve plotting to allow subplotting downstream
    :param scatters: (output) List of Tuples which are inputs for scatter plots to allow subplotting downstream
    :return: Dictionary of performance metrics with string keys for labels and float values
    """
    performance_metrics = {}
    if tm.is_categorical() and tm.axes() == 1:
        logging.info(f"For tm:{tm.name} with channel map:{tm.channel_map} examples:{y_predictions.shape[0]}")
        logging.info(f"\nSum Truth:{np.sum(y_truth, axis=0)} \nSum pred :{np.sum(y_predictions, axis=0)}")
<<<<<<< HEAD
=======
        plot_precision_recall_per_class(y_predictions, y_truth, tm.channel_map, title, folder)
        plot_prediction_calibration(y_predictions, y_truth, tm.channel_map, title, folder)
>>>>>>> dd13b451
        performance_metrics.update(plot_roc_per_class(y_predictions, y_truth, tm.channel_map, title, folder))
        performance_metrics.update(plot_precision_recall_per_class(y_predictions, y_truth, tm.channel_map, title, folder))
        rocs.append((y_predictions, y_truth, tm.channel_map))
    elif tm.is_categorical() and tm.axes() == 2:
        melt_shape = (y_predictions.shape[0] * y_predictions.shape[1], y_predictions.shape[2])
        idx = np.random.choice(np.arange(melt_shape[0]), min(melt_shape[0], max_melt), replace=False)
        y_predictions = y_predictions.reshape(melt_shape)[idx]
        y_truth = y_truth.reshape(melt_shape)[idx]
        performance_metrics.update(plot_roc_per_class(y_predictions, y_truth, tm.channel_map, title, folder))
        performance_metrics.update(plot_precision_recall_per_class(y_predictions, y_truth, tm.channel_map, title, folder))
        plot_prediction_calibration(y_predictions, y_truth, tm.channel_map, title, folder)
        rocs.append((y_predictions, y_truth, tm.channel_map))
    elif tm.is_categorical() and tm.axes() == 3:
        melt_shape = (y_predictions.shape[0] * y_predictions.shape[1] * y_predictions.shape[2], y_predictions.shape[3])
        idx = np.random.choice(np.arange(melt_shape[0]), min(melt_shape[0], max_melt), replace=False)
        y_predictions = y_predictions.reshape(melt_shape)[idx]
        y_truth = y_truth.reshape(melt_shape)[idx]
        performance_metrics.update(plot_roc_per_class(y_predictions, y_truth, tm.channel_map, title, folder))
        performance_metrics.update(plot_precision_recall_per_class(y_predictions, y_truth, tm.channel_map, title, folder))
        plot_prediction_calibration(y_predictions, y_truth, tm.channel_map, title, folder)
        rocs.append((y_predictions, y_truth, tm.channel_map))
    elif tm.is_categorical() and tm.axes() == 4:
        melt_shape = (y_predictions.shape[0] * y_predictions.shape[1] * y_predictions.shape[2] * y_predictions.shape[3], y_predictions.shape[4])
        idx = np.random.choice(np.arange(melt_shape[0]), min(melt_shape[0], max_melt), replace=False)
        y_predictions = y_predictions.reshape(melt_shape)[idx]
        y_truth = y_truth.reshape(melt_shape)[idx]
        performance_metrics.update(plot_roc_per_class(y_predictions, y_truth, tm.channel_map, title, folder))
        performance_metrics.update(plot_precision_recall_per_class(y_predictions, y_truth, tm.channel_map, title, folder))
        plot_prediction_calibration(y_predictions, y_truth, tm.channel_map, title, folder)
        rocs.append((y_predictions, y_truth, tm.channel_map))
    elif tm.is_survival_curve():
        performance_metrics.update(plot_survival(y_predictions, y_truth, title, days_window=tm.days_window, prefix=folder))
        plot_survival_curves(y_predictions, y_truth, title, days_window=tm.days_window, prefix=folder, paths=test_paths)
        time_steps = tm.shape[-1]//2
        days_per_step = 1 + tm.days_window // time_steps
        predictions_at_end = 1 - np.cumprod(y_predictions[:, :time_steps], axis=-1)[:, -1]
        events_at_end = np.cumsum(y_truth[:, time_steps:], axis=-1)[:, -1]
        follow_up = np.cumsum(y_truth[:, :time_steps], axis=-1)[:, -1] * days_per_step
        logging.info(f'Shapes event {events_at_end.shape}, preds shape {predictions_at_end.shape} new ax shape {events_at_end[:, np.newaxis].shape}')
        calibration_title = f'{title}_at_{tm.days_window}_days'
        plot_prediction_calibration(predictions_at_end[:, np.newaxis], events_at_end[:, np.newaxis], {tm.name: 0}, calibration_title, folder)
        plot_survivorship(events_at_end, follow_up, predictions_at_end, tm.name, folder, tm.days_window)
    elif tm.is_time_to_event():
        c_index = concordance_index_censored(y_truth[:, 0] == 1.0, y_truth[:, 1], y_predictions[:, 0])
        concordance_return_values = ['C-Index', 'Concordant Pairs', 'Discordant Pairs', 'Tied Predicted Risk', 'Tied Event Time']
        logging.info(f"{[f'{label}: {value:.3f}' for label, value in zip(concordance_return_values, c_index)]}")
        new_title = f'{title}_C_Index_{c_index[0]:0.3f}'
        performance_metrics.update(plot_roc_per_class(y_predictions, y_truth[:, 0, np.newaxis], {f'{new_title}_vs_ROC': 0}, new_title, folder))
        calibration_title = f'{title}_at_{tm.days_window}_days'
        plot_prediction_calibration(y_predictions, y_truth[:, 0, np.newaxis], {tm.name: 0}, calibration_title, folder)
        plot_survivorship(y_truth[:, 0], y_truth[:, 1], y_predictions[:, 0], tm.name, folder, tm.days_window)
    elif tm.is_language():
        performance_metrics.update(plot_roc_per_class(y_predictions, y_truth, tm.channel_map, title, folder))
        performance_metrics.update(plot_precision_recall_per_class(y_predictions, y_truth, tm.channel_map, title, folder))
        rocs.append((y_predictions, y_truth, tm.channel_map))
    elif tm.axes() > 1 or tm.is_mesh():
        prediction_flat = tm.rescale(y_predictions).flatten()[:max_melt]
        truth_flat = tm.rescale(y_truth).flatten()[:max_melt]
        if prediction_flat.shape[0] == truth_flat.shape[0]:
            performance_metrics.update(plot_scatter(prediction_flat, truth_flat, title, prefix=folder))
    elif tm.is_continuous():
        if tm.sentinel is not None:
            y_predictions = y_predictions[y_truth != tm.sentinel, np.newaxis]
            y_truth = y_truth[y_truth != tm.sentinel, np.newaxis]
        performance_metrics.update(plot_scatter(tm.rescale(y_predictions), tm.rescale(y_truth), title, prefix=folder, paths=test_paths))
        scatters.append((tm.rescale(y_predictions), tm.rescale(y_truth), title, test_paths))
    else:
        logging.warning(f"No evaluation clause for tensor map {tm.name}")

    if tm.name == 'median':
        plot_waves(y_predictions, y_truth, 'median_waves_' + title, folder)

    return performance_metrics


def plot_metric_history(history, training_steps: int, title: str, prefix='./figures/'):
    row = 0
    col = 0
    total_plots = int(len(history.history) / 2)  # divide by 2 because we plot validation and train histories together
    cols = max(2, int(math.ceil(math.sqrt(total_plots))))
    rows = max(2, int(math.ceil(total_plots / cols)))
    f, axes = plt.subplots(rows, cols, figsize=(int(cols*SUBPLOT_SIZE), int(rows*SUBPLOT_SIZE)))
    for k in sorted(history.history.keys()):
        if not k.startswith('val_'):
            if isinstance(history.history[k][0], LearningRateSchedule):
                history.history[k] = [history.history[k][0](i * training_steps) for i in range(len(history.history[k]))]
            axes[row, col].plot(history.history[k])
            k_split = str(k).replace('output_', '').split('_')
            k_title = " ".join(OrderedDict.fromkeys(k_split))
            axes[row, col].set_title(k_title)
            axes[row, col].set_xlabel('epoch')
            if 'val_' + k in history.history:
                axes[row, col].plot(history.history['val_' + k])
                labels = ['train', 'valid']
            else:
                labels = [k]
            axes[row, col].legend(labels, loc='upper left')

            row += 1
            if row == rows:
                row = 0
                col += 1
                if col >= cols:
                    break

    plt.tight_layout()
    figure_path = os.path.join(prefix, 'metric_history_' + title + IMAGE_EXT)
    if not os.path.exists(os.path.dirname(figure_path)):
        os.makedirs(os.path.dirname(figure_path))
    plt.savefig(figure_path)
    plt.clf()
    logging.info(f"Saved learning curves at:{figure_path}")


def plot_rocs(predictions: Dict[str, np.ndarray], truth: np.ndarray, labels: Dict[str, int], title: str, prefix: str = './figures/'):
    """Plot Receiver Operating Characteristic (ROC) curves from a dictionary of predictions

    Typically this function is used to compare several models predictions across multiple labels.
    As a hack to avoid repetitive ROC curves for binary classification label string containing 'no_' are skipped.

    :param predictions: The keys are strings identifying the model the values are numpy arrays
                        The arrays have shape (num_samples, num_classes)
    :param truth: The true classifications of each class, one hot encoded of shape (num_samples, num_classes)
    :param labels: Dictionary mapping strings describing each class to their corresponding index in the arrays
    :param title: The name of this plot
    :param prefix: Optional path prefix where the plot will be saved
    """
    lw = 2
    true_sums = np.sum(truth, axis=0)
    plt.figure(figsize=(SUBPLOT_SIZE, SUBPLOT_SIZE))

    for p in predictions:
        fpr, tpr, roc_auc = get_fpr_tpr_roc_pred(predictions[p], truth, labels)
        for key in labels:
            if 'no_' in key and len(labels) == 2:
                continue
            color = _hash_string_to_color(p+key)
            label_text = f'{p}_{key} area:{roc_auc[labels[key]]:.3f} n={true_sums[labels[key]]:.0f}'
            plt.plot(fpr[labels[key]], tpr[labels[key]], color=color, lw=lw, label=label_text)
            logging.info(f"ROC Label {label_text}")

    plt.xlim([0.0, 1.0])
    plt.ylim([-0.02, 1.03])
    plt.ylabel(RECALL_LABEL)
    plt.xlabel(FALLOUT_LABEL)
    plt.legend(loc='lower right')
    plt.plot([0, 1], [0, 1], 'k:', lw=0.5)
    plt.title(f'ROC {title} n={np.sum(true_sums):.0f}\n')

    figure_path = os.path.join(prefix, 'per_class_roc_' + title + IMAGE_EXT)
    if not os.path.exists(os.path.dirname(figure_path)):
        os.makedirs(os.path.dirname(figure_path))
    plt.savefig(figure_path)
    plt.clf()
    logging.info(f"Saved ROC curve at: {figure_path}")


def plot_prediction_calibrations(predictions: Dict[str, np.ndarray], truth: np.ndarray, labels: Dict[str, int],
                                 title: str, prefix: str = './figures/', n_bins: int = 10):
    """Plot calibration performance and compute Brier Score.

    Typically this function is used to compare several models predictions across multiple labels.

    :param predictions: The keys are strings identifying the model the values are numpy arrays
                        The arrays have shape (num_samples, num_classes)
    :param truth: The true classifications of each class, one hot encoded of shape (num_samples, num_classes)
    :param labels: Dictionary mapping strings describing each class to their corresponding index in the arrays
    :param title: The name of this plot
    :param prefix: Optional path prefix where the plot will be saved
    :param n_bins: Number of bins to quantize predictions into
    """
    _ = plt.figure(figsize=(SUBPLOT_SIZE, SUBPLOT_SIZE))
    ax1 = plt.subplot2grid((3, 1), (0, 0), rowspan=2)
    ax2 = plt.subplot2grid((3, 1), (2, 0))

    true_sums = np.sum(truth, axis=0)
    ax1.plot([0, 1], [0, 1], "k:", label="Perfectly calibrated Brier score: 0.0")

    for p in predictions:
        for k in labels:
            color = _hash_string_to_color(p+k)
            brier_score = brier_score_loss(truth[..., labels[k]], predictions[p][..., labels[k]], pos_label=1)
            fraction_of_positives, mean_predicted_value = calibration_curve(truth[..., labels[k]], predictions[p][..., labels[k]], n_bins=n_bins)
            ax1.plot(mean_predicted_value, fraction_of_positives, "s-", label=f"{p} {k} Brier: {brier_score:0.3f}", color=color)
            ax2.hist(predictions[p][..., labels[k]], range=(0, 1), bins=10, label=f'{p} {k} n={true_sums[labels[k]]:.0f}', histtype="step", lw=2, color=color)
            logging.info(f'{p} {k} n={true_sums[labels[k]]:.0f}\nBrier score: {brier_score:0.3f}')
    ax1.set_ylabel("Fraction of positives")
    ax1.set_ylim([-0.05, 1.05])
    ax1.legend(loc="lower right")
    ax1.set_title('Calibrations plots  (reliability curve)')

    ax2.set_xlabel("Mean predicted value")
    ax2.set_ylabel("Count")
    ax2.legend(loc="upper center")
    plt.tight_layout()

    figure_path = os.path.join(prefix, 'calibrations_' + title + IMAGE_EXT)
    if not os.path.exists(os.path.dirname(figure_path)):
        os.makedirs(os.path.dirname(figure_path))
    logging.info(f"Try to save calibration comparison plot at: {figure_path}")
    plt.savefig(figure_path)
    plt.clf()


def plot_prediction_calibration(prediction: np.ndarray, truth: np.ndarray, labels: Dict[str, int],
                                title: str, prefix: str = './figures/', n_bins: int = 10):
    """Plot calibration performance and compute Brier Score.

    :param prediction: Array of probabilistic predictions with shape (num_samples, num_classes)
    :param truth: The true classifications of each class, one hot encoded of shape (num_samples, num_classes)
    :param labels: Dictionary mapping strings describing each class to their corresponding index in the arrays
    :param title: The name of this plot
    :param prefix: Optional path prefix where the plot will be saved
    :param n_bins: Number of bins to quantize predictions into
    """
    _, (ax1, ax3, ax2) = plt.subplots(3, figsize=(SUBPLOT_SIZE, 2*SUBPLOT_SIZE))

    true_sums = np.sum(truth, axis=0)
    ax1.plot([0, 1], [0, 1], "k:", label="Perfectly calibrated Brier score: 0.0")
    ax3.plot([0, 1], [0, 1], "k:", label="Perfectly calibrated Brier score: 0.0")

    for k in labels:
        y_true = truth[..., labels[k]]
        y_prob = prediction[..., labels[k]]
        color = _hash_string_to_color(k)
        brier_score = brier_score_loss(y_true, prediction[..., labels[k]], pos_label=1)
        fraction_of_positives, mean_predicted_value = calibration_curve(y_true, y_prob, n_bins=n_bins)
        ax3.plot(mean_predicted_value, fraction_of_positives, "s-", label=f"{k} Brier score: {brier_score:0.3f}", color=color)
        ax2.hist(y_prob, range=(0, 1), bins=n_bins, label=f'{k} n={true_sums[labels[k]]:.0f}', histtype="step", lw=2, color=color)

        bins = stats.mstats.mquantiles(y_prob, np.arange(0.0, 1.0, 1.0/n_bins))
        binids = np.digitize(y_prob, bins) - 1

        bin_sums = np.bincount(binids, weights=y_prob, minlength=len(bins))
        bin_true = np.bincount(binids, weights=y_true, minlength=len(bins))
        bin_total = np.bincount(binids, minlength=len(bins))

        nonzero = bin_total != 0
        prob_true = (bin_true[nonzero] / bin_total[nonzero])
        prob_pred = (bin_sums[nonzero] / bin_total[nonzero])
        ax1.plot(prob_pred, prob_true, "s-", label=f"{k} Brier score: {brier_score:0.3f}", color=color)
    ax1.set_ylabel("Fraction of positives")
    ax1.set_ylim([-0.05, 1.05])
    ax1.legend(loc="lower right")
    ax1.set_title(f'{title.replace("_", " ")}\nCalibration plot (equally sized bins)')
    ax2.set_xlabel("Mean predicted value")
    ax2.set_ylabel("Count")
    ax2.legend(loc="upper center", ncol=2)
    ax3.set_title('Calibration plot (equally spaced bins)')
    plt.tight_layout()

    figure_path = os.path.join(prefix, 'calibrations_' + title + IMAGE_EXT)
    if not os.path.exists(os.path.dirname(figure_path)):
        os.makedirs(os.path.dirname(figure_path))
    logging.info(f"Try to save calibrations plot at: {figure_path}")
    plt.savefig(figure_path)
    plt.clf()


def plot_scatter(prediction, truth, title, prefix='./figures/', paths=None, top_k=3, alpha=0.5):
    margin = float((np.max(truth)-np.min(truth))/100)
    fig, (ax1, ax2) = plt.subplots(2, 1, figsize=(SUBPLOT_SIZE, 2 * SUBPLOT_SIZE))
    ax1.plot([np.min(truth), np.max(truth)], [np.min(truth), np.max(truth)], linewidth=2)
    ax1.plot([np.min(prediction), np.max(prediction)], [np.min(prediction), np.max(prediction)], linewidth=4)
    pearson = np.corrcoef(prediction.flatten(), truth.flatten())[1, 0]  # corrcoef returns full covariance matrix
    big_r_squared = coefficient_of_determination(truth, prediction)
    logging.info(f'Pearson:{pearson:0.3f} r^2:{pearson*pearson:0.3f} R^2:{big_r_squared:0.3f}')
    ax1.scatter(prediction, truth, label=f'Pearson:{pearson:0.3f} r^2:{pearson*pearson:0.3f} R^2:{big_r_squared:0.3f}', marker='.', alpha=alpha)
    if paths is not None:
        diff = np.abs(prediction-truth)
        arg_sorted = diff[:, 0].argsort()
        # The path of the best prediction, ie the inlier
        _text_on_plot(ax1, prediction[arg_sorted[0]]+margin, truth[arg_sorted[0]]+margin, os.path.basename(paths[arg_sorted[0]]))
        # Plot the paths of the worst predictions ie the outliers
        for idx in arg_sorted[-top_k:]:
            _text_on_plot(ax1, prediction[idx]+margin, truth[idx]+margin, os.path.basename(paths[idx]))

    ax1.set_xlabel('Predictions')
    ax1.set_ylabel('Actual')
    ax1.set_title(title + '\n')
    ax1.legend(loc="lower right")

    sns.distplot(prediction, label='Predicted', color='r', ax=ax2)
    sns.distplot(truth, label='Truth', color='b', ax=ax2)
    ax2.legend(loc="upper left")

    figure_path = os.path.join(prefix, 'scatter_' + title + IMAGE_EXT)
    if not os.path.exists(os.path.dirname(figure_path)):
        os.makedirs(os.path.dirname(figure_path))
    logging.info("Try to save scatter plot at: {}".format(figure_path))
    plt.savefig(figure_path)
    plt.clf()
    return {title + '_pearson': pearson}


def plot_scatters(predictions, truth, title, prefix='./figures/', paths=None, top_k=3, alpha=0.5):
    margin = float((np.max(truth) - np.min(truth)) / 100)
    plt.figure(figsize=(SUBPLOT_SIZE, SUBPLOT_SIZE))
    plt.plot([np.min(truth), np.max(truth)], [np.min(truth), np.max(truth)])
    for k in predictions:
        color = _hash_string_to_color(k)
        pearson = np.corrcoef(predictions[k].flatten(), truth.flatten())[1, 0]  # corrcoef returns full covariance matrix
        r2 = pearson*pearson
        big_r2 = coefficient_of_determination(truth.flatten(), predictions[k].flatten())
        plt.plot([np.min(predictions[k]), np.max(predictions[k])], [np.min(predictions[k]), np.max(predictions[k])], color=color)
        plt.scatter(predictions[k], truth, color=color, label=str(k) + f" Pearson:{pearson:0.3f} r^2:{r2:0.3f} R^2:{big_r2:0.3f}", marker='.', alpha=alpha)
        if paths is not None:
            diff = np.abs(predictions[k] - truth)
            arg_sorted = diff[:, 0].argsort()
            _text_on_plot(plt, predictions[k][arg_sorted[0]] + margin, truth[arg_sorted[0]] + margin, os.path.basename(paths[arg_sorted[0]]))
            for idx in arg_sorted[-top_k:]:
                _text_on_plot(plt, predictions[k][idx] + margin, truth[idx] + margin, os.path.basename(paths[idx]))
    plt.xlabel('Predictions')
    plt.ylabel('Actual')
    plt.title(title + '\n')
    plt.legend(loc="upper left")

    figure_path = os.path.join(prefix, 'scatters_' + title + IMAGE_EXT)
    if not os.path.exists(os.path.dirname(figure_path)):
        os.makedirs(os.path.dirname(figure_path))
    plt.savefig(figure_path)
    logging.info("Saved scatter plot at: {}".format(figure_path))


def subplot_scatters(scatters: List[Tuple[np.ndarray, np.ndarray, str, Optional[List[str]]]], prefix: str='./figures/', top_k: int=3, alpha: float=0.5):
    row = 0
    col = 0
    total_plots = len(scatters)
    cols = max(2, int(math.ceil(math.sqrt(total_plots))))
    rows = max(2, int(math.ceil(total_plots / cols)))
    fig, axes = plt.subplots(rows, cols, figsize=(cols*SUBPLOT_SIZE, rows*SUBPLOT_SIZE))
    for prediction, truth, title, paths in scatters:
        axes[row, col].plot([np.min(truth), np.max(truth)], [np.min(truth), np.max(truth)])
        axes[row, col].plot([np.min(prediction), np.max(prediction)], [np.min(prediction), np.max(prediction)])
        axes[row, col].scatter(prediction, truth, marker='.', alpha=alpha)
        margin = float((np.max(truth) - np.min(truth)) / 100)
        if paths is not None:  # If tensor paths are provided we plot the file names of top_k outliers and the #1 inlier
            diff = np.abs(prediction - truth)
            arg_sorted = diff[:, 0].argsort()
            # The path of the best prediction, ie the inlier
            _text_on_plot(axes[row, col], prediction[arg_sorted[0]] + margin, truth[arg_sorted[0]] + margin, os.path.basename(paths[arg_sorted[0]]))
            # Plot the paths of the worst predictions ie the outliers
            for idx in arg_sorted[-top_k:]:
                _text_on_plot(axes[row, col], prediction[idx] + margin, truth[idx] + margin, os.path.basename(paths[idx]))
        axes[row, col].set_xlabel('Predictions')
        axes[row, col].set_ylabel('Actual')
        axes[row, col].set_title(title + '\n')
        pearson = np.corrcoef(prediction.flatten(), truth.flatten())[1, 0]  # corrcoef returns full covariance matrix
        r2 = pearson*pearson
        big_r2 = coefficient_of_determination(truth.flatten(), prediction.flatten())
        axes[row, col].text(0, 1, f"Pearson:{pearson:0.3f} r^2:{r2:0.3f} R^2:{big_r2:0.3f}", verticalalignment='bottom', transform=axes[row, col].transAxes)

        row += 1
        if row == rows:
            row = 0
            col += 1
            if col >= cols:
                break

    figure_path = prefix + 'scatters_together' + IMAGE_EXT
    if not os.path.exists(os.path.dirname(figure_path)):
        os.makedirs(os.path.dirname(figure_path))
    plt.savefig(figure_path)
    logging.info(f"Saved scatters together at: {figure_path}")


def subplot_comparison_scatters(
    scatters: List[Tuple[Dict[str, np.ndarray], np.ndarray, str, Optional[List[str]]]], prefix: str = './figures/', top_k: int = 3,
    alpha: float = 0.5,
):
    row = 0
    col = 0
    total_plots = len(scatters)
    cols = max(2, int(math.ceil(math.sqrt(total_plots))))
    rows = max(2, int(math.ceil(total_plots / cols)))
    fig, axes = plt.subplots(rows, cols, figsize=(cols*SUBPLOT_SIZE, rows*SUBPLOT_SIZE))
    for predictions, truth, title, paths in scatters:
        for k in predictions:
            c = _hash_string_to_color(title+k)
            pearson = np.corrcoef(predictions[k].flatten(), truth.flatten())[1, 0]  # corrcoef returns full covariance matrix
            r2 = pearson * pearson
            big_r2 = coefficient_of_determination(truth.flatten(), predictions[k].flatten())
            axes[row, col].plot([np.min(predictions[k]), np.max(predictions[k])], [np.min(predictions[k]), np.max(predictions[k])], color=c)
            axes[row, col].scatter(predictions[k], truth, color=c, label=f'{k} r:{pearson:0.3f} r^2:{r2:0.3f} R^2:{big_r2:0.3f}', marker='.', alpha=alpha)
            axes[row, col].legend(loc="upper left")
            if paths is not None:  # If tensor paths are provided we plot the file names of top_k outliers and the #1 inlier
                margin = float((np.max(truth) - np.min(truth)) / 100)
                diff = np.abs(predictions[k] - truth)
                arg_sorted = diff[:, 0].argsort()
                _text_on_plot(axes[row, col], predictions[k][arg_sorted[0]] + margin, truth[arg_sorted[0]] + margin, os.path.basename(paths[arg_sorted[0]]))
                for idx in arg_sorted[-top_k:]:
                    _text_on_plot(axes[row, col], predictions[k][idx] + margin, truth[idx] + margin, os.path.basename(paths[idx]))
        axes[row, col].set_xlabel('Predictions')
        axes[row, col].set_ylabel('Actual')
        axes[row, col].set_title(title + '\n')

        row += 1
        if row == rows:
            row = 0
            col += 1
            if col >= cols:
                break

    figure_path = os.path.join(prefix, 'scatters_compared_together' + IMAGE_EXT)
    if not os.path.exists(os.path.dirname(figure_path)):
        os.makedirs(os.path.dirname(figure_path))
    plt.savefig(figure_path)
    logging.info(f"Saved scatter comparisons together at: {figure_path}")


def plot_survivorship(events: np.ndarray, days_follow_up: np.ndarray, predictions: np.ndarray,
                      title: str, prefix: str = './figures/', days_window: int = 1825):
    """Plot Kaplan-Meier survivorship curves and stratify by median model prediction.
    All input arrays have the same shape: (num_samples,)

    :param events: Array indicating if each sample had an event (1) or not (0) by the end of follow up
    :param days_follow_up: Array with the total days of follow up for each sample
    :param predictions: Array with model predictions of an event before the end of follow up.
    :param title: Title for the plot
    :param prefix: Path prefix where plot will be saved
    :param days_window: Maximum days of follow up
    """
    plt.figure(figsize=(SUBPLOT_SIZE, SUBPLOT_SIZE))
    days_sorted_index = np.argsort(days_follow_up)
    days_sorted = days_follow_up[days_sorted_index]
    alive_per_step = len(events)
    sick_per_step = 0
    censored = 0
    survivorship = [1.0]
    real_survivorship = [1.0]
    for cur_day, day_index in enumerate(days_sorted_index):
        if days_follow_up[day_index] > days_window:
            break
        sick_per_step += events[day_index]
        censored += 1 - events[day_index]
        alive_per_step -= events[day_index]
        survivorship.append(1 - (sick_per_step / (alive_per_step+sick_per_step)))
        real_survivorship.append(real_survivorship[cur_day] * (1 - (events[day_index] / alive_per_step)))
    logging.info(f'Cur day {cur_day} totL {len(real_survivorship)} totL {len(days_sorted)} First day {days_sorted[0]} Last day, day {days_follow_up[day_index]}, censored {censored}')
    plt.plot([0]+days_sorted[:cur_day+1], real_survivorship[:cur_day+1], marker='.', label='Survivorship')
    groups = ['High risk', 'Low risk']
    predicted_alive = {g: len(events) // 2 for g in groups}
    predicted_sick = {g: 0 for g in groups}
    predicted_days = defaultdict(list)
    predicted_survival = defaultdict(list)
    threshold = np.median(predictions)
    for cur_day, day_index in enumerate(days_sorted_index):
        if days_follow_up[day_index] > days_window:
            break
        group = 'High risk' if predictions[day_index] > threshold else 'Low risk'
        predicted_sick[group] += events[day_index]
        predicted_survival[group].append(1 - (predicted_sick[group] / (predicted_alive[group]+predicted_sick[group])))
        predicted_alive[group] -= events[day_index]
        predicted_days[group].append(days_follow_up[day_index])

    for group in groups:
        plt.plot([0]+predicted_days[group], [1]+predicted_survival[group], color='r' if 'High' in group else 'g', marker='o', label=f'{group} group had {predicted_sick[group]} events')
    plt.title(f'{title}\nEnrolled: {len(events)}, Censored: {censored:.0f}, {100 * (censored / len(events)):2.1f}%, Events: {sick_per_step:.0f}, {100 * (sick_per_step / len(events)):2.1f}%\nMax follow up: {days_window} days, {days_window // 365} years.')
    plt.xlabel('Follow up time (days)')
    plt.ylabel('Proportion Surviving')
    plt.legend(loc="lower left")

    figure_path = os.path.join(prefix, f'survivorship_fu_{days_window}_{title}{IMAGE_EXT}')
    if not os.path.exists(os.path.dirname(figure_path)):
        os.makedirs(os.path.dirname(figure_path))
    logging.info(f'Try to save survival plot at: {figure_path}')
    plt.savefig(figure_path)
    return {}


def plot_survival(prediction: np.ndarray, truth: np.ndarray, title: str, days_window: int,
                  prefix: str = './figures/') -> Dict[str, float]:
    """Plot Kaplan-Meier survivorship and predicted proportion surviving, calculate and return C-Index

    :param prediction: Array with model predictions of an event at each time step, with shape (num_samples, intervals*2).
    :param truth: Array with survival at each time step followed by events, shape is (num_samples, intervals*2)
    :param title: Title for the plot
    :param days_window: Maximum days of follow up
    :param prefix: Path prefix where plot will be saved

    :return: Dictionary mapping metric names to their floating point values
    """
    c_index, concordant, discordant, tied_risk, tied_time = concordance_index(prediction, truth)
    logging.info(f"C-index:{c_index} concordant:{concordant} discordant:{discordant} tied_risk:{tied_risk} tied_time:{tied_time}")
    intervals = truth.shape[-1] // 2
    plt.figure(figsize=(SUBPLOT_SIZE, SUBPLOT_SIZE))

    cumulative_sick = np.cumsum(np.sum(truth[:, intervals:], axis=0))
    cumulative_censored = (truth.shape[0]-np.sum(truth[:, :intervals], axis=0))-cumulative_sick
    alive_per_step = np.sum(truth[:, :intervals], axis=0)
    sick_per_step = np.sum(truth[:, intervals:], axis=0)
    survivorship = np.cumprod(1 - (sick_per_step / alive_per_step))
    logging.info(f"Sick per step is: {sick_per_step} out of {truth.shape[0]}")
    logging.info(f"Predicted sick per step is: {list(map(int, np.sum(1-prediction[:, :intervals], axis=0)))} out of {truth.shape[0]}")
    logging.info(f"Survivors at each step is: {alive_per_step} out of {truth.shape[0]}")
    logging.info(f"Cumulative Censored: {cumulative_censored} or {np.max(truth[:, :intervals]+truth[:, intervals:])}")
    predicted_proportion = np.sum(np.cumprod(prediction[:, :intervals], axis=1), axis=0) / truth.shape[0]

    plt.plot(range(0, days_window, 1 + days_window // intervals), predicted_proportion, marker='o', label=f'Predicted Proportion C-Index:{c_index:0.3f}')
    plt.plot(range(0, days_window, 1 + days_window // intervals), survivorship, marker='o', label='Survivorship')
    plt.xlabel('Follow up time (days)')
    plt.ylabel('Proportion Surviving')
    plt.title(
        f'{title}\nEnrolled: {truth.shape[0]}, Censored: {cumulative_censored[-1]:.0f}, {100 * (cumulative_censored[-1] / truth.shape[0]):2.1f}%, '
        f'Events: {cumulative_sick[-1]:.0f}, {100 * (cumulative_sick[-1] / truth.shape[0]):2.1f}%\nMax follow up: {days_window} days, {days_window // 365} years.')
    plt.legend(loc="upper right")

    figure_path = os.path.join(prefix, 'proportional_hazards_' + title + IMAGE_EXT)
    if not os.path.exists(os.path.dirname(figure_path)):
        os.makedirs(os.path.dirname(figure_path))
    logging.info(f'Try to save survival plot at: {figure_path}')
    plt.savefig(figure_path)
    return {'c_index': c_index, 'concordant': concordant, 'discordant': discordant, 'tied_risk': tied_risk, 'tied_time': tied_time}


def plot_survival_curves(prediction, truth, title, days_window, prefix='./figures/', num_curves=30, paths=None):
    intervals = truth.shape[-1] // 2
    plt.figure(figsize=(SUBPLOT_SIZE*2, SUBPLOT_SIZE*2))
    predicted_survivals = np.cumprod(prediction[:, :intervals], axis=1)
    sick = np.sum(truth[:, intervals:], axis=-1)
    censor_periods = np.argmin(truth[:, :intervals], axis=-1)
    x_days = range(0, days_window, 1 + days_window // intervals)
    cur_sick = 0
    cur_healthy = 0
    min_sick = num_curves * 0.1
    for i in range(truth.shape[0]):
        p = os.path.basename(paths[i]).replace(TENSOR_EXT, "")
        if sick[i] == 1:
            sick_period = np.argmax(truth[i, intervals:])
            sick_day = sick_period*(days_window // intervals)
            plt.plot(x_days[:sick_period+2], predicted_survivals[i, :sick_period+2], label=f'Failed:{p} p:{predicted_survivals[i, sick_period]:0.2f}', color='red')
            plt.text(sick_day, predicted_survivals[i, sick_period], f'Diagnosed day:{sick_day} id:{p}')
            cur_sick += 1
            if cur_sick >= min_sick and i >= num_curves:
                break
        elif censor_periods[i] != 0:  # individual was censored before failure
            plt.plot(x_days[:censor_periods[i]], predicted_survivals[i, :censor_periods[i]], label=f'Censored:{p} p:{predicted_survivals[i, censor_periods[i]]:0.2f}', color='blue')
        elif cur_healthy < num_curves:
            plt.plot(x_days, predicted_survivals[i], label=f'Survived:{p} p:{predicted_survivals[i, -1]:0.2f}', color='green')
            cur_healthy += 1
    plt.title(title + '\n')
    plt.legend(loc="lower left")
    plt.xlabel('Follow up time (days)')
    plt.ylabel('Survival Curve Prediction')
    figure_path = os.path.join(prefix, 'survival_curves_' + title + IMAGE_EXT)
    if not os.path.exists(os.path.dirname(figure_path)):
        os.makedirs(os.path.dirname(figure_path))
    logging.info("Try to save survival plot at: {}".format(figure_path))
    plt.savefig(figure_path)
    return {}


def plot_noise(noise):
    samples = 240
    real_weight = 2.0
    real_bias = 0.5
    x = np.linspace(10, 100, samples)
    y1_real = real_weight * x + real_bias
    y2_real = 4.0 * x + 0.8
    y1 = y1_real + (np.random.randn(*x.shape) * noise)
    y2 = y2_real + (np.random.randn(*x.shape) * noise)
    y_ratio = (y2 - y1) / y2
    y_ratio_real = (y2_real - y1_real) / y2_real
    pearson = np.corrcoef(y1.flatten(), y1_real.flatten())[1, 0]
    pearson2 = np.corrcoef(y2.flatten(), y2_real.flatten())[1, 0]
    ratio_pearson = np.corrcoef(y_ratio.flatten(), y_ratio_real.flatten())[1, 0]
    return pearson, pearson2, ratio_pearson


def plot_noisy():
    samples = 140
    p1s = []
    p2s = []
    prats = []
    noises = np.linspace(0.0, 0.01, samples)
    for n in noises:
        p1, p2, prat = plot_noise(n)
        p1s.append(1.0 - p1)
        p2s.append(1.0 - p2)
        prats.append(1.0 - prat)

    plt.figure(figsize=(28, 42))
    matplotlib.rcParams.update({'font.size': 36})
    plt.xlabel('Noise')
    plt.ylabel('Error')
    plt.scatter(noises, p1s, color='cyan', label='p1')
    plt.scatter(noises, p2s, color='green', label='p2')
    plt.scatter(noises, prats, color='red', label='p_ratio')
    plt.legend(loc="lower right")
    plt.savefig('./figures/noise_fxn.png')


def plot_value_counter(categories, counts, title, prefix='./figures/'):
    matplotlib.rcParams.update({'font.size': 14})
    counters = defaultdict(Counter)
    for k in categories:
        parts = k.split(JOIN_CHAR)
        group = parts[0]
        label = parts[1]
        counters[group][label] = counts[k]

    rows = int(math.ceil(math.sqrt(len(counters))))
    fig, axes = plt.subplots(rows, rows, figsize=(28, 24))
    for i, group in enumerate(counters):
        ax = plt.subplot(rows, rows, i + 1)
        ax.set_title(group)
        idxs = np.arange(len(counters[group]))
        ax.barh(idxs, list(counters[group].values()))
        ax.set_yticks(idxs)
        ax.set_yticklabels(list(counters[group].keys()))

    plt.tight_layout()

    figure_path = os.path.join(prefix, 'counter_' + title + IMAGE_EXT)
    if not os.path.exists(os.path.dirname(figure_path)):
        os.makedirs(os.path.dirname(figure_path))
    plt.savefig(figure_path)
    logging.info(f"Saved counter plot at: {figure_path}")


def plot_histograms(continuous_stats, title, prefix='./figures/', num_bins=50):
    matplotlib.rcParams.update({'font.size': 14})

    rows = int(math.ceil(math.sqrt(len(continuous_stats))))
    fig, axes = plt.subplots(rows, rows, figsize=(28, 24))
    for i, group in enumerate(continuous_stats):
        a = np.array(continuous_stats[group])
        ax = plt.subplot(rows, rows, i + 1)
        ax.set_title(group + '\n Mean:%0.3f STD:%0.3f' % (np.mean(a), np.std(a)))
        ax.hist(continuous_stats[group], bins=num_bins)
    plt.tight_layout()

    figure_path = os.path.join(prefix, 'histograms_' + title + IMAGE_EXT)
    if not os.path.exists(os.path.dirname(figure_path)):
        os.makedirs(os.path.dirname(figure_path))
    plt.savefig(figure_path)
    logging.info(f"Saved histograms plot at: {figure_path}")


def plot_histograms_in_pdf(
    stats: Dict[str, Dict[str, List[float]]],
    all_samples_count: int,
    output_file_name: str,
    output_folder_path: str = './figures',
    num_rows: int = 4,
    num_cols: int = 6,
    num_bins: int = 50,
    title_line_width: int = 50,
) -> None:
    """
    Plots histograms of field values given in 'stats' in pdf
    :param stats: field names extracted from hd5 dataset names to list of values, one per sample_instance_arrayidx
    :param all_samples_count: total number of samples fields were drawn from; samples don't necessarily have values for each field
    :param output_file_name: name of output file in pdf
    :param output_folder_path: directory that output file will be written to
    :param num_rows: number of histograms that will be plotted vertically per pdf page
    :param num_cols: number of histograms that will be plotted horizontally per pdf page
    :param num_bins: number of histogram bins
    :param title_line_width: max number of characters that a plot title line will span; longer lines will be wrapped into multiple lines
    :return: None
    """
    def _sorted_chunks(d: Dict[str, Dict[str, List[float]]], size: int) -> Iterable[DefaultDict[str, List[float]]]:
        """
        :param d: dictionary to be chunked
        :param size: size of chunks
        :return: iterator of dictionary chunks with keys alphabetically sorted
        """
        it = iter(dict(sorted(d.items())))
        for i in range(0, len(d), size):
            yield {k: d[k] for k in islice(it, size)}

    subplot_width = 7.4 * num_cols
    subplot_height = 6 * num_rows
    matplotlib.rcParams.update({'font.size': 14, 'figure.figsize': (subplot_width, subplot_height)})

    figure_path = os.path.join(output_folder_path, output_file_name + PDF_EXT)
    with PdfPages(figure_path) as pdf:
        for stats_chunk in _sorted_chunks(stats, num_rows * num_cols):
            plt.subplots(num_rows, num_cols)
            for i, field in enumerate(stats_chunk):
                field_values = reduce(operator.concat, stats_chunk[field].values())
                field_sample_count = len(stats_chunk[field].keys())
                missingness = int(100 * (all_samples_count - field_sample_count) / all_samples_count)
                ax = plt.subplot(num_rows, num_cols, i + 1)
                title_text = '\n'.join(wrap(field, title_line_width))
                title_stats = '\n'.join(wrap(f"Mean:{np.mean(field_values):.2f} STD:{np.std(field_values):.2f} Missing:{missingness}% #Samples:{field_sample_count}", title_line_width))
                ax.set_title(title_text + "\n" + title_stats)
                ax.hist(field_values, bins=min(num_bins, len(set(field_values))))
            plt.tight_layout()
            pdf.savefig()

    logging.info(f"Saved histograms plot at: {figure_path}")


def plot_heatmap(
    stats: Dict[str, Dict[str, List[float]]],
    output_file_name: str,
    min_samples: int,
    output_folder_path: str,
) -> None:

    """
    Plot heatmap of correlations between field pairs derived from 'stats'
    :param stats: field names extracted from hd5 dataset names to list of values, one per sample_instance_arrayidx
    :param output_file_name: name of output file in pdf
    :param output_folder_path: directory that output file will be written to
    :param min_samples: calculate correlation coefficient only if both fields have values from that many common samples
    :return: None
    """
    fields = stats.keys()
    num_fields = len(fields)
    field_pairs = product(fields, fields)
    correlations_by_field_pairs: DefaultDict[Tuple[str, str], float] = defaultdict(float)
    logging.info(f"There are {int(num_fields * (num_fields - 1) / 2)} field pairs.")
    processed_field_pair_count = 0
    nan_counter = Counter()  # keep track of if we've seen a field have NaNs
    for field1, field2 in field_pairs:
        if field1 not in nan_counter.keys() and field2 not in nan_counter.keys():
            if field1 == field2:
                correlations_by_field_pairs[(field1, field2)] = 1
            elif (field2, field1) in correlations_by_field_pairs:
                correlations_by_field_pairs[(field1, field2)] = correlations_by_field_pairs[(field2, field1)]
            else:
                common_samples = set(stats[field1].keys()).intersection(stats[field2].keys())
                num_common_samples = len(common_samples)
                processed_field_pair_count += 1
                if processed_field_pair_count % 50000 == 0:
                    logging.debug(f"Processed {processed_field_pair_count} field pairs.")
                if num_common_samples >= min_samples:
                    field1_values = reduce(operator.concat, [stats[field1][sample] for sample in common_samples])
                    field2_values = reduce(operator.concat, [stats[field2][sample] for sample in common_samples])

                    num_field1_nans = len(list(filter(math.isnan, field1_values)))
                    num_field2_nans = len(list(filter(math.isnan, field2_values)))
                    at_least_one_field_has_nans = False
                    if num_field1_nans != 0:
                        nan_counter[field1] = True
                        at_least_one_field_has_nans = True
                    # Also add field2 to the counter if it has NaNs before 'continue'ing so we can skip it sooner in next iterations
                    if num_field2_nans != 0:
                        nan_counter[field2] = True
                        at_least_one_field_has_nans = True
                    if at_least_one_field_has_nans:
                        continue

                    if len(field1_values) == len(field2_values):
                        if len(set(field1_values)) == 1 or len(set(field2_values)) == 1:
                            logging.debug(
                                f"Not calculating correlation for fields {field1} and {field2} because at least one of "
                                f"the fields has all the same values for the {num_common_samples} common samples.",
                            )
                            continue
                        corr = np.corrcoef(field1_values, field2_values)[1, 0]
                        if not math.isnan(corr):
                            correlations_by_field_pairs[(field1, field2)] = corr
                        else:
                            logging.warning(f"Pearson correlation for fields {field1} and {field2} is NaN.")
                    else:
                        logging.debug(
                            f"Not calculating correlation for fields '{field1}' and '{field2}' "
                            f"because they have different number of values ({len(field1_values)} vs. {len(field2_values)}).",
                        )
        else:
            continue

    logging.info(f"Total number of correlations: {len(correlations_by_field_pairs)}")

    fields_with_nans = nan_counter.keys()
    if len(fields_with_nans) != 0:
        logging.warning(f"The {len(fields_with_nans)} fields containing NaNs are: {', '.join(fields_with_nans)}.")

    # correlations_by_field_pairs = dict(random.sample(correlations_by_field_pairs.items(), 15))
    ser = pd.Series(
        list(correlations_by_field_pairs.values()),
        index=pd.MultiIndex.from_tuples(correlations_by_field_pairs.keys()),
    )
    df = ser.unstack()

    # Scale the figure size with the number of fields
    width = height = int(0.23 * num_fields)
    plt.subplots(figsize=(width, height))

    # Generate a custom diverging colourmap
    cmap = sns.diverging_palette(240, 10, n=9, as_cmap=True)

    # Plot
    ax = sns.heatmap(df, cmap=cmap, square=True, vmin=-1, vmax=1, cbar_kws={"shrink": 0.8})

    # Custom-colour missing values
    ax.set_facecolor('xkcd:light grey')

    # Scale the colourbar label font size with the number of fields
    cbar = ax.collections[0].colorbar
    cbar.ax.tick_params(labelsize=int(0.27 * num_fields))

    # Save figure
    fig = ax.get_figure()
    heatmap_path = os.path.join(output_folder_path, output_file_name + IMAGE_EXT)
    fig.savefig(heatmap_path)
    logging.info(f"Plotted heatmap ({df.shape[0]}x{df.shape[1]}) at: {heatmap_path}")


def plot_ecg(data, label, prefix='./figures/'):
    lw = 3
    matplotlib.rcParams.update({'font.size': 36})

    rows = int(math.ceil(math.sqrt(len(data))))
    cols = math.ceil(len(data) / rows)
    fig, axes = plt.subplots(rows, cols, figsize=(28, 24))
    for i, k in enumerate(data):
        color = _hash_string_to_color(k)
        ax = plt.subplot(rows, cols, i + 1)
        ax.set_title(k)
        ax.plot(data[k], color=color, lw=lw, label=str(k))
    plt.tight_layout()

    figure_path = os.path.join(prefix, label + '_ecg' + IMAGE_EXT)
    if not os.path.exists(os.path.dirname(figure_path)):
        os.makedirs(os.path.dirname(figure_path))
    plt.savefig(figure_path)
    logging.info(f"Saved ECG plot at: {figure_path}")


def _partners_top_panel(data, ax0):
    # top information panel
    dt = datetime.strptime(data['datetime'], PARTNERS_DATETIME_FORMAT)
    dob = data['dob']
    if dob != '':
        dob = datetime.strptime(dob, PARTNERS_DATE_FORMAT)
        dob = f"{dob:%d-%b-%Y}".upper()
    age = -1
    if not np.isnan(data['age']):
        age = int(data['age'])

    ax0.axis('off')
    ax0.set_xlim(0, 1)
    ax0.set_ylim(0, 1)

    ax0.text(0.0, 0.9, f"{data['lastname']}, {data['firstname']}", weight='bold')
    ax0.text(0.23, 0.9, f"ID:{data['patientid']}", weight='bold')
    ax0.text(0.385, 0.9, f"{dt:%d-%b-%Y %H:%M:%S}".upper(), weight='bold')
    ax0.text(0.55, 0.9, f"{data['sitename']}", weight='bold')

    ax0.text(0.0, 0.75, f"{dob} ({age} yr)", weight='bold')  # TODO age units
    sex = {value: key for key, value in data['sex'].items()}
    ax0.text(0.0, 0.67, f"{sex[1]}".title(), weight='bold')
    ax0.text(0.0, 0.51, f"Room: ", weight='bold')  # TODO room?
    ax0.text(0.0, 0.43, f"Loc: {data['location']}", weight='bold')

    ax0.text(0.15, 0.75, f"Vent. rate", weight='bold')
    ax0.text(0.15, 0.67, f"PR interval", weight='bold')
    ax0.text(0.15, 0.59, f"QRS duration", weight='bold')
    ax0.text(0.15, 0.51, f"QT/QTc", weight='bold')
    ax0.text(0.15, 0.43, f"P-R-T axes", weight='bold')

    ax0.text(0.315, 0.75, f"{int(data['rate_md'])}", weight='bold', ha='right')
    ax0.text(0.315, 0.67, f"{int(data['pr_md'])}", weight='bold', ha='right')
    ax0.text(0.315, 0.59, f"{int(data['qrs_md'])}", weight='bold', ha='right')
    ax0.text(0.315, 0.51, f"{int(data['qt_md'])}/{int(data['qtc_md'])}", weight='bold', ha='right')
    ax0.text(0.315, 0.43, f"{int(data['paxis_md'])}   {int(data['raxis_md'])}", weight='bold', ha='right')

    ax0.text(0.35, 0.75, f"BPM", weight='bold', ha='right')
    ax0.text(0.35, 0.67, f"ms", weight='bold', ha='right')
    ax0.text(0.35, 0.59, f"ms", weight='bold', ha='right')
    ax0.text(0.35, 0.51, f"ms", weight='bold', ha='right')
    ax0.text(0.35, 0.43, f"{int(data['taxis_md'])}", weight='bold', ha='right')

    ax0.text(0.4, 0.43, f"{data['read_md_raw']}", wrap=True, weight='bold')

    # TODO tensorize these values from XML
    ax0.text(0.1, 0.23, f"Technician: {''}", weight='bold')
    ax0.text(0.1, 0.15, f"Test ind: {''}", weight='bold')
    ax0.text(0.4, 0, f"Referred by: {''}", weight='bold')
    ax0.text(0.7, 0, f"Electronically Signed By: {''}", weight='bold')


def _partners_full(data, args):
    # Set up plot
    fig = plt.figure(
        figsize=(13, 10),
    )
    gs = GridSpec(
        ncols=1, nrows=3, figure=fig,
        height_ratios=[8, 20, 1],
    )
    ax0 = fig.add_subplot(gs[0])
    ax1 = fig.add_subplot(gs[1])
    ax2 = fig.add_subplot(gs[2])
    fig.set_size_inches(11, 8.5)
    plt.rcParams["font.family"] = "Times New Roman"

    _partners_top_panel(data, ax0)

    # middle signal panel
    ecg_signal = data['voltage']
    all_leads = np.full((12, 2500), np.nan)
    for i, lead in enumerate(ecg_signal):
        all_leads[i] = ecg_signal[lead]

    voltage_scale = 0.4
    all_leads *= voltage_scale
    x_lo, x_hi = -50, len(all_leads[0]) + 50
    y_lo, y_hi = -0.05, 2.55  # match x range to make grid square
    ax1.set_xlim(x_lo, x_hi)
    ax1.set_ylim(y_lo, y_hi)
    offset = (y_hi - y_lo) / len(all_leads)
    fs = 250  # TODO sampling frequency
    mm_s = 25
    mm_mv = 10

    x_tick = 1. / mm_s * fs
    y_tick = 1. / mm_mv * voltage_scale / 2
    x_major_ticks = np.arange(x_lo, x_hi, x_tick * 5)
    x_minor_ticks = np.arange(x_lo, x_hi, x_tick)
    y_major_ticks = np.arange(y_lo, y_hi, y_tick * 5)
    y_minor_ticks = np.arange(y_lo, y_hi, y_tick)

    ax1.set_xticks(x_major_ticks)
    ax1.set_xticks(x_minor_ticks, minor=True)
    ax1.set_yticks(y_major_ticks)
    ax1.set_yticks(y_minor_ticks, minor=True)

    ax1.tick_params(which="both", left=False, bottom=False, labelleft=False, labelbottom=False)
    ax1.grid(b=True, color="r", which="major", lw=0.5)
    ax1.grid(b=True, color="r", which="minor", lw=0.2)

    # Add text labels to ECG signal
    text_xoffset = 5
    text_yoffset = -0.01

    for i, lead in enumerate(ecg_signal):
        this_offset = (len(all_leads) - i - 0.75) * offset
        ax1.plot(all_leads[i] + this_offset, color='black', linewidth=0.375)
        ax1.text(
            0 + text_xoffset, this_offset + text_yoffset, lead,
            ha='left', va='top', weight='bold', fontsize=10,
        )

    # lower left information panel
    ax2.axis('off')
    ax2.set_xlim(0, 1)
    ax2.set_ylim(0, 1)
    ax2.text(0, 0.5, f"{mm_s}mm/s    {mm_mv}mm/mV    {fs}Hz", ha='left', va='center')  # TODO actually pull this data

    plt.tight_layout()
    plt.subplots_adjust(
        left=0.02,
        right=0.98,
        top=0.98,
        bottom=0.02,
        hspace=0.01,
    )

    title = re.sub(r'[:/. ]', '', f'full_{data["patientid"]}_{data["datetime"]}')
    plt.savefig(os.path.join(args.output_folder, args.id, f'{title}{PDF_EXT}'))
    plt.savefig(os.path.join(args.output_folder, args.id, f'{title}{IMAGE_EXT}'))
    plt.close(fig)


def _partners_clinical(data, args):

    # Set up plot
    fig = plt.figure(
        figsize=(13, 10),
    )
    gs = GridSpec(
        ncols=1, nrows=3, figure=fig,
        height_ratios=[8, 20, 1],
    )
    ax0 = fig.add_subplot(gs[0])
    ax1 = fig.add_subplot(gs[1])
    ax2 = fig.add_subplot(gs[2])
    fig.set_size_inches(11, 8.5)
    plt.rcParams["font.family"] = "Times New Roman"

    _partners_top_panel(data, ax0)

    # middle signal panel
    ecg_signal = data['voltage']

    all_leads = np.full((6, 2500), np.nan)
    halfgap = 5

    all_leads[0][0:625 - halfgap] = ecg_signal['I'][0:625 - halfgap]
    all_leads[0][625 + halfgap:1250 - halfgap] = ecg_signal['aVR'][625 + halfgap:1250 - halfgap]
    all_leads[0][1250 + halfgap:1875 - halfgap] = ecg_signal['V1'][1250 + halfgap:1875 - halfgap]
    all_leads[0][1875 + halfgap:2500] = ecg_signal['V4'][1875 + halfgap:2500]

    all_leads[1][0:625 - halfgap] = ecg_signal['II'][0:625 - halfgap]
    all_leads[1][625 + halfgap:1250 - halfgap] = ecg_signal['aVL'][625 + halfgap:1250 - halfgap]
    all_leads[1][1250 + halfgap:1875 - halfgap] = ecg_signal['V2'][1250 + halfgap:1875 - halfgap]
    all_leads[1][1875 + halfgap:2500] = ecg_signal['V5'][1875 + halfgap:2500]

    all_leads[2][0:625 - halfgap] = ecg_signal['III'][0:625 - halfgap]
    all_leads[2][625 + halfgap:1250 - halfgap] = ecg_signal['aVF'][625 + halfgap:1250 - halfgap]
    all_leads[2][1250 + halfgap:1875 - halfgap] = ecg_signal['V3'][1250 + halfgap:1875 - halfgap]
    all_leads[2][1875 + halfgap:2500] = ecg_signal['V6'][1875 + halfgap:2500]

    all_leads[3] = ecg_signal['V1']
    all_leads[4] = ecg_signal['II']
    all_leads[5] = ecg_signal['V5']

    voltage_scale = 0.4
    all_leads *= voltage_scale
    # max_range = max([np.nanpercentile(row, 99) - np.nanpercentile(row, 1) for row in all_leads]) * 2
    x_lo, x_hi = -50, len(all_leads[0]) + 50
    y_lo, y_hi = -0.05, 2.55 # match x range to make grid square
    ax1.set_xlim(x_lo, x_hi)
    ax1.set_ylim(y_lo, y_hi)
    offset = (y_hi - y_lo) / len(all_leads)
    fs = 250 # TODO sampling frequency
    mm_s = 25
    mm_mv = 10

    x_tick = 1. / mm_s * fs
    y_tick = 1. / mm_mv * voltage_scale / 2
    x_major_ticks = np.arange(x_lo, x_hi, x_tick * 5)
    x_minor_ticks = np.arange(x_lo, x_hi, x_tick)
    y_major_ticks = np.arange(y_lo, y_hi, y_tick * 5)
    y_minor_ticks = np.arange(y_lo, y_hi, y_tick)

    ax1.set_xticks(x_major_ticks)
    ax1.set_xticks(x_minor_ticks, minor=True)
    ax1.set_yticks(y_major_ticks)
    ax1.set_yticks(y_minor_ticks, minor=True)

    ax1.tick_params(which="both", left=False, bottom=False, labelleft=False, labelbottom=False)
    ax1.grid(b=True, color="r", which="major", lw=0.5)
    ax1.grid(b=True, color="r", which="minor", lw=0.2)

    # Add text labels to ECG signal
    text_xoffset = 5
    text_yoffset = -0.1

    for i in range(len(all_leads)):
        this_offset = (len(all_leads) - i - 0.5) * offset
        ax1.plot(all_leads[i] + this_offset, color='black', linewidth = 0.375)
        if i == 0:
            ax1.text(
                0 + text_xoffset, this_offset + text_yoffset, 'I',
                ha='left', va='top', weight='bold', fontsize=10,
            )
            ax1.text(
                625 + text_xoffset, this_offset + text_yoffset, 'aVR',
                ha='left', va='top', weight='bold', fontsize=10,
            )
            ax1.text(
                1250 + text_xoffset, this_offset + text_yoffset, 'V1',
                ha='left', va='top', weight='bold', fontsize=10,
            )
            ax1.text(
                1875 + text_xoffset, this_offset + text_yoffset, 'V4',
                ha='left', va='top', weight='bold', fontsize=10,
            )
        elif i == 1:
            ax1.text(
                0 + text_xoffset, this_offset + text_yoffset, 'II',
                ha='left', va='top', weight='bold', fontsize=10,
            )
            ax1.text(
                625 + text_xoffset, this_offset + text_yoffset, 'aVL',
                ha='left', va='top', weight='bold', fontsize=10,
            )
            ax1.text(
                1250 + text_xoffset, this_offset + text_yoffset, 'V2',
                ha='left', va='top', weight='bold', fontsize=10,
            )
            ax1.text(
                1875 + text_xoffset, this_offset + text_yoffset, 'V5',
                ha='left', va='top', weight='bold', fontsize=10,
            )
        elif i == 2:
            ax1.text(
                0 + text_xoffset, this_offset + text_yoffset, 'III',
                ha='left', va='top', weight='bold', fontsize=10,
            )
            ax1.text(
                625 + text_xoffset, this_offset + text_yoffset, 'aVF',
                ha='left', va='top', weight='bold', fontsize=10,
            )
            ax1.text(
                1250 + text_xoffset, this_offset + text_yoffset, 'V3',
                ha='left', va='top', weight='bold', fontsize=10,
            )
            ax1.text(
                1875 + text_xoffset, this_offset + text_yoffset, 'V6',
                ha='left', va='top', weight='bold', fontsize=10,
            )
        elif i == 3:
            ax1.text(
                0 + text_xoffset, this_offset + text_yoffset, 'V1',
                ha='left', va='top', weight='bold', fontsize=10,
            )
        elif i == 4:
            ax1.text(
                0 + text_xoffset, this_offset + text_yoffset, 'II',
                ha='left', va='top', weight='bold', fontsize=10,
            )
        elif i == 5:
            ax1.text(
                0 + text_xoffset, this_offset + text_yoffset, 'V5',
                ha='left', va='top', weight='bold', fontsize=10,
            )

    # lower left information panel
    ax2.axis('off')
    ax2.set_xlim(0, 1)
    ax2.set_ylim(0, 1)
    ax2.text(0, 0.5, f"{mm_s}mm/s    {mm_mv}mm/mV    {fs}Hz", ha='left', va='center') # TODO actually pull this data

    plt.tight_layout()
    plt.subplots_adjust(
        left=0.02,
        right=0.98,
        top=0.98,
        bottom=0.02,
        hspace=0.01,
    )

    title = re.sub(r'[:/. ]', '', f'clinical_{data["patientid"]}_{data["datetime"]}')
    plt.savefig(os.path.join(args.output_folder, args.id, f'{title}{PDF_EXT}'))
    plt.savefig(os.path.join(args.output_folder, args.id, f'{title}{IMAGE_EXT}'))
    plt.close(fig)


def plot_partners_ecgs(args):
    plot_tensors = [
        'partners_ecg_patientid',   'partners_ecg_firstname', 'partners_ecg_lastname',
        'partners_ecg_sex',         'partners_ecg_dob',       'partners_ecg_age',
        'partners_ecg_datetime',    'partners_ecg_sitename',  'partners_ecg_location',
        'partners_ecg_read_md_raw', 'partners_ecg_taxis_md',  'partners_ecg_rate_md',
        'partners_ecg_pr_md',       'partners_ecg_qrs_md',    'partners_ecg_qt_md',
        'partners_ecg_paxis_md',    'partners_ecg_raxis_md',  'partners_ecg_qtc_md',
    ]
    voltage_tensor = 'partners_ecg_voltage'
    from ml4cvd.tensor_maps_partners_ecg_labels import TMAPS
    tensor_maps_in = [TMAPS[it] for it in plot_tensors + [voltage_tensor]]
    tensor_paths = [os.path.join(args.tensors, tp) for tp in os.listdir(args.tensors) if os.path.splitext(tp)[-1].lower()==TENSOR_EXT]

    if 'clinical' == args.plot_mode:
        plot = _partners_clinical
    elif 'full' == args.plot_mode:
        plot = _partners_full
    else:
        raise ValueError(f'Unsupported plot mode: {args.plot_mode}')

    # Get tensors for all hd5
    for tp in tensor_paths:
        try:
            with h5py.File(tp, 'r') as hd5:
                skip_hd5 = False
                tdict = defaultdict(dict)
                for tm in tensor_maps_in:
                    key = tm.name.split('partners_ecg_')[1]
                    try:
                        tensors = tm.tensor_from_file(tm, hd5)

                        if tm.shape[0] is not None:
                            # If not a multi-tensor tensor, wrap in array to loop through
                            tensors = np.array([tensors])
                        for i, tensor in enumerate(tensors):
                            if tm.channel_map:
                                tdict[i][key] = dict()
                                for cm in tm.channel_map:
                                    tdict[i][key][cm] = tensor[:, tm.channel_map[cm]] if tm.name == voltage_tensor else tensor[tm.channel_map[cm]]
                            else:
                                if 1 == (tm.shape[0] if tm.shape[0] is not None else tm.shape[1]):
                                    tensor = tensor.item()
                                tdict[i][key] = tensor
                    except (IndexError, KeyError, ValueError, OSError, RuntimeError) as e:
                        logging.warning(f'Could not obtain {tm.name}. Skipping plotting for all ECGs at {tp}')
                        skip_hd5 = True
                    if skip_hd5: break
                if skip_hd5: continue

                # plot each ecg
                for i in tdict:
                    plot(tdict[i], args)
        except:
            logging.exception(f"Broken tensor at: {tp}")


def plot_cross_reference(args, xref_df, title, time_description, window_start, window_end):
    # TODO make this work with multiple time windows
    if xref_df.empty:
        logging.info(f'No cross reference found for "{title}"')
        return

    title = title.replace(' ', '_')

    # compute day diffs
    day_diffs = np.array(xref_df.apply(lambda row: (row[args.time_tensor] - row[window_end]).days, axis=1))

    plt.rcParams['font.size'] = 18
    fig = plt.figure(figsize=(15,9))
    ax = fig.add_subplot(111)
    binwidth = 5
    ax.hist(day_diffs, bins=range(day_diffs.min(), day_diffs.max() + binwidth, binwidth))
    ax.set_xlabel('Days relative to event')
    ax.set_ylabel('Number of patients')
    ax.set_title(f'Distribution of {args.tensors_name} {time_description}: N={len(day_diffs)}')

    ax.text(0.05, 0.90, f'Min: {day_diffs.min()}', transform=ax.transAxes)
    ax.text(0.05, 0.85, f'Max: {day_diffs.max()}', transform=ax.transAxes)
    ax.text(0.05, 0.80, f'Median: {np.median(day_diffs):.0f}', transform=ax.transAxes)
    plt.tight_layout()

    fpath = os.path.join(args.output_folder, args.id, f'distribution_{title}{IMAGE_EXT}')
    fig.savefig(fpath)
    logging.info(f'Saved histogram of days relative to {window_end} to {fpath}')


def plot_categorical_tmap_over_time(counts, tmap_name, dates, fpath):
    f, ax = plt.subplots()
    f.set_size_inches(12, 6.75)
    ax.set_title(tmap_name)
    colors = [[c, c, c] for c in np.linspace(1.0, 0.2, len(counts))]
    bottom = np.zeros(len(dates)-1)
    for i, cm in enumerate(counts):        
        ax.bar(range(1, len(dates)), counts[cm], width=1, bottom=bottom, edgecolor='black', linewidth=.5,
               label=cm + f', n={int(np.sum(counts[cm]))}', color=colors[i])
        bottom += np.array(counts[cm])
        ax.legend()
    ax.set_xlim(1, len(dates))
    ax.set_xticks(range(1, len(dates), 12))
    ax.set_xticklabels([date.year for date in dates[1::12]], rotation=45)
    ax.set_ylabel('counts per increment of time frequency')
    ax.legend(loc='upper left')
    f.savefig(fpath, dpi=500)


def plot_chi2_association(cramer_table, p_table, tmaps, fpath):
    tmap_names = [tm.name for tm in tmaps]
    cramer_array = np.zeros((len(tmap_names), len(tmap_names)))
    p_array = np.zeros_like(cramer_array)
    for i, tm1 in enumerate(tmap_names):
        for j, tm2 in enumerate(tmap_names):
            if tm1 == tm2:
                cramer_array[i, j] = 1.0
                p_array[i, j] = 0.0
            else:
                tmap_tuple = (tm1, tm2) if (tm1, tm2) in cramer_table else (tm2, tm1)
                cramer_array[i, j] = cramer_table[tmap_tuple]
                p_array[i, j] = p_table[tmap_tuple]
    ax = sns.clustermap(cramer_array, xticklabels=tmap_names, yticklabels=tmap_names, cmap='gray')
    ordered_labels = [d.get_text() for d in ax.ax_heatmap.get_yticklabels()]
    ordered_indices = [tmap_names.index(tmap_label) for tmap_label in ordered_labels]
    print(ordered_indices)
    print(cramer_array)
    cramer_array = cramer_array[:, ordered_indices]
    cramer_array = cramer_array[ordered_indices, :]
    print(cramer_array)
    p_array = p_array[:, ordered_indices]
    p_array = p_array[ordered_indices, :]
    f, ax=plt.subplots(1, 2)
    f.set_size_inches(14, 6)
    sns.heatmap(cramer_array, xticklabels=ordered_labels, yticklabels=ordered_labels, cmap='gray', ax=ax[0])
    ax[0].set_xticklabels(ordered_labels, rotation=45, ha='right')
    sns.heatmap(p_array, xticklabels=ordered_labels, vmax=0.10, yticklabels=ordered_labels, cmap='gray', ax=ax[1])
    ax[1].set_xticklabels(ordered_labels, rotation=45, ha='right')
    ax[1].set_yticklabels([])
    plt.tight_layout()
    f.savefig(fpath)


def _ecg_rest_traces(hd5):
    """Extracts ECG resting traces from HD5 and returns a dictionary based on biosppy template"""
    leads = {}
    if 'ecg_rest' not in hd5:
        raise ValueError('Tensor does not contain resting ECGs')
    for field in hd5['ecg_rest']:
        leads[field] = list(hd5['ecg_rest'][field])
    twelve_leads = defaultdict(dict)
    for key, data in leads.items():
        twelve_leads[key]['raw'] = leads[key]
        if len(data) == 5000:
            try:
                # Attempt analysis by biosppy, which may fail if not enough beats
                (
                    twelve_leads[key]['ts_reference'], twelve_leads[key]['filtered'], twelve_leads[key]['rpeaks'],
                    twelve_leads[key]['template_ts'], twelve_leads[key]['templates'], twelve_leads[key]['heart_rate_ts'],
                    twelve_leads[key]['heart_rate'],
                ) = ecg.ecg(signal=leads[key], sampling_rate = 500., show=False)
            except:
                twelve_leads[key]['ts_reference'] = np.linspace(0, len(data)/500., len(data))
    return twelve_leads


def _ecg_rest_ylims(yrange, yplot):
    """Returns ECG plot y-axis limits based on the range covered by ECG traces"""
    deltas   = [-1.0, 1.0]
    extremes = np.array([np.min(yplot), np.max(yplot)])
    delta_ext = extremes[1]-extremes[0]
    yrange = np.max([yrange, delta_ext*1.10])
    ylim_min = -yrange/2.0
    ylim_max = yrange/2.0
    if ((extremes[0] - ylim_min) < yrange*0.2) or \
       ((ylim_max-extremes[1]) < yrange*0.2) :
        ylim_min = extremes[0] - (yrange-delta_ext)/2.0
        ylim_max = extremes[1] + (yrange-delta_ext)/2.0
    return ylim_min, ylim_max


def _ecg_rest_yrange(twelve_leads, default_yrange, raw_scale, time_interval):
    """Returns y-range necessary not to cut any of the plotted ECG waveforms"""
    yrange = default_yrange
    for is_median, offset in zip([False, True], [3, 0]):
        for i in range(offset, offset+3):
            for j in range(0, 4):
                lead_name = ECG_REST_PLOT_LEADS[i-offset][j]
                lead = twelve_leads[lead_name]
                y_plot = np.array([elem_ * raw_scale for elem_ in lead['raw']])
                if not is_median:
                    y_plot = y_plot[
                        np.logical_and(
                            lead['ts_reference']>j*time_interval,
                            lead['ts_reference']<(j+1)*time_interval,
                        )
                    ]
                ylim_min, ylim_max = _ecg_rest_ylims(yrange, y_plot)
                yrange = ylim_max - ylim_min
    return min(yrange, ECG_REST_PLOT_MAX_YRANGE)


def _subplot_ecg_rest(twelve_leads, raw_scale, time_interval, lead_mapping, f, ax, yrange, offset, pat_df, is_median, is_blind):
    """Fills subplots with either median or raw resting ECG waveforms"""
    # plot will be in seconds vs mV, boxes are
    sec_per_box = 0.04
    mv_per_box = .1
    median_interval = 1.2  # 600 samples at 500Hz
    # if available, extract patient metadata and ECG interpretation
    if pat_df is not None:
        avl_yn = 'Y' if pat_df['aVL']>0.5 else 'N'
        sl_yn  = 'Y' if pat_df['Sokolow_Lyon']>0.5 else 'N'
        cor_yn = 'Y' if pat_df['Cornell']>0.5 else 'N'
        sex_fm = 'F' if ((pat_df['sex'] == 'F') or (pat_df['sex'] == 'female')) else 'M'
        text   = f"ID: {pat_df['patient_id']}, sex: {sex_fm}\n"
        if not is_blind:
            text  += f"{pat_df['ecg_text']}\n"
            text  += f"LVH criteria - aVL: {avl_yn}, Sokolow-Lyon: {sl_yn}, Cornell: {cor_yn}"
        st=f.suptitle(text, x=0.0, y=1.05, ha='left', bbox=dict(facecolor='black', alpha=0.1))
    for i in range(offset, offset+3):
        for j in range(0, 4):
            lead_name = lead_mapping[i-offset][j]
            lead = twelve_leads[lead_name]
            # Convert units to mV
            if isinstance(lead, dict):
                yy = np.array([elem_ * raw_scale for elem_ in lead['raw']])
            else:
                yy = lead
            if not is_median:
                ax[i,j].set_xlim(j*time_interval,(j+1)*time_interval)
                # extract portion of waveform that is included in the actual plots
                yplot = yy[j*time_interval: (j+1)*time_interval]
            else:
                yplot = yy
            ylim_min, ylim_max = _ecg_rest_ylims(yrange, yplot)
            ax[i,j].set_ylim(ylim_min, ylim_max) # 3.0 mV range
            ax[i,j].xaxis.set_major_locator(MultipleLocator(0.2)) # major grids at every .2sec = 5 * 0.04 sec
            ax[i,j].yaxis.set_major_locator(MultipleLocator(0.5)) # major grids at every .5mV
            ax[i,j].xaxis.set_minor_locator(AutoMinorLocator(5))
            ax[i,j].yaxis.set_minor_locator(AutoMinorLocator(5))
            ax[i,j].grid(which='major', color='#CCCCCC', linestyle='--')
            ax[i,j].grid(which='minor', color='#CCCCCC', linestyle=':')
            for label in ax[i,j].xaxis.get_ticklabels()[::2]:
                label.set_visible(False)
            if len(ax[i,j].yaxis.get_ticklabels()) > 10:
                for label in ax[i,j].yaxis.get_ticklabels()[::2]:
                    label.set_visible(False)
            #normalize data in muv
            if 'ts_reference' in lead:
                ax[i,j].plot(lead['ts_reference'], yy, label='raw')
            else:
                ax[i,j].plot(np.arange(0.0, median_interval, median_interval/len(lead['raw'])), yy, label='raw')
            ax[i,j].set_title(lead_name)
            if is_median and (pat_df is not None):
                # Find where to put the R and S amp text based on ECG baseline position
                dy_ecg = (yy[-1] - ylim_min) / yrange
                if dy_ecg > 0.3: # Put in bottom right
                    dy_amp = 0.2
                else: # Put in top right
                    dy_amp = 0.85
                ax[i,j].text(0.9, dy_amp*yrange+ylim_min, f"R: {pat_df['ramp'][ECG_REST_PLOT_AMP_LEADS[i-offset][j]]:.0f}")
                ax[i,j].text(0.9, (dy_amp-0.15)*yrange+ylim_min, f"S: {pat_df['samp'][ECG_REST_PLOT_AMP_LEADS[i-offset][j]]:.0f}")


def _str_to_list_float(str_list: str) -> List[int]:
    """'[ 3. 4. nan 3 ]' --> [ 3.0, 4.0, nan, 3.0 ]"""
    tmp_str = str_list[1:-1].split()
    return list(map(float, tmp_str))


def _ecg_rest_csv_to_df(csv):
    df = pd.read_csv(csv)
    df['ramp'] = df['ramp'].apply(_str_to_list_float)
    df['samp'] = df['samp'].apply(_str_to_list_float)
    df['patient_id'] = df['patient_id'].apply(str)
    df['Sokolow_Lyon'] = df['Sokolow_Lyon'].apply(float)
    df['Cornell'] = df['Cornell'].apply(float)
    df['aVL'] = df['aVL'].apply(float)
    return df


def _remove_duplicate_rows(df, out_folder):
    arr_list = []
    pdfs = glob.glob(out_folder+'/*.pdf')
    for i, row in df.iterrows():
        if os.path.join(out_folder, row['patient_id']+'.pdf') not in pdfs:
            arr_list.append(i)
    arr = np.array(arr_list, dtype=np.int)
    return arr


def plot_ecg_rest(df, rows, out_folder, is_blind):
    """Extracts and plots ECG resting waveforms"""
    raw_scale = 0.005 # Conversion from raw to mV
    default_yrange = ECG_REST_PLOT_DEFAULT_YRANGE # mV
    time_interval = 2.5 # time-interval per plot in seconds. ts_Reference data is in s, voltage measurement is 5 uv per lsb
    for row in rows:
        pat_df = df.iloc[row]
        with h5py.File(pat_df['full_path'], 'r') as hd5:
            traces = _ecg_rest_traces(hd5)
        matplotlib.rcParams.update({'font.size': 20})
        fig, ax = plt.subplots(nrows=6, ncols=4, figsize=(24,18), tight_layout=True)
        yrange = _ecg_rest_yrange(traces, default_yrange, raw_scale, time_interval)
        _subplot_ecg_rest(
            traces, raw_scale, time_interval, ECG_REST_PLOT_LEADS, fig, ax, yrange,
            offset=3, pat_df=None, is_median=False, is_blind=is_blind,
        )
        _subplot_ecg_rest(
            traces, raw_scale, time_interval, ECG_REST_PLOT_MEDIAN_LEADS, fig, ax, yrange,
            offset=0, pat_df=pat_df, is_median=True, is_blind=is_blind,
        )
        fig.savefig(os.path.join(out_folder, pat_df['patient_id']+'.pdf'), bbox_inches = "tight")


def plot_ecg_rest_mp(
    ecg_csv_file_name: str,
    row_min: int,
    row_max: int,
    output_folder_path: str,
    ncpus: int = 1,
    is_blind: bool = False,
    overwrite: bool = False,
) -> None:
    """
    Generates (in parallel) plots for 12-lead resting ECGs given a CSV file pointing to the tensor HDF5s
    :param ecg_csv: name of the CSV file listing the HD5s to plot
    :param row_min: low end of range of entries to be plotted
    :param row_max: high end of range of entries to be plotted
    :param output_folder_path: directory where output PDFs will be written to
    :param ncpus: number of parallel cores to be used
    :param is_blind: whether ECG interpretation should be included in the plot
    :param overwrite: if False, it avoids replotting PDFs that are already found in the output folder
    :return: None
    """
    df = _ecg_rest_csv_to_df(ecg_csv_file_name)
    if overwrite:
        row_arr = np.arange(row_min, row_max+1, dtype=np.int64)
    else:
        row_arr = _remove_duplicate_rows(df.iloc[row_min:row_max+1], output_folder_path)
    row_split = np.array_split(row_arr, ncpus)
    pool = Pool(ncpus)
    pool.starmap(plot_ecg_rest, zip([df]*ncpus, row_split, [output_folder_path]*ncpus, [is_blind]*ncpus))
    pool.close()
    pool.join()


def plot_counter(counts, title, prefix='./figures/'):
    plt.figure(figsize=(28, 32))
    matplotlib.rcParams.update({'font.size': 12})
    idxs = np.arange(len(counts))

    keyz = []
    vals = []
    for k in sorted(list(counts.keys())):
        keyz.append(k.replace('categorical/', '').replace('continuous/', ''))
        vals.append(counts[k])

    plt.barh(idxs, vals)
    plt.yticks(idxs, keyz)
    plt.tight_layout()
    plt.title(title + '\n')

    figure_path = os.path.join(prefix, 'counter_' + title + IMAGE_EXT)
    if not os.path.exists(os.path.dirname(figure_path)):
        os.makedirs(os.path.dirname(figure_path))
    plt.savefig(figure_path)
    logging.info(f"Saved counter plot at: {figure_path}")


def plot_roc_per_class(prediction, truth, labels, title, prefix='./figures/'):
    lw = 2
    labels_to_areas = {}
    true_sums = np.sum(truth, axis=0)
    plt.figure(figsize=(SUBPLOT_SIZE, SUBPLOT_SIZE))
    fpr, tpr, roc_auc = get_fpr_tpr_roc_pred(prediction, truth, labels)

    for key in labels:
        labels_to_areas[key] = roc_auc[labels[key]]
        if 'no_' in key and len(labels) == 2:
            continue
        color = _hash_string_to_color(key)
        label_text = f'{key} area: {roc_auc[labels[key]]:.3f} n={true_sums[labels[key]]:.0f}'
        plt.plot(fpr[labels[key]], tpr[labels[key]], color=color, lw=lw, label=label_text)
        logging.info(f'ROC Label {label_text} Truth shape {truth.shape}, true sums {true_sums}')

    plt.xlim([0.0, 1.0])
    plt.ylim([-0.02, 1.03])
    plt.ylabel(RECALL_LABEL)
    plt.xlabel(FALLOUT_LABEL)
    plt.legend(loc="lower right", bbox_to_anchor=(0.98, 0))
    plt.plot([0, 1], [0, 1], 'k:', lw=0.5)
    plt.title(f'ROC {title} n={truth.shape[0]:.0f}\n')

    figure_path = os.path.join(prefix, 'per_class_roc_' + title + IMAGE_EXT)
    if not os.path.exists(os.path.dirname(figure_path)):
        os.makedirs(os.path.dirname(figure_path))
    plt.savefig(figure_path, bbox_inches='tight')
    plt.clf()
    logging.info("Saved ROC curve at: {}".format(figure_path))
    return labels_to_areas


def plot_rocs(predictions, truth, labels, title, prefix='./figures/'):
    lw = 2
    true_sums = np.sum(truth, axis=0)
    plt.figure(figsize=(SUBPLOT_SIZE, SUBPLOT_SIZE))

    for p in predictions:
        fpr, tpr, roc_auc = get_fpr_tpr_roc_pred(predictions[p], truth, labels)
        for key in labels:
            if 'no_' in key and len(labels) == 2:
                continue
            color = _hash_string_to_color(p+key)
            label_text = f'{p}_{key} area:{roc_auc[labels[key]]:.3f} n={true_sums[labels[key]]:.0f}'
            plt.plot(fpr[labels[key]], tpr[labels[key]], color=color, lw=lw, label=label_text)
            logging.info(f"ROC Label {label_text}")

    plt.xlim([0.0, 1.0])
    plt.ylim([-0.02, 1.03])
    plt.ylabel(RECALL_LABEL)
    plt.xlabel(FALLOUT_LABEL)
    plt.legend(loc='lower right')
    plt.plot([0, 1], [0, 1], 'k:', lw=0.5)
    plt.title(f'ROC {title} n={np.sum(true_sums):.0f}\n')

    figure_path = os.path.join(prefix, 'per_class_roc_' + title + IMAGE_EXT)
    if not os.path.exists(os.path.dirname(figure_path)):
        os.makedirs(os.path.dirname(figure_path))
    plt.savefig(figure_path)
    plt.clf()
    logging.info("Saved ROC curve at: {}".format(figure_path))


def subplot_rocs(rocs: List[Tuple[np.ndarray, np.ndarray, Dict[str, int]]], prefix: str='./figures/'):
    """Log and tabulate AUCs given as nested dictionaries in the format '{model: {label: auc}}'"""
    lw = 2
    row = 0
    col = 0
    total_plots = len(rocs)
    cols = max(2, int(math.ceil(math.sqrt(total_plots))))
    rows = max(2, int(math.ceil(total_plots / cols)))
    fig, axes = plt.subplots(rows, cols, figsize=(cols*SUBPLOT_SIZE, rows*SUBPLOT_SIZE))
    for predicted, truth, labels in rocs:
        true_sums = np.sum(truth, axis=0)
        fpr, tpr, roc_auc = get_fpr_tpr_roc_pred(predicted, truth, labels)
        for key in labels:
            if 'no_' in key and len(labels) == 2:
                continue
            color = _hash_string_to_color(key)
            label_text = f'{key} area: {roc_auc[labels[key]]:.3f} n={true_sums[labels[key]]:.0f}'
            axes[row, col].plot(fpr[labels[key]], tpr[labels[key]], color=color, lw=lw, label=label_text)
            logging.info(f'ROC Label {label_text}')
        axes[row, col].set_xlim([0.0, 1.0])
        axes[row, col].set_ylim([-0.02, 1.03])
        axes[row, col].set_ylabel(RECALL_LABEL)
        axes[row, col].set_xlabel(FALLOUT_LABEL)
        axes[row, col].legend(loc='lower right')
        axes[row, col].plot([0, 1], [0, 1], 'k:', lw=0.5)
        axes[row, col].set_title(f'ROC n={np.sum(true_sums):.0f}')

        row += 1
        if row == rows:
            row = 0
            col += 1
            if col >= cols:
                break

    figure_path = prefix + 'rocs_together' + IMAGE_EXT
    if not os.path.exists(os.path.dirname(figure_path)):
        os.makedirs(os.path.dirname(figure_path))
    plt.savefig(figure_path)


def subplot_comparison_rocs(rocs: List[Tuple[Dict[str, np.ndarray], np.ndarray, Dict[str, int]]], prefix: str='./figures/'):
    """Log and tabulate AUCs given as nested dictionaries in the format '{model: {label: auc}}'"""
    lw = 3
    row = 0
    col = 0
    total_plots = len(rocs)
    cols = max(2, int(math.ceil(math.sqrt(total_plots))))
    rows = max(2, int(math.ceil(total_plots / cols)))
    fig, axes = plt.subplots(rows, cols, figsize=(cols*SUBPLOT_SIZE, rows*SUBPLOT_SIZE))
    for predictions, truth, labels in rocs:
        true_sums = np.sum(truth, axis=0)
        for p in predictions:
            fpr, tpr, roc_auc = get_fpr_tpr_roc_pred(predictions[p], truth, labels)
            for key in labels:
                if 'no_' in key and len(labels) == 2:
                    continue
                color = _hash_string_to_color(p + key)
                label_text = f'{p}_{key} area:{roc_auc[labels[key]]:.3f} n={true_sums[labels[key]]:.0f}'
                axes[row, col].plot(fpr[labels[key]], tpr[labels[key]], color=color, lw=lw, label=label_text)
                logging.info(f"ROC Label {label_text}")

        axes[row, col].set_xlim([0.0, 1.0])
        axes[row, col].set_ylim([-0.02, 1.03])
        axes[row, col].set_ylabel(RECALL_LABEL)
        axes[row, col].set_xlabel(FALLOUT_LABEL)
        axes[row, col].legend(loc="lower right")
        axes[row, col].plot([0, 1], [0, 1], 'k:', lw=0.5)
        axes[row, col].set_title(f'ROC n={np.sum(true_sums):.0f}\n')

        row += 1
        if row == rows:
            row = 0
            col += 1
            if col >= cols:
                break

    figure_path = os.path.join(prefix, 'rocs_compared_together' + IMAGE_EXT)
    if not os.path.exists(os.path.dirname(figure_path)):
        os.makedirs(os.path.dirname(figure_path))
    plt.savefig(figure_path)


def plot_precision_recall_per_class(prediction, truth, labels, title, prefix='./figures/'):
    # Compute Precision-Recall and plot curve
    lw = 2.0
    labels_to_areas = {}
    true_sums = np.sum(truth, axis=0)
    plt.figure(figsize=(SUBPLOT_SIZE, SUBPLOT_SIZE))

    for k in labels:
        c = _hash_string_to_color(k)
        precision, recall, _ = precision_recall_curve(truth[:, labels[k]], prediction[:, labels[k]])
        average_precision = average_precision_score(truth[:, labels[k]], prediction[:, labels[k]])
        label_text = f'{k} mean precision:{average_precision:.3f} n={true_sums[labels[k]]:.0f}'
        plt.plot(recall, precision, lw=lw, color=c, label=label_text)
        logging.info(f'prAUC Label {label_text}')
        labels_to_areas[k] = average_precision

    plt.xlim([0.0, 1.00])
    plt.ylim([-0.02, 1.03])
    plt.xlabel(RECALL_LABEL)
    plt.ylabel(PRECISION_LABEL)
    plt.legend(loc="lower left")
    plt.title(f'{title} n={np.sum(true_sums):.0f}')

    figure_path = os.path.join(prefix, 'precision_recall_' + title + IMAGE_EXT)
    if not os.path.exists(os.path.dirname(figure_path)):
        os.makedirs(os.path.dirname(figure_path))
    plt.savefig(figure_path)
    plt.clf()
    logging.info(f"Saved Precision Recall curve at: {figure_path}")
    return labels_to_areas


def plot_precision_recalls(predictions, truth, labels, title, prefix='./figures/'):
    # Compute Precision-Recall and plot curve for each model
    lw = 2.0
    true_sums = np.sum(truth, axis=0)
    plt.figure(figsize=(SUBPLOT_SIZE, SUBPLOT_SIZE))

    for p in predictions:
        for k in labels:
            c = _hash_string_to_color(p+k)
            precision, recall, _ = precision_recall_curve(truth[:, labels[k]], predictions[p][:, labels[k]])
            average_precision = average_precision_score(truth[:, labels[k]], predictions[p][:, labels[k]])
            label_text = f'{p}_{k} mean precision:{average_precision:.3f} n={true_sums[labels[k]]:.0f}'
            plt.plot(recall, precision, lw=lw, color=c, label=label_text)
            logging.info(f"prAUC Label {label_text}")

    plt.xlim([0.0, 1.00])
    plt.ylim([-0.02, 1.03])
    plt.xlabel(RECALL_LABEL)
    plt.ylabel(PRECISION_LABEL)
    plt.legend(loc="lower left")
    plt.title(f'{title} n={np.sum(true_sums):.0f}')

    figure_path = os.path.join(prefix, 'precision_recall_' + title + IMAGE_EXT)
    if not os.path.exists(os.path.dirname(figure_path)):
        os.makedirs(os.path.dirname(figure_path))
    plt.savefig(figure_path)
    plt.clf()
    logging.info("Saved Precision Recall curve at: {}".format(figure_path))


def get_fpr_tpr_roc_pred(y_pred, test_truth, labels):
    # Compute ROC curve and ROC area for each class
    fpr = dict()
    tpr = dict()
    roc_auc = dict()

    for k in labels:
        cur_idx = labels[k]
        aser = roc_curve(test_truth[:, cur_idx], y_pred[:, cur_idx])
        fpr[labels[k]], tpr[labels[k]], _ = aser
        roc_auc[labels[k]] = auc(fpr[labels[k]], tpr[labels[k]])

    return fpr, tpr, roc_auc


def plot_waves(predicted_waves, true_waves, title, plot_path, rows=6, cols=6):
    row = 0
    col = 0
    f, axes = plt.subplots(rows, cols, sharex=True, figsize=(36, 36))
    for i in range(true_waves.shape[0]):
        axes[row, col].plot(true_waves[i, :, 0], color='blue', label='Actual Wave')
        if predicted_waves is not None:
            axes[row, col].plot(predicted_waves[i, :, 0], color='green', label='Predicted')
        axes[row, col].set_xlabel('time')
        row += 1
        if row == rows:
            row = 0
            col += 1
            if col >= cols:
                break
    plt.legend(loc="lower left")
    figure_path = os.path.join(plot_path, title + IMAGE_EXT)
    if not os.path.exists(os.path.dirname(figure_path)):
        os.makedirs(os.path.dirname(figure_path))
    plt.savefig(figure_path)
    plt.clf()
    logging.info("Saved waves at: {}".format(figure_path))


def plot_tsne(x_embed, categorical_labels, continuous_labels, gene_labels, label_dict, figure_path, alpha):
    x_embed = np.array(x_embed)
    if len(x_embed.shape) > 2:
        x_embed = np.reshape(x_embed, (x_embed.shape[0], np.prod(x_embed.shape[1:])))

    n_components = 2
    rows = max(2, len(label_dict))
    perplexities = [25, 75]
    (fig, subplots) = plt.subplots(rows, len(perplexities), figsize=(len(perplexities)*SUBPLOT_SIZE*2, rows*SUBPLOT_SIZE*2))

    p2y = {}
    for i, p in enumerate(perplexities):
        tsne = manifold.TSNE(n_components=n_components, init='pca', random_state=123, perplexity=p, learning_rate=20, n_iter_without_progress=500)
        p2y[p] = tsne.fit_transform(x_embed)

    j = -1
    for tm in label_dict:
        j += 1
        if j == rows:
            break
        categorical_subsets = {}
        categorical_counts = Counter()
        if tm in categorical_labels + gene_labels:
            for c in tm.channel_map:
                categorical_subsets[tm.channel_map[c]] = label_dict[tm] == tm.channel_map[c]
                categorical_counts[tm.channel_map[c]] = np.sum(categorical_subsets[tm.channel_map[c]])
        elif tm in continuous_labels:
            colors = label_dict[tm]
        for i, p in enumerate(perplexities):
            ax = subplots[j, i]
            ax.set_title(f'{tm.name} | t-SNE perplexity:{p}')
            if tm in categorical_labels + gene_labels:
                color_labels = []
                for c in tm.channel_map:
                    channel_index = tm.channel_map[c]
                    color = _hash_string_to_color(c)
                    color_labels.append(f'{c} n={categorical_counts[tm.channel_map[c]]}')
                    ax.scatter(p2y[p][categorical_subsets[channel_index], 0], p2y[p][categorical_subsets[channel_index], 1], c=color, alpha=alpha)
                ax.legend(color_labels, loc='lower left')
            elif tm in continuous_labels:
                points = ax.scatter(p2y[p][:, 0], p2y[p][:, 1], c=colors, alpha=alpha, cmap='jet')
                if i == len(perplexities) - 1:
                    fig.colorbar(points, ax=ax)

            ax.xaxis.set_major_formatter(NullFormatter())
            ax.yaxis.set_major_formatter(NullFormatter())
            ax.axis('tight')

    figure_path += 'tsne_plot' + IMAGE_EXT
    if not os.path.exists(os.path.dirname(figure_path)):
        os.makedirs(os.path.dirname(figure_path))
    plt.savefig(figure_path)
    plt.clf()
    logging.info(f"Saved T-SNE plot at: {figure_path}")


def plot_find_learning_rate(
    learning_rates: List[float], losses: List[float], smoothed_losses: List[float],
    picked_learning_rate: Optional[float], figure_path: str,
):
    plt.figure(figsize=(2 * SUBPLOT_SIZE, SUBPLOT_SIZE))
    plt.title('Learning rate finder')
    cutoff = smoothed_losses[0]
    plt.ylim(min(smoothed_losses), cutoff * 1.05)
    plt.axhline(cutoff, linestyle='--', color='k', label=f'Deltas ignored above {cutoff:.2f}')
    learning_rates = np.log(learning_rates) / np.log(10)
    plt.plot(learning_rates, losses, label='Loss', c='r')
    plt.plot(learning_rates, smoothed_losses, label='Smoothed loss', c='b')
    if picked_learning_rate is not None:
        plt.axvline(np.log(picked_learning_rate) / np.log(10), label=f'Learning rate found {picked_learning_rate:.2E}', color='g', linestyle='--')
    plt.xlabel('Log_10 learning rate')
    plt.legend()
    plt.savefig(os.path.join(figure_path, f'find_learning_rate{IMAGE_EXT}'))
    plt.clf()


def plot_saliency_maps(data: np.ndarray, gradients: np.ndarray, paths: List, prefix: str):
    """Plot saliency maps of a batch of input tensors.

    Saliency maps for each input tensor in the batch will be saved at the file path indicated by prefix.
    Also creates a mean saliency map across the batch
    2D tensors are assumed to be ECGs and 3D tensors are plotted with each slice as an RGB image.
    The red channel indicates negative gradients, and the green channel positive ones.

    :param data: A batch of input tensors
    :param gradients: A corresponding batch of gradients for those inputs, must be the same shape as data
    :param paths: A List of paths corresponding to each input tensor
    :param prefix: file path prefix where saliency maps will be saved
    """
    if data.shape[-1] == 1:
        data = data[..., 0]
        gradients = gradients[..., 0]

    mean_saliency = np.zeros(data.shape[1:4] + (3,))
    for batch_i, path in enumerate(paths):
        sample_id = os.path.basename(path).replace(TENSOR_EXT, '')
        if len(data.shape) == 3:
            ecgs = {f'{sample_id}_raw': data[batch_i], 'gradients': gradients[batch_i]}
            _plot_ecgs(ecgs, f'{prefix}_{sample_id}_saliency_{batch_i}{IMAGE_EXT}')
        elif len(data.shape) == 4:
            cols = max(2, int(math.ceil(math.sqrt(data.shape[-1]))))
            rows = max(2, int(math.ceil(data.shape[-1] / cols)))
            title = f'{prefix}_{sample_id}_saliency_{batch_i}{IMAGE_EXT}'
            _plot_3d_tensor_slices_as_rgb(_saliency_map_rgb(data[batch_i], gradients[batch_i]), title, cols, rows)
            saliency = _saliency_blurred_and_scaled(gradients[batch_i], blur_radius=5.0, max_value=1.0/data.shape[0])
            mean_saliency[..., 0] -= saliency
            mean_saliency[..., 1] += saliency
        elif len(data.shape) == 5:
            for j in range(data.shape[-1]):
                cols = max(2, int(math.ceil(math.sqrt(data.shape[-2]))))
                rows = max(2, int(math.ceil(data.shape[-2] / cols)))
                name = f'{prefix}_saliency_{batch_i}_channel_{j}{IMAGE_EXT}'
                _plot_3d_tensor_slices_as_rgb(_saliency_map_rgb(data[batch_i, ..., j], gradients[batch_i, ..., j]), name, cols, rows)
                saliency = _saliency_blurred_and_scaled(gradients[batch_i, ..., j], blur_radius=5.0, max_value=1.0 / data.shape[0])
                mean_saliency[..., 0] -= saliency
                mean_saliency[..., 1] += saliency
        else:
            logging.warning(f'No method to plot saliency for data shape: {data.shape}')

    if len(data.shape) == 4:
        _plot_3d_tensor_slices_as_rgb(_scale_tensor_inplace(mean_saliency), f'{prefix}_batch_mean_saliency{IMAGE_EXT}', cols, rows)
    logging.info(f"Saved saliency maps at:{prefix}")


def _scale_tensor_inplace(tensor, min_value=0.0, max_value=1.0):
    tensor -= tensor.min()
    tensor *= (max_value - min_value) / tensor.max()
    tensor += min_value
    return tensor


def _saliency_blurred_and_scaled(gradients, blur_radius, max_value=1.0):
    blurred = gaussian_filter(gradients, sigma=blur_radius)
    _scale_tensor_inplace(blurred, max_value=max_value)
    blurred -= blurred.mean()
    return blurred


def _saliency_map_rgb(image, gradients, blur_radius=0):
    _scale_tensor_inplace(image)
    rgb_map = np.zeros(image.shape + (3,))
    blurred = _saliency_blurred_and_scaled(gradients, blur_radius)
    rgb_map[..., 0] = image - blurred
    rgb_map[..., 1] = image + blurred
    rgb_map[..., 2] = image
    rgb_map = np.clip(rgb_map, 0, 1)
    #_scale_tensor_inplace(rgb_map)
    return rgb_map


def _plot_ecgs(ecgs, figure_path, rows=3, cols=4, time_interval=2.5, raw_scale=0.005, hertz=500, lead_dictionary=ECG_REST_LEADS):
    index2leads = {v: k for k, v in lead_dictionary.items()}
    _, axes = plt.subplots(rows, cols, figsize=(18, 16), sharey=True)
    for i in range(rows):
        for j in range(cols):
            start = int(i*time_interval*hertz)
            stop = int((i+1)*time_interval*hertz)
            axes[i, j].set_xlim(start, stop)
            for label in ecgs:
                axes[i, j].plot(range(start, stop), ecgs[label][start:stop, j + i*cols] * raw_scale, label=label)
            axes[i, j].legend(loc='lower right')
            axes[i, j].set_xlabel('milliseconds')
            axes[i, j].set_ylabel('mV')
            axes[i, j].set_title(index2leads[j + i*cols])
    if not os.path.exists(os.path.dirname(figure_path)):
        os.makedirs(os.path.dirname(figure_path))
    plt.savefig(figure_path)
    plt.clf()


def _plot_3d_tensor_slices_as_rgb(tensor, figure_path, cols=3, rows=10):
    _, axes = plt.subplots(rows, cols, figsize=(cols * 4, rows * 4))
    for i in range(tensor.shape[-2]):
        axes[i // cols, i % cols].imshow(tensor[:, :, i, :])
        axes[i // cols, i % cols].set_yticklabels([])
        axes[i // cols, i % cols].set_xticklabels([])

    if not os.path.exists(os.path.dirname(figure_path)):
        os.makedirs(os.path.dirname(figure_path))
    plt.savefig(figure_path)
    plt.clf()
    

def _hash_string_to_color(string):
    """Hash a string to color (using hashlib and not the built-in hash for consistency between runs)"""
    return COLOR_ARRAY[int(hashlib.sha1(string.encode('utf-8')).hexdigest(), 16) % len(COLOR_ARRAY)]


def _text_on_plot(axes, x, y, text, alpha=0.8, background='white'):
    t = axes.text(x, y, text)
    t.set_bbox({'facecolor': background, 'alpha': alpha, 'edgecolor': background})


if __name__ == '__main__':
    plot_noisy()<|MERGE_RESOLUTION|>--- conflicted
+++ resolved
@@ -98,11 +98,8 @@
     if tm.is_categorical() and tm.axes() == 1:
         logging.info(f"For tm:{tm.name} with channel map:{tm.channel_map} examples:{y_predictions.shape[0]}")
         logging.info(f"\nSum Truth:{np.sum(y_truth, axis=0)} \nSum pred :{np.sum(y_predictions, axis=0)}")
-<<<<<<< HEAD
-=======
         plot_precision_recall_per_class(y_predictions, y_truth, tm.channel_map, title, folder)
         plot_prediction_calibration(y_predictions, y_truth, tm.channel_map, title, folder)
->>>>>>> dd13b451
         performance_metrics.update(plot_roc_per_class(y_predictions, y_truth, tm.channel_map, title, folder))
         performance_metrics.update(plot_precision_recall_per_class(y_predictions, y_truth, tm.channel_map, title, folder))
         rocs.append((y_predictions, y_truth, tm.channel_map))
