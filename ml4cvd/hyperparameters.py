--- conflicted
+++ resolved
@@ -332,12 +332,8 @@
         color = cm(i / len(histories))
         training_loss = np.clip(history['loss'], a_min=-np.inf, a_max=cutoff)
         val_loss = np.clip(history['val_loss'], a_min=-np.inf, a_max=cutoff)
-<<<<<<< HEAD
-        label = f'\n\nTrial {i}:{string_from_trials(trials, i, param_lists)}'
-=======
         label = f'\nTrial {i}:\nTest Loss:{all_losses[i]:.3f}\nTrain Loss:{histories[i]["loss"][-1]:.2f}\nValidation Loss:{histories[i]["val_loss"][-1]:.2f}'
         label += string_from_trials(trials, i, param_lists)
->>>>>>> e6f0d2f4
         ax1.plot(training_loss, label=label, linestyle=linestyles[i % 4], color=color)
         ax1.text(len(training_loss) - 1, training_loss[-1], str(i))
         ax2.plot(val_loss, label=label, linestyle=linestyles[i % 4], color=color)
