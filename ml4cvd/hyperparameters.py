--- conflicted
+++ resolved
@@ -90,13 +90,8 @@
             history.history['parameter_count'] = [model.count_params()]
             histories.append(history.history)
             title = f'trial_{i}'  # refer to loss_by_params.txt to find the params for this trial
-<<<<<<< HEAD
             plot_metric_history(history, args.training_steps, title, fig_path)
-            model.load_weights(os.path.join(args.output_folder, args.id, args.id + TENSOR_EXT))
-=======
-            plot_metric_history(history, title, fig_path)
             model.load_weights(os.path.join(args.output_folder, args.id, args.id + MODEL_EXT))
->>>>>>> 3e68b44d
             loss_and_metrics = model.evaluate(test_data, test_labels, batch_size=args.batch_size)
             logging.info(f'Current architecture:\n{string_from_arch_dict(x)}\nCurrent model size: {model.count_params()}.')
             logging.info(f"Iteration {i} out of maximum {args.max_models}\nTest Loss: {loss_and_metrics[0]}")
