# hyperparameters.py

# Imports
import gc
import os
import logging
import numpy as np
from collections import Counter
from timeit import default_timer as timer

import hyperopt
from hyperopt import fmin, tpe, hp

import matplotlib
matplotlib.use('Agg') # Need this to write images from the GSA servers.  Order matters:
import matplotlib.pyplot as plt # First import matplotlib, then use Agg, then import plt

from skimage.filters import threshold_otsu


from ml4cvd.defines import IMAGE_EXT
from ml4cvd.arguments import parse_args
from ml4cvd.plots import plot_metric_history
from ml4cvd.tensor_maps_by_script import TMAPS
from ml4cvd.models import train_model_from_generators, make_multimodal_multitask_model
from ml4cvd.tensor_generators import test_train_valid_tensor_generators, big_batch_from_minibatch_generator

MAX_LOSS = 9e9


def run(args):
    # Keep track of elapsed execution time
    start_time = timer()
    try:
        if 'conv' == args.mode:
            optimize_conv_layers_multimodal_multitask(args)
        elif 'dense_layers' == args.mode:
            optimize_dense_layers_multimodal_multitask(args)
        elif 'lr' == args.mode:
            optimize_lr_multimodal_multitask(args)
        elif 'inputs' == args.mode:
            optimize_input_tensor_maps(args)
        elif 'optimizer' == args.mode:
            optimize_optimizer(args)
        elif 'architecture' == args.mode:
            optimize_architecture(args)
        elif 'ecg_rest' == args.mode:
            optimize_ecg_rest_architecture(args)
        elif 'mri_sax' == args.mode:
            optimize_mri_sax_architecture(args)
        else:
            raise ValueError('Unknown hyperparameter optimization mode:', args.mode)

    except Exception as e:
        logging.exception(e)

    end_time = timer()
    elapsed_time = end_time - start_time
    logging.info("Executed the '{}' operation in {:.2f} seconds".format(args.mode, elapsed_time))


def hyperparam_optimizer(args, space, param_lists={}):
    stats = Counter()
    args.keep_paths = False
    args.keep_paths_test = False
<<<<<<< HEAD
    generate_train, _, generate_test = test_train_valid_tensor_generators(**args.__dict__)
    test_data, test_labels = big_batch_from_minibatch_generator(args.tensor_maps_in, args.tensor_maps_out, generate_test, args.test_steps, False)

    histories = []

    fig_path = os.path.join(args.output_folder, args.id, 'plots')
    i = 0

    def loss_from_multimodal_multitask(x):
        nonlocal i
        i += 1
        try:
            set_args_from_x(args, x)
            model = make_multimodal_multitask_model(**args.__dict__)

            if model.count_params() > args.max_parameters:
                logging.info(f"Model too big, max parameters is:{args.max_parameters}, model has:{model.count_params()}. Return max loss.")
                del model
                histories.append({'loss': [MAX_LOSS], 'val_loss': [MAX_LOSS]})
=======
    with test_train_valid_tensor_generators(**args.__dict__) as (generate_train, generate_valid, generate_test):
        test_data, test_labels = big_batch_from_minibatch_generator(args.tensor_maps_in, args.tensor_maps_out, generate_test, args.test_steps, False)
        histories = []
        fig_path = os.path.join(args.output_folder, args.id, 'plots')
        i = 0

        def loss_from_multimodal_multitask(x):
            model = None
            history = None
            nonlocal i
            i += 1
            try:
                set_args_from_x(args, x)
                model = make_multimodal_multitask_model(**args.__dict__)

                if model.count_params() > args.max_parameters:
                    logging.info(f"Model too big, max parameters is:{args.max_parameters}, model has:{model.count_params()}. Return max loss.")
                    return MAX_LOSS

                model, history = train_model_from_generators(model, generate_train, generate_valid, args.training_steps, args.validation_steps,
                                                             args.batch_size, args.epochs, args.patience, args.output_folder, args.id,
                                                             args.inspect_model, args.inspect_show_labels, True, False)
                histories.append(history.history)
                title = f'trial_{i}'  # refer to loss_by_params.txt to find the params for this trial
                plot_metric_history(history, title, fig_path)
                loss_and_metrics = model.evaluate(test_data, test_labels, batch_size=args.batch_size)
                stats['count'] += 1
                logging.info(f'Current architecture:\n{string_from_arch_dict(x)}')
                logging.info(f"Iteration {stats['count']} out of maximum {args.max_models}\nLoss: {loss_and_metrics[0]}\nCurrent model size: {model.count_params()}.")
                return loss_and_metrics[0]
            except ValueError:
                logging.exception('ValueError trying to make a model for hyperparameter optimization. Returning max loss.')
                return MAX_LOSS
            except:
                logging.exception('Error trying hyperparameter optimization. Returning max loss.')
>>>>>>> 46fb7eba
                return MAX_LOSS
            finally:
                del model
                gc.collect()
                if history is None:
                    histories.append({'loss': [MAX_LOSS], 'val_loss': [MAX_LOSS]})

<<<<<<< HEAD
            model, history = train_model_from_generators(model, generate_train, generate_test, args.training_steps, args.validation_steps,
                                                         args.batch_size, args.epochs, args.patience, args.output_folder, args.id,
                                                         args.inspect_model, args.inspect_show_labels, True, False)
            histories.append(history.history)
            title = f'trial_{i}'  # refer to loss_by_params.txt to find the params for this trial
            plot_metric_history(history, title, fig_path)
            loss_and_metrics = model.evaluate(test_data, test_labels, batch_size=args.batch_size)
            stats['count'] += 1
            logging.info(f'Current architecture:\n{string_from_arch_dict(x)}')
            logging.info(f"Iteration {stats['count']} out of maximum {args.max_models}\nLoss: {loss_and_metrics[0]}\nCurrent model size: {model.count_params()}.")
            del model
            return loss_and_metrics[0]

        except ValueError as e:
            histories.append({'loss': [MAX_LOSS], 'val_loss': [MAX_LOSS]})
            logging.exception('ValueError trying to make a model for hyperparameter optimization. Returning max loss.')
            return MAX_LOSS
        except:
            logging.exception('Error trying hyperparameter optimization. Returning max loss.')
            histories.append({'loss': [MAX_LOSS], 'val_loss': [MAX_LOSS]})
            return MAX_LOSS

    trials = hyperopt.Trials()
    fmin(loss_from_multimodal_multitask, space=space, algo=tpe.suggest, max_evals=args.max_models, trials=trials)
=======
        trials = hyperopt.Trials()
        fmin(loss_from_multimodal_multitask, space=space, algo=tpe.suggest, max_evals=args.max_models, trials=trials)
>>>>>>> 46fb7eba
    plot_trials(trials, histories, fig_path, param_lists)
    logging.info('Saved learning plot to:{}'.format(fig_path))


def optimize_architecture(args):
    dense_blocks_sets = [[16], [32], [48], [32, 16], [32, 32], [32, 24, 16], [48, 32, 24], [48, 48, 48]]
    conv_layers_sets = [[64], [48], [32], [24]]
    dense_layers_sets = [[16, 64], [8, 128], [48], [32], [24], [16]]
    u_connect = [True, False]
    conv_dilate = [True, False]
    activation = ['leaky', 'prelu', 'elu', 'thresh_relu', 'relu']
    conv_bn = [True, False]
    pool_type = ['max', 'average']
    space = {
        'pool_x': hp.quniform('pool_x', 1, 4, 1),
        'conv_layers': hp.choice('conv_layers', conv_layers_sets),
        'dense_blocks': hp.choice('dense_blocks', dense_blocks_sets),
        'dense_layers': hp.choice('dense_layers', dense_layers_sets),
        'u_connect': hp.choice('u_connect', u_connect),
        'conv_dilate': hp.choice('conv_dilate', conv_dilate),
        'activation': hp.choice('activation', activation),
        'conv_bn': hp.choice('conv_bn', conv_bn),
        'pool_type': hp.choice('pool_type', pool_type),
        'dropout': hp.uniform('dropout', 0, .2),
        'conv_dropout': hp.uniform('conv_dropout', 0, .2),
        'conv_width': hp.quniform('conv_width', 2, 128, 1),
        'block_size': hp.quniform('block_size', 1, 4, 1),
    }
    param_lists = {'conv_layers': conv_layers_sets,
                   'dense_blocks': dense_blocks_sets,
                   'dense_layers': dense_layers_sets,
                   'u_connect': u_connect,
                   'conv_dilate': conv_dilate,
                   'activation': activation,
                   'conv_bn': conv_bn,
                   'pool_type': pool_type,
                   }
    hyperparam_optimizer(args, space, param_lists)


def optimize_ecg_rest_architecture(args):
    dense_blocks_sets = [[32], [48], [32, 16], [32, 32], [32, 24, 16], [48, 32, 24], [48, 48, 48]]
    conv_layers_sets = [[16], [32], [48], [32, 32], [48, 32], [48, 32, 24]]
    dense_layers_sets = [[16, 64], [8, 128], [48], [32], [24], [16]]
    conv_dilate = [True, False]
    activation = ['leaky', 'prelu', 'relu']
    conv_bn = [True, False]
    pool_type = ['max', 'average']
    space = {
        'pool_x': hp.quniform('pool_x', 1, 8, 1),
        'conv_layers': hp.choice('conv_layers', conv_layers_sets),
        'dense_blocks': hp.choice('dense_blocks', dense_blocks_sets),
        'dense_layers': hp.choice('dense_layers', dense_layers_sets),
        'conv_dilate': hp.choice('conv_dilate', conv_dilate),
        'activation': hp.choice('activation', activation),
        'conv_bn': hp.choice('conv_bn', conv_bn),
        'pool_type': hp.choice('pool_type', pool_type),
        'conv_width': hp.loguniform('conv_width', 1, 8),
        'block_size': hp.quniform('block_size', 1, 6, 1),
    }
    param_lists = {
        'conv_layers': conv_layers_sets,
        'dense_blocks': dense_blocks_sets,
        'dense_layers': dense_layers_sets,
        'conv_dilate': conv_dilate,
        'activation': activation,
        'conv_bn': conv_bn,
        'pool_type': pool_type,
    }
    hyperparam_optimizer(args, space, param_lists)


def optimize_mri_sax_architecture(args):
    dense_blocks_sets = [[], [16], [32], [48], [32, 16], [32, 32], [32, 24, 16], [48, 32, 24], [48, 48, 48]]
    conv_layers_sets = [[], [16], [32], [48], [32, 32], [48, 32], [48, 32, 24]]
    dense_layers_sets = [[16], [24], [32], [48], [16, 64], [8, 128], [16, 64, 128]]
    activation = ['leaky', 'prelu', 'relu', 'elu']
    conv_dilate = [True, False]
    conv_bn = [True, False]
    pool_type = ['max', 'average']
    space = {
        'pool_x': hp.quniform('pool_x', 2, 8, 2),
        'pool_y': hp.quniform('pool_y', 2, 8, 2),
        'pool_z': hp.quniform('pool_z', 1, 2, 1),
        'conv_layers': hp.choice('conv_layers', conv_layers_sets),
        'dense_blocks': hp.choice('dense_blocks', dense_blocks_sets),
        'dense_layers': hp.choice('dense_layers', dense_layers_sets),
        'conv_dilate': hp.choice('conv_dilate', conv_dilate),
        'activation': hp.choice('activation', activation),
        'conv_bn': hp.choice('conv_bn', conv_bn),
        'pool_type': hp.choice('pool_type', pool_type),
        'block_size': hp.quniform('block_size', 1, 6, 1),
    }
    param_lists = {
        'conv_layers': conv_layers_sets,
        'dense_blocks': dense_blocks_sets,
        'dense_layers': dense_layers_sets,
        'conv_dilate': conv_dilate,
        'activation': activation,
        'conv_bn': conv_bn,
        'pool_type': pool_type,
    }
    hyperparam_optimizer(args, space, param_lists)


def optimize_conv_layers_multimodal_multitask(args):
    dense_blocks_sets = [[16], [32], [48], [32, 16], [32, 32], [32, 24, 16], [48, 32, 24], [48, 48, 48]]
    conv_layers_sets = [[64], [48], [32], [24]]
    dense_layers_sets = [[16, 64], [8, 128], [48], [32], [24], [16]]
    space = {
        'pool_x': hp.choice('pool_x', list(range(1, 5))),
        'conv_layers': hp.choice('conv_layers', conv_layers_sets),
        'dense_blocks': hp.choice('dense_blocks', dense_blocks_sets),
        'dense_layers': hp.choice('dense_layers', dense_layers_sets),
    }
    param_lists = {'conv_layers': conv_layers_sets, 'dense_blocks': dense_blocks_sets, 'dense_layers': dense_layers_sets}
    hyperparam_optimizer(args, space, param_lists)


def optimize_dense_layers_multimodal_multitask(args):
    space = {'num_layers': hp.choice(list(range(2, 42)))}
    hyperparam_optimizer(args, space)


def optimize_lr_multimodal_multitask(args):
    space = {'learning_rate': hp.loguniform('learning_rate', -10, -2)}
    hyperparam_optimizer(args, space)


def optimize_input_tensor_maps(args):
    input_tensor_map_sets = [['categorical-phenotypes-72'], ['mri-slice'], ['sax_inlinevf_zoom'], ['cine_segmented_sax_inlinevf'], ['ekg-leads']]
    space = {'input_tensor_maps': hp.choice('input_tensor_maps', input_tensor_map_sets), }
    param_lists = {'input_tensor_maps': input_tensor_map_sets}
    hyperparam_optimizer(args, space, param_lists)


def optimize_optimizer(args):
    optimizers = [
        'adam',
        'radam',
        'sgd',
    ]
    space = {'learning_rate': hp.loguniform('learning_rate', -10, -2),
             'optimizer': hp.choice('optimizer', optimizers)}
    hyperparam_optimizer(args, space, {'optimizer': optimizers})


def set_args_from_x(args, x):
    for k in args.__dict__:
        if k in x:
            print(k, x[k], args.__dict__[k])
            if isinstance(args.__dict__[k], int):
                args.__dict__[k] = int(x[k])
            elif isinstance(args.__dict__[k], float):
                v = float(x[k])
                if v == int(v):
                    v = int(v)
                args.__dict__[k] = v
            else:
                args.__dict__[k] = x[k]
    logging.info(f"Set arguments to: {args}")
    args.tensor_maps_in = [TMAPS[it] for it in args.input_tensors]
    args.tensor_maps_out = [TMAPS[ot] for ot in args.output_tensors]


def string_from_arch_dict(x):
    return '\n'.join([f'{k} = {x[k]}' for k in x])


def string_from_trials(trials, index, param_lists={}):
    s = ''
    x = trials.trials[index]['misc']['vals']
    for k in x:
        s += '\n' + k + ' = '
        v = x[k][0]
        if k in param_lists:
            s += str(param_lists[k][int(v)])
        elif k in ['num_layers', 'layer_width']:
            s += str(int(v))
        elif v < 1:
            s += f'{v:.2E}'
        else:
            s += f'{v:.2f}'
    return s


def plot_trials(trials, histories, figure_path, param_lists={}):
    all_losses = np.array(trials.losses())  # the losses we will put in the text
    real_losses = all_losses[all_losses != MAX_LOSS]
    cutoff = MAX_LOSS
    try:
        cutoff = threshold_otsu(real_losses)
    except ValueError:
        logging.info('Otsu thresholding failed. Using MAX_LOSS for threshold.')
    lplot = np.clip(all_losses, a_min=-np.inf, a_max=cutoff)  # the losses we will plot
    plt.figure(figsize=(64, 64))
    matplotlib.rcParams.update({'font.size': 9})
    colors = ['r' if x == cutoff else 'b' for x in lplot]
    plt.plot(lplot)
    with open(os.path.join(figure_path, 'loss_by_params.txt'), 'w') as f:
        for i in range(len(trials.trials)):
            text = f'Trial {i}: \nTest Loss:{all_losses[i]:.2f}\nTrain Loss:{histories[i]["loss"][-1]:.2f}\nValidation Loss:{histories[i]["val_loss"][-1]:.2f}'
            text += f'{string_from_trials(trials, i, param_lists)}'
            plt.text(i, lplot[i], text, color=colors[i])
            f.write(text.replace('\n', ',') + '\n')
    plt.xlabel('Iterations')
    plt.ylabel('Losses')
    plt.ylim(min(lplot) * .95, max(lplot) * 1.05)
    plt.title(f'Hyperparameter Optimization\n')
    if not os.path.exists(os.path.dirname(figure_path)):
        os.makedirs(os.path.dirname(figure_path))
    plt.axhline(cutoff, label=f'Loss display cutoff at {cutoff:.3f}', color='r', linestyle='--')
    loss_path = os.path.join(figure_path, 'loss_per_iteration' + IMAGE_EXT)
    plt.legend()
    plt.savefig(loss_path)
    logging.info('Saved loss plot to: {}'.format(loss_path))

    fig, [ax1, ax3, ax2] = plt.subplots(nrows=1, ncols=3, figsize=(60, 20), sharey='all', gridspec_kw={'width_ratios': [2, 1, 2]})
    cm = plt.get_cmap('gist_rainbow')
    ax1.set_xlabel('Epoch')
    ax1.set_ylabel('Training Loss')
    ax2.set_xlabel('Epoch')
    ax2.set_ylabel('Validation Loss')
    linestyles = 'solid', 'dotted', 'dashed', 'dashdot'
    for i, history in enumerate(histories):
        color = cm(i / len(histories))
        training_loss = np.clip(history['loss'], a_min=-np.inf, a_max=cutoff)
        val_loss = np.clip(history['val_loss'], a_min=-np.inf, a_max=cutoff)
        label = f'\nTrial {i}:\nTest Loss:{all_losses[i]:.3f}\nTrain Loss:{histories[i]["loss"][-1]:.2f}\nValidation Loss:{histories[i]["val_loss"][-1]:.2f}'
        label += string_from_trials(trials, i, param_lists)
        ax1.plot(training_loss, label=label, linestyle=linestyles[i % 4], color=color)
        ax1.text(len(training_loss) - 1, training_loss[-1], str(i))
        ax2.plot(val_loss, label=label, linestyle=linestyles[i % 4], color=color)
        ax2.text(len(val_loss) - 1, val_loss[-1], str(i))
    ax1.axhline(cutoff, label=f'Loss display cutoff at {cutoff:.3f}', color='k', linestyle='--')
    ax1.set_title('Training Loss')
    ax2.axhline(cutoff, label=f'Loss display cutoff at {cutoff:.3f}', color='k', linestyle='--')
    ax2.set_title('Validation Loss')
    ax3.legend(*ax2.get_legend_handles_labels(), loc='upper center', fontsize='x-small', mode='expand', ncol=5)
    ax3.axis('off')
    learning_path = os.path.join(figure_path, 'learning_curves' + IMAGE_EXT)
    plt.tight_layout()
    plt.savefig(learning_path)
    logging.info('Saved learning curve plot to: {}'.format(learning_path))


if __name__ == '__main__':
    args = parse_args()
    run(args)  # back to the top<|MERGE_RESOLUTION|>--- conflicted
+++ resolved
@@ -63,27 +63,7 @@
     stats = Counter()
     args.keep_paths = False
     args.keep_paths_test = False
-<<<<<<< HEAD
-    generate_train, _, generate_test = test_train_valid_tensor_generators(**args.__dict__)
-    test_data, test_labels = big_batch_from_minibatch_generator(args.tensor_maps_in, args.tensor_maps_out, generate_test, args.test_steps, False)
-
-    histories = []
-
-    fig_path = os.path.join(args.output_folder, args.id, 'plots')
-    i = 0
-
-    def loss_from_multimodal_multitask(x):
-        nonlocal i
-        i += 1
-        try:
-            set_args_from_x(args, x)
-            model = make_multimodal_multitask_model(**args.__dict__)
-
-            if model.count_params() > args.max_parameters:
-                logging.info(f"Model too big, max parameters is:{args.max_parameters}, model has:{model.count_params()}. Return max loss.")
-                del model
-                histories.append({'loss': [MAX_LOSS], 'val_loss': [MAX_LOSS]})
-=======
+
     with test_train_valid_tensor_generators(**args.__dict__) as (generate_train, generate_valid, generate_test):
         test_data, test_labels = big_batch_from_minibatch_generator(args.tensor_maps_in, args.tensor_maps_out, generate_test, args.test_steps, False)
         histories = []
@@ -101,6 +81,7 @@
 
                 if model.count_params() > args.max_parameters:
                     logging.info(f"Model too big, max parameters is:{args.max_parameters}, model has:{model.count_params()}. Return max loss.")
+                    histories.append({'loss': [MAX_LOSS], 'val_loss': [MAX_LOSS]})
                     return MAX_LOSS
 
                 model, history = train_model_from_generators(model, generate_train, generate_valid, args.training_steps, args.validation_steps,
@@ -116,46 +97,21 @@
                 return loss_and_metrics[0]
             except ValueError:
                 logging.exception('ValueError trying to make a model for hyperparameter optimization. Returning max loss.')
+                histories.append({'loss': [MAX_LOSS], 'val_loss': [MAX_LOSS]})
                 return MAX_LOSS
             except:
                 logging.exception('Error trying hyperparameter optimization. Returning max loss.')
->>>>>>> 46fb7eba
+                histories.append({'loss': [MAX_LOSS], 'val_loss': [MAX_LOSS]})
                 return MAX_LOSS
+
             finally:
                 del model
                 gc.collect()
                 if history is None:
                     histories.append({'loss': [MAX_LOSS], 'val_loss': [MAX_LOSS]})
 
-<<<<<<< HEAD
-            model, history = train_model_from_generators(model, generate_train, generate_test, args.training_steps, args.validation_steps,
-                                                         args.batch_size, args.epochs, args.patience, args.output_folder, args.id,
-                                                         args.inspect_model, args.inspect_show_labels, True, False)
-            histories.append(history.history)
-            title = f'trial_{i}'  # refer to loss_by_params.txt to find the params for this trial
-            plot_metric_history(history, title, fig_path)
-            loss_and_metrics = model.evaluate(test_data, test_labels, batch_size=args.batch_size)
-            stats['count'] += 1
-            logging.info(f'Current architecture:\n{string_from_arch_dict(x)}')
-            logging.info(f"Iteration {stats['count']} out of maximum {args.max_models}\nLoss: {loss_and_metrics[0]}\nCurrent model size: {model.count_params()}.")
-            del model
-            return loss_and_metrics[0]
-
-        except ValueError as e:
-            histories.append({'loss': [MAX_LOSS], 'val_loss': [MAX_LOSS]})
-            logging.exception('ValueError trying to make a model for hyperparameter optimization. Returning max loss.')
-            return MAX_LOSS
-        except:
-            logging.exception('Error trying hyperparameter optimization. Returning max loss.')
-            histories.append({'loss': [MAX_LOSS], 'val_loss': [MAX_LOSS]})
-            return MAX_LOSS
-
     trials = hyperopt.Trials()
     fmin(loss_from_multimodal_multitask, space=space, algo=tpe.suggest, max_evals=args.max_models, trials=trials)
-=======
-        trials = hyperopt.Trials()
-        fmin(loss_from_multimodal_multitask, space=space, algo=tpe.suggest, max_evals=args.max_models, trials=trials)
->>>>>>> 46fb7eba
     plot_trials(trials, histories, fig_path, param_lists)
     logging.info('Saved learning plot to:{}'.format(fig_path))
 
