# hyperparameters.py

# Imports
import os
import logging
import numpy as np
from collections import Counter
from timeit import default_timer as timer

import hyperopt
from hyperopt import fmin, tpe, hp

import matplotlib
matplotlib.use('Agg') # Need this to write images from the GSA servers.  Order matters:
import matplotlib.pyplot as plt # First import matplotlib, then use Agg, then import plt

from skimage.filters import threshold_otsu

import keras.backend as K

from ml4cvd.defines import IMAGE_EXT
from ml4cvd.arguments import parse_args
from ml4cvd.tensor_maps_by_script import TMAPS
from ml4cvd.models import train_model_from_generators, make_multimodal_multitask_model
from ml4cvd.tensor_generators import test_train_valid_tensor_generators, big_batch_from_minibatch_generator

MAX_LOSS = 9e9


def run(args):
    # Keep track of elapsed execution time
    start_time = timer()
    try:
        if 'conv' == args.mode:
            optimize_conv_layers_multimodal_multitask(args)
        elif 'dense_layers' == args.mode:
            optimize_dense_layers_multimodal_multitask(args)
        elif 'lr' == args.mode:
            optimize_lr_multimodal_multitask(args)
        elif 'inputs' == args.mode:
            optimize_input_tensor_maps(args)
        elif 'optimizer' == args.mode:
            optimize_optimizer(args)
        else:
            raise ValueError('Unknown hyperparameter optimization mode:', args.mode)
  
    except Exception as e:
        logging.exception(e)
        
    end_time = timer()
    elapsed_time = end_time - start_time
    logging.info("Executed the '{}' operation in {:.2f} seconds".format(args.mode, elapsed_time))


def hyperparam_optimizer(args, space, param_lists={}):
    stats = Counter()
    args.keep_paths = False
    args.keep_paths_test = False
    generate_train, _, generate_test = test_train_valid_tensor_generators(**args.__dict__)
    test_data, test_labels = big_batch_from_minibatch_generator(args.tensor_maps_in, args.tensor_maps_out, generate_test, args.test_steps, False)

    histories = []

    def loss_from_multimodal_multitask(x):
        try:
            set_args_from_x(args, x)
            model = make_multimodal_multitask_model(**args.__dict__)

            if model.count_params() > args.max_parameters:
                logging.info(f"Model too big, max parameters is:{args.max_parameters}, model has:{model.count_params()}. Return max loss.")
                del model
                return MAX_LOSS

            model, history = train_model_from_generators(model, generate_train, generate_test, args.training_steps, args.validation_steps, 
                                                         args.batch_size, args.epochs, args.patience, args.output_folder, args.id, 
                                                         args.inspect_model, args.inspect_show_labels, plot=False)
            histories.append(history.history)
            loss_and_metrics = model.evaluate(test_data, test_labels, batch_size=args.batch_size)
            stats['count'] += 1
            logging.info('Current architecture: {}'.format(string_from_arch_dict(x)))
            logging.info('Iteration {} out of maximum {}: Loss: {} Current model size: {}.'.format(stats['count'], args.max_models, loss_and_metrics[0], model.count_params()))
<<<<<<< HEAD
=======
            ax1.plot(np.clip(history.history['loss'], a_min=0, a_max=.5), label=string_from_arch_dict(x))  # TODO: make clip optional
            ax2.plot(np.clip(history.history['val_loss'], a_min=0, a_max=.5), label=string_from_arch_dict(x))  # TODO: make clip optional
>>>>>>> 7fbf9ae5
            del model
            return loss_and_metrics[0]

        except ValueError as e:
            logging.exception('ValueError trying to make a model for hyperparameter optimization. Returning max loss.')
            return MAX_LOSS
        except:
            logging.exception('Error trying hyperparameter optimization. Returning max loss.')
            return MAX_LOSS

    trials = hyperopt.Trials()
    fmin(loss_from_multimodal_multitask, space=space, algo=tpe.suggest, max_evals=args.max_models, trials=trials)
    fig_path = os.path.join(args.output_folder, args.id)
    plot_trials(trials, histories, fig_path, param_lists)
    logging.info('Saved learning plot to:{}'.format(fig_path))

    # Re-train the best model so it's easy to view it at the end of the logs
    args = args_from_best_trials(args, trials, param_lists)
    model = make_multimodal_multitask_model(**args.__dict__)
    train_model_from_generators(model, generate_train, generate_test, args.training_steps, args.validation_steps,
                                args.batch_size, args.epochs, args.patience, args.output_folder, args.id,
                                args.inspect_model, args.inspect_show_labels)


def optimize_conv_layers_multimodal_multitask(args):
    dense_blocks_sets = [[16], [32], [48], [32, 16], [32, 32], [32, 24, 16], [48, 32, 24], [48, 48, 48]]
    conv_layers_sets = [[64], [48], [32], [24]]
    dense_layers_sets = [[16, 64], [8, 128], [48], [32], [24], [16]]
    space = {
        'pool_x': hp.choice('pool_x', list(range(1, 5))),
        'conv_layers': hp.choice('conv_layers', conv_layers_sets),
        'dense_blocks': hp.choice('dense_blocks', dense_blocks_sets),      
        'dense_layers': hp.choice('dense_layers', dense_layers_sets),
    }
    param_lists = {'conv_layers': conv_layers_sets, 'dense_blocks': dense_blocks_sets, 'dense_layers': dense_layers_sets}
    hyperparam_optimizer(args, space, param_lists)


def optimize_dense_layers_multimodal_multitask(args):
    space = {'num_layers': hp.choice(list(range(2, 42)))}
    hyperparam_optimizer(args, space)


def optimize_lr_multimodal_multitask(args):
    space = {'learning_rate': hp.loguniform('learning_rate', -10, -2)}
    hyperparam_optimizer(args, space)


def optimize_input_tensor_maps(args):
    input_tensor_map_sets = [['categorical-phenotypes-72'], ['mri-slice'], ['sax_inlinevf_zoom'], ['cine_segmented_sax_inlinevf'], ['ekg-leads']]
    space = {'input_tensor_maps': hp.choice('input_tensor_maps', input_tensor_map_sets),}
    param_lists = {'input_tensor_maps': input_tensor_map_sets}
    hyperparam_optimizer(args, space, param_lists)


def optimize_optimizer(args):
    optimizers = [
        'adam',
        'radam',
        'sgd',
    ]
    space = {'learning_rate': hp.loguniform('learning_rate', -10, -2),
             'optimizer': hp.choice('optimizer', optimizers)}
    hyperparam_optimizer(args, space, {'optimizer': optimizers})


def set_args_from_x(args, x):
    for k in args.__dict__:
        if k in x:
            if isinstance(args.__dict__[k], int):
                args.__dict__[k] = int(x[k])
            elif isinstance(args.__dict__[k], float):
                args.__dict__[k] = float(x[k])
            else:
                args.__dict__[k] = x[k]
    logging.info(f"Set arguments to: {args}")
    args.tensor_maps_in = [TMAPS[it] for it in args.input_tensors]
    args.tensor_maps_out = [TMAPS[ot] for ot in args.output_tensors]


def string_from_arch_dict(x):
    s = ''
    for k in x:
        s += '\n' + k + ' = '
        s += str(x[k])     
    return s


def args_from_best_trials(args, trials, param_lists={}):
    best_trial_idx = np.argmin(trials.losses())
    x = trials.trials[best_trial_idx]['misc']['vals']
    logging.info(f"got best x {x} best model is:{string_from_trials(trials, best_trial_idx, param_lists)}")
    for k in x:
        v = x[k][0]
        if k in param_lists:
            args.__dict__[k] = param_lists[k][int(v)]
        elif k in ['conv_x', 'conv_y', 'conv_z']:
            args.__dict__[k] = int(v)
        else:
            args.__dict__[k] = v
    args.tensor_maps_in = [TMAPS[it] for it in args.input_tensors]
    args.tensor_maps_out = [TMAPS[ot] for ot in args.output_tensors]
    return args   


def string_from_trials(trials, index, param_lists={}):
    s = ''
    x = trials.trials[index]['misc']['vals']
    for k in x:
        s += '\n' + k + ' = '
        v = x[k][0]
        if k in param_lists:
            s += str(param_lists[k][int(v)])
        elif k in ['num_layers', 'layer_width']:
            s += str(int(v))
        else:
            s += str(v)
    return s


def plot_trials(trials, histories, figure_path, param_lists={}):
    all_losses = np.array(trials.losses())  # the losses we will put in the text
    real_losses = all_losses[all_losses != MAX_LOSS]
    cutoff = threshold_otsu(real_losses)
    lplot = np.clip(all_losses, low=-np.inf, high=cutoff)  # the losses we will plot
    plt.figure(figsize=(64, 64))
    matplotlib.rcParams.update({'font.size': 9})
    plt.plot(lplot)
    for i in range(len(trials.trials)):
        plt.text(i, all_losses[i], string_from_trials(trials, i, param_lists))

    plt.xlabel('Iterations')
    plt.ylabel('Losses')
    plt.title(f'Hyperparameter Optimization\nLosses cutoff at {cutoff:.3f}\n')
    if not os.path.exists(os.path.dirname(figure_path)):
        os.makedirs(os.path.dirname(figure_path))
    loss_path = os.path.join(figure_path, 'loss_per_iteration' + IMAGE_EXT)
    plt.savefig(loss_path)
    logging.info('Saved loss plot to: {}'.format(loss_path))

    fig, [ax1, ax2] = plt.subplots(nrows=1, ncols=2, figsize=(40, 20), sharey='all')
    ax1.set_xlabel('Epoch')
    ax2.set_xlabel('Epoch')
    ax1.set_ylabel('Training Loss')
    ax2.set_ylabel('Validation Loss')
    for i, history in enumerate(histories):
        training_loss = np.clip(history['loss'], low=-np.inf, high=cutoff)
        val_loss = np.clip(history['val_loss'], low=-np.inf, high=cutoff)
        ax1.plot(training_loss, label=string_from_trials(trials, i, param_lists))
        ax2.plot(val_loss, label=string_from_trials(trials, i, param_lists))
    ax1.legend()
    ax2.legend()
    plt.title(f'Hyperparameter Optimization Learning Curves\nLosses cutoff at {cutoff:.3f}\n')
    learning_path = os.path.join(figure_path, 'learning_curves' + IMAGE_EXT)
    plt.savefig(learning_path)
    logging.info('Saved learning curve plot to: {}'.format(learning_path))


def limit_mem():
    try:
        K.clear_session()
        cfg = K.tf.ConfigProto()
        cfg.gpu_options.allow_growth = True
        K.set_session(K.tf.Session(config=cfg))
    except AttributeError as e:
        logging.exception('Could not clear session. Maybe you are using Theano backend?')


if __name__ == '__main__':
    args = parse_args()
    run(args)  # back to the top<|MERGE_RESOLUTION|>--- conflicted
+++ resolved
@@ -79,11 +79,6 @@
             stats['count'] += 1
             logging.info('Current architecture: {}'.format(string_from_arch_dict(x)))
             logging.info('Iteration {} out of maximum {}: Loss: {} Current model size: {}.'.format(stats['count'], args.max_models, loss_and_metrics[0], model.count_params()))
-<<<<<<< HEAD
-=======
-            ax1.plot(np.clip(history.history['loss'], a_min=0, a_max=.5), label=string_from_arch_dict(x))  # TODO: make clip optional
-            ax2.plot(np.clip(history.history['val_loss'], a_min=0, a_max=.5), label=string_from_arch_dict(x))  # TODO: make clip optional
->>>>>>> 7fbf9ae5
             del model
             return loss_and_metrics[0]
 
