# hyperparameters.py

# Imports
import gc
import os
import logging
import numpy as np
from collections import Counter
from timeit import default_timer as timer

import hyperopt
from hyperopt import fmin, tpe, hp

import matplotlib
matplotlib.use('Agg') # Need this to write images from the GSA servers.  Order matters:
import matplotlib.pyplot as plt # First import matplotlib, then use Agg, then import plt

from skimage.filters import threshold_otsu


from ml4cvd.defines import IMAGE_EXT
from ml4cvd.arguments import parse_args
from ml4cvd.plots import plot_metric_history
from ml4cvd.tensor_maps_by_script import TMAPS
from ml4cvd.models import train_model_from_generators, make_multimodal_multitask_model
from ml4cvd.tensor_generators import test_train_valid_tensor_generators, big_batch_from_minibatch_generator

MAX_LOSS = 9e9


def run(args):
    # Keep track of elapsed execution time
    start_time = timer()
    try:
        if 'conv' == args.mode:
            optimize_conv_layers_multimodal_multitask(args)
        elif 'dense_layers' == args.mode:
            optimize_dense_layers_multimodal_multitask(args)
        elif 'lr' == args.mode:
            optimize_lr_multimodal_multitask(args)
        elif 'inputs' == args.mode:
            optimize_input_tensor_maps(args)
        elif 'optimizer' == args.mode:
            optimize_optimizer(args)
        elif 'architecture' == args.mode:
            optimize_architecture(args)
        elif 'ecg_rest' == args.mode:
            optimize_ecg_rest_architecture(args)
        elif 'mri_sax' == args.mode:
            optimize_mri_sax_architecture(args)
        else:
            raise ValueError('Unknown hyper-parameter optimization mode:', args.mode)

    except Exception as e:
        logging.exception(e)

    end_time = timer()
    elapsed_time = end_time - start_time
    logging.info("Executed the '{}' operation in {:.2f} seconds".format(args.mode, elapsed_time))


def hyperparameter_optimizer(args, space, param_lists={}):
    stats = Counter()
    args.keep_paths = False
    args.keep_paths_test = False
    generate_train, generate_valid, generate_test = test_train_valid_tensor_generators(**args.__dict__)
    test_data, test_labels = big_batch_from_minibatch_generator(generate_test, args.test_steps)
    histories = []
    fig_path = os.path.join(args.output_folder, args.id, 'plots')
    i = 0

    def loss_from_multimodal_multitask(x):
        model = None
        history = None
        nonlocal i
        i += 1
        try:
            set_args_from_x(args, x)
            model = make_multimodal_multitask_model(**args.__dict__)

            if model.count_params() > args.max_parameters:
                logging.info(f"Model too big, max parameters is:{args.max_parameters}, model has:{model.count_params()}. Return max loss.")
<<<<<<< HEAD
                del model
                histories.append({'loss': [MAX_LOSS], 'val_loss': [MAX_LOSS]})
=======
>>>>>>> 292490e8
                return MAX_LOSS

            model, history = train_model_from_generators(model, generate_train, generate_valid, args.training_steps, args.validation_steps,
                                                         args.batch_size, args.epochs, args.patience, args.output_folder, args.id,
                                                         args.inspect_model, args.inspect_show_labels, True, False)
            histories.append(history.history)
            title = f'trial_{i}'  # refer to loss_by_params.txt to find the params for this trial
            plot_metric_history(history, title, fig_path)
            loss_and_metrics = model.evaluate(test_data, test_labels, batch_size=args.batch_size)
            stats['count'] += 1
            logging.info(f'Current architecture:\n{string_from_arch_dict(x)}')
            logging.info(f"Iteration {stats['count']} out of maximum {args.max_models}\nLoss: {loss_and_metrics[0]}\nCurrent model size: {model.count_params()}.")
            return loss_and_metrics[0]
<<<<<<< HEAD

        except ValueError as e:
            histories.append({'loss': [MAX_LOSS], 'val_loss': [MAX_LOSS]})
=======
        except ValueError:
>>>>>>> 292490e8
            logging.exception('ValueError trying to make a model for hyperparameter optimization. Returning max loss.')
            return MAX_LOSS
        except:
            logging.exception('Error trying hyperparameter optimization. Returning max loss.')
            histories.append({'loss': [MAX_LOSS], 'val_loss': [MAX_LOSS]})
            return MAX_LOSS
        finally:
            del model
            gc.collect()
            if history is None:
                histories.append({'loss': [MAX_LOSS], 'val_loss': [MAX_LOSS]})

    trials = hyperopt.Trials()
    fmin(loss_from_multimodal_multitask, space=space, algo=tpe.suggest, max_evals=args.max_models, trials=trials)
    plot_trials(trials, histories, fig_path, param_lists)
    logging.info('Saved learning plot to:{}'.format(fig_path))


def optimize_architecture(args):
    dense_blocks_sets = [[16], [32], [48], [32, 16], [32, 32], [32, 24, 16], [48, 32, 24], [48, 48, 48]]
    conv_layers_sets = [[64], [48], [32], [24]]
    dense_layers_sets = [[16, 64], [8, 128], [48], [32], [24], [16]]
    u_connect = [True, False]
    conv_dilate = [True, False]
    activation = ['leaky', 'prelu', 'elu', 'thresh_relu', 'relu']
    conv_bn = [True, False]
    pool_type = ['max', 'average']
    space = {
        'pool_x': hp.quniform('pool_x', 1, 4, 1),
        'conv_layers': hp.choice('conv_layers', conv_layers_sets),
        'dense_blocks': hp.choice('dense_blocks', dense_blocks_sets),
        'dense_layers': hp.choice('dense_layers', dense_layers_sets),
        'u_connect': hp.choice('u_connect', u_connect),
        'conv_dilate': hp.choice('conv_dilate', conv_dilate),
        'activation': hp.choice('activation', activation),
        'conv_bn': hp.choice('conv_bn', conv_bn),
        'pool_type': hp.choice('pool_type', pool_type),
        'dropout': hp.uniform('dropout', 0, .2),
        'conv_dropout': hp.uniform('conv_dropout', 0, .2),
        'conv_width': hp.quniform('conv_width', 2, 128, 1),
        'block_size': hp.quniform('block_size', 1, 4, 1),
    }
    param_lists = {'conv_layers': conv_layers_sets,
                   'dense_blocks': dense_blocks_sets,
                   'dense_layers': dense_layers_sets,
                   'u_connect': u_connect,
                   'conv_dilate': conv_dilate,
                   'activation': activation,
                   'conv_bn': conv_bn,
                   'pool_type': pool_type,
                   }
    hyperparameter_optimizer(args, space, param_lists)


def optimize_ecg_rest_architecture(args):
    dense_blocks_sets = [[32], [48], [32, 16], [32, 32], [32, 24, 16], [48, 32, 24], [48, 48, 48]]
    conv_layers_sets = [[16], [32], [48], [32, 32], [48, 32], [48, 32, 24]]
    dense_layers_sets = [[16, 64], [8, 128], [48], [32], [24], [16]]
    conv_dilate = [True, False]
    activation = ['leaky', 'prelu', 'relu']
    conv_bn = [True, False]
    pool_type = ['max', 'average']
    space = {
        'pool_x': hp.quniform('pool_x', 1, 8, 1),
        'conv_layers': hp.choice('conv_layers', conv_layers_sets),
        'dense_blocks': hp.choice('dense_blocks', dense_blocks_sets),
        'dense_layers': hp.choice('dense_layers', dense_layers_sets),
        'conv_dilate': hp.choice('conv_dilate', conv_dilate),
        'activation': hp.choice('activation', activation),
        'conv_bn': hp.choice('conv_bn', conv_bn),
        'pool_type': hp.choice('pool_type', pool_type),
        'conv_width': hp.loguniform('conv_width', 1, 8),
        'block_size': hp.quniform('block_size', 1, 6, 1),
    }
    param_lists = {
        'conv_layers': conv_layers_sets,
        'dense_blocks': dense_blocks_sets,
        'dense_layers': dense_layers_sets,
        'conv_dilate': conv_dilate,
        'activation': activation,
        'conv_bn': conv_bn,
        'pool_type': pool_type,
    }
    hyperparameter_optimizer(args, space, param_lists)


def optimize_mri_sax_architecture(args):
    dense_blocks_sets = [[], [16], [32], [48], [32, 16], [32, 32], [32, 24, 16], [48, 32, 24], [48, 48, 48]]
    conv_layers_sets = [[], [16], [32], [48], [32, 32], [48, 32], [48, 32, 24]]
    dense_layers_sets = [[16], [24], [32], [48], [16, 64], [8, 128], [16, 64, 128]]
    activation = ['leaky', 'prelu', 'relu', 'elu']
    conv_dilate = [True, False]
    conv_bn = [True, False]
    pool_type = ['max', 'average']
    space = {
        'pool_x': hp.quniform('pool_x', 2, 8, 2),
        'pool_y': hp.quniform('pool_y', 2, 8, 2),
        'pool_z': hp.quniform('pool_z', 1, 2, 1),
        'conv_layers': hp.choice('conv_layers', conv_layers_sets),
        'dense_blocks': hp.choice('dense_blocks', dense_blocks_sets),
        'dense_layers': hp.choice('dense_layers', dense_layers_sets),
        'conv_dilate': hp.choice('conv_dilate', conv_dilate),
        'activation': hp.choice('activation', activation),
        'conv_bn': hp.choice('conv_bn', conv_bn),
        'pool_type': hp.choice('pool_type', pool_type),
        'block_size': hp.quniform('block_size', 1, 6, 1),
    }
    param_lists = {
        'conv_layers': conv_layers_sets,
        'dense_blocks': dense_blocks_sets,
        'dense_layers': dense_layers_sets,
        'conv_dilate': conv_dilate,
        'activation': activation,
        'conv_bn': conv_bn,
        'pool_type': pool_type,
    }
    hyperparameter_optimizer(args, space, param_lists)


def optimize_conv_layers_multimodal_multitask(args):
    dense_blocks_sets = [[16], [32], [48], [32, 16], [32, 32], [32, 24, 16], [48, 32, 24], [48, 48, 48]]
    conv_layers_sets = [[64], [48], [32], [24]]
    dense_layers_sets = [[16, 64], [8, 128], [48], [32], [24], [16]]
    space = {
        'pool_x': hp.choice('pool_x', list(range(1, 5))),
        'conv_layers': hp.choice('conv_layers', conv_layers_sets),
        'dense_blocks': hp.choice('dense_blocks', dense_blocks_sets),
        'dense_layers': hp.choice('dense_layers', dense_layers_sets),
    }
    param_lists = {'conv_layers': conv_layers_sets, 'dense_blocks': dense_blocks_sets, 'dense_layers': dense_layers_sets}
    hyperparameter_optimizer(args, space, param_lists)


def optimize_dense_layers_multimodal_multitask(args):
    space = {'num_layers': hp.choice(list(range(2, 42)))}
    hyperparameter_optimizer(args, space)


def optimize_lr_multimodal_multitask(args):
    space = {'learning_rate': hp.loguniform('learning_rate', -10, -2)}
    hyperparameter_optimizer(args, space)


def optimize_input_tensor_maps(args):
    input_tensor_map_sets = [['categorical-phenotypes-72'], ['mri-slice'], ['sax_inlinevf_zoom'], ['cine_segmented_sax_inlinevf'], ['ekg-leads']]
    space = {'input_tensor_maps': hp.choice('input_tensor_maps', input_tensor_map_sets), }
    param_lists = {'input_tensor_maps': input_tensor_map_sets}
    hyperparameter_optimizer(args, space, param_lists)


def optimize_optimizer(args):
    optimizers = [
        'adam',
        'radam',
        'sgd',
    ]
    space = {'learning_rate': hp.loguniform('learning_rate', -10, -2),
             'optimizer': hp.choice('optimizer', optimizers)}
    hyperparameter_optimizer(args, space, {'optimizer': optimizers})


def set_args_from_x(args, x):
    for k in args.__dict__:
        if k in x:
            print(k, x[k], args.__dict__[k])
            if isinstance(args.__dict__[k], int):
                args.__dict__[k] = int(x[k])
            elif isinstance(args.__dict__[k], float):
                v = float(x[k])
                if v == int(v):
                    v = int(v)
                args.__dict__[k] = v
            else:
                args.__dict__[k] = x[k]
    logging.info(f"Set arguments to: {args}")
    args.tensor_maps_in = [TMAPS[it] for it in args.input_tensors]
    args.tensor_maps_out = [TMAPS[ot] for ot in args.output_tensors]


def string_from_arch_dict(x):
    return '\n'.join([f'{k} = {x[k]}' for k in x])


def string_from_trials(trials, index, param_lists={}):
    s = ''
    x = trials.trials[index]['misc']['vals']
    for k in x:
        s += '\n' + k + ' = '
        v = x[k][0]
        if k in param_lists:
            s += str(param_lists[k][int(v)])
        elif k in ['num_layers', 'layer_width']:
            s += str(int(v))
        elif v < 1:
            s += f'{v:.2E}'
        else:
            s += f'{v:.2f}'
    return s


def plot_trials(trials, histories, figure_path, param_lists={}):
    all_losses = np.array(trials.losses())  # the losses we will put in the text
    real_losses = all_losses[all_losses != MAX_LOSS]
    cutoff = MAX_LOSS
    try:
        cutoff = threshold_otsu(real_losses)
    except ValueError:
        logging.info('Otsu thresholding failed. Using MAX_LOSS for threshold.')
    lplot = np.clip(all_losses, a_min=-np.inf, a_max=cutoff)  # the losses we will plot
    plt.figure(figsize=(64, 64))
    matplotlib.rcParams.update({'font.size': 9})
    colors = ['r' if x == cutoff else 'b' for x in lplot]
    plt.plot(lplot)
    with open(os.path.join(figure_path, 'loss_by_params.txt'), 'w') as f:
        for i in range(len(trials.trials)):
            text = f'Trial {i}: \nTest Loss:{all_losses[i]:.2f}\nTrain Loss:{histories[i]["loss"][-1]:.2f}\nValidation Loss:{histories[i]["val_loss"][-1]:.2f}'
            text += f'{string_from_trials(trials, i, param_lists)}'
            plt.text(i, lplot[i], text, color=colors[i])
            f.write(text.replace('\n', ',') + '\n')
    plt.xlabel('Iterations')
    plt.ylabel('Losses')
    plt.ylim(min(lplot) * .95, max(lplot) * 1.05)
    plt.title(f'Hyperparameter Optimization\n')
    if not os.path.exists(os.path.dirname(figure_path)):
        os.makedirs(os.path.dirname(figure_path))
    plt.axhline(cutoff, label=f'Loss display cutoff at {cutoff:.3f}', color='r', linestyle='--')
    loss_path = os.path.join(figure_path, 'loss_per_iteration' + IMAGE_EXT)
    plt.legend()
    plt.savefig(loss_path)
    logging.info('Saved loss plot to: {}'.format(loss_path))

    fig, [ax1, ax3, ax2] = plt.subplots(nrows=1, ncols=3, figsize=(60, 20), sharey='all', gridspec_kw={'width_ratios': [2, 1, 2]})
    cm = plt.get_cmap('gist_rainbow')
    ax1.set_xlabel('Epoch')
    ax1.set_ylabel('Training Loss')
    ax2.set_xlabel('Epoch')
    ax2.set_ylabel('Validation Loss')
    linestyles = 'solid', 'dotted', 'dashed', 'dashdot'
    for i, history in enumerate(histories):
        color = cm(i / len(histories))
        training_loss = np.clip(history['loss'], a_min=-np.inf, a_max=cutoff)
        val_loss = np.clip(history['val_loss'], a_min=-np.inf, a_max=cutoff)
        label = f'\nTrial {i}:\nTest Loss:{all_losses[i]:.3f}\nTrain Loss:{histories[i]["loss"][-1]:.2f}\nValidation Loss:{histories[i]["val_loss"][-1]:.2f}'
        label += string_from_trials(trials, i, param_lists)
        ax1.plot(training_loss, label=label, linestyle=linestyles[i % 4], color=color)
        ax1.text(len(training_loss) - 1, training_loss[-1], str(i))
        ax2.plot(val_loss, label=label, linestyle=linestyles[i % 4], color=color)
        ax2.text(len(val_loss) - 1, val_loss[-1], str(i))
    ax1.axhline(cutoff, label=f'Loss display cutoff at {cutoff:.3f}', color='k', linestyle='--')
    ax1.set_title('Training Loss')
    ax2.axhline(cutoff, label=f'Loss display cutoff at {cutoff:.3f}', color='k', linestyle='--')
    ax2.set_title('Validation Loss')
    ax3.legend(*ax2.get_legend_handles_labels(), loc='upper center', fontsize='x-small', mode='expand', ncol=5)
    ax3.axis('off')
    learning_path = os.path.join(figure_path, 'learning_curves' + IMAGE_EXT)
    plt.tight_layout()
    plt.savefig(learning_path)
    logging.info('Saved learning curve plot to: {}'.format(learning_path))


if __name__ == '__main__':
    args = parse_args()
    run(args)  # back to the top<|MERGE_RESOLUTION|>--- conflicted
+++ resolved
@@ -80,11 +80,6 @@
 
             if model.count_params() > args.max_parameters:
                 logging.info(f"Model too big, max parameters is:{args.max_parameters}, model has:{model.count_params()}. Return max loss.")
-<<<<<<< HEAD
-                del model
-                histories.append({'loss': [MAX_LOSS], 'val_loss': [MAX_LOSS]})
-=======
->>>>>>> 292490e8
                 return MAX_LOSS
 
             model, history = train_model_from_generators(model, generate_train, generate_valid, args.training_steps, args.validation_steps,
@@ -98,18 +93,12 @@
             logging.info(f'Current architecture:\n{string_from_arch_dict(x)}')
             logging.info(f"Iteration {stats['count']} out of maximum {args.max_models}\nLoss: {loss_and_metrics[0]}\nCurrent model size: {model.count_params()}.")
             return loss_and_metrics[0]
-<<<<<<< HEAD
-
-        except ValueError as e:
-            histories.append({'loss': [MAX_LOSS], 'val_loss': [MAX_LOSS]})
-=======
+
         except ValueError:
->>>>>>> 292490e8
             logging.exception('ValueError trying to make a model for hyperparameter optimization. Returning max loss.')
             return MAX_LOSS
         except:
             logging.exception('Error trying hyperparameter optimization. Returning max loss.')
-            histories.append({'loss': [MAX_LOSS], 'val_loss': [MAX_LOSS]})
             return MAX_LOSS
         finally:
             del model
