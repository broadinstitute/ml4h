import array
import base64
import logging
import os
import re
import struct
from abc import ABC, abstractmethod
from collections import defaultdict
from datetime import datetime
from typing import List, Dict, Tuple, Union
from xml.parsers.expat import ExpatError, ParserCreate

import h5py
import numcodecs
import numpy as np
from bs4 import BeautifulSoup, SoupStrainer, PageElement
from joblib import Parallel, delayed
<<<<<<< HEAD

from ml4cvd.defines import TENSOR_EXT, ECG_REST_STD_LEADS
=======
from xml.parsers.expat import ExpatError, ParserCreate


ECG_REST_INDEPENDENT_LEADS = ["I", "II", "V1", "V2", "V3", "V4", "V5", "V6"]
>>>>>>> 3fa2f9ae


def write_tensors_partners(xml_folder: str, tensors: str) -> None:
    """Write tensors as HD5 files containing data from Partners dataset

    One HD5 is generated per patient. One HD5 may contain multiple ECGs.

    :param xml_folder: Path to folder containing ECG XML files organized in
                       subfolders by date
    :param tensors: Folder to populate with HD5 tensors

    :return: None
    """

    n_jobs = -1

    logging.info('Mapping XMLs to MRNs')
    mrn_xmls_map = _get_mrn_xmls_map(xml_folder, n_jobs=n_jobs)

    if not os.path.exists(tensors): os.makedirs(tensors)

    logging.info('Converting XMLs into HD5s')
    _convert_mrn_xmls_to_hd5_wrapper(mrn_xmls_map, tensors, n_jobs=n_jobs)


def _map_mrn_to_xml(fpath_xml: str) -> Tuple[str, str]:
    with open(fpath_xml, 'r') as f:
        for line in f:
            match = re.match(r'.*<PatientID>(.*)</PatientID>.*', line)
            if match:
                return (match.group(1), fpath_xml)
    logging.warning(f'No PatientID found at {fpath_xml}')
    return None


def _get_mrn_xmls_map(xml_folder: str, n_jobs: int) -> Dict[str, List[str]]:

    # Get all xml paths
    fpath_xmls = []
    for root, dirs, files in os.walk(xml_folder):
        for file in files:
            if os.path.splitext(file)[-1].lower() != '.xml':
                continue
            fpath_xmls.append(os.path.join(root, file))
    logging.info(f'Found {len(fpath_xmls)} XMLs at {xml_folder}')

    # Read through xmls to get MRN in parallel
    mrn_xml_list = Parallel(n_jobs=n_jobs)(delayed(_map_mrn_to_xml)(fpath_xml) for fpath_xml in fpath_xmls)

    # Build dict of MRN to XML files with that MRN
    mrn_xml_dict = defaultdict(list)
    for mrn_xml in mrn_xml_list:
        if mrn_xml:
            mrn_xml_dict[mrn_xml[0]].append(mrn_xml[1])
    logging.info(f'Found {len(mrn_xml_dict)} distinct MRNs')

    return mrn_xml_dict


def _clean_read_text(text: str) -> str:
    # Convert to lowercase
    text = text.lower()

    # Replace newline character with space
    text = re.sub(r'\n', ' ', text)

    # Remove punctuation
    text = re.sub(r'[^\w\s]', '', text)

    # Replace two+ spaces with one space
    text = re.sub(r'  +', ' ', text)

    # Remove all leading and trailing whitespace
    text = text.strip()

    return text


def _get_voltage_from_xml(fpath_xml: str) -> Tuple[Dict[str, np.ndarray], str]:
    MuseXmlParser.start_element

    # Initialize parser object
    g_parser = MuseXmlParser()

    def start_element(name, attrs):
        g_parser.start_element(name, attrs)

    def end_element(name):
        g_parser.end_element(name)

    def char_data(data):
        g_parser.char_data(data)

    p = ParserCreate()
    p.StartElementHandler = start_element
    p.EndElementHandler = end_element
    p.CharacterDataHandler = char_data

    # Read the XML file and parse it
    p.ParseFile(open(fpath_xml, 'rb'))

    # Convert the data into a ZCG buffer
    g_parser.makeZcg()

    # Return voltage data as a dict of arrays
    voltage, units = g_parser.get_voltage()

    # Return voltage
    return voltage, units


def _text_from_xml(fpath_xml: str) -> Dict[str, str]:
    # Initialize empty dictionary in which to store text from the XML.
    ecg_data = dict()

    # Define tags that we want to find and use SoupStrainer to speed up search
    tags = ['patientdemographics',
            'testdemographics',
            'order',
            'restingecgmeasurements',
            'originalrestingecgmeasurements',
            'intervalmeasurementtimeresolution',
            'intervalmeasurementamplituderesolution']
    strainer = SoupStrainer(tags)

    # Use lxml parser, which makes all tags lower case.
    with open(fpath_xml, 'r') as f:
        soup = BeautifulSoup(f, 'lxml', parse_only=strainer)

    # If the XML is gibberish and un-parseable,
    # then soup.prettify() will return '' or False
    # and we should return an empty dict().

    # If the XML is not gibberish, parse the contents.
    if soup.prettify():

        # Loop through the tags we want to extract.
        for tag in tags:
            append_tag = ''
            if tag == 'restingecgmeasurements':
                append_tag = '_md'
            elif tag == 'originalrestingecgmeasurements':
                append_tag = '_pc'

            # Ovewrite soup with contents in major tag.
            soup_of_tag = soup.find(tag)

            # Check if soup_of_tag is not None, otherwise find_all() throws an
            # error if called on a 'NoneType' object.
            if soup_of_tag is not None:
                # Find all child elements in subset.
                elements = soup_of_tag.find_all()

                # If there are no child elements, get the text of the tag
                if not elements:
                    elements = [soup_of_tag]

                # Iterate through child elements via list comprehension
                # and save the element key-value (name-text) to dict.
                [ecg_data.update({el.name + append_tag: el.get_text()}) for el in elements]

        # Parse text of cardiologist read within <Diagnosis> tag and save to ecg_data dict.
        ecg_data['diagnosis_md'] = _parse_soup_diagnosis(soup.find('diagnosis'))

        # Parse text of computer read within <OriginalDiagnosis> tag and save to ecg_data dict
        ecg_data['diagnosis_pc'] = _parse_soup_diagnosis(soup.find('originaldiagnosis'))

    # Return dict
    return ecg_data


def _parse_soup_diagnosis(input_from_soup: PageElement) -> str:

    parsed_text = ''

    if input_from_soup is None:
        return parsed_text
    else:
        parts = input_from_soup.find_all('diagnosisstatement')

        # Check for edge case where <diagnosis> </diagnosis> does not encompass
        # <DiagnosisStatement> sub-element, which results in parts being length 0
        if len(parts) > 0:
            for part in parts:

                # Create list of all <stmtflag> entries
                flags = part.find_all('stmtflag')

                # Isolate text from part
                text_to_append = part.find('stmttext').text

                # Initialize flag to ignore sentence, e.g. do not append it
                flag_ignore_sentence = False

                # If no reasons found, append
                if not flag_ignore_sentence:
                    # Append diagnosis string with contents within <stmttext> tags
                    parsed_text += text_to_append

                    endline_flag = False

                    # Loop through flags and if 'ENDSLINE' found anywhere, mark flag
                    for flag in flags:
                        if flag.text == 'ENDSLINE':
                            endline_flag = True

                    # If 'ENDSLINE' was found anywhere, append newline
                    if endline_flag:
                        parsed_text += '\n'

                    # Else append space
                    else:
                        parsed_text += ' '

            # Remove final newline character in diagnosis
            if parsed_text[-1] == '\n':
                parsed_text = parsed_text[:-1]

        return parsed_text


def _compress_data_to_hd5(hd5: h5py.Group, name: str, data: Union[str, np.ndarray],
                          dtype: str, method: str = 'zstd', compression_opts: int = 19) -> None:
    # Define codec
    codec = numcodecs.zstd.Zstd(level=compression_opts)

    # If data is string, encode to bytes
    if dtype == 'str':
        data_compressed = codec.encode(data.encode())
        dsize = len(data.encode())
    else:
        data_compressed = codec.encode(data)
        dsize = len(data) * data.itemsize

    # Save data to HD5
    dat = hd5.create_dataset(name=name, data=np.void(data_compressed))

    # Set attributes
    dat.attrs['method'] = method
    dat.attrs['compression_level'] = compression_opts
    dat.attrs['len'] = len(data)
    dat.attrs['uncompressed_length'] = dsize
    dat.attrs['compressed_length'] = len(data_compressed)
    dat.attrs['dtype'] = dtype


def _decompress_data(data_compressed: object, dtype: str) -> object:
    codec = numcodecs.zstd.Zstd()
    data_decompressed = codec.decode(data_compressed)
    if dtype == 'str':
        data = data_decompressed.decode()
    else:
        data = np.frombuffer(data_decompressed, dtype)
    return data


def _get_max_voltage(voltage: Dict[str, np.ndarray]) -> float:
    max_voltage = 0
    for lead in voltage:
        if max(voltage[lead]) > max_voltage:
            max_voltage = max(voltage[lead])
    return max_voltage


def _convert_xml_to_hd5(fpath_xml: str, fpath_hd5: str, hd5: h5py.Group) -> bool:
    # Set flag to check if we should convert to hd5
    convert = True

    # Extract text data from XML into dict
    text_data = _text_from_xml(fpath_xml)
    dt = datetime.strptime(f"{text_data['acquisitiondate']} {text_data['acquisitiontime']}", '%m-%d-%Y %H:%M:%S')
    ecg_dt = dt.isoformat()

    # If XML is empty, remove the XML file and set convert to false
    if (os.stat(fpath_xml).st_size == 0 or not text_data):
        os.remove(fpath_xml)
        convert = False
        logging.warning(f'Conversion of {fpath_xml} failed! XML is empty.')
    else:
        # Check if patient already has an ECG at given date and time
        if ecg_dt in hd5.keys():
            logging.warning(f'Conversion of {fpath_xml} skipped. Converted XML already exists in HD5.')
            convert = False

        # Extract voltage from XML
        try:
            voltage, voltage_units = _get_voltage_from_xml(fpath_xml)

            # If the max voltage value is 0, do not convert
            if _get_max_voltage(voltage) == 0:
                convert = False

        # If there is no voltage, or the XML is poorly formed,
        # the function will throw an exception, and we mark 'convert' to False.
        # However, ExpatError should be impossible to throw, since earlier
        # we catch XMLs filled with gibberish.
        except (IndexError, ExpatError):
            logging.warning(f'Conversion of {fpath_xml} failed! Voltage is empty or badly formatted.')
            convert = False

    # If convert is still true up to here, make the hd5
    if convert:

        # Define keys for cleaned reads
        key_read_md = 'diagnosis_md'
        key_read_pc = 'diagnosis_pc'
        key_read_md_clean = 'read_md_clean'
        key_read_pc_clean = 'read_pc_clean'

        # Clean cardiologist read
        read_md_clean = None
        if key_read_md in text_data.keys():
            read_md_clean = _clean_read_text(text=text_data[key_read_md])

        # Clean MUSE read
        read_pc_clean = None
        if key_read_pc in text_data.keys():
            read_pc_clean = _clean_read_text(text=text_data[key_read_pc])

        # Clean Patient MRN to only numeric characters
        key_mrn_clean = 'patientid_clean'
        mrn_clean = None
        if 'patientid' in text_data.keys():
            mrn_clean = re.sub(r'[^0-9]', '', text_data['patientid'])

        gp = hd5.create_group(ecg_dt)

        # Save cleaned MRN to hd5
        if mrn_clean:
            _compress_data_to_hd5(hd5=gp, name=key_mrn_clean, data=mrn_clean, dtype='str')

        # Iterate through each lead and save voltage array to hd5
        for lead in voltage.keys():
            _compress_data_to_hd5(hd5=gp, name=lead, data=voltage[lead].astype('int16'), dtype='int16')

        # Save voltage units to hd5
        key_voltage_units = 'voltageunits'
        if voltage_units != '':
            _compress_data_to_hd5(hd5=gp, name=key_voltage_units, data=voltage_units, dtype='str')

        # Iterate through keys in extracted text data and save to hd5
        for key in text_data.keys():
            _compress_data_to_hd5(hd5=gp, name=key, data=text_data[key], dtype='str')

        # Save cleaned reads to hd5
        if read_md_clean:
            _compress_data_to_hd5(hd5=gp, name=key_read_md_clean, data=read_md_clean, dtype='str')

        if read_pc_clean:
            _compress_data_to_hd5(hd5=gp, name=key_read_pc_clean, data=read_pc_clean, dtype='str')

        logging.info(f'Wrote {fpath_xml} to {fpath_hd5}')
    return convert


def _convert_mrn_xmls_to_hd5(mrn: str, fpath_xmls: List[str], dir_hd5: str, hd5_prefix: str) -> Tuple[int, int]:
    fpath_hd5 = os.path.join(dir_hd5, f'{mrn}{TENSOR_EXT}')
    num_xml_converted = 0
    num_src_in_hd5 = 0
    num_ecg_in_hd5 = 0
    with h5py.File(fpath_hd5, 'a') as hd5:
        hd5_ecg = hd5[hd5_prefix] if hd5_prefix in hd5.keys() else hd5.create_group(hd5_prefix)
        for fpath_xml in fpath_xmls:
            if _convert_xml_to_hd5(fpath_xml, fpath_hd5, hd5_ecg):
                num_xml_converted += 1
        num_ecg_in_hd5 = len(hd5_ecg.keys())

        # If there are no ECGs in HD5, delete ECG group
        # There may be prior ECGs in HD5
        # num_xml_converted != num_ecg_in_hd5
        if not num_ecg_in_hd5: del hd5[hd5_prefix]

        num_src_in_hd5 = len(hd5.keys())

    if not num_src_in_hd5:
        # If there is no other data in HD5, delete HD5
        try:
            os.remove(fpath_hd5)
        except:
            logging.warning(f'Could not delete empty HD5 at {fpath_hd5}')

    num_hd5_written = 1 if num_xml_converted else 0

    return (num_hd5_written, num_xml_converted)


def _convert_mrn_xmls_to_hd5_wrapper(mrn_xml_map: Dict[str, List[str]], dir_hd5: str,
                                     hd5_prefix: str = 'partners_ecg_rest', n_jobs: int = -1) -> None:
    converted = Parallel(n_jobs=n_jobs, verbose=3)(delayed(_convert_mrn_xmls_to_hd5)(mrn, fpath_xmls, dir_hd5, hd5_prefix) for mrn, fpath_xmls in mrn_xml_map.items())
    num_hd5 = sum([x[0] for x in converted])
    num_xml = sum([x[1] for x in converted])
    logging.info(f"Converted {num_xml} XMLs to {num_hd5} HD5s")


class XmlElementParser(ABC):
    """Abstract base class for a XML Parsing State. It contains methods for
    restoring the previous state and for tracking the character data between
    tags."""
    def __init__(self, old_State=None):
        self.__old_State = old_State
        self.__data_Text = ""
        super().__init__()

    def restoreState(self, context):
        """This method restores the previous state in the XML parser."""
        if self.__old_State:
            context.setState(self.__old_State)

    def clearData(self):
        """This method clears the character data that was collected during parsing"""
        self.__data_Text = ""

    def getData(self):
        """This method returns the character data that was collected during
        parsing and it strips any leading or trailing whitespace"""
        return str.strip(self.__data_Text)

    @abstractmethod
    def start_element(self, name, attrs, context):
        pass

    @abstractmethod
    def end_element(self, name, context):
        pass

    def char_data(self, data, context):
        """This method accumulates any character data"""
        self.__data_Text = self.__data_Text + data


class IdleParser(XmlElementParser):
    """State for handling the Idle condition"""
    def __init__(self):
        XmlElementParser.__init__(self)

    def start_element(self, name, attrs, context):
        if name == WaveformElementParser.Tag:
            context.setState(WaveformElementParser(self))

    def end_element(self, name, context):
        self.clearData()


class WaveformElementParser(XmlElementParser):
    """State for handling the Waveform element"""

    Tag = "Waveform"

    def __init__(self, old_State):
        XmlElementParser.__init__(self, old_State)

    def start_element(self, name, attrs, context):
        self.clearData()
        if name in (ElementParser.waveform_type_tag, ElementParser.voltage_base_tag):
            context.setState(ElementParser(self))
        elif name == LeadDataElementParser.Tag:
            context.setState(LeadDataElementParser(self))

    def end_element(self, name, context):
        if name == self.Tag:
            self.restoreState(context)


class LeadDataElementParser(XmlElementParser):
    """State for handling the LeadData element"""

    Tag = "LeadData"

    def __init__(self, old_State):
        XmlElementParser.__init__(self, old_State)

    def start_element(self, name, attrs, context):
        self.clearData()
        if name in (ElementParser.lead_id_tag, ElementParser.unit_tag,
                    ElementParser.bit_tag, ElementParser.waveform_data_tag):
            context.setState(ElementParser(self))

    def end_element(self, name, context):
        if name == self.Tag:
            self.restoreState(context)


class ElementParser(XmlElementParser):
    """State for handling voltageBase Element, LeadID,
    LeadAmplitudeUnits, LeadAmplitudeUnitsPerBit, WaveformData
    and WaveFormType elements"""

    voltage_base_tag = "voltageBase"
    unit_tag = "LeadAmplitudeUnits"
    bit_tag = "LeadAmplitudeUnitsPerBit"
    lead_id_tag = "LeadID"
    waveform_type_tag = "WaveformType"
    waveform_data_tag = "WaveFormData"

    def __init__(self, old_State):
        XmlElementParser.__init__(self, old_State)

    def start_element(self, name, attrs, context):
        self.clearData()

    def end_element(self, name, context):
        if name == self.voltage_base_tag:
            self.restoreState(context)
            if context.found_Rhythm:
                context.setvoltageBase(self.getData())
        if name == self.unit_tag:
            self.restoreState(context)
            context.setUnits(str.strip(self.getData()))
        if name == self.bit_tag:
            self.restoreState(context)
            context.setAdu(float(str.strip(self.getData())))
        if name == self.lead_id_tag:
            self.restoreState(context)
            if context.found_Rhythm:
                context.addLeadId(self.getData())
        if name == self.waveform_type_tag:
            self.restoreState(context)
            if str.find(self.getData(), "Rhythm") >= 0:
                context.setRhythmFound(1)
            else:
                context.setRhythmFound(0)
        if name == self.waveform_data_tag:
            self.restoreState(context)
            if context.found_Rhythm:
                context.addWaveformData(self.getData())


class MuseXmlParser:
    """This class is the parsing context in the object-oriented State pattern."""
    def __init__(self):
        self.ecg_Data = dict()
        self.ecg_leads = list()
        self.__state = IdleParser()
        self.found_Rhythm = 0
        self.voltage_Rate = 0
        self.adu_Gain = 1
        self.units = ""

    def setState(self, s):
        self.__state = s

    def getState(self):
        return self.__state

    def setvoltageBase(self, text):
        if self.found_Rhythm:
            self.voltage_Rate = int(text)

    def setAdu(self, gain):
        self.adu_Gain = gain

    def setUnits(self, units):
        self.units = units

    def setRhythmFound(self, v):
        self.found_Rhythm = v

    def addLeadId(self, id):
        self.lead_Id = id

    def addWaveformData(self, text):
        self.ecg_Data[self.lead_Id] = base64.b64decode(text)
        self.ecg_leads.append(self.lead_Id)

    def start_element(self, name, attrs):
        """This function trackes the start elements found in the XML file with a
        simple state machine"""
        self.__state.start_element(name, attrs, self)

    def end_element(self, name):
        self.__state.end_element(name, self)

    def char_data(self, data):
        self.__state.char_data(data, self)

    def makeZcg(self):
        """This function converts the data read from the XML file into a ZCG buffer
        suitable for storage in binary format."""

        # All of the leads should have the same number of voltage
        total_byte_chars = len(self.ecg_Data[self.ecg_leads[0]])

        # We have 2 bytes per ECG voltage, so make our buffer size n * DATAMUX
        self.zcg = array.array('d')

        # Append the data into our huge ZCG buffer in the correct order
        for t in range(0, total_byte_chars, 2):
            for lead in self.ecg_leads:
                voltage = struct.unpack("h", bytes([self.ecg_Data[lead][t], self.ecg_Data[lead][t+1]]))
                self.zcg.append(voltage[0])

    def get_voltage(self):
        # Multiply base voltage by the gain
        self.zcg = [x * self.adu_Gain for x in self.zcg]

        # Initialize dict of lists where L keys are ECG leads.
        # L is not always 8; sometimes you have right-sided leads (e.g. V3R).
        voltage = {new_list: [] for new_list in self.ecg_leads}

        # Loop through all indices in 1D voltage array, L leads at a time.
        # Correctly parsing the 1D array requires we parse all L leads.
        for i in range(0, len(self.zcg), len(self.ecg_leads)):
            # Initialize lead counter; this is necessary to increment through
            # the 1D representation of a 2D array. For example, we start at
            # element i=0, then loop through element i+1, i+2, etc. until we
            # iterate through all 8 leads. Then we move to element i=8 (which
            # is the step size in the outermost for loop), and repeat.
            #
            #  0 [5 ... ]
            #  1 [7 ... ]
            #  2 [2 ... ]
            #  3 [3 ... ]
            #  4 [1 ... ]
            #  5 [1 ... ]
            #  6 [4 ... ]
            #  7 [3 ... ]

            k = 0

            for lead in self.ecg_leads:

                voltage[lead].append(self.zcg[i + k])
                k = k + 1

        # Overwrite voltage dict with only standard 8 leads
        voltage = {lead: voltage[lead] for lead in ECG_REST_INDEPENDENT_LEADS}

        # Convert dict of lists into dict of arrays to enable vector math
        voltage = {key: np.array(val) for key, val in voltage.items()}

        # Perform vector math to obtain remaining 4 leads
        voltage['III'] = voltage['II'] - voltage['I']
        voltage['aVR'] = -1 * (voltage['I'] + voltage['II']) / 2
        voltage['aVL'] = voltage['I'] - voltage['II'] / 2
        voltage['aVF'] = voltage['II'] - voltage['I'] / 2

        return voltage, self.units<|MERGE_RESOLUTION|>--- conflicted
+++ resolved
@@ -15,15 +15,10 @@
 import numpy as np
 from bs4 import BeautifulSoup, SoupStrainer, PageElement
 from joblib import Parallel, delayed
-<<<<<<< HEAD
-
-from ml4cvd.defines import TENSOR_EXT, ECG_REST_STD_LEADS
-=======
-from xml.parsers.expat import ExpatError, ParserCreate
-
+
+from ml4cvd.defines import TENSOR_EXT
 
 ECG_REST_INDEPENDENT_LEADS = ["I", "II", "V1", "V2", "V3", "V4", "V5", "V6"]
->>>>>>> 3fa2f9ae
 
 
 def write_tensors_partners(xml_folder: str, tensors: str) -> None:
