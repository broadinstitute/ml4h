--- conflicted
+++ resolved
@@ -202,14 +202,7 @@
     dates = _all_dates(hd5, path_prefix, name)
     if not dates:
         raise ValueError(f'No {name} values values available.')
-<<<<<<< HEAD
-    # TODO: weird to convert date from string to datetime, because it just gets converted back.
-    first_date = path_date_to_datetime(min(dates))  # Date format is sortable.
-    first_date_path = tensor_path(source=source, dtype=dtype, name=name, date=first_date)
-    tensor = np.array(hd5[first_date_path], dtype=np.float32)
-=======
     tensor = np.array(hd5[f'{tensor_path(path_prefix=path_prefix, name=name)}{min(dates)}/'], dtype=np.float32)
->>>>>>> 332d063b
     tensor = handle_nan(tensor)
     return tensor
 
@@ -327,70 +320,6 @@
 TMAPS: Dict[str, TensorMap] = dict()
 
 
-<<<<<<< HEAD
-TMAPS['ecg-bike-hrr'] = TensorMap(
-    'hrr', group='ecg_bike', loss='logcosh', metrics=['mae'], shape=(1,),
-    normalization={'mean': 30.55, 'std': 12.81},
-    tensor_from_file=_first_date_hrr, dtype=DataSetType.CONTINUOUS,
-)
-TMAPS['ecg-bike-healthy-max-hr'] = TensorMap(
-    'max_hr', group='ecg_bike', loss='logcosh', metrics=['mae'],
-    normalization={'mean': 113.7, 'std': 13.3}, shape=(1,),
-    tensor_from_file=_healthy_bike, dtype=DataSetType.CONTINUOUS,
-)
-TMAPS['ecg-bike-healthy-hrr'] = TensorMap(
-    'hrr', group='ecg_bike', loss='logcosh', metrics=['mae'], shape=(1,),
-    normalization={'mean': 30.47, 'std': 11.76},
-    tensor_from_file=_healthy_hrr, dtype=DataSetType.CONTINUOUS,
-)
-TMAPS['ecg-bike-healthy-resting'] = TensorMap(
-    'resting_hr', group='ecg_bike', loss='logcosh', metrics=['mae'], shape=(1,),
-    normalization={'mean': 70.0, 'std': 11.62},
-    tensor_from_file=_healthy_bike, dtype=DataSetType.CONTINUOUS,
-)
-TMAPS['ecg-bike-med-pretest-hr'] = TensorMap(
-    'trend_heartrate', group='ecg_bike', loss='logcosh', metrics=['mae'], shape=(1,),
-    normalization={'mean': 70., 'std': 11.},
-    tensor_from_file=_median_pretest, dtype=DataSetType.CONTINUOUS,
-)
-TMAPS['ecg-bike-med-pretest-stamp'] = TensorMap(
-    'trend_stamplitude', group='ecg_bike', loss='logcosh', metrics=['mae'], shape=(1,),
-    normalization={'mean': .03, 'std': .03},
-    tensor_from_file=_median_pretest, dtype=DataSetType.CONTINUOUS,
-)
-TMAPS['ecg-bike-med-pretest-jpoint'] = TensorMap(
-    'trend_jpointamplitude', group='ecg_bike', loss='logcosh', metrics=['mae'], shape=(1,),
-    normalization={'mean': .032, 'std': .46},
-    tensor_from_file=_median_pretest, dtype=DataSetType.CONTINUOUS,
-)
-TMAPS['ecg-bike-med-pretest-stamp20'] = TensorMap(
-    'trend_stamplitude20ms', group='ecg_bike', loss='logcosh', metrics=['mae'], shape=(1,),
-    normalization={'mean': .03, 'std': .03},
-    tensor_from_file=_median_pretest, dtype=DataSetType.CONTINUOUS,
-)
-TMAPS['ecg-bike-recovery'] = TensorMap(
-    'full', shape=(30000, 1), group='ecg_bike', validator=no_nans,
-    tensor_from_file=_first_date_bike_recovery, dtype=DataSetType.FLOAT_ARRAY,
-)
-TMAPS['ecg-bike-pretest'] = TensorMap(
-    'full', shape=(500 * 15 - 4, 3), group='ecg_bike', validator=no_nans,
-    normalization={'mean': np.array([7, -7, 3.5])[np.newaxis], 'std': np.array([31, 30, 16])[np.newaxis]},
-    tensor_from_file=_first_date_bike_pretest, dtype=DataSetType.FLOAT_ARRAY,
-)
-TMAPS['ecg-bike-new-hrr'] = TensorMap(
-    'hrr', group='ecg_bike', loss='logcosh', metrics=['mae'], shape=(1,),
-    normalization={'mean': 31, 'std': 12},
-    tensor_from_file=_new_hrr, dtype=DataSetType.CONTINUOUS,
-)
-TMAPS['ecg-bike-hr-achieved'] = TensorMap(
-    'hr_achieved', group='ecg_bike', loss='logcosh', metrics=['mae'], shape=(1,),
-    normalization={'mean': .68, 'std': .1},
-    tensor_from_file=_hr_achieved, dtype=DataSetType.CONTINUOUS,
-)
-
-
-def _make_ecg_rest(population_normalize: float = None):
-=======
 TMAPS['ecg-bike-hrr'] = TensorMap('hrr', path_prefix='ecg_bike', loss='logcosh', metrics=['mae'], shape=(1,),
                                   normalization={'mean': 30.55, 'std': 12.81},
                                   tensor_from_file=_first_date_hrr)
@@ -467,7 +396,6 @@
 
 
 def _make_ecg_rest(population_normalize: float = None, random_roll: bool = False, warp: bool = False):
->>>>>>> 332d063b
     def ecg_rest_from_file(tm, hd5, dependents={}):
         tensor = np.zeros(tm.shape, dtype=np.float32)
         if random_roll:
@@ -496,17 +424,6 @@
     return ecg_rest_from_file
 
 
-<<<<<<< HEAD
-TMAPS['ecg_rest_raw'] = TensorMap(
-    'ecg_rest_raw', shape=(5000, 12), group='ecg_rest', tensor_from_file=_make_ecg_rest(population_normalize=2000.0),
-    channel_map=ECG_REST_LEADS,
-)
-
-TMAPS['ecg_rest'] = TensorMap(
-    'strip', shape=(5000, 12), group='ecg_rest', tensor_from_file=_make_ecg_rest(),
-    channel_map=ECG_REST_LEADS,
-)
-=======
 TMAPS['ecg_rest_raw'] = TensorMap('ecg_rest_raw', Interpretation.CONTINUOUS, shape=(5000, 12), path_prefix='ecg_rest', tensor_from_file=_make_ecg_rest(population_normalize=2000.0),
                                   channel_map=ECG_REST_LEADS)
 
@@ -518,48 +435,10 @@
                                   channel_map=ECG_REST_LEADS, cacheable=False)
 TMAPS['ecg_rest_raw_100'] = TensorMap('ecg_rest_raw_100', Interpretation.CONTINUOUS, shape=(5000, 12), path_prefix='ecg_rest', tensor_from_file=_make_ecg_rest(population_normalize=100.0),
                                       channel_map=ECG_REST_LEADS)
->>>>>>> 332d063b
 
 TMAPS['ecg_rest'] = TensorMap('strip', Interpretation.CONTINUOUS, shape=(5000, 12), path_prefix='ecg_rest', tensor_from_file=_make_ecg_rest(),
                               channel_map=ECG_REST_LEADS)
 
-<<<<<<< HEAD
-TMAPS['ecg_rest_fft'] = TensorMap(
-    'ecg_rest_fft', shape=(5000, 12), group='ecg_rest', tensor_from_file=_make_ecg_rest(),
-    channel_map=ECG_REST_LEADS,
-)
-
-TMAPS['ecg_rest_stack'] = TensorMap(
-    'strip', shape=(600, 12, 8), group='ecg_rest', tensor_from_file=_make_ecg_rest(),
-    channel_map=ECG_REST_LEADS,
-)
-
-TMAPS['ecg_rest_median_raw'] = TensorMap(
-    'median', group='ecg_rest', shape=(600, 12), loss='logcosh', activation='linear', tensor_from_file=_make_ecg_rest(population_normalize=2000.0),
-    metrics=['mse', 'mae', 'logcosh'], channel_map=ECG_REST_MEDIAN_LEADS,
-)
-
-TMAPS['ecg_rest_median'] = TensorMap(
-    'median', group='ecg_rest', shape=(600, 12), loss='logcosh', activation='linear', tensor_from_file=_make_ecg_rest(),
-    metrics=['mse', 'mae', 'logcosh'], channel_map=ECG_REST_MEDIAN_LEADS,
-)
-
-TMAPS['ecg_rest_median_stack'] = TensorMap(
-    'median', group='ecg_rest', shape=(600, 12, 1), activation='linear', tensor_from_file=_make_ecg_rest(),
-    metrics=['mse', 'mae', 'logcosh'], loss='logcosh', loss_weight=1.0,
-    channel_map=ECG_REST_MEDIAN_LEADS,
-)
-
-TMAPS['ecg_median_1lead'] = TensorMap(
-    'median', group='ecg_rest', shape=(600, 1), loss='logcosh', loss_weight=10.0, tensor_from_file=_make_ecg_rest(),
-    activation='linear', metrics=['mse', 'mae', 'logcosh'], channel_map={'lead': 0},
-)
-
-TMAPS['ecg_rest_1lead'] = TensorMap(
-    'strip', shape=(600, 8), group='ecg_rest', channel_map={'lead': 0}, tensor_from_file=_make_ecg_rest(),
-    dependent_map=TMAPS['ecg_median_1lead'],
-)
-=======
 TMAPS['ecg_rest_fft'] = TensorMap('ecg_rest_fft', Interpretation.CONTINUOUS, shape=(5000, 12), path_prefix='ecg_rest', tensor_from_file=_make_ecg_rest(),
                                   channel_map=ECG_REST_LEADS)
 
@@ -581,7 +460,6 @@
 
 TMAPS['ecg_rest_1lead'] = TensorMap('strip', Interpretation.CONTINUOUS, shape=(600, 8), path_prefix='ecg_rest', channel_map={'lead': 0}, tensor_from_file=_make_ecg_rest(),
                                     dependent_map=TMAPS['ecg_median_1lead'])
->>>>>>> 332d063b
 
 
 def _get_lead_cm(length):
@@ -594,22 +472,6 @@
     return lead_cm, lead_weights
 
 
-<<<<<<< HEAD
-TMAPS['ecg_median_1lead_categorical'] = TensorMap(
-    'median', group='categorical', shape=(600, 32), activation='softmax', tensor_from_file=_make_ecg_rest(),
-    channel_map=_get_lead_cm(32)[0],
-    loss=weighted_crossentropy(_get_lead_cm(32)[1], 'ecg_median_categorical'),
-)
-
-TMAPS['ecg_rest_1lead_categorical'] = TensorMap(
-    'strip', shape=(600, 8), group='ecg_rest', tensor_from_file=_make_ecg_rest(),
-    channel_map={
-        'window0': 0, 'window1': 1, 'window2': 2, 'window3': 3,
-        'window4': 4, 'window5': 5, 'window6': 6, 'window7': 7,
-    },
-    dependent_map=TMAPS['ecg_median_1lead_categorical'],
-)
-=======
 TMAPS['ecg_median_1lead_categorical'] = TensorMap('median',  Interpretation.CATEGORICAL, shape=(600, 32), activation='softmax', tensor_from_file=_make_ecg_rest(),
                                                   channel_map=_get_lead_cm(32)[0],
                                                   loss=weighted_crossentropy(_get_lead_cm(32)[1], 'ecg_median_categorical'))
@@ -618,7 +480,6 @@
                                                 channel_map={'window0': 0, 'window1': 1, 'window2': 2, 'window3': 3,
                                                              'window4': 4, 'window5': 5, 'window6': 6, 'window7': 7},
                                                 dependent_map=TMAPS['ecg_median_1lead_categorical'])
->>>>>>> 332d063b
 
 
 def _make_rhythm_tensor(skip_poor=True):
@@ -723,11 +584,7 @@
     def ukb_ecg_rest_from_file(tm, hd5, dependents={}):
         if 'ukb_ecg_rest' not in hd5:
             raise ValueError('Group with R and S amplitudes not present in hd5')
-<<<<<<< HEAD
-        tensor = _get_tensor_at_first_date(hd5, tm.group, DataSetType.FLOAT_ARRAY, tm.name, _pass_nan)
-=======
         tensor = _get_tensor_at_first_date(hd5, tm.path_prefix, tm.name, _pass_nan)
->>>>>>> 332d063b
         try:
             if population_normalize is None:
                 tensor = tm.zero_mean_std1(tensor)
@@ -739,27 +596,6 @@
     return ukb_ecg_rest_from_file
 
 
-<<<<<<< HEAD
-TMAPS['ecg_rest_ramplitude_raw'] = TensorMap(
-    'ramplitude', group='ukb_ecg_rest', shape=(12,), tensor_from_file=_make_ukb_ecg_rest(1.0),
-    loss='logcosh', metrics=['mse', 'mape', 'mae'], loss_weight=1.0,
-)
-
-TMAPS['ecg_rest_samplitude_raw'] = TensorMap(
-    'samplitude', group='ukb_ecg_rest', shape=(12,), tensor_from_file=_make_ukb_ecg_rest(1.0),
-    loss='logcosh', metrics=['mse', 'mape', 'mae'], loss_weight=1.0,
-)
-
-TMAPS['ecg_rest_ramplitude'] = TensorMap(
-    'ramplitude', group='ukb_ecg_rest', shape=(12,), tensor_from_file=_make_ukb_ecg_rest(),
-    loss='logcosh', metrics=['mse', 'mape', 'mae'], loss_weight=1.0,
-)
-
-TMAPS['ecg_rest_samplitude'] = TensorMap(
-    'samplitude', group='ukb_ecg_rest', shape=(12,), tensor_from_file=_make_ukb_ecg_rest(),
-    loss='logcosh', metrics=['mse', 'mape', 'mae'], loss_weight=1.0,
-)
-=======
 TMAPS['ecg_rest_ramplitude_raw'] = TensorMap('ramplitude', Interpretation.CONTINUOUS, path_prefix='ukb_ecg_rest', shape=(12,), tensor_from_file=_make_ukb_ecg_rest(1.0),
                                              loss='logcosh', metrics=['mse', 'mape', 'mae'], loss_weight=1.0)
 
@@ -771,7 +607,6 @@
 
 TMAPS['ecg_rest_samplitude'] = TensorMap('samplitude', Interpretation.CONTINUOUS, path_prefix='ukb_ecg_rest', shape=(12,), tensor_from_file=_make_ukb_ecg_rest(),
                                          loss='logcosh', metrics=['mse', 'mape', 'mae'], loss_weight=1.0)
->>>>>>> 332d063b
 
 
 def _make_ukb_ecg_rest_lvh():
@@ -784,13 +619,8 @@
         cornell_male_min = 2800.0
         if 'ukb_ecg_rest' not in hd5:
             raise ValueError('Group with R and S amplitudes not present in hd5')
-<<<<<<< HEAD
-        tensor_ramp = _get_tensor_at_first_date(hd5, tm.group, DataSetType.FLOAT_ARRAY, 'ramplitude', _pass_nan)
-        tensor_samp = _get_tensor_at_first_date(hd5, tm.group, DataSetType.FLOAT_ARRAY, 'samplitude', _pass_nan)
-=======
         tensor_ramp = _get_tensor_at_first_date(hd5, tm.path_prefix, 'ramplitude', _pass_nan)
         tensor_samp = _get_tensor_at_first_date(hd5, tm.path_prefix, 'samplitude', _pass_nan)
->>>>>>> 332d063b
         criteria_sleads = [lead_order[l] for l in ['V1', 'V3']]
         criteria_rleads = [lead_order[l] for l in ['aVL', 'V5', 'V6']]
         if np.any(np.isnan(np.union1d(tensor_ramp[criteria_rleads], tensor_samp[criteria_sleads]))):
@@ -827,94 +657,6 @@
     return ukb_ecg_rest_lvh_from_file
 
 
-<<<<<<< HEAD
-TMAPS['ecg_rest_lvh_avl'] = TensorMap(
-    'avl_lvh', group='ukb_ecg_rest', tensor_from_file=_make_ukb_ecg_rest_lvh(),
-    channel_map={'no_avl_lvh': 0, 'aVL LVH': 1},
-    loss=weighted_crossentropy([0.006, 1.0], 'avl_lvh'),
-)
-
-TMAPS['ecg_rest_lvh_sokolow_lyon'] = TensorMap(
-    'sokolow_lyon_lvh', group='ukb_ecg_rest', tensor_from_file=_make_ukb_ecg_rest_lvh(),
-    channel_map={'no_sokolow_lyon_lvh': 0, 'Sokolow Lyon LVH': 1},
-    loss=weighted_crossentropy([0.005, 1.0], 'sokolov_lyon_lvh'),
-)
-
-TMAPS['ecg_rest_lvh_cornell'] = TensorMap(
-    'cornell_lvh', group='ukb_ecg_rest', tensor_from_file=_make_ukb_ecg_rest_lvh(),
-    channel_map={'no_cornell_lvh': 0, 'Cornell LVH': 1},
-    loss=weighted_crossentropy([0.003, 1.0], 'cornell_lvh'),
-)
-
-
-TMAPS['t2_flair_sag_p2_1mm_fs_ellip_pf78_1'] = TensorMap(
-    't2_flair_sag_p2_1mm_fs_ellip_pf78_1', shape=(256, 256, 192), group='ukb_brain_mri',
-    tensor_from_file=normalized_first_date, dtype=DataSetType.FLOAT_ARRAY,
-    normalization={'zero_mean_std1': True},
-)
-TMAPS['t2_flair_sag_p2_1mm_fs_ellip_pf78_2'] = TensorMap(
-    't2_flair_sag_p2_1mm_fs_ellip_pf78_2', shape=(256, 256, 192), group='ukb_brain_mri',
-    tensor_from_file=normalized_first_date, dtype=DataSetType.FLOAT_ARRAY,
-    normalization={'zero_mean_std1': True},
-)
-TMAPS['t2_flair_slice_1'] = TensorMap(
-    't2_flair_slice_1', shape=(256, 256, 1), group='ukb_brain_mri', dtype=DataSetType.FLOAT_ARRAY,
-    tensor_from_file=random_slice_tensor('t2_flair_sag_p2_1mm_fs_ellip_pf78_1'), normalization={'zero_mean_std1': True},
-)
-TMAPS['t2_flair_slice_2'] = TensorMap(
-    't2_flair_slice_2', shape=(256, 256, 1), group='ukb_brain_mri', dtype=DataSetType.FLOAT_ARRAY,
-    tensor_from_file=random_slice_tensor('t2_flair_sag_p2_1mm_fs_ellip_pf78_2'), normalization={'zero_mean_std1': True},
-)
-TMAPS['t1_p2_1mm_fov256_sag_ti_880_1'] = TensorMap(
-    't1_p2_1mm_fov256_sag_ti_880_1', shape=(256, 256, 208), group='ukb_brain_mri', dtype=DataSetType.FLOAT_ARRAY,
-    normalization={'zero_mean_std1': True}, tensor_from_file=normalized_first_date,
-)
-TMAPS['t1_p2_1mm_fov256_sag_ti_880_2'] = TensorMap(
-    't1_p2_1mm_fov256_sag_ti_880_2', shape=(256, 256, 208), group='ukb_brain_mri', dtype=DataSetType.FLOAT_ARRAY,
-    normalization={'zero_mean_std1': True}, tensor_from_file=normalized_first_date,
-)
-TMAPS['t1_slice_1'] = TensorMap(
-    't1_slice_1', shape=(256, 256, 1), group='ukb_brain_mri', dtype=DataSetType.FLOAT_ARRAY, normalization={'zero_mean_std1': True},
-    tensor_from_file=random_slice_tensor('t1_p2_1mm_fov256_sag_ti_880_1'),
-)
-TMAPS['t1_slice_2'] = TensorMap(
-    't1_slice_2', shape=(256, 256, 1), group='ukb_brain_mri', dtype=DataSetType.FLOAT_ARRAY, normalization={'zero_mean_std1': True},
-    tensor_from_file=random_slice_tensor('t1_p2_1mm_fov256_sag_ti_880_2'),
-)
-TMAPS['t1_20_slices_1'] = TensorMap(
-    't1_20_slices_1', shape=(256, 256, 20), group='ukb_brain_mri', dtype=DataSetType.FLOAT_ARRAY,
-    normalization={'zero_mean_std1': True},
-    tensor_from_file=slice_subset_tensor('t1_p2_1mm_fov256_sag_ti_880_1', 94, 114),
-)
-TMAPS['t1_20_slices_2'] = TensorMap(
-    't1_20_slices_2', shape=(256, 256, 20), group='ukb_brain_mri', dtype=DataSetType.FLOAT_ARRAY,
-    normalization={'zero_mean_std1': True},
-    tensor_from_file=slice_subset_tensor('t1_p2_1mm_fov256_sag_ti_880_2', 94, 114),
-)
-TMAPS['t2_20_slices_1'] = TensorMap(
-    't2_20_slices_1', shape=(256, 256, 20), group='ukb_brain_mri', dtype=DataSetType.FLOAT_ARRAY,
-    normalization={'zero_mean_std1': True},
-    tensor_from_file=slice_subset_tensor('t2_flair_sag_p2_1mm_fs_ellip_pf78_1', 86, 106),
-)
-TMAPS['t2_20_slices_2'] = TensorMap(
-    't2_20_slices_2', shape=(256, 256, 20), group='ukb_brain_mri', dtype=DataSetType.FLOAT_ARRAY,
-    normalization={'zero_mean_std1': True},
-    tensor_from_file=slice_subset_tensor('t2_flair_sag_p2_1mm_fs_ellip_pf78_2', 86, 106),
-)
-TMAPS['t1_40_slices_1'] = TensorMap(
-    't1_40_slices_1', shape=(256, 256, 40), group='ukb_brain_mri', dtype=DataSetType.FLOAT_ARRAY,
-    normalization={'zero_mean_std1': True},
-    tensor_from_file=slice_subset_tensor('t1_p2_1mm_fov256_sag_ti_880_1', 64, 144, 2),
-)
-TMAPS['t2_40_slices_1'] = TensorMap(
-    't2_40_slices_1', shape=(256, 256, 40), group='ukb_brain_mri', dtype=DataSetType.FLOAT_ARRAY,
-    normalization={'zero_mean_std1': True},
-    tensor_from_file=slice_subset_tensor('t2_flair_sag_p2_1mm_fs_ellip_pf78_1', 56, 136, 2),
-)
-
-
-def ttn_tensor_from_file(tm, hd5, dependents={}):
-=======
 TMAPS['ecg_rest_lvh_avl'] = TensorMap('avl_lvh', Interpretation.CATEGORICAL, path_prefix='ukb_ecg_rest', tensor_from_file=_make_ukb_ecg_rest_lvh(),
                                       channel_map={'no_avl_lvh': 0, 'aVL LVH': 1},
                                       loss=weighted_crossentropy([0.006, 1.0], 'avl_lvh'))
@@ -1051,7 +793,6 @@
 
 
 def _ttn_tensor_from_file(tm, hd5, dependents={}):
->>>>>>> 332d063b
     index = 0
     categorical_data = np.zeros(tm.shape, dtype=np.float32)
     if 'has_exome' not in hd5['categorical']:
@@ -1076,63 +817,6 @@
     return indexed_lvmass_tensor_from_file
 
 
-<<<<<<< HEAD
-TMAPS['lv_mass_dubois_index'] = TensorMap(
-    'lv_mass_dubois_index', group='continuous', activation='linear', loss='logcosh', loss_weight=1.0,
-    tensor_from_file=make_index_tensor_from_file('bsa_dubois'),
-    channel_map={'lv_mass': 0}, normalization={'mean': 89.7, 'std': 24.8},
-)
-TMAPS['lv_mass_mosteller_index'] = TensorMap(
-    'lv_mass_mosteller_index', group='continuous', activation='linear', loss='logcosh', loss_weight=1.0,
-    tensor_from_file=make_index_tensor_from_file('bsa_mosteller'),
-    channel_map={'lv_mass': 0}, normalization={'mean': 89.7, 'std': 24.8},
-)
-TMAPS['lv_mass_dubois_index_sentinel'] = TensorMap(
-    'lv_mass_dubois_index', group='continuous', activation='linear', sentinel=0, loss_weight=1.0,
-    tensor_from_file=make_index_tensor_from_file('bsa_dubois'),
-    channel_map={'lv_mass': 0}, normalization={'mean': 89.7, 'std': 24.8},
-)
-TMAPS['lv_mass_mosteller_index_sentinel'] = TensorMap(
-    'lv_mass_mosteller_index', group='continuous', activation='linear', sentinel=0, loss_weight=1.0,
-    tensor_from_file=make_index_tensor_from_file('bsa_mosteller'),
-    channel_map={'lv_mass': 0}, normalization={'mean': 89.7, 'std': 24.8},
-)
-TMAPS['lv_mass_dubois_indexp'] = TensorMap(
-    'lv_mass_dubois_index', group='continuous', activation='linear', loss='logcosh', loss_weight=1.0,
-    parents=['output_mri_systole_diastole_8_segmented_categorical'],
-    tensor_from_file=make_index_tensor_from_file('bsa_dubois'),
-    channel_map={'lv_mass': 0}, normalization={'mean': 89.7, 'std': 24.8},
-)
-TMAPS['lv_mass_mosteller_indexp'] = TensorMap(
-    'lv_mass_mosteller_index', group='continuous', activation='linear', loss='logcosh', loss_weight=1.0,
-    parents=['output_mri_systole_diastole_8_segmented_categorical'],
-    tensor_from_file=make_index_tensor_from_file('bsa_mosteller'),
-    channel_map={'lv_mass': 0}, normalization={'mean': 89.7, 'std': 24.8},
-)
-TMAPS['lvm_dubois_index'] = TensorMap(
-    'lvm_dubois_index', group='continuous', activation='linear', loss='logcosh', loss_weight=1.0,
-    tensor_from_file=make_index_tensor_from_file('bsa_dubois'),
-    channel_map={'LVM': 0}, normalization={'mean': 89.7, 'std': 24.8},
-)
-TMAPS['lvm_mosteller_index'] = TensorMap(
-    'lvm_mosteller_index', group='continuous', activation='linear', loss='logcosh', loss_weight=1.0,
-    tensor_from_file=make_index_tensor_from_file('bsa_mosteller'),
-    channel_map={'LVM': 0}, normalization={'mean': 89.7, 'std': 24.8},
-)
-TMAPS['lvm_dubois_index_sentinel'] = TensorMap(
-    'lvm_dubois_index', group='continuous', activation='linear', sentinel=0, loss_weight=1.0,
-    tensor_from_file=make_index_tensor_from_file('bsa_dubois'),
-    channel_map={'LVM': 0}, normalization={'mean': 89.7, 'std': 24.8},
-)
-TMAPS['lvm_mosteller_index_sentinel'] = TensorMap(
-    'lvm_mosteller_index', group='continuous', activation='linear', sentinel=0, loss_weight=1.0,
-    tensor_from_file=make_index_tensor_from_file('bsa_mosteller'),
-    channel_map={'LVM': 0}, normalization={'mean': 89.7, 'std': 24.8},
-)
-
-
-def mri_slice_blackout_tensor_from_file(tm, hd5, dependents={}):
-=======
 TMAPS['lv_mass_dubois_index'] = TensorMap('lv_mass_dubois_index', Interpretation.CONTINUOUS, activation='linear', loss='logcosh', loss_weight=1.0,
                                           tensor_from_file=_make_index_tensor_from_file('bsa_dubois'),
                                           channel_map={'lv_mass': 0}, normalization={'mean': 89.7, 'std': 24.8})
@@ -1224,7 +908,6 @@
 
 
 def _mri_slice_blackout_tensor_from_file(tm, hd5, dependents={}):
->>>>>>> 332d063b
     cur_slice = np.random.choice(list(hd5[MRI_TO_SEGMENT].keys()))
     tensor = np.zeros(tm.shape, dtype=np.float32)
     dependents[tm.dependent_map] = np.zeros(tm.dependent_map.shape, dtype=np.float32)
@@ -1235,16 +918,6 @@
     return tm.zero_mean_std1(tensor)
 
 
-<<<<<<< HEAD
-TMAPS['mri_slice_blackout_segmented_weighted'] = TensorMap(
-    'mri_slice_segmented', (256, 256, 3), group='categorical', channel_map=MRI_SEGMENTED_CHANNEL_MAP,
-    loss=weighted_crossentropy([0.1, 25.0, 25.0], 'mri_slice_blackout_segmented'),
-)
-TMAPS['mri_slice_blackout'] = TensorMap(
-    'mri_slice_blackout', (256, 256, 1), tensor_from_file=mri_slice_blackout_tensor_from_file,
-    dependent_map=TMAPS['mri_slice_blackout_segmented_weighted'],
-)
-=======
 TMAPS['mri_slice_blackout_segmented_weighted'] = TensorMap('mri_slice_segmented', Interpretation.CATEGORICAL, shape=(256, 256, 3), channel_map=MRI_SEGMENTED_CHANNEL_MAP,
                                                            loss=weighted_crossentropy([0.1, 25.0, 25.0], 'mri_slice_blackout_segmented'))
 TMAPS['mri_slice_blackout'] = TensorMap('mri_slice_blackout', Interpretation.CONTINUOUS, shape=(256, 256, 1), tensor_from_file=_mri_slice_blackout_tensor_from_file,
@@ -1667,4 +1340,3 @@
 
 TMAPS['sax_all'] = TensorMap('sax_all', shape=(256, 256, 26, 1), tensor_from_file=all_sax_tensor(), dependent_map=TMAPS['sax_all_segmented'])
 TMAPS['sax_all_weighted'] = TensorMap('sax_all_weighted', shape=(256, 256, 26, 1), tensor_from_file=all_sax_tensor(), dependent_map=TMAPS['sax_all_segmented_weighted'])
->>>>>>> 332d063b
