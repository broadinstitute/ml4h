import datetime
from typing import List, Dict, Tuple, Callable

import os
import csv
import vtk
import h5py
import logging
import numpy as np

import vtk.util.numpy_support
from tensorflow.keras.utils import to_categorical

from ml4cvd.metrics import weighted_crossentropy
from ml4cvd.tensor_writer_ukbb import tensor_path, path_date_to_datetime
from ml4cvd.TensorMap import TensorMap, no_nans, str2date, make_range_validator, Interpretation
from ml4cvd.defines import StorageType, ECG_REST_LEADS, ECG_REST_MEDIAN_LEADS, ECG_REST_AMP_LEADS, EPS
from ml4cvd.defines import MRI_TO_SEGMENT, MRI_SEGMENTED, MRI_LAX_SEGMENTED, MRI_SEGMENTED_CHANNEL_MAP, MRI_FRAMES
from ml4cvd.defines import MRI_PIXEL_WIDTH, MRI_PIXEL_HEIGHT, MRI_SLICE_THICKNESS, MRI_PATIENT_ORIENTATION, MRI_PATIENT_POSITION


"""
For now, all we will map `group` in TensorMap to `source` in tensor_path and `name` to `name`
"""


def normalized_first_date(tm: TensorMap, hd5: h5py.File, dependents=None):
    tensor = _get_tensor_at_first_date(hd5, tm.path_prefix, tm.name)
    if tm.axes() > 1:
        return _pad_or_crop_array_to_shape(tm.shape, tensor)
    else:
        return tensor


def _random_slice_tensor(tensor_key, dependent_key=None):
    def _random_slice_tensor_from_file(tm: TensorMap, hd5: h5py.File, dependents=None):
        big_tensor = _get_tensor_at_first_date(hd5, tm.path_prefix, tensor_key)
        cur_slice = np.random.choice(range(big_tensor.shape[-1]))
        tensor = np.zeros(tm.shape, dtype=np.float32)
        tensor[..., 0] = big_tensor[..., cur_slice]
        if dependent_key is not None:
            dependents[tm.dependent_map] = np.zeros(tm.dependent_map.shape, dtype=np.float32)
            label_tensor = np.array(hd5[dependent_key][..., cur_slice], dtype=np.float32)
            dependents[tm.dependent_map][:, :, :] = to_categorical(label_tensor, tm.dependent_map.shape[-1])
        return tensor
    return _random_slice_tensor_from_file


def _slice_subset_tensor(tensor_key, start, stop, step=1, dependent_key=None, pad_shape=None, dtype_override=None, allow_channels=True, flip_swap=False, swap_axes=-1):
    def _slice_subset_tensor_from_file(tm: TensorMap, hd5: h5py.File, dependents=None):
        if dtype_override is not None:
            big_tensor = _get_tensor_at_first_date(hd5, tm.path_prefix, tensor_key)
        else:
            big_tensor = _get_tensor_at_first_date(hd5, tm.path_prefix, tensor_key)

        if flip_swap:
            big_tensor = np.flip(np.swapaxes(big_tensor, 0, swap_axes))

        if pad_shape is not None:
            big_tensor = _pad_or_crop_array_to_shape(pad_shape, big_tensor)

        if allow_channels and tm.shape[-1] < (stop-start) // step:
            tensor = big_tensor[..., np.arange(start, stop, step), :]
        else:
            tensor = big_tensor[..., np.arange(start, stop, step)]

        if dependent_key is not None:
            label_tensor = np.array(hd5[dependent_key][..., start:stop], dtype=np.float32)
            dependents[tm.dependent_map] = to_categorical(label_tensor, tm.dependent_map.shape[-1])
        return tensor
    return _slice_subset_tensor_from_file


def _build_tensor_from_file(file_name: str, target_column: str, normalization: bool = False, delimiter: str = '\t'):
    """
    Build a tensor_from_file function from a column in a file.
    Only works for continuous values.
    When normalization is True values will be normalized according to the mean and std of all of the values in the column.
    """
    error = None
    try:
        with open(file_name, 'r') as f:
            reader = csv.reader(f, delimiter=delimiter)
            header = next(reader)
            index = header.index(target_column)
            table = {row[0]: np.array([float(row[index])]) for row in reader}
            if normalization:
                value_array = np.array([sub_array[0] for sub_array in table.values()])
                mean = value_array.mean()
                std = value_array.std()
                logging.info(f'Normalizing TensorMap from file {file_name}, column {target_column} with mean: '
                             f'{mean:.2f}, std: {std:.2f}')
    except FileNotFoundError as e:
        error = e

    def tensor_from_file(tm: TensorMap, hd5: h5py.File, dependents=None):
        if error:
            raise error
        if normalization:
            tm.normalization = {'mean': mean, 'std': std}
        try:
            return table[os.path.basename(hd5.filename).replace('.hd5', '')].copy()
        except KeyError:
            raise KeyError(f'User id not in file {file_name}.')
    return tensor_from_file


def _survival_tensor(start_date_key, day_window):
    def _survival_tensor_from_file(tm: TensorMap, hd5: h5py.File, dependents=None):
        assess_date = str2date(str(hd5[start_date_key][0]))
        has_disease = 0   # Assume no disease if the tensor does not have the dataset
        if tm.name in hd5['categorical']:
            has_disease = int(hd5['categorical'][tm.name][0])

        if tm.name + '_date' in hd5['dates']:
            censor_date = str2date(str(hd5['dates'][tm.name + '_date'][0]))
        elif 'phenotype_censor' in hd5['dates']:
            censor_date = str2date(str(hd5['dates/phenotype_censor']))
        else:
            raise ValueError(f'No date found for survival {tm.name}')

        intervals = int(tm.shape[0] / 2)
        days_per_interval = day_window / intervals
        survival_then_censor = np.zeros(tm.shape, dtype=np.float32)
        for i, day_delta in enumerate(np.arange(0, day_window, days_per_interval)):
            cur_date = assess_date + datetime.timedelta(days=day_delta)
            survival_then_censor[i] = float(cur_date < censor_date)
            survival_then_censor[intervals+i] = has_disease * float(censor_date <= cur_date < censor_date + datetime.timedelta(days=days_per_interval))
            if i == 0 and censor_date <= cur_date:  # Handle prevalent diseases
                survival_then_censor[intervals] = has_disease
        return survival_then_censor

    return _survival_tensor_from_file


def _age_in_years_tensor(date_key, birth_key='continuous/34_Year-of-birth_0_0'):
    def age_at_tensor_from_file(tm: TensorMap, hd5: h5py.File, dependents=None):
        assess_date = str2date(str(hd5[date_key][0]))
        birth_year = hd5[birth_key][0]
        return np.array([assess_date.year-birth_year])
    return age_at_tensor_from_file


def prevalent_incident_tensor(start_date_key, event_date_key):
    def _prevalent_incident_tensor_from_file(tm: TensorMap, hd5: h5py.File, dependents=None):
        index = 0
        categorical_data = np.zeros(tm.shape, dtype=np.float32)
        if tm.hd5_key_guess() in hd5:
            data = tm.hd5_first_dataset_in_group(hd5, tm.hd5_key_guess())
            if tm.storage_type == StorageType.CATEGORICAL_INDEX or tm.storage_type == StorageType.CATEGORICAL_FLAG:
                index = int(data[0])
                categorical_data[index] = 1.0
            else:
                categorical_data = np.array(data)
        elif tm.storage_type == StorageType.CATEGORICAL_FLAG:
            categorical_data[index] = 1.0
        else:
            raise ValueError(f"No HD5 Key at prefix {tm.path_prefix} found for tensor map: {tm.name}.")

        if index != 0:
            if event_date_key in hd5 and start_date_key in hd5:
                disease_date = str2date(str(hd5[event_date_key][0]))
                assess_date = str2date(str(hd5[start_date_key][0]))
            else:
                raise ValueError(f"No date found for tensor map: {tm.name}.")
            index = 1 if disease_date < assess_date else 2
        categorical_data[index] = 1.0
        return categorical_data
    return _prevalent_incident_tensor_from_file


def _all_dates(hd5: h5py.File, path_prefix: str, name: str) -> List[str]:
    """
    Gets the dates in the hd5 with path_prefix, dtype, name.
    """
    # TODO: This ideally would be implemented to not depend on the order of name, date, dtype, path_prefix in the hd5s
    # Unfortunately, that's hard to do efficiently
    return hd5[path_prefix][name]


def _pass_nan(tensor):
    return tensor


def _fail_nan(tensor):
    if np.isnan(tensor).any():
        raise ValueError('Tensor contains nans.')
    return tensor


def _nan_to_mean(tensor, max_allowed_nan_fraction=.2):
    tensor_isnan = np.isnan(tensor)
    if np.count_nonzero(tensor_isnan) / tensor.size > max_allowed_nan_fraction:
        raise ValueError('Tensor contains too many nans.')
    tensor[tensor_isnan] = np.nanmean(tensor)
    return tensor


def _get_tensor_at_first_date(hd5: h5py.File, path_prefix: str, name: str, handle_nan=_fail_nan):
    """
    Gets the numpy array at the first date of path_prefix, dtype, name.
    """
    dates = _all_dates(hd5, path_prefix, name)
    if not dates:
        raise ValueError(f'No {name} values values available.')
    tensor = np.array(hd5[f'{tensor_path(path_prefix=path_prefix, name=name)}{min(dates)}/'], dtype=np.float32)
    tensor = handle_nan(tensor)
    return tensor


def _pad_or_crop_array_to_shape(new_shape: Tuple, original: np.ndarray):
    if new_shape == original.shape:
        return original
    result = np.zeros(new_shape)
    slices = tuple(slice(min(original.shape[i], new_shape[i])) for i in range(len(original.shape)))

    # Allow expanding one dimension eg (256, 256) can become (256, 256, 1)
    if len(new_shape) - len(original.shape) == 1:
        padded = result[..., 0]
    else:
        padded = result

    padded[slices] = original[slices]
    return result


# BIKE ECG
def _check_phase_full_len(hd5: h5py.File, phase: str):
    phase_len = _get_tensor_at_first_date(hd5, 'ecg_bike', f'{phase}_duration')
    valid = True
    if phase == 'pretest':
        valid &= phase_len == 15
    elif phase == 'exercise':
        valid &= phase_len == 360
    elif phase == 'rest':
        valid &= phase_len == 60
    else:
        raise ValueError(f'Phase {phase} is not a valid phase.')
    if not valid:
        raise ValueError(f'{phase} phase is not full length')


def _first_date_bike_recovery(tm: TensorMap, hd5: h5py.File, dependents=None):
    _check_phase_full_len(hd5, 'rest')
    original = _get_tensor_at_first_date(hd5, tm.path_prefix, tm.name)
    recovery = original[-tm.shape[0]:]
    return recovery.reshape(tm.shape)


def _first_date_bike_pretest(tm: TensorMap, hd5: h5py.File, dependents=None):
    _check_phase_full_len(hd5, 'pretest')
    original = _get_tensor_at_first_date(hd5, tm.path_prefix, tm.name)
    pretest = original[:tm.shape[0]]
    return pretest.reshape(tm.shape)


def _first_date_hrr(tm: TensorMap, hd5: h5py.File, dependents=None):
    _check_phase_full_len(hd5, 'rest')
    last_hr = _get_tensor_at_first_date(hd5, 'ecg_bike', 'trend_heartrate')[-1]
    max_hr = _get_tensor_at_first_date(hd5, 'ecg_bike', 'max_hr')
    return max_hr - last_hr


def _healthy_check(hd5):
    for phase in ('pretest', 'exercise', 'rest'):
        _check_phase_full_len(hd5, phase)
    max_load = max(_get_tensor_at_first_date(hd5, 'ecg_bike', 'trend_load'))
    if max_load < 60:
        raise ValueError('Max load not high enough')


def _healthy_bike(tm: TensorMap, hd5: h5py.File, dependents=None):
    _healthy_check(hd5)
    return normalized_first_date(tm, hd5)


def _healthy_hrr(tm: TensorMap, hd5: h5py.File, dependents=None):
    _healthy_check(hd5)
    return _first_date_hrr(tm, hd5)


def _median_pretest(tm: TensorMap, hd5: h5py.File, dependents=None):
    _healthy_check(hd5)
    times = _get_tensor_at_first_date(hd5, 'ecg_bike', 'trend_time')
    tensor = np.abs(_get_tensor_at_first_date(hd5, tm.path_prefix, 'float_array', tm.name))
    return np.median(tensor[times <= 15])


def _new_hrr(tm: TensorMap, hd5: h5py.File, dependents=None):
    _check_phase_full_len(hd5, 'rest')
    hrs = _get_tensor_at_first_date(hd5, 'ecg_bike', 'trend_heartrate')
    phases = _get_tensor_at_first_date(hd5, 'ecg_bike', 'trend_phasename')
    min_hr = hrs[phases == 2].min()
    max_hr = _get_tensor_at_first_date(hd5, 'ecg_bike', 'max_hr')
    max_pred = _get_tensor_at_first_date(hd5, 'ecg_bike', 'max_pred_hr')
    hrr = max_hr - min_hr
    if max_hr / max_pred > 150:
        raise ValueError('Max hr / max pred hr too high.')
    if hrr > 80:
        raise ValueError('HRR too high.')
    return hrr


_HRR_SENTINEL = -1000


def _sentinel_hrr(tm: TensorMap, hd5: h5py.File, dependents=None):
    try:
        return _new_hrr(tm, hd5)
    except ValueError:
        return _HRR_SENTINEL


def _hr_achieved(tm: TensorMap, hd5: h5py.File, dependents=None):
    _check_phase_full_len(hd5, 'rest')
    max_hr = _get_tensor_at_first_date(hd5, 'ecg_bike', 'max_hr')
    max_pred = _get_tensor_at_first_date(hd5, 'ecg_bike', 'max_pred_hr')
    return max_hr / max_pred


TMAPS: Dict[str, TensorMap] = dict()


TMAPS['ecg-bike-hrr'] = TensorMap('hrr', path_prefix='ecg_bike', loss='logcosh', metrics=['mae'], shape=(1,),
                                  normalization={'mean': 30.55, 'std': 12.81},
                                  tensor_from_file=_first_date_hrr)
TMAPS['ecg-bike-healthy-max-hr'] = TensorMap('max_hr', path_prefix='ecg_bike', loss='logcosh', metrics=['mae'],
                                             normalization={'mean': 113.7, 'std': 13.3}, shape=(1,),
                                             tensor_from_file=_healthy_bike)
TMAPS['ecg-bike-healthy-hrr'] = TensorMap('hrr', path_prefix='ecg_bike', loss='logcosh', metrics=['mae'], shape=(1,),
                                          normalization={'mean': 30.47, 'std': 11.76},
                                          tensor_from_file=_healthy_hrr)
TMAPS['ecg-bike-healthy-resting'] = TensorMap('resting_hr', path_prefix='ecg_bike', loss='logcosh', metrics=['mae'], shape=(1,),
                                              normalization={'mean': 70.0, 'std': 11.62},
                                              tensor_from_file=_healthy_bike)
TMAPS['ecg-bike-med-pretest-hr'] = TensorMap('trend_heartrate', path_prefix='ecg_bike', loss='logcosh', metrics=['mae'], shape=(1,),
                                             normalization={'mean': 70., 'std': 11.},
                                             tensor_from_file=_median_pretest)
TMAPS['ecg-bike-med-pretest-stamp'] = TensorMap('trend_stamplitude', path_prefix='ecg_bike', loss='logcosh', metrics=['mae'], shape=(1,),
                                                normalization={'mean': .03, 'std': .03},
                                                tensor_from_file=_median_pretest)
TMAPS['ecg-bike-med-pretest-jpoint'] = TensorMap('trend_jpointamplitude', path_prefix='ecg_bike', loss='logcosh', metrics=['mae'], shape=(1,),
                                                 normalization={'mean': .032, 'std': .46},
                                                 tensor_from_file=_median_pretest)
TMAPS['ecg-bike-med-pretest-stamp20'] = TensorMap('trend_stamplitude20ms', path_prefix='ecg_bike', loss='logcosh', metrics=['mae'], shape=(1,),
                                                  normalization={'mean': .03, 'std': .03},
                                                  tensor_from_file=_median_pretest)
TMAPS['ecg-bike-recovery'] = TensorMap('full', shape=(30000, 1), path_prefix='ecg_bike', validator=no_nans,
                                       tensor_from_file=_first_date_bike_recovery)
TMAPS['ecg-bike-pretest'] = TensorMap('full', shape=(500 * 15 - 4, 3), path_prefix='ecg_bike', validator=no_nans,
                                      normalization={'mean': np.array([7, -7, 3.5])[np.newaxis], 'std': np.array([31, 30, 16])[np.newaxis]},
                                      tensor_from_file=_first_date_bike_pretest)
TMAPS['ecg-bike-pretest-5k'] = TensorMap('full', shape=(5000, 3), path_prefix='ecg_bike', validator=no_nans,
                                         normalization={'mean': np.array([7, -7, 3.5])[np.newaxis], 'std': np.array([31, 30, 16])[np.newaxis]},
                                         tensor_from_file=_first_date_bike_pretest)
TMAPS['ecg-bike-new-hrr'] = TensorMap('hrr', path_prefix='ecg_bike', loss='logcosh', metrics=['mae'], shape=(1,),
                                      normalization={'mean': 31, 'std': 12},
                                      tensor_from_file=_new_hrr)
TMAPS['ecg-bike-hrr-sentinel'] = TensorMap('hrr', path_prefix='ecg_bike', metrics=['mae'], shape=(1,),
                                           normalization={'mean': 31, 'std': 12}, sentinel=_HRR_SENTINEL,
                                           tensor_from_file=_sentinel_hrr)
TMAPS['ecg-bike-hrr-student'] = TensorMap('hrr', path_prefix='ecg_bike', metrics=['mae'], shape=(1,),
                                          normalization={'mean': 31, 'std': 12}, sentinel=_HRR_SENTINEL,
                                          tensor_from_file=_build_tensor_from_file('inference.tsv', 'ecg-bike-hrr-sentinel_prediction'))
TMAPS['ecg-bike-hr-achieved'] = TensorMap('hr_achieved', path_prefix='ecg_bike', loss='logcosh', metrics=['mae'], shape=(1,),
                                          normalization={'mean': .68, 'std': .1},
                                          tensor_from_file=_hr_achieved)

TMAPS['ecg_rest_afib_hazard'] = TensorMap('atrial_fibrillation_or_flutter', Interpretation.COX_PROPORTIONAL_HAZARDS, shape=(100,),
                                          tensor_from_file=_survival_tensor('ecg_rest_date', 365 * 5))
TMAPS['ecg_rest_cad_hazard'] = TensorMap('coronary_artery_disease',  Interpretation.COX_PROPORTIONAL_HAZARDS, shape=(100,),
                                         tensor_from_file=_survival_tensor('ecg_rest_date', 365 * 5))
TMAPS['ecg_rest_hyp_hazard'] = TensorMap('hypertension',  Interpretation.COX_PROPORTIONAL_HAZARDS, shape=(100,),
                                         tensor_from_file=_survival_tensor('ecg_rest_date', 365 * 5))
TMAPS['ecg_rest_cad_hazard'] = TensorMap('coronary_artery_disease',  Interpretation.COX_PROPORTIONAL_HAZARDS, shape=(100,),
                                         tensor_from_file=_survival_tensor('ecg_rest_date', 365 * 5))
TMAPS['enroll_cad_hazard'] = TensorMap('coronary_artery_disease',  Interpretation.COX_PROPORTIONAL_HAZARDS, shape=(100,),
                                       tensor_from_file=_survival_tensor('dates/enroll_date', 365 * 10))
TMAPS['enroll_hyp_hazard'] = TensorMap('hypertension',  Interpretation.COX_PROPORTIONAL_HAZARDS, shape=(100,),
                                       tensor_from_file=_survival_tensor('dates/enroll_date', 365 * 10))
TMAPS['enroll_afib_hazard'] = TensorMap('atrial_fibrillation_or_flutter',  Interpretation.COX_PROPORTIONAL_HAZARDS, shape=(100,),
                                        tensor_from_file=_survival_tensor('dates/enroll_date', 365 * 10))
TMAPS['enroll_chol_hazard'] = TensorMap('hypercholesterolemia',  Interpretation.COX_PROPORTIONAL_HAZARDS, shape=(100,),
                                        tensor_from_file=_survival_tensor('dates/enroll_date', 365 * 10))
TMAPS['enroll_diabetes2_hazard'] = TensorMap('diabetes_type_2',  Interpretation.COX_PROPORTIONAL_HAZARDS, shape=(100,),
                                             tensor_from_file=_survival_tensor('dates/enroll_date', 365 * 10))


def _warp_ecg(ecg):
    i = np.arange(ecg.shape[0])
    warped = i + (np.random.rand() * 100 * np.sin(i / (500 + np.random.rand() * 100))
                  + np.random.rand() * 100 * np.cos(i / (500 + np.random.rand() * 100)))
    warped_ecg = np.zeros_like(ecg)
    for j in range(ecg.shape[1]):
        warped_ecg[:, j] = np.interp(i, warped, ecg[:, j])
    return warped_ecg


def _make_ecg_rest(population_normalize: float = None, random_roll: bool = False, warp: bool = False):
    def ecg_rest_from_file(tm, hd5, dependents={}):
        tensor = np.zeros(tm.shape, dtype=np.float32)
        if random_roll:
            roll = np.random.randint(2500)
        if tm.dependent_map is not None:
            dependents[tm.dependent_map] = np.zeros(tm.dependent_map.shape, dtype=np.float32)
            key_choices = [k for k in hd5[tm.path_prefix] if tm.name in k]
            lead_idx = np.random.choice(key_choices)
            tensor = np.reshape(hd5[tm.path_prefix][lead_idx][: tensor.shape[0] * tensor.shape[1]], tensor.shape, order='F')
            dependents[tm.dependent_map][:, 0] = np.array(hd5[tm.path_prefix][lead_idx.replace(tm.name, tm.dependent_map.name)])
            dependents[tm.dependent_map] = tm.zero_mean_std1(dependents[tm.dependent_map])
        else:
            for k in hd5[tm.path_prefix]:
                if k in tm.channel_map:
                    if random_roll:
                        tensor[:, tm.channel_map[k]] = np.roll(hd5[tm.path_prefix][k], roll)
                    else:
                        tensor[:, tm.channel_map[k]] = hd5[tm.path_prefix][k]
        if population_normalize is None:
            tm.normalization = {'zero_mean_std1': 1.0}
        else:
            tensor /= population_normalize
        if warp:
            tensor = _warp_ecg(tensor)
        return tensor
    return ecg_rest_from_file


TMAPS['ecg_rest_raw'] = TensorMap('ecg_rest_raw', Interpretation.CONTINUOUS, shape=(5000, 12), path_prefix='ecg_rest', tensor_from_file=_make_ecg_rest(population_normalize=2000.0),
                                  channel_map=ECG_REST_LEADS)

TMAPS['ecg_rest_raw_roll'] = TensorMap('ecg_rest_raw', Interpretation.CONTINUOUS, shape=(5000, 12), path_prefix='ecg_rest', tensor_from_file=_make_ecg_rest(population_normalize=2000.0, random_roll=True),
                                  channel_map=ECG_REST_LEADS, cacheable=False)
TMAPS['ecg_rest_raw_warp'] = TensorMap('ecg_rest_raw', Interpretation.CONTINUOUS, shape=(5000, 12), path_prefix='ecg_rest', tensor_from_file=_make_ecg_rest(population_normalize=2000.0, warp=True),
                                  channel_map=ECG_REST_LEADS, cacheable=False)
TMAPS['ecg_rest_raw_warp_n_roll'] = TensorMap('ecg_rest_raw', Interpretation.CONTINUOUS, shape=(5000, 12), path_prefix='ecg_rest', tensor_from_file=_make_ecg_rest(population_normalize=2000.0, random_roll=True, warp=True),
                                  channel_map=ECG_REST_LEADS, cacheable=False)
TMAPS['ecg_rest_raw_100'] = TensorMap('ecg_rest_raw_100', Interpretation.CONTINUOUS, shape=(5000, 12), path_prefix='ecg_rest', tensor_from_file=_make_ecg_rest(population_normalize=100.0),
                                      channel_map=ECG_REST_LEADS)

TMAPS['ecg_rest'] = TensorMap('strip', Interpretation.CONTINUOUS, shape=(5000, 12), path_prefix='ecg_rest', tensor_from_file=_make_ecg_rest(),
                              channel_map=ECG_REST_LEADS)

TMAPS['ecg_rest_fft'] = TensorMap('ecg_rest_fft', Interpretation.CONTINUOUS, shape=(5000, 12), path_prefix='ecg_rest', tensor_from_file=_make_ecg_rest(),
                                  channel_map=ECG_REST_LEADS)

TMAPS['ecg_rest_stack'] = TensorMap('strip', Interpretation.CONTINUOUS, shape=(600, 12, 8), path_prefix='ecg_rest', tensor_from_file=_make_ecg_rest(),
                                    channel_map=ECG_REST_LEADS)

TMAPS['ecg_rest_median_raw'] = TensorMap('median', Interpretation.CONTINUOUS, path_prefix='ecg_rest', shape=(600, 12), loss='logcosh', activation='linear', tensor_from_file=_make_ecg_rest(population_normalize=2000.0),
                                         metrics=['mse', 'mae', 'logcosh'], channel_map=ECG_REST_MEDIAN_LEADS)

TMAPS['ecg_rest_median'] = TensorMap('median', Interpretation.CONTINUOUS, path_prefix='ecg_rest', shape=(600, 12), loss='logcosh', activation='linear', tensor_from_file=_make_ecg_rest(),
                                     metrics=['mse', 'mae', 'logcosh'], channel_map=ECG_REST_MEDIAN_LEADS)

TMAPS['ecg_rest_median_stack'] = TensorMap('median', Interpretation.CONTINUOUS, path_prefix='ecg_rest', shape=(600, 12, 1), activation='linear', tensor_from_file=_make_ecg_rest(),
                                           metrics=['mse', 'mae', 'logcosh'], loss='logcosh', loss_weight=1.0,
                                           channel_map=ECG_REST_MEDIAN_LEADS)

TMAPS['ecg_median_1lead'] = TensorMap('median', Interpretation.CONTINUOUS, path_prefix='ecg_rest', shape=(600, 1), loss='logcosh', loss_weight=10.0, tensor_from_file=_make_ecg_rest(),
                                      activation='linear', metrics=['mse', 'mae', 'logcosh'], channel_map={'lead': 0})

TMAPS['ecg_rest_1lead'] = TensorMap('strip', Interpretation.CONTINUOUS, shape=(600, 8), path_prefix='ecg_rest', channel_map={'lead': 0}, tensor_from_file=_make_ecg_rest(),
                                    dependent_map=TMAPS['ecg_median_1lead'])


def _get_lead_cm(length):
    lead_cm = {}
    lead_weights = []
    for i in range(length):
        wave_val = i - (length//2)
        lead_cm['w'+str(wave_val).replace('-', '_')] = i
        lead_weights.append((np.abs(wave_val+1)/(length/2)) + 1.0)
    return lead_cm, lead_weights


TMAPS['ecg_median_1lead_categorical'] = TensorMap('median',  Interpretation.CATEGORICAL, shape=(600, 32), activation='softmax', tensor_from_file=_make_ecg_rest(),
                                                  channel_map=_get_lead_cm(32)[0],
                                                  loss=weighted_crossentropy(np.array(_get_lead_cm(32)[1]), 'ecg_median_categorical'))

TMAPS['ecg_rest_1lead_categorical'] = TensorMap('strip', shape=(600, 8), path_prefix='ecg_rest', tensor_from_file=_make_ecg_rest(),
                                                channel_map={'window0': 0, 'window1': 1, 'window2': 2, 'window3': 3,
                                                             'window4': 4, 'window5': 5, 'window6': 6, 'window7': 7},
                                                dependent_map=TMAPS['ecg_median_1lead_categorical'])


def _make_rhythm_tensor(skip_poor=True):
    def rhythm_tensor_from_file(tm, hd5, dependents={}):
        categorical_data = np.zeros(tm.shape, dtype=np.float32)
        if skip_poor and 'poor_data_quality' in hd5['categorical']:
            raise ValueError(f'Poor data quality skipped by {tm.name}.')
        ecg_interpretation = str(hd5['ecg_rest_text'][0])
        for channel in tm.channel_map:
            if channel in hd5['categorical']:
                categorical_data[tm.channel_map[channel]] = 1.0
                return categorical_data
        for afib in ['Atrial fibrillation']:
            if afib in ecg_interpretation:
                categorical_data[tm.channel_map['Atrial_fibrillation']] = 1.0
                return categorical_data
        for rhythm in ['sinus', 'Sinus']:
            if rhythm in ecg_interpretation:
                categorical_data[tm.channel_map['Other_sinus_rhythm']] = 1.0
                return categorical_data
        categorical_data[tm.channel_map['Other_rhythm']] = 1.0
        return categorical_data
    return rhythm_tensor_from_file


TMAPS['ecg_rhythm'] = TensorMap('ecg_rhythm', Interpretation.CATEGORICAL, tensor_from_file=_make_rhythm_tensor(),
                                loss=weighted_crossentropy([1.0, 2.0, 3.0, 3.0, 20.0, 20.0], 'ecg_rhythm'),
                                channel_map={'Normal_sinus_rhythm': 0, 'Sinus_bradycardia': 1, 'Marked_sinus_bradycardia': 2, 'Other_sinus_rhythm': 3, 'Atrial_fibrillation': 4, 'Other_rhythm': 5})
TMAPS['ecg_rhythm_poor'] = TensorMap('ecg_rhythm', Interpretation.CATEGORICAL, tensor_from_file=_make_rhythm_tensor(False),
                                     loss=weighted_crossentropy([1.0, 2.0, 3.0, 3.0, 20.0, 20.0], 'ecg_rhythm'),
                                     channel_map={'Normal_sinus_rhythm': 0, 'Sinus_bradycardia': 1, 'Marked_sinus_bradycardia': 2, 'Other_sinus_rhythm': 3, 'Atrial_fibrillation': 4, 'Other_rhythm': 5})

TMAPS['ecg_rest_age'] = TensorMap('ecg_rest_age', Interpretation.CONTINUOUS, tensor_from_file=_age_in_years_tensor('ecg_rest_date'), loss='logcosh',
                                  channel_map={'ecg_rest_age': 0}, validator=make_range_validator(0, 110), normalization={'mean': 65, 'std': 7.7})


def label_from_ecg_interpretation_text(tm, hd5, dependents={}):
    categorical_data = np.zeros(tm.shape, dtype=np.float32)
    for channel in tm.channel_map:
        if channel in str(hd5['ecg_rest_text'][0]):
            categorical_data[tm.channel_map[channel]] = 1.0
            return categorical_data
    if 'no_' + tm.name in tm.channel_map:
        categorical_data[tm.channel_map['no_' + tm.name]] = 1.0
        return categorical_data
    else:
        raise ValueError(f"ECG categorical interpretation could not find any of these keys: {tm.channel_map.keys()}")


TMAPS['acute_mi'] = TensorMap('acute_mi', Interpretation.CATEGORICAL, tensor_from_file=label_from_ecg_interpretation_text, channel_map={'no_acute_mi': 0, 'ACUTE MI': 1},
                              loss=weighted_crossentropy([0.1, 10.0], 'acute_mi'))

TMAPS['anterior_blocks'] = TensorMap('anterior_blocks', Interpretation.CATEGORICAL, tensor_from_file=label_from_ecg_interpretation_text,
                                     channel_map={'no_anterior_blocks': 0, 'Left anterior fascicular block': 1, 'Left posterior fascicular block': 2},
                                     loss=weighted_crossentropy([0.1, 10.0, 10.0], 'anterior_blocks'))

TMAPS['av_block'] = TensorMap('av_block', Interpretation.CATEGORICAL, tensor_from_file=label_from_ecg_interpretation_text, channel_map={'no_av_block': 0, 'st degree AV block': 1},
                              loss=weighted_crossentropy([0.1, 10.0], 'av_block'))

TMAPS['incomplete_right_bundle_branch_block'] = TensorMap('incomplete_right_bundle_branch_block', Interpretation.CATEGORICAL, tensor_from_file=label_from_ecg_interpretation_text,
                              channel_map={'no_incomplete_right_bundle_branch_block': 0, 'Incomplete right bundle branch block': 1},
                              loss=weighted_crossentropy([0.1, 10.0], 'incomplete_right_bundle_branch_block'))

TMAPS['infarcts'] = TensorMap('infarcts', Interpretation.CATEGORICAL, tensor_from_file=label_from_ecg_interpretation_text,
                              channel_map={'no_infarcts': 0, 'Anterior infarct': 1, 'Anteroseptal infarct': 2, 'Inferior infarct': 3, 'Lateral infarct': 4, 'Septal infarct': 5},
                              loss=weighted_crossentropy([0.1, 4.0, 6.0, 7.0, 6.0, 4.0], 'infarcts'))

TMAPS['left_atrial_enlargement'] = TensorMap('left_atrial_enlargement', Interpretation.CATEGORICAL, tensor_from_file=label_from_ecg_interpretation_text,
                              channel_map={'no_left_atrial_enlargement': 0, 'Left atrial enlargement': 1},
                              loss=weighted_crossentropy([0.1, 10.0], 'left_atrial_enlargement'))

TMAPS['left_ventricular_hypertrophy'] = TensorMap('left_ventricular_hypertrophy', Interpretation.CATEGORICAL, tensor_from_file=label_from_ecg_interpretation_text,
                              channel_map={'no_left_ventricular_hypertrophy': 0, 'Left ventricular hypertrophy': 1},
                              loss=weighted_crossentropy([0.1, 10.0], 'left_ventricular_hypertrophy'))

TMAPS['lvh_fine'] = TensorMap('lvh_fine', Interpretation.CATEGORICAL, tensor_from_file=label_from_ecg_interpretation_text, loss=weighted_crossentropy([0.5, 12.0, 16.0, 30.0, 36.0], 'lvh_fine'),
                              channel_map={'no_lvh_fine': 0, 'Minimal voltage criteria for LVH may be normal variant': 1,
                                           'Moderate voltage criteria for LVH may be normal variant': 2, 'Voltage criteria for left ventricular hypertrophy': 3,
                                           'Left ventricular hypertrophy': 4})

TMAPS['poor_data_quality'] = TensorMap('poor_data_quality', Interpretation.CATEGORICAL, tensor_from_file=label_from_ecg_interpretation_text, channel_map={'no_poor_data_quality': 0, 'Poor data quality': 1},
                                       loss=weighted_crossentropy([0.1, 3.0], 'poor_data_quality'))

TMAPS['premature_atrial_complexes'] = TensorMap('premature_atrial_complexes', Interpretation.CATEGORICAL, tensor_from_file=label_from_ecg_interpretation_text,
                                                channel_map={'no_premature_atrial_complexes': 0, 'premature atrial complexes': 1},
                                                loss=weighted_crossentropy([0.1, 10.0], 'premature_atrial_complexes'))

TMAPS['premature_supraventricular_complexes'] = TensorMap('premature_supraventricular_complexes', Interpretation.CATEGORICAL, tensor_from_file=label_from_ecg_interpretation_text,
                                                channel_map={'no_premature_supraventricular_complexes': 0, 'premature supraventricular complexes': 1},
                                                loss=weighted_crossentropy([0.1, 10.0], 'premature_supraventricular_complexes'))

TMAPS['premature_ventricular_complexes'] = TensorMap('premature_ventricular_complexes', Interpretation.CATEGORICAL, tensor_from_file=label_from_ecg_interpretation_text,
                                                channel_map={'no_premature_ventricular_complexes': 0, 'premature ventricular complexes': 1},
                                                loss=weighted_crossentropy([0.1, 10.0], 'premature_ventricular_complexes'))

TMAPS['prolonged_qt'] = TensorMap('prolonged_qt', Interpretation.CATEGORICAL, tensor_from_file=label_from_ecg_interpretation_text, channel_map={'no_prolonged_qt': 0, 'Prolonged QT': 1},
                                  loss=weighted_crossentropy([0.1, 10.0], 'prolonged_qt'))


# Extract RAmplitude and SAmplitude for LVH criteria
def _make_ukb_ecg_rest(population_normalize: float = None):
    def ukb_ecg_rest_from_file(tm, hd5, dependents={}):
        if 'ukb_ecg_rest' not in hd5:
            raise ValueError('Group with R and S amplitudes not present in hd5')
        tensor = _get_tensor_at_first_date(hd5, tm.path_prefix, tm.name, _pass_nan)
        try:
            if population_normalize is None:
                tensor = tm.zero_mean_std1(tensor)
            else:
                tensor /= population_normalize
        except:
            ValueError(f'Cannot normalize {tm.name}')
        return tensor
    return ukb_ecg_rest_from_file


TMAPS['ecg_rest_ramplitude_raw'] = TensorMap('ramplitude', Interpretation.CONTINUOUS, path_prefix='ukb_ecg_rest', shape=(12,), tensor_from_file=_make_ukb_ecg_rest(1.0),
                                             loss='logcosh', metrics=['mse', 'mape', 'mae'], loss_weight=1.0)

TMAPS['ecg_rest_samplitude_raw'] = TensorMap('samplitude', Interpretation.CONTINUOUS, path_prefix='ukb_ecg_rest', shape=(12,), tensor_from_file=_make_ukb_ecg_rest(1.0),
                                             loss='logcosh', metrics=['mse', 'mape', 'mae'], loss_weight=1.0)

TMAPS['ecg_rest_ramplitude'] = TensorMap('ramplitude', Interpretation.CONTINUOUS, path_prefix='ukb_ecg_rest', shape=(12,), tensor_from_file=_make_ukb_ecg_rest(),
                                         loss='logcosh', metrics=['mse', 'mape', 'mae'], loss_weight=1.0)

TMAPS['ecg_rest_samplitude'] = TensorMap('samplitude', Interpretation.CONTINUOUS, path_prefix='ukb_ecg_rest', shape=(12,), tensor_from_file=_make_ukb_ecg_rest(),
                                         loss='logcosh', metrics=['mse', 'mape', 'mae'], loss_weight=1.0)


def _make_ukb_ecg_rest_lvh():
    def ukb_ecg_rest_lvh_from_file(tm, hd5, dependents={}):
        # Lead order seems constant and standard throughout, but we could eventually tensorize it from XML
        lead_order = ECG_REST_AMP_LEADS
        avl_min = 1100.0
        sl_min = 3500.0
        cornell_female_min = 2000.0
        cornell_male_min = 2800.0
        if 'ukb_ecg_rest' not in hd5:
            raise ValueError('Group with R and S amplitudes not present in hd5')
        tensor_ramp = _get_tensor_at_first_date(hd5, tm.path_prefix, 'ramplitude', _pass_nan)
        tensor_samp = _get_tensor_at_first_date(hd5, tm.path_prefix, 'samplitude', _pass_nan)
        criteria_sleads = [lead_order[l] for l in ['V1', 'V3']]
        criteria_rleads = [lead_order[l] for l in ['aVL', 'V5', 'V6']]
        if np.any(np.isnan(np.union1d(tensor_ramp[criteria_rleads], tensor_samp[criteria_sleads]))):
            raise ValueError('Missing some of the R and S amplitude readings needed to evaluate LVH criteria')
        is_female = 'Genetic-sex_Female_0_0' in hd5['categorical']
        is_male = 'Genetic-sex_Male_0_0' in hd5['categorical']
        # If genetic sex not available, try phenotypic
        if not(is_female or is_male):
            is_female = 'Sex_Female_0_0' in hd5['categorical']
            is_male = 'Sex_Male_0_0' in hd5['categorical']
        # If neither available, raise error
        if not(is_female or is_male):
            raise ValueError('Sex info required to evaluate LVH criteria')
        if tm.name == 'avl_lvh':
            is_lvh = tensor_ramp[lead_order['aVL']] > avl_min
        elif tm.name == 'sokolow_lyon_lvh':
            is_lvh = tensor_samp[lead_order['V1']] +\
                     np.maximum(tensor_ramp[lead_order['V5']], tensor_ramp[lead_order['V6']]) > sl_min
        elif tm.name == 'cornell_lvh':
            is_lvh = tensor_ramp[lead_order['aVL']] + tensor_samp[lead_order['V3']]
            if is_female:
                is_lvh = is_lvh > cornell_female_min
            if is_male:
                is_lvh = is_lvh > cornell_male_min
        else:
            raise ValueError(f'{tm.name} criterion for LVH is not accounted for')
        # Following convention from categorical TMAPS, positive has cmap index 1
        tensor = np.zeros(tm.shape, dtype=np.float32)
        index = 0
        if is_lvh:
            index = 1
        tensor[index] = 1.0
        return tensor
    return ukb_ecg_rest_lvh_from_file


<<<<<<< HEAD
TMAPS['partners_ecg_voltage'] = TensorMap('partners_ecg_voltage',
                                        shape=(2500, 12),
                                        group='continuous',
                                        tensor_from_file=make_voltage(population_normalize=2000.0),
                                        channel_map=ECG_REST_AMP_LEADS)



def make_voltage_attr(volt_attr: str = ""):
    def get_voltage_attr_from_file(tm, hd5, dependents={}):
        tensor = np.zeros(tm.shape, dtype=np.float32)
        for cm in tm.channel_map:
            tensor[tm.channel_map[cm]] = hd5[cm].attrs[volt_attr]
        return tensor
    return get_voltage_attr_from_file

TMAPS["voltage_len"] = TensorMap("voltage_len",
                                 group="continuous",
                                 tensor_from_file=make_voltage_attr(volt_attr="len"),
                                 shape=(12,),
                                 channel_map=ECG_REST_AMP_LEADS)


def make_partners_ecg_label(key: str = "read_md_clean",
                            dict_of_list: Dict = dict(),
                            not_found_key: str = "unspecified"):
    def get_partners_ecg_label(tm, hd5, dependents={}):
        read = _decompress_data(data_compressed=hd5[key][()],
                                dtype=hd5[key].attrs['dtype'])       
        label_array = np.zeros(tm.shape, dtype=np.float32)
        for cm in tm.channel_map:
            for string in dict_of_list[cm]:
                if string in read:
                    label_array[tm.channel_map[cm]] = 1
                    return label_array
        label_array[tm.channel_map[not_found_key]] = 1
        return label_array
    return get_partners_ecg_label


def make_partners_ecg_tensor(key: str = "read_md_clean",
                             dict_of_list: Dict = dict(),
                             not_found_key: str = "unspecified",
                             return_tensor: bool = False):
    def get_partners_ecg_tensor(tm, hd5, dependents={}):
        tensor = _decompress_data(data_compressed=hd5[key][()],
                                  dtype=hd5[key].attrs['dtype'])
        if key == "patientid":
            return float(tensor)

        if key == "acquisitiondate":
            try:
                dt = datetime.datetime.strptime(tensor, "%m-%d-%Y")
            except ValueError:
                dt = None 
            return dt
        return tensor
    return get_partners_ecg_tensor


task = "partners_ecg_read_md_raw"
TMAPS[task] = TensorMap(task,
                        group="string",
                        dtype=DataSetType.STRING,
                        tensor_from_file=make_partners_ecg_tensor(
                            key="read_md_clean"),
                        shape=(1,))

task = "partners_ecg_read_pc_raw"
TMAPS[task] = TensorMap(task,
                        group="string",
                        dtype=DataSetType.STRING,
                        tensor_from_file=make_partners_ecg_tensor(
                            key="read_pc_clean"),
                        shape=(1,))

task = "partners_ecg_patientfirstname"
TMAPS[task] = TensorMap(task,
                        group="string",
                        dtype=DataSetType.STRING,
                        tensor_from_file=make_partners_ecg_tensor(
                            key="patientfirstname"),
                        shape=(1,))

task = "partners_ecg_patientlastname"
TMAPS[task] = TensorMap(task,
                        group="string",
                        dtype=DataSetType.STRING,
                        tensor_from_file=make_partners_ecg_tensor(
                            key="patientlastname"),
                        shape=(1,))

task = "partners_ecg_patientid"
TMAPS[task] = TensorMap(task,
                        group="string",
                        dtype=DataSetType.STRING,
                        tensor_from_file=make_partners_ecg_tensor(
                            key="patientid"),
                        shape=(1,))

task = "partners_ecg_date"
TMAPS[task] = TensorMap(task,
                        group="string",
                        tensor_from_file=make_partners_ecg_tensor(
                            key="acquisitiondate"),
                        shape=(1,))

task = "partners_ecg_sampling_frequency"
TMAPS[task] = TensorMap(task,
                        group="continuous",
                        dtype=DataSetType.STRING,
                        tensor_from_file=make_partners_ecg_tensor(
                            key="ecgsamplebase"),
                        shape=(1,))



def make_partners_ecg_intervals(population_normalize=None):
    def partners_ecg_intervals(tm, hd5, dependents={}):
        continuous_data = np.zeros(tm.shape, dtype=np.float32)
        for interval in tm.channel_map:
            if interval in hd5:
                interval_val = _decompress_data(
                                   data_compressed=hd5[interval][()],
                                   dtype=hd5[interval].attrs['dtype'])
                continuous_data[tm.channel_map[interval]] = interval_val
        if population_normalize is not None:
            continuous_data /= population_normalize
        return tm.normalize_and_validate(continuous_data)
    return partners_ecg_intervals


group = "continuous"

task = "partners_ecg_rate"
TMAPS[task] = TensorMap(task,
                        group=group,
                        dtype=DataSetType.CONTINUOUS,
                        loss='logcosh',
                        metrics=['mse'],
                        tensor_from_file=make_partners_ecg_intervals(),
                        validator=make_range_validator(10, 200),
                        channel_map={'ventricularrate': 0})

task = "partners_ecg_qrs"
TMAPS[task] = TensorMap(task,
                        group=group,
                        dtype=DataSetType.CONTINUOUS,
                        loss='logcosh',
                        metrics=['mse'],
                        tensor_from_file=make_partners_ecg_intervals(),
                        validator=make_range_validator(20, 400),
                        channel_map={'qrsduration': 0})

task = "partners_ecg_pr"
TMAPS[task] = TensorMap(task,
                        group=group,
                        dtype=DataSetType.CONTINUOUS,
                        loss='logcosh',
                        metrics=['mse'],
                        tensor_from_file=make_partners_ecg_intervals(),
                        validator=make_range_validator(50, 500),
                        channel_map={'printerval': 0})

task = "partners_ecg_qt"
TMAPS[task] = TensorMap(task,
                        group=group,
                        dtype=DataSetType.CONTINUOUS,
                        shape=(1,),
                        loss='logcosh',
                        metrics=['mse'],
                        tensor_from_file=make_partners_ecg_intervals(),
                        validator=make_range_validator(100, 800),
                        channel_map={'qtinterval': 0})

task = "partners_ecg_qtc"
TMAPS[task] = TensorMap(task,
                        group=group,
                        dtype=DataSetType.CONTINUOUS,
                        shape=(1,),
                        loss='logcosh',
                        metrics=['mse'],
                        tensor_from_file=make_partners_ecg_intervals(),
                        validator=make_range_validator(100, 800),
                        channel_map={'qtcorrected': 0})

task = "partners_ecg_rate_norm"
TMAPS[task] = TensorMap(task,
                        group=group,
                        dtype=DataSetType.CONTINUOUS,
                        loss='logcosh',
                        metrics=['mse'],
                        normalization={'mean': 81.620467, 'std': 20.352292},
                        tensor_from_file=make_partners_ecg_intervals(),
                        validator=make_range_validator(10, 200),
                        channel_map={'ventricularrate': 0})

task = "partners_ecg_qrs_norm"
TMAPS[task] = TensorMap(task,
                        group=group,
                        dtype=DataSetType.CONTINUOUS,
                        loss='logcosh',
                        metrics=['mse'],
                        normalization={'mean': 94.709106, 'std': 22.610711},
                        tensor_from_file=make_partners_ecg_intervals(),
                        validator=make_range_validator(20, 400),
                        channel_map={'qrsduration': 0})

task = "partners_ecg_pr_norm"
TMAPS[task] = TensorMap(task,
                        group=group,
                        dtype=DataSetType.CONTINUOUS,
                        loss='logcosh',
                        metrics=['mse'],
                        normalization={'std': 35.003017, 'mean': 161.040738},
                        tensor_from_file=make_partners_ecg_intervals(),
                        validator=make_range_validator(50, 500),
                        channel_map={'printerval': 0})

task = "partners_ecg_qt_norm"
#task = "partners_ecg_qt_test"
TMAPS[task] = TensorMap(task,
                        group=group,
                        shape=(1,),
                        loss='logcosh',
                        metrics=['mse'],
                        normalization={'mean': 390.995792, 'std': 50.923113},
                        dtype=DataSetType.CONTINUOUS,
                        tensor_from_file=make_partners_ecg_intervals(),
                        validator=make_range_validator(100, 800),
                        channel_map={'qtinterval': 0})

task = "partners_ecg_qtc_norm"
TMAPS[task] = TensorMap(task,
                        group=group,
                        shape=(1,),
                        loss='logcosh',
                        metrics=['mse'],
                        normalization={'std': 39.762255, 'mean': 446.505327},
                        dtype=DataSetType.CONTINUOUS,
                        tensor_from_file=make_partners_ecg_intervals(),
                        validator=make_range_validator(100, 800),
                        channel_map={'qtcorrected': 0})



# ==================== End Partners ECG stuff =================================

TMAPS['t2_flair_sag_p2_1mm_fs_ellip_pf78_1'] = TensorMap('t2_flair_sag_p2_1mm_fs_ellip_pf78_1', shape=(256, 256, 192), group='ukb_brain_mri',
                                                         tensor_from_file=normalized_first_date, dtype=DataSetType.FLOAT_ARRAY,
                                                         normalization={'zero_mean_std1': True})
TMAPS['t2_flair_sag_p2_1mm_fs_ellip_pf78_2'] = TensorMap('t2_flair_sag_p2_1mm_fs_ellip_pf78_2', shape=(256, 256, 192), group='ukb_brain_mri',
                                                         tensor_from_file=normalized_first_date, dtype=DataSetType.FLOAT_ARRAY,
                                                         normalization={'zero_mean_std1': True})
TMAPS['t2_flair_slice_1'] = TensorMap('t2_flair_slice_1', shape=(256, 256, 1), group='ukb_brain_mri', dtype=DataSetType.FLOAT_ARRAY,
                                      tensor_from_file=_random_slice_tensor('t2_flair_sag_p2_1mm_fs_ellip_pf78_1'), normalization={'zero_mean_std1': True})
TMAPS['t2_flair_slice_2'] = TensorMap('t2_flair_slice_2', shape=(256, 256, 1), group='ukb_brain_mri', dtype=DataSetType.FLOAT_ARRAY,
                                      tensor_from_file=_random_slice_tensor('t2_flair_sag_p2_1mm_fs_ellip_pf78_2'), normalization={'zero_mean_std1': True})
TMAPS['t1_p2_1mm_fov256_sag_ti_880_1'] = TensorMap('t1_p2_1mm_fov256_sag_ti_880_1', shape=(256, 256, 208), group='ukb_brain_mri', dtype=DataSetType.FLOAT_ARRAY,
                                                   normalization={'zero_mean_std1': True}, tensor_from_file=normalized_first_date)
TMAPS['t1_p2_1mm_fov256_sag_ti_880_2'] = TensorMap('t1_p2_1mm_fov256_sag_ti_880_2', shape=(256, 256, 208), group='ukb_brain_mri', dtype=DataSetType.FLOAT_ARRAY,
                                                   normalization={'zero_mean_std1': True}, tensor_from_file=normalized_first_date)
TMAPS['t1_slice_1'] = TensorMap('t1_slice_1', shape=(256, 256, 1), group='ukb_brain_mri', dtype=DataSetType.FLOAT_ARRAY, normalization={'zero_mean_std1': True},
=======
TMAPS['ecg_rest_lvh_avl'] = TensorMap('avl_lvh', Interpretation.CATEGORICAL, path_prefix='ukb_ecg_rest', tensor_from_file=_make_ukb_ecg_rest_lvh(),
                                      channel_map={'no_avl_lvh': 0, 'aVL LVH': 1},
                                      loss=weighted_crossentropy([0.006, 1.0], 'avl_lvh'))

TMAPS['ecg_rest_lvh_sokolow_lyon'] = TensorMap('sokolow_lyon_lvh', Interpretation.CATEGORICAL, path_prefix='ukb_ecg_rest', tensor_from_file=_make_ukb_ecg_rest_lvh(),
                                               channel_map={'no_sokolow_lyon_lvh': 0, 'Sokolow Lyon LVH': 1},
                                               loss=weighted_crossentropy([0.005, 1.0], 'sokolov_lyon_lvh'))

TMAPS['ecg_rest_lvh_cornell'] = TensorMap('cornell_lvh', Interpretation.CATEGORICAL, path_prefix='ukb_ecg_rest', tensor_from_file=_make_ukb_ecg_rest_lvh(),
                                          channel_map={'no_cornell_lvh': 0, 'Cornell LVH': 1},
                                          loss=weighted_crossentropy([0.003, 1.0], 'cornell_lvh'))

TMAPS['t2_flair_sag_p2_1mm_fs_ellip_pf78_1'] = TensorMap('t2_flair_sag_p2_1mm_fs_ellip_pf78_1', shape=(256, 256, 192), path_prefix='ukb_brain_mri/float_array/',
                                                         tensor_from_file=normalized_first_date, normalization={'zero_mean_std1': True})
TMAPS['t2_flair_sag_p2_1mm_fs_ellip_pf78_2'] = TensorMap('t2_flair_sag_p2_1mm_fs_ellip_pf78_2', shape=(256, 256, 192), path_prefix='ukb_brain_mri/float_array/',
                                                         tensor_from_file=normalized_first_date, normalization={'zero_mean_std1': True})
TMAPS['t2_flair_slice_1'] = TensorMap('t2_flair_slice_1', shape=(256, 256, 1), path_prefix='ukb_brain_mri/float_array/', tensor_from_file=_random_slice_tensor('t2_flair_sag_p2_1mm_fs_ellip_pf78_1'), normalization={'zero_mean_std1': True})
TMAPS['t2_flair_slice_2'] = TensorMap('t2_flair_slice_2', shape=(256, 256, 1), path_prefix='ukb_brain_mri/float_array/', tensor_from_file=_random_slice_tensor('t2_flair_sag_p2_1mm_fs_ellip_pf78_2'), normalization={'zero_mean_std1': True})
TMAPS['t1_p2_1mm_fov256_sag_ti_880_1'] = TensorMap('t1_p2_1mm_fov256_sag_ti_880_1', shape=(256, 256, 208), path_prefix='ukb_brain_mri/float_array/', normalization={'zero_mean_std1': True}, tensor_from_file=normalized_first_date)
TMAPS['t1_p2_1mm_fov256_sag_ti_880_2'] = TensorMap('t1_p2_1mm_fov256_sag_ti_880_2', shape=(256, 256, 208), path_prefix='ukb_brain_mri/float_array/', normalization={'zero_mean_std1': True}, tensor_from_file=normalized_first_date)
TMAPS['t1_dicom_30_slices'] = TensorMap('t1_dicom_30_slices', shape=(192, 256, 30), path_prefix='ukb_brain_mri/float_array/',  normalization={'zero_mean_std1': True},
                                        tensor_from_file=_slice_subset_tensor('t1_p2_1mm_fov256_sag_ti_880_1', 130, 190, 2, pad_shape=(192, 256, 256), flip_swap=True))
TMAPS['t2_dicom_30_slices'] = TensorMap('t2_dicom_30_slices', shape=(192, 256, 30), path_prefix='ukb_brain_mri/float_array/',  normalization={'zero_mean_std1': True},
                                        tensor_from_file=_slice_subset_tensor('t2_flair_sag_p2_1mm_fs_ellip_pf78_1', 130, 190, 2, pad_shape=(192, 256, 256), flip_swap=True))

TMAPS['t1_slice_1'] = TensorMap('t1_slice_1', shape=(256, 256, 1), path_prefix='ukb_brain_mri/float_array/',  normalization={'zero_mean_std1': True},
>>>>>>> 65c3020a
                                tensor_from_file=_random_slice_tensor('t1_p2_1mm_fov256_sag_ti_880_1'))
TMAPS['t1_slice_2'] = TensorMap('t1_slice_2', shape=(256, 256, 1), path_prefix='ukb_brain_mri/float_array/',  normalization={'zero_mean_std1': True},
                                tensor_from_file=_random_slice_tensor('t1_p2_1mm_fov256_sag_ti_880_2'))
TMAPS['t1_20_slices_1'] = TensorMap('t1_20_slices_1', shape=(256, 256, 20), path_prefix='ukb_brain_mri/float_array/', normalization={'zero_mean_std1': True},
                                    tensor_from_file=_slice_subset_tensor('t1_p2_1mm_fov256_sag_ti_880_1', 94, 114))
TMAPS['t1_20_slices_2'] = TensorMap('t1_20_slices_2', shape=(256, 256, 20), path_prefix='ukb_brain_mri/float_array/', normalization={'zero_mean_std1': True},
                                    tensor_from_file=_slice_subset_tensor('t1_p2_1mm_fov256_sag_ti_880_2', 94, 114))
TMAPS['t2_20_slices_1'] = TensorMap('t2_20_slices_1', shape=(256, 256, 20), path_prefix='ukb_brain_mri/float_array/', normalization={'zero_mean_std1': True},
                                    tensor_from_file=_slice_subset_tensor('t2_flair_sag_p2_1mm_fs_ellip_pf78_1', 86, 106))
TMAPS['t2_20_slices_2'] = TensorMap('t2_20_slices_2', shape=(256, 256, 20), path_prefix='ukb_brain_mri/float_array/', normalization={'zero_mean_std1': True},
                                    tensor_from_file=_slice_subset_tensor('t2_flair_sag_p2_1mm_fs_ellip_pf78_2', 86, 106))
TMAPS['t1_40_slices_1'] = TensorMap('t1_40_slices_1', shape=(256, 256, 40), path_prefix='ukb_brain_mri/float_array/', normalization={'zero_mean_std1': True},
                                    tensor_from_file=_slice_subset_tensor('t1_p2_1mm_fov256_sag_ti_880_1', 64, 144, 2))
TMAPS['t2_40_slices_1'] = TensorMap('t2_40_slices_1', shape=(256, 256, 40), path_prefix='ukb_brain_mri/float_array/', normalization={'zero_mean_std1': True},
                                    tensor_from_file=_slice_subset_tensor('t2_flair_sag_p2_1mm_fs_ellip_pf78_1', 56, 136, 2))
TMAPS['sos_te1'] = TensorMap('SOS_TE1', shape=(256, 288, 48), path_prefix='ukb_brain_mri/float_array/', normalization={'zero_mean_std1': True}, tensor_from_file=normalized_first_date)
TMAPS['sos_te2'] = TensorMap('SOS_TE2', shape=(256, 288, 48), path_prefix='ukb_brain_mri/float_array/', normalization={'zero_mean_std1': True}, tensor_from_file=normalized_first_date)
TMAPS['swi'] = TensorMap('SWI', shape=(256, 288, 48), path_prefix='ukb_brain_mri/float_array/', normalization={'zero_mean_std1': True}, tensor_from_file=normalized_first_date)
TMAPS['swi_total_mag'] = TensorMap('SWI_TOTAL_MAG', shape=(256, 288, 48), path_prefix='ukb_brain_mri/float_array/', normalization={'zero_mean_std1': True}, tensor_from_file=normalized_first_date)
TMAPS['swi_total_mag_te2_orig'] = TensorMap('SWI_TOTAL_MAG_TE2_orig', shape=(256, 288, 48), path_prefix='ukb_brain_mri/float_array/', normalization={'zero_mean_std1': True}, tensor_from_file=normalized_first_date)
TMAPS['swi_total_mag_orig'] = TensorMap('SWI_TOTAL_MAG_orig', shape=(256, 288, 48), path_prefix='ukb_brain_mri/float_array/', normalization={'zero_mean_std1': True}, tensor_from_file=normalized_first_date)
TMAPS['t2star'] = TensorMap('T2star', shape=(256, 288, 48), path_prefix='ukb_brain_mri/float_array/', normalization={'zero_mean_std1': True}, tensor_from_file=normalized_first_date)
TMAPS['brain_mask_normed'] = TensorMap('brain_mask_normed', shape=(256, 288, 48), path_prefix='ukb_brain_mri/float_array/', normalization={'zero_mean_std1': True}, tensor_from_file=normalized_first_date)

TMAPS['filtered_phase'] = TensorMap('filtered_phase', shape=(256, 288, 48), path_prefix='ukb_brain_mri/float_array/', normalization={'zero_mean_std1': True}, tensor_from_file=normalized_first_date)
TMAPS['swi_to_t1_40_slices'] = TensorMap('swi_to_t1_40_slices', shape=(173, 231, 40), path_prefix='ukb_brain_mri/float_array/', 
                                         normalization={'zero_mean_std1': True},
                                         tensor_from_file=_slice_subset_tensor('SWI_TOTAL_MAG_to_T1', 60, 140, 2))
TMAPS['t2star_to_t1_40_slices'] = TensorMap('t2star_to_t1_40_slices', shape=(173, 231, 40), path_prefix='ukb_brain_mri/float_array/', 
                                            normalization={'zero_mean_std1': True},
                                            tensor_from_file=_slice_subset_tensor('T2star_to_T1', 60, 140, 2))

TMAPS['t1'] = TensorMap('T1', shape=(192, 256, 256, 1), path_prefix='ukb_brain_mri/float_array/',  normalization={'zero_mean_std1': True}, tensor_from_file=normalized_first_date)
TMAPS['t1_brain'] = TensorMap('T1_brain', shape=(192, 256, 256, 1), path_prefix='ukb_brain_mri/float_array/',  normalization={'zero_mean_std1': True}, tensor_from_file=normalized_first_date)
TMAPS['t1_brain_30_slices'] = TensorMap('t1_brain_30_slices', shape=(192, 256, 30), path_prefix='ukb_brain_mri/float_array/', normalization={'zero_mean_std1': True}, tensor_from_file=_slice_subset_tensor('T1_brain', 66, 126, 2, pad_shape=(192, 256, 256)))
TMAPS['t1_30_slices'] = TensorMap('t1_30_slices', shape=(192, 256, 30), path_prefix='ukb_brain_mri/float_array/', normalization={'zero_mean_std1': True}, tensor_from_file=_slice_subset_tensor('T1', 90, 150, 2, pad_shape=(192, 256, 256)))
TMAPS['t1_30_slices_4d'] = TensorMap('t1_30_slices_4d', shape=(192, 256, 30, 1), path_prefix='ukb_brain_mri/float_array/', normalization={'zero_mean_std1': True}, tensor_from_file=_slice_subset_tensor('T1', 90, 150, 2, pad_shape=(192, 256, 256, 1)))
TMAPS['t1_30_slices_fs'] = TensorMap('t1_30_slices', shape=(192, 256, 30), path_prefix='ukb_brain_mri/float_array/', normalization={'zero_mean_std1': True},
                                     tensor_from_file=_slice_subset_tensor('T1', 90, 150, 2, pad_shape=(192, 256, 256), flip_swap=True, swap_axes=1))
TMAPS['t1_30_slices_4d_fs'] = TensorMap('t1_30_slices_4d', shape=(192, 256, 30, 1), path_prefix='ukb_brain_mri/float_array/', normalization={'zero_mean_std1': True},
                                        tensor_from_file=_slice_subset_tensor('T1', 90, 150, 2, pad_shape=(192, 256, 256, 1), flip_swap=True, swap_axes=1))

TMAPS['t1_brain_to_mni'] = TensorMap('T1_brain_to_MNI', shape=(192, 256, 256, 1), path_prefix='ukb_brain_mri/float_array/',  normalization={'zero_mean_std1': True}, tensor_from_file=normalized_first_date)
TMAPS['t1_fast_t1_brain_bias'] = TensorMap('T1_fast_T1_brain_bias', shape=(192, 256, 256, 1), path_prefix='ukb_brain_mri/float_array/',  normalization={'zero_mean_std1': True}, tensor_from_file=normalized_first_date)

TMAPS['t2_flair'] = TensorMap('T2_FLAIR', shape=(192, 256, 256, 1), path_prefix='ukb_brain_mri/float_array/',  normalization={'zero_mean_std1': True}, tensor_from_file=normalized_first_date)
TMAPS['t2_flair_brain'] = TensorMap('T2_FLAIR_brain', shape=(192, 256, 256, 1), path_prefix='ukb_brain_mri/float_array/',  normalization={'zero_mean_std1': True}, tensor_from_file=normalized_first_date)
TMAPS['t2_flair_brain_30_slices'] = TensorMap('t2_flair_brain_30_slices', shape=(192, 256, 30), path_prefix='ukb_brain_mri/float_array/', normalization={'zero_mean_std1': True},
                                              tensor_from_file=_slice_subset_tensor('T2_FLAIR_brain', 66, 126, 2, pad_shape=(192, 256, 256)))
TMAPS['t2_flair_30_slices'] = TensorMap('t2_flair_30_slices', shape=(192, 256, 30), path_prefix='ukb_brain_mri/float_array/', normalization={'zero_mean_std1': True},
                                        tensor_from_file=_slice_subset_tensor('T2_FLAIR', 90, 150, 2, pad_shape=(192, 256, 256)))
TMAPS['t2_flair_30_slices_4d'] = TensorMap('t2_flair_30_slices_4d', shape=(192, 256, 30, 1), path_prefix='ukb_brain_mri/float_array/',  tensor_from_file=_slice_subset_tensor('T2_FLAIR', 90, 150, 2, pad_shape=(192, 256, 256, 1)),
                                           normalization={'zero_mean_std1': True})
TMAPS['t2_flair_30_slices_fs'] = TensorMap('t2_flair_30_slices', shape=(192, 256, 30), path_prefix='ukb_brain_mri/float_array/', normalization={'zero_mean_std1': True},
                                           tensor_from_file=_slice_subset_tensor('T2_FLAIR', 90, 150, 2, pad_shape=(192, 256, 256), flip_swap=True, swap_axes=1))
TMAPS['t2_flair_30_slices_4d_fs'] = TensorMap('t2_flair_30_slices_4d', shape=(192, 256, 30, 1), path_prefix='ukb_brain_mri/float_array/', normalization={'zero_mean_std1': True},
                                              tensor_from_file=_slice_subset_tensor('T2_FLAIR', 90, 150, 2, pad_shape=(192, 256, 256, 1), flip_swap=True, swap_axes=1))
TMAPS['t2_flair_unbiased_brain'] = TensorMap('T2_FLAIR_unbiased_brain', shape=(192, 256, 256, 1), path_prefix='ukb_brain_mri/float_array/',  normalization={'zero_mean_std1': True}, tensor_from_file=normalized_first_date)


def _mask_from_file(tm: TensorMap, hd5: h5py.File, dependents=None):
    original = _get_tensor_at_first_date(hd5, tm.path_prefix, tm.name)
    reshaped = _pad_or_crop_array_to_shape(tm.shape, original)
    tensor = to_categorical(reshaped[..., 0], tm.shape[-1])
    return tensor


def _mask_subset_tensor(tensor_key, start, stop, step=1, pad_shape=None):
    slice_subset_tensor_from_file = _slice_subset_tensor(tensor_key, start, stop, step=step, pad_shape=pad_shape, dtype_override='float_array')

    def mask_subset_from_file(tm: TensorMap, hd5: h5py.File, dependents=None):
        original = slice_subset_tensor_from_file(tm, hd5, dependents)
        tensor = to_categorical(original[..., 0], tm.shape[-1])
        return tensor
    return mask_subset_from_file


TMAPS['swi_brain_mask'] = TensorMap('SWI_brain_mask', Interpretation.CATEGORICAL, shape=(256, 288, 48, 2), path_prefix='ukb_brain_mri/float_array/', 
                                    tensor_from_file=_mask_from_file, channel_map={'not_brain': 0, 'brain': 1})
TMAPS['t1_brain_mask'] = TensorMap('T1_brain_mask', Interpretation.CATEGORICAL, shape=(192, 256, 256, 2), path_prefix='ukb_brain_mri/float_array/', 
                                   tensor_from_file=_mask_from_file, channel_map={'not_brain': 0, 'brain': 1})
TMAPS['t1_seg'] = TensorMap('T1_fast_T1_brain_seg', Interpretation.CATEGORICAL, shape=(192, 256, 256, 4), path_prefix='ukb_brain_mri/float_array/', 
                            tensor_from_file=_mask_from_file, channel_map={'not_brain_tissue': 0, 'csf': 1, 'grey': 2, 'white': 3})
TMAPS['t1_seg_30_slices'] = TensorMap('T1_fast_T1_brain_seg_30_slices', Interpretation.CATEGORICAL, shape=(192, 256, 30, 4), path_prefix='ukb_brain_mri/float_array/', 
                                      tensor_from_file=_mask_subset_tensor('T1_fast_T1_brain_seg', 90, 150, 2, pad_shape=(192, 256, 256, 1)),
                                      channel_map={'not_brain_tissue': 0, 'csf': 1, 'grey': 2, 'white': 3})
TMAPS['t1_brain_mask_30_slices'] = TensorMap('T1_brain_mask_30_slices', Interpretation.CATEGORICAL, shape=(192, 256, 30, 2), path_prefix='ukb_brain_mri/float_array/', 
                                             tensor_from_file=_mask_subset_tensor('T1_brain_mask', 90, 150, 2, pad_shape=(192, 256, 256, 1)),
                                             channel_map={'not_brain': 0, 'brain': 1})
TMAPS['lesions'] = TensorMap('lesions_final_mask', Interpretation.CATEGORICAL, shape=(192, 256, 256, 2), path_prefix='ukb_brain_mri/float_array/', 
                             tensor_from_file=_mask_from_file, channel_map={'not_lesion': 0, 'lesion': 1}, loss=weighted_crossentropy([0.01, 10.0], 'lesion'))


def _combined_subset_tensor(tensor_keys, start, stop, step=1, pad_shape=None, flip_swap=False):
    slice_subsets = [_slice_subset_tensor(k, start, stop, step=step, pad_shape=pad_shape, allow_channels=False, flip_swap=flip_swap) for k in tensor_keys]

    def mask_subset_from_file(tm: TensorMap, hd5: h5py.File, dependents=None):
        tensor = np.zeros(tm.shape, dtype=np.float32)
        for i, slice_subset_tensor_from_file in enumerate(slice_subsets):
            tensor[..., i] = slice_subset_tensor_from_file(tm, hd5, dependents)
        return tensor
    return mask_subset_from_file


TMAPS['t1_and_t2_flair_30_slices'] = TensorMap('t1_and_t2_flair_30_slices', Interpretation.CONTINUOUS, shape=(192, 256, 30, 2), path_prefix='ukb_brain_mri',
                                               tensor_from_file=_combined_subset_tensor(['T1', 'T2_FLAIR'], 90, 150, 2, pad_shape=(192, 256, 256)),
                                               normalization={'zero_mean_std1': True})
_dicom_keys = ['t1_p2_1mm_fov256_sag_ti_880_1', 't2_flair_sag_p2_1mm_fs_ellip_pf78_1']
TMAPS['t1_t2_dicom_30_slices'] = TensorMap('t1_t2_dicom_30_slices', Interpretation.CONTINUOUS, shape=(192, 256, 30, 2), path_prefix='ukb_brain_mri',
                                           tensor_from_file=_combined_subset_tensor(_dicom_keys, 130, 190, 2, pad_shape=(192, 256, 256), flip_swap=True),
                                           normalization={'zero_mean_std1': True})
TMAPS['t1_t2_dicom_50_slices'] = TensorMap('t1_t2_dicom_50_slices', Interpretation.CONTINUOUS, shape=(192, 256, 50, 2), path_prefix='ukb_brain_mri',
                                           tensor_from_file=_combined_subset_tensor(_dicom_keys, 100, 200, 2, pad_shape=(192, 256, 256), flip_swap=True),
                                           normalization={'zero_mean_std1': True})


def _ttn_tensor_from_file(tm, hd5, dependents={}):
    index = 0
    categorical_data = np.zeros(tm.shape, dtype=np.float32)
    if 'has_exome' not in hd5['categorical']:
        raise ValueError('Skipping people without exome sequencing.')
    if tm.name in hd5['categorical'] and int(hd5['categorical'][tm.name][0]) != 0:
        index = 1
    categorical_data[index] = 1.0
    return categorical_data


TMAPS['ttntv'] = TensorMap('has_ttntv',  Interpretation.CATEGORICAL, channel_map={'no_TTN_tv': 0, 'TTN_tv': 1}, tensor_from_file=_ttn_tensor_from_file)
TMAPS['ttntv_10x'] = TensorMap('has_ttntv',  Interpretation.CATEGORICAL, channel_map={'no_TTN_tv': 0, 'TTN_tv': 1}, loss_weight=10.0, tensor_from_file=_ttn_tensor_from_file)


def _make_index_tensor_from_file(index_map_name):
    def indexed_lvmass_tensor_from_file(tm, hd5, dependents={}):
        tensor = np.zeros(tm.shape, dtype=np.float32)
        for k in tm.channel_map:
            tensor = np.array(hd5[tm.path_prefix][k], dtype=np.float32)
        index = np.array(hd5[tm.path_prefix][index_map_name], dtype=np.float32)
        return tensor / index
    return indexed_lvmass_tensor_from_file


TMAPS['lv_mass_dubois_index'] = TensorMap('lv_mass_dubois_index', Interpretation.CONTINUOUS, activation='linear', loss='logcosh', loss_weight=1.0,
                                          tensor_from_file=_make_index_tensor_from_file('bsa_dubois'),
                                          channel_map={'lv_mass': 0}, normalization={'mean': 89.7, 'std': 24.8})
TMAPS['lv_mass_mosteller_index'] = TensorMap('lv_mass_mosteller_index', Interpretation.CONTINUOUS, activation='linear', loss='logcosh', loss_weight=1.0,
                                             tensor_from_file=_make_index_tensor_from_file('bsa_mosteller'),
                                             channel_map={'lv_mass': 0}, normalization={'mean': 89.7, 'std': 24.8})
TMAPS['lv_mass_dubois_index_sentinel'] = TensorMap('lv_mass_dubois_index', Interpretation.CONTINUOUS, activation='linear', sentinel=0, loss_weight=1.0,
                                                   tensor_from_file=_make_index_tensor_from_file('bsa_dubois'),
                                                   channel_map={'lv_mass': 0}, normalization={'mean': 89.7, 'std': 24.8})
TMAPS['lv_mass_mosteller_index_sentinel'] = TensorMap('lv_mass_mosteller_index', Interpretation.CONTINUOUS, activation='linear', sentinel=0, loss_weight=1.0,
                                                      tensor_from_file=_make_index_tensor_from_file('bsa_mosteller'),
                                                      channel_map={'lv_mass': 0}, normalization={'mean': 89.7, 'std': 24.8})

TMAPS['lvm_dubois_index'] = TensorMap('lvm_dubois_index', Interpretation.CONTINUOUS, activation='linear', loss='logcosh', loss_weight=1.0,
                                      tensor_from_file=_make_index_tensor_from_file('bsa_dubois'),
                                      channel_map={'LVM': 0}, normalization={'mean': 89.7, 'std': 24.8})
TMAPS['lvm_mosteller_index'] = TensorMap('lvm_mosteller_index', Interpretation.CONTINUOUS, activation='linear', loss='logcosh', loss_weight=1.0,
                                         tensor_from_file=_make_index_tensor_from_file('bsa_mosteller'),
                                         channel_map={'LVM': 0}, normalization={'mean': 89.7, 'std': 24.8})
TMAPS['lvm_dubois_index_w4'] = TensorMap('lvm_dubois_index', Interpretation.CONTINUOUS, activation='linear', loss='logcosh', loss_weight=4.0,
                                         tensor_from_file=_make_index_tensor_from_file('bsa_dubois'),
                                         channel_map={'LVM': 0}, normalization={'mean': 89.7, 'std': 24.8})
TMAPS['lvm_mosteller_index_w4'] = TensorMap('lvm_mosteller_index', Interpretation.CONTINUOUS, activation='linear', loss='logcosh', loss_weight=4.0,
                                            tensor_from_file=_make_index_tensor_from_file('bsa_mosteller'),
                                            channel_map={'LVM': 0}, normalization={'mean': 89.7, 'std': 24.8})
TMAPS['lvm_dubois_index_sentinel'] = TensorMap('lvm_dubois_index', Interpretation.CONTINUOUS, activation='linear', sentinel=0, loss_weight=1.0,
                                               tensor_from_file=_make_index_tensor_from_file('bsa_dubois'),
                                               channel_map={'LVM': 0}, normalization={'mean': 89.7, 'std': 24.8})
TMAPS['lvm_mosteller_index_sentinel'] = TensorMap('lvm_mosteller_index', Interpretation.CONTINUOUS, activation='linear', sentinel=0, loss_weight=1.0,
                                                  tensor_from_file=_make_index_tensor_from_file('bsa_mosteller'),
                                                  channel_map={'LVM': 0}, normalization={'mean': 89.7, 'std': 24.8})


def _select_tensor_from_file(selection_predicate: Callable):
    def selected_tensor_from_file(tm, hd5, dependents={}):
        if not selection_predicate(hd5):
            raise ValueError(f'Tensor did not meet selection criteria:{selection_predicate.__name__} with Tensor Map:{tm.name}')
        tensor = np.zeros(tm.shape, dtype=np.float32)
        for k in tm.channel_map:
            tensor = np.array(hd5[tm.path_prefix][k], dtype=np.float32)
        return tensor
    return selected_tensor_from_file


def _is_genetic_man(hd5):
    return 'Genetic-sex_Male_0_0' in hd5['categorical']


def _is_genetic_woman(hd5):
    return 'Genetic-sex_Female_0_0' in hd5['categorical']


TMAPS['myocardial_mass_noheritable_men_only'] = TensorMap('inferred_myocardial_mass_noheritable', Interpretation.CONTINUOUS, activation='linear', loss='logcosh',
                                                          tensor_from_file=_select_tensor_from_file(_is_genetic_man),
                                                          channel_map={'inferred_myocardial_mass_noheritable': 0}, normalization={'mean': 100.0, 'std': 18.0})
TMAPS['myocardial_mass_noheritable_women_only'] = TensorMap('inferred_myocardial_mass_noheritable', Interpretation.CONTINUOUS, activation='linear', loss='logcosh',
                                                            tensor_from_file=_select_tensor_from_file(_is_genetic_woman),
                                                            channel_map={'inferred_myocardial_mass_noheritable': 0}, normalization={'mean': 78.0, 'std': 16.0})


def _make_lvh_from_lvm_tensor_from_file(lvm_key, group_key='continuous', male_lvh_threshold=72, female_lvh_threshold=55):
    def lvh_from_lvm_tensor_from_file(tm, hd5, dependents={}):
        tensor = np.zeros(tm.shape, dtype=np.float32)
        lvm_indexed = float(hd5[group_key][lvm_key][0])
        index = 0
        if _is_genetic_man(hd5) and lvm_indexed > male_lvh_threshold:
            index = 1
        elif _is_genetic_woman(hd5) and lvm_indexed > female_lvh_threshold:
            index = 1
        tensor[index] = 1
        return tensor
    return lvh_from_lvm_tensor_from_file


TMAPS['lvh_from_indexed_lvm'] = TensorMap('lvh_from_indexed_lvm', Interpretation.CATEGORICAL, channel_map={'no_lvh': 0, 'left_ventricular_hypertrophy': 1},
                                          tensor_from_file=_make_lvh_from_lvm_tensor_from_file('adjusted_myocardium_mass_indexed'))
TMAPS['lvh_from_indexed_lvm_weighted'] = TensorMap('lvh_from_indexed_lvm', Interpretation.CATEGORICAL, channel_map={'no_lvh': 0, 'left_ventricular_hypertrophy': 1},
                                          tensor_from_file=_make_lvh_from_lvm_tensor_from_file('adjusted_myocardium_mass_indexed'),
                                          loss=weighted_crossentropy([1.0, 25.0], 'lvh_from_indexed_lvm'))
TMAPS['adjusted_myocardium_mass'] = TensorMap('adjusted_myocardium_mass', Interpretation.CONTINUOUS, validator=make_range_validator(0, 400), path_prefix='continuous',
                                              loss='logcosh', channel_map={'adjusted_myocardium_mass': 0}, normalization={'mean': 89.70, 'std': 24.80})
TMAPS['adjusted_myocardium_mass_indexed'] = TensorMap('adjusted_myocardium_mass_indexed', Interpretation.CONTINUOUS, validator=make_range_validator(0, 400),
                                                      loss='logcosh', channel_map={'adjusted_myocardium_mass_indexed': 0}, path_prefix='continuous',
                                                      normalization={'mean': 89.70, 'std': 24.80})
TMAPS['lvh_from_indexed_lvm_parented'] = TensorMap('lvh_from_indexed_lvm', Interpretation.CATEGORICAL, channel_map={'no_lvh': 0, 'left_ventricular_hypertrophy': 1},
                                                   tensor_from_file=_make_lvh_from_lvm_tensor_from_file('adjusted_myocardium_mass_indexed'),
                                                   loss=weighted_crossentropy([1.0, 25.0], 'lvh_from_indexed_lvm_parented'),
                                                   parents=[TMAPS['adjusted_myocardium_mass_indexed'], TMAPS['adjusted_myocardium_mass']])


def _mri_slice_blackout_tensor_from_file(tm, hd5, dependents={}):
    cur_slice = np.random.choice(list(hd5[MRI_TO_SEGMENT].keys()))
    tensor = np.zeros(tm.shape, dtype=np.float32)
    dependents[tm.dependent_map] = np.zeros(tm.dependent_map.shape, dtype=np.float32)
    tensor[:, :, 0] = np.array(hd5[MRI_TO_SEGMENT][cur_slice], dtype=np.float32)
    label_tensor = np.array(hd5[MRI_SEGMENTED][cur_slice], dtype=np.float32)
    dependents[tm.dependent_map][:, :, :] = to_categorical(label_tensor, tm.dependent_map.shape[-1])
    tensor[:, :, 0] *= np.not_equal(label_tensor, 0, dtype=np.float32)
    return tm.zero_mean_std1(tensor)


TMAPS['mri_slice_blackout_segmented_weighted'] = TensorMap('mri_slice_segmented', Interpretation.CATEGORICAL, shape=(256, 256, 3), channel_map=MRI_SEGMENTED_CHANNEL_MAP,
                                                           loss=weighted_crossentropy([0.1, 25.0, 25.0], 'mri_slice_blackout_segmented'))
TMAPS['mri_slice_blackout'] = TensorMap('mri_slice_blackout', Interpretation.CONTINUOUS, shape=(256, 256, 1), tensor_from_file=_mri_slice_blackout_tensor_from_file,
                                        dependent_map=TMAPS['mri_slice_blackout_segmented_weighted'])


def _mri_tensor_2d(hd5, name):
    """
    Returns MRI image annotation tensors as 2-D numpy arrays. Useful for annotations that may vary from slice to slice
    """
    if isinstance(hd5[name], h5py.Group):
        nslices = len(hd5[name]) // MRI_FRAMES
        for ann in hd5[name]:
            ann_shape = hd5[name][ann].shape
            break
        shape = (ann_shape[0], nslices)
        arr = np.zeros(shape)
        t = 0
        s = 0
        for k in sorted(hd5[name], key=int):
            t += 1
            if t == MRI_FRAMES:
                arr[:, s] = hd5[name][k]
                s += 1
                t = 0
    elif isinstance(hd5[name], h5py.Dataset):
        nslices = 1
        shape = (hd5[name].shape[0], nslices)
        arr = np.zeros(shape)
        arr[:, 0] = hd5[name]
    else:
        raise ValueError(f'{name} is neither a HD5 Group nor a HD5 dataset')
    return arr


def _make_mri_series_orientation_and_position_from_file(population_normalize=None):
    def mri_series_orientation_and_position(tm, hd5):
        if len(tm.shape) < 2:
            tensor = np.array(hd5[tm.name], dtype=np.float32)
        else:
            arr = _mri_tensor_2d(hd5, tm.name)
            tensor = np.array(arr, dtype=np.float32)
        if population_normalize is not None:
            tensor /= population_normalize
        return tensor
    return mri_series_orientation_and_position


TMAPS['mri_patient_orientation_cine_segmented_lax_2ch'] = TensorMap('mri_patient_orientation_cine_segmented_lax_2ch', Interpretation.CONTINUOUS, shape=(6,), path_prefix='mri_orientation',
                                                                    tensor_from_file=_make_mri_series_orientation_and_position_from_file())
TMAPS['mri_patient_orientation_cine_segmented_lax_3ch'] = TensorMap('mri_patient_orientation_cine_segmented_lax_3ch', Interpretation.CONTINUOUS, shape=(6,), path_prefix='mri_orientation',
                                                                    tensor_from_file=_make_mri_series_orientation_and_position_from_file())
TMAPS['mri_patient_orientation_cine_segmented_lax_4ch'] = TensorMap('mri_patient_orientation_cine_segmented_lax_4ch', Interpretation.CONTINUOUS, shape=(6,), path_prefix='mri_orientation',
                                                                    tensor_from_file=_make_mri_series_orientation_and_position_from_file())
TMAPS['mri_patient_orientation_cine_segmented_sax_b1'] = TensorMap('mri_patient_orientation_cine_segmented_sax_b1', Interpretation.CONTINUOUS, shape=(6,), path_prefix='mri_orientation',
                                                                   tensor_from_file=_make_mri_series_orientation_and_position_from_file())
TMAPS['mri_patient_orientation_cine_segmented_sax_inlinevf'] = TensorMap('mri_patient_orientation_cine_segmented_sax_inlinevf', Interpretation.CONTINUOUS, shape=(6, 750), path_prefix='mri_orientation',
                                                                         tensor_from_file=_make_mri_series_orientation_and_position_from_file())
TMAPS['mri_patient_position_cine_segmented_lax_2ch'] = TensorMap('mri_patient_position_cine_segmented_lax_2ch', Interpretation.CONTINUOUS, shape=(3,), path_prefix='mri_position',
                                                                 tensor_from_file=_make_mri_series_orientation_and_position_from_file())
TMAPS['mri_patient_position_cine_segmented_lax_3ch'] = TensorMap('mri_patient_position_cine_segmented_lax_3ch', Interpretation.CONTINUOUS, shape=(3,), path_prefix='mri_position',
                                                                 tensor_from_file=_make_mri_series_orientation_and_position_from_file())
TMAPS['mri_patient_position_cine_segmented_lax_4ch'] = TensorMap('mri_patient_position_cine_segmented_lax_4ch', Interpretation.CONTINUOUS, shape=(3,), path_prefix='mri_position',
                                                                 tensor_from_file=_make_mri_series_orientation_and_position_from_file())
TMAPS['mri_patient_position_cine_segmented_sax_b1'] = TensorMap('mri_patient_position_cine_segmented_sax_b1', Interpretation.CONTINUOUS, shape=(3,), path_prefix='mri_position',
                                                                tensor_from_file=_make_mri_series_orientation_and_position_from_file())
TMAPS['mri_patient_position_cine_segmented_sax_inlinevf'] = TensorMap('mri_patient_position_cine_segmented_sax_inlinevf', Interpretation.CONTINUOUS, shape=(3, 750), path_prefix='mri_position',
                                                                      tensor_from_file=_make_mri_series_orientation_and_position_from_file())


def _mri_tensor_4d(hd5, name):
    """
    Returns MRI image tensors from HD5 as 4-D numpy arrays. Useful for raw SAX and LAX images and segmentations.
    """
    if isinstance(hd5[name], h5py.Group):
        nslices = len(hd5[name]) // MRI_FRAMES
        for img in hd5[name]:
            img_shape = hd5[name][img].shape
            break
        shape = (img_shape[0], img_shape[1], nslices, MRI_FRAMES)
        arr = np.zeros(shape)
        t = 0
        s = 0
        for k in sorted(hd5[name], key=int):
            arr[:, :, s, t] = np.array(hd5[name][k]).T
            t += 1
            if t == MRI_FRAMES:
                s += 1
                t = 0
    elif isinstance(hd5[name], h5py.Dataset):
        nslices = 1
        shape = (hd5[name].shape[0], hd5[name].shape[1], nslices, MRI_FRAMES)
        arr = np.zeros(shape)
        for t in range(MRI_FRAMES):
            arr[:, :, 0, t] = np.array(hd5[name][:, :, t]).T
    else:
        raise ValueError(f'{name} is neither a HD5 Group nor a HD5 dataset')
    return arr


def _mri_hd5_to_structured_grids(hd5, name, save_path=None, order='F'):
    """
    Returns MRI tensors as list of VTK structured grids aligned to the reference system of the patient
    """
    arr = _mri_tensor_4d(hd5, name)
    width = hd5['_'.join([MRI_PIXEL_WIDTH, name])]
    height = hd5['_'.join([MRI_PIXEL_HEIGHT, name])]
    positions = _mri_tensor_2d(hd5, '_'.join([MRI_PATIENT_POSITION, name]))
    orientations = _mri_tensor_2d(hd5, '_'.join([MRI_PATIENT_ORIENTATION, name]))
    thickness = hd5['_'.join([MRI_SLICE_THICKNESS, name])]
    _, dataset_indices, dataset_counts = np.unique(orientations, axis=1, return_index=True, return_counts=True)
    grids = []
    for d_idx, d_cnt in zip(dataset_indices, dataset_counts):
        grids.append(vtk.vtkStructuredGrid())
        nslices = d_cnt
        # If multislice, override thickness as distance between voxel centers. Note: removes eventual gaps between slices
        if nslices > 1:
            thickness = np.linalg.norm(positions[:, d_idx] - positions[:, d_idx+1])
        transform = vtk.vtkTransform()
        n_orientation = np.cross(orientations[3:, d_idx], orientations[:3, d_idx])
        # 4x4 transform matrix to align to the patient reference system
        transform.SetMatrix([orientations[3, d_idx]*height, orientations[0, d_idx]*width, n_orientation[0]*thickness, positions[0, d_idx],
                             orientations[4, d_idx]*height, orientations[1, d_idx]*width, n_orientation[1]*thickness, positions[1, d_idx],
                             orientations[5, d_idx]*height, orientations[2, d_idx]*width, n_orientation[2]*thickness, positions[2, d_idx],
                             0, 0, 0, 1])
        x_coors = np.arange(0, arr.shape[0]+1) - 0.5
        y_coors = np.arange(0, arr.shape[1]+1) - 0.5
        z_coors = np.arange(0, d_cnt+1) - 0.5
        xyz_meshgrid = np.meshgrid(x_coors, y_coors, z_coors)
        xyz_pts = np.zeros(((arr.shape[0]+1) * (arr.shape[1]+1) * (d_cnt+1), 3))
        for dim in range(3):
            xyz_pts[:, dim] = xyz_meshgrid[dim].ravel(order=order)
        vtk_pts = vtk.vtkPoints()
        vtk_pts.SetData(vtk.util.numpy_support.numpy_to_vtk(xyz_pts))
        grids[-1].SetPoints(vtk_pts)
        grids[-1].SetDimensions(len(x_coors), len(y_coors), len(z_coors))
        grids[-1].SetExtent(0, len(x_coors)-1, 0, len(y_coors)-1, 0, len(z_coors)-1)
        for t in range(MRI_FRAMES):
            arr_vtk = vtk.util.numpy_support.numpy_to_vtk(arr[:, :, d_idx:d_idx+d_cnt, t].ravel(order=order), deep=True)
            arr_vtk.SetName(f'{name}_{t}')
            grids[-1].GetCellData().AddArray(arr_vtk)
        transform_filter = vtk.vtkTransformFilter()
        transform_filter.SetInputData(grids[-1])
        transform_filter.SetTransform(transform)
        transform_filter.Update()
        grids[-1].DeepCopy(transform_filter.GetOutput())
        if save_path:
            writer = vtk.vtkXMLStructuredGridWriter()
            writer.SetFileName(os.path.join(save_path, f'grid_{name}_{d_idx}.vts'))
            writer.SetInputData(grids[-1])
            writer.Update()
    return grids


def _cut_through_plane(dataset, plane_center, plane_orientation):
    plane = vtk.vtkPlane()
    plane.SetOrigin(plane_center)
    plane.SetNormal(plane_orientation)
    cutter = vtk.vtkCutter()
    cutter.SetInputData(dataset)
    cutter.SetCutFunction(plane)
    poly = vtk.vtkDataSetSurfaceFilter()
    poly.SetInputConnection(cutter.GetOutputPort())
    poly.Update()
    return poly.GetOutput()


def _map_points_to_cells(pts, dataset, tol=1e-3):
    locator = vtk.vtkCellLocator()
    locator.SetDataSet(dataset)
    locator.BuildLocator()
    closest_pt = np.zeros(3)
    generic_cell = vtk.vtkGenericCell()
    cell_id, sub_id, dist2, inside = vtk.mutable(0), vtk.mutable(0), vtk.mutable(0.0), vtk.mutable(0)
    map_to_cells = np.zeros(len(pts), dtype=np.int64)
    for pt_id, pt in enumerate(pts):
        if locator.FindClosestPointWithinRadius(pt, tol, closest_pt, generic_cell, cell_id, sub_id, dist2, inside):
            map_to_cells[pt_id] = cell_id.get()
    return map_to_cells


def _make_mri_projected_segmentation_from_file(to_segment_name, segmented_name, save_path=None):
    def mri_projected_segmentation(tm, hd5):
        if segmented_name not in [MRI_SEGMENTED, MRI_LAX_SEGMENTED]:
            raise ValueError(f'{segmented_name} is recognized neither as SAX nor LAX segmentation')
        cine_segmented_grids = _mri_hd5_to_structured_grids(hd5, segmented_name)
        cine_to_segment_grids = _mri_hd5_to_structured_grids(hd5, to_segment_name)
        tensor = np.zeros(tm.shape, dtype=np.float32)
        # Loop through segmentations and datasets
        for ds_i, ds_segmented in enumerate(cine_segmented_grids):
            for ds_j, ds_to_segment in enumerate(cine_to_segment_grids):
                dims = ds_to_segment.GetDimensions()
                pts = vtk.util.numpy_support.vtk_to_numpy(ds_to_segment.GetPoints().GetData())
                npts_per_slice = dims[0] * dims[1]
                ncells_per_slice = (dims[0]-1) * (dims[1]-1)
                n_orientation = (pts[npts_per_slice] - pts[0])
                n_orientation /= np.linalg.norm(n_orientation)
                cell_centers = vtk.vtkCellCenters()
                cell_centers.SetInputData(ds_to_segment)
                cell_centers.Update()
                cell_pts = vtk.util.numpy_support.vtk_to_numpy(cell_centers.GetOutput().GetPoints().GetData())
                # Loop through dataset slices
                for s in range(dims[2]-1):
                    slice_center = np.mean(pts[s*npts_per_slice:(s+2)*npts_per_slice], axis=0)
                    slice_cell_pts = cell_pts[s*ncells_per_slice:(s+1)*ncells_per_slice]
                    slice_segmented = _cut_through_plane(ds_segmented, slice_center, n_orientation)
                    map_to_segmented = _map_points_to_cells(slice_cell_pts, slice_segmented)
                    # Loop through time
                    for t in range(MRI_FRAMES):
                        arr_name = f'{segmented_name}_{t}'
                        segmented_arr = vtk.util.numpy_support.vtk_to_numpy(slice_segmented.GetCellData().GetArray(arr_name))
                        projected_arr = segmented_arr[map_to_segmented]
                        if len(tm.shape) == 3:
                            tensor[:, :, t] = np.maximum(tensor[:, :, t], projected_arr.reshape(tm.shape[0], tm.shape[1]))
                        elif len(tm.shape) == 4:
                            tensor[:, :, s, t] = np.maximum(tensor[:, :, s, t], projected_arr.reshape(tm.shape[0], tm.shape[1]))
                    if save_path:
                        writer_segmented = vtk.vtkXMLPolyDataWriter()
                        writer_segmented.SetInputData(slice_segmented)
                        writer_segmented.SetFileName(os.path.join(save_path, f'{tm.name}_segmented_{ds_i}_{ds_j}_{s}.vtp'))
                        writer_segmented.Update()
        return tensor
    return mri_projected_segmentation


TMAPS['cine_segmented_lax_2ch_proj_from_sax'] = TensorMap('cine_segmented_lax_2ch_proj_from_sax', Interpretation.CONTINUOUS, shape=(256, 256, 50), loss='logcosh',
                                                          tensor_from_file=_make_mri_projected_segmentation_from_file('cine_segmented_lax_2ch', MRI_SEGMENTED))
TMAPS['cine_segmented_lax_3ch_proj_from_sax'] = TensorMap('cine_segmented_lax_3ch_proj_from_sax', Interpretation.CONTINUOUS,  shape=(256, 256, 50), loss='logcosh',
                                                          tensor_from_file=_make_mri_projected_segmentation_from_file('cine_segmented_lax_3ch', MRI_SEGMENTED))
TMAPS['cine_segmented_lax_4ch_proj_from_sax'] = TensorMap('cine_segmented_lax_4ch_proj_from_sax', Interpretation.CONTINUOUS,  shape=(256, 256, 50), loss='logcosh',
                                                          tensor_from_file=_make_mri_projected_segmentation_from_file('cine_segmented_lax_4ch', MRI_SEGMENTED))
TMAPS['cine_segmented_lax_2ch_proj_from_lax'] = TensorMap('cine_segmented_lax_2ch_proj_from_lax', Interpretation.CONTINUOUS,  shape=(256, 256, 50), loss='logcosh',
                                                          tensor_from_file=_make_mri_projected_segmentation_from_file('cine_segmented_lax_2ch', MRI_LAX_SEGMENTED))
TMAPS['cine_segmented_lax_3ch_proj_from_lax'] = TensorMap('cine_segmented_lax_3ch_proj_from_lax', Interpretation.CONTINUOUS,  shape=(256, 256, 50), loss='logcosh',
                                                          tensor_from_file=_make_mri_projected_segmentation_from_file('cine_segmented_lax_3ch', MRI_LAX_SEGMENTED))
TMAPS['cine_segmented_lax_4ch_proj_from_lax'] = TensorMap('cine_segmented_lax_4ch_proj_from_lax', Interpretation.CONTINUOUS,  shape=(256, 256, 50), loss='logcosh',
                                                          tensor_from_file=_make_mri_projected_segmentation_from_file('cine_segmented_lax_4ch', MRI_LAX_SEGMENTED))


def _slice_tensor(tensor_key, slice_index):
    def _slice_tensor_from_file(tm, hd5, dependents={}):
        tensor = np.zeros(tm.shape, dtype=np.float32)
        tensor[..., 0] = np.array(hd5[tensor_key][slice_index], dtype=np.float32)
        return tensor
    return _slice_tensor_from_file


TMAPS['lax_4ch_diastole_slice'] = TensorMap('lax_4ch_diastole_slice', Interpretation.CONTINUOUS, shape=(256, 256, 1), loss='logcosh',
                                            normalization={'zero_mean_std1': True}, tensor_from_file=_slice_tensor('cine_segmented_lax_4ch', 0))


def _name_tensor_from_file(tm, hd5, dependents={}):
    tensor = np.zeros(tm.shape, dtype=np.float32)
    tensor = _pad_or_crop_array_to_shape(tensor.shape, np.array(hd5[tm.name], dtype=np.float32))
    return tensor


TMAPS['cine_lax_3ch_192'] = TensorMap('cine_segmented_lax_3ch', Interpretation.CONTINUOUS, shape=(192, 192, 50), tensor_from_file=_name_tensor_from_file, normalization={'zero_mean_std1': True})
TMAPS['cine_lax_3ch_160_1'] = TensorMap('cine_segmented_lax_3ch', Interpretation.CONTINUOUS, shape=(160, 160, 50, 1), tensor_from_file=_name_tensor_from_file, normalization={'zero_mean_std1': True})
TMAPS['cine_lax_3ch_192_1'] = TensorMap('cine_segmented_lax_3ch', Interpretation.CONTINUOUS, shape=(192, 192, 50, 1), tensor_from_file=_name_tensor_from_file, normalization={'zero_mean_std1': True})
TMAPS['cine_lax_4ch_192'] = TensorMap('cine_segmented_lax_3ch', Interpretation.CONTINUOUS, shape=(192, 192, 50), tensor_from_file=_name_tensor_from_file, normalization={'zero_mean_std1': True})
TMAPS['cine_lax_4ch_192_1'] = TensorMap('cine_segmented_lax_3ch', Interpretation.CONTINUOUS, shape=(192, 192, 50, 1), tensor_from_file=_name_tensor_from_file, normalization={'zero_mean_std1': True})
TMAPS['cine_sax_b6_192'] = TensorMap('cine_segmented_sax_b6', Interpretation.CONTINUOUS, shape=(192, 192, 50), tensor_from_file=_name_tensor_from_file, normalization={'zero_mean_std1': True})
TMAPS['cine_sax_b6_192_1'] = TensorMap('cine_segmented_sax_b6', Interpretation.CONTINUOUS, shape=(192, 192, 50, 1), tensor_from_file=_name_tensor_from_file, normalization={'zero_mean_std1': True})


def _segmented_dicom_slices(dicom_key_prefix, path_prefix='ukb_cardiac_mri'):
    def _segmented_dicom_tensor_from_file(tm, hd5, dependents={}):
        tensor = np.zeros(tm.shape, dtype=np.float32)
        for i in range(tm.shape[-2]):
            categorical_index_slice = _get_tensor_at_first_date(hd5, path_prefix, dicom_key_prefix + str(i+1))
            categorical_one_hot = to_categorical(categorical_index_slice, len(tm.channel_map))
            tensor[..., i, :] = _pad_or_crop_array_to_shape(tensor[..., i, :].shape, categorical_one_hot)
        return tensor
    return _segmented_dicom_tensor_from_file


TMAPS['lax_3ch_segmented'] = TensorMap('lax_3ch_segmented',  Interpretation.CATEGORICAL, shape=(256, 256, 50, 6),
                                       tensor_from_file=_segmented_dicom_slices('cine_segmented_lax_3ch_annotated_'),
                                       channel_map={'background': 0, 'LV_A_S': 1, 'left_atrium': 2, 'LV_I_P': 3, 'LV_Pap': 4, 'LV_Cavity': 5})
TMAPS['lax_3ch_segmented_192'] = TensorMap('lax_3ch_segmented', Interpretation.CATEGORICAL, shape=(192, 192, 50, 6),
                                       tensor_from_file=_segmented_dicom_slices('cine_segmented_lax_3ch_annotated_'),
                                       channel_map={'background': 0, 'LV_A_S': 1, 'left_atrium': 2, 'LV_I_P': 3, 'LV_Pap': 4, 'LV_Cavity': 5})
TMAPS['lax_3ch_segmented_160'] = TensorMap('lax_3ch_segmented', Interpretation.CATEGORICAL, shape=(160, 160, 50, 6),
                                       tensor_from_file=_segmented_dicom_slices('cine_segmented_lax_3ch_annotated_'),
                                       channel_map={'background': 0, 'LV_A_S': 1, 'left_atrium': 2, 'LV_I_P': 3, 'LV_Pap': 4, 'LV_Cavity': 5})
TMAPS['lax_4ch_segmented'] = TensorMap('lax_4ch_segmented', Interpretation.CATEGORICAL, shape=(256, 256, 50, 14),
                                       tensor_from_file=_segmented_dicom_slices('cine_segmented_lax_4ch_annotated_'),
                                       channel_map={'background': 0, 'RV_free_wall': 1, 'RA_free_wall': 2, 'LA_free_wall': 3, 'LV_anterolateral_wall': 4,
                                                    'interventricular_septum': 5, 'interatrial_septum': 6, 'crista_terminalis': 7, 'RA_cavity': 8,
                                                    'RV_cavity': 9, 'LA_cavity': 10, 'LV_cavity': 11, 'descending_aorta': 12, 'thoracic_cavity': 13})
TMAPS['lax_4ch_segmented_192'] = TensorMap('lax_4ch_segmented', Interpretation.CATEGORICAL, shape=(192, 192, 50, 14),
                                       tensor_from_file=_segmented_dicom_slices('cine_segmented_lax_4ch_annotated_'),
                                       channel_map={'background': 0, 'RV_free_wall': 1, 'RA_free_wall': 2, 'LA_free_wall': 3, 'LV_anterolateral_wall': 4,
                                                    'interventricular_septum': 5, 'interatrial_septum': 6, 'crista_terminalis': 7, 'RA_cavity': 8,
                                                    'RV_cavity': 9, 'LA_cavity': 10, 'LV_cavity': 11, 'descending_aorta': 12, 'thoracic_cavity': 13})
TMAPS['lax_4ch_segmented_192_w'] = TensorMap('lax_4ch_segmented', Interpretation.CATEGORICAL, shape=(192, 192, 50, 14),
                                             tensor_from_file=_segmented_dicom_slices('cine_segmented_lax_4ch_annotated_'),
                                             channel_map={'background': 0, 'RV_free_wall': 1, 'RA_free_wall': 2, 'LA_free_wall': 3, 'LV_anterolateral_wall': 4,
                                                          'interventricular_septum': 5, 'interatrial_septum': 6, 'crista_terminalis': 7, 'RA_cavity': 8,
                                                          'RV_cavity': 9, 'LA_cavity': 10, 'LV_cavity': 11, 'descending_aorta': 12, 'thoracic_cavity': 13},
                                             loss=weighted_crossentropy([0.01, 10.0, 10.0, 10.0, 10.0, 10.0, 10.0, 10.0, 1.0, 1.0, 1.0, 1.0, 5.0, 0.5]))
TMAPS['sax_segmented_b6'] = TensorMap('sax_segmented_b6', Interpretation.CATEGORICAL, shape=(256, 256, 50, 11),
                                      tensor_from_file=_segmented_dicom_slices('cine_segmented_sax_b6_annotated_'),
                                      channel_map={'background': 0, 'RV_free_wall': 1, 'interventricular_septum': 2, 'LV_free_wall': 3, 'LV_pap': 4,
                                                   'LV_cavity': 5, 'RV_cavity': 6, 'thoracic_cavity': 7, 'liver': 8, 'stomach': 9, 'spleen': 10})
TMAPS['sax_segmented_b6_192'] = TensorMap('sax_segmented_b6', Interpretation.CATEGORICAL, shape=(192, 192, 50, 11),
                                      tensor_from_file=_segmented_dicom_slices('cine_segmented_sax_b6_annotated_'),
                                      channel_map={'background': 0, 'RV_free_wall': 1, 'interventricular_septum': 2, 'LV_free_wall': 3, 'LV_pap': 4,
                                                   'LV_cavity': 5, 'RV_cavity': 6, 'thoracic_cavity': 7, 'liver': 8, 'stomach': 9, 'spleen': 10})


def _make_fallback_tensor_from_file(tensor_keys):
    def fallback_tensor_from_file(tm, hd5, dependents={}):
        for k in tensor_keys:
            if k in hd5:
                tensor = np.array(hd5[k], dtype=np.float32)
                return tensor
        raise ValueError(f'No fallback tensor found from keys: {tensor_keys}')
    return fallback_tensor_from_file


TMAPS['shmolli_192i_both'] = TensorMap('shmolli_192i', Interpretation.CONTINUOUS, shape=(288, 384, 7),
                                       tensor_from_file=_make_fallback_tensor_from_file(['shmolli_192i', 'shmolli_192i_liver']))
TMAPS['shmolli_192i_liver_only'] = TensorMap('shmolli_192i', Interpretation.CONTINUOUS, shape=(288, 384, 7),
                                             tensor_from_file=_make_fallback_tensor_from_file(['shmolli_192i_liver']))


def preprocess_with_function(fxn):
    def preprocess_tensor_from_file(tm, hd5, dependents={}):
        missing = True
        continuous_data = np.zeros(tm.shape, dtype=np.float32)
        if tm.hd5_key_guess() in hd5:
            missing = False
            continuous_data[0] = tm.hd5_first_dataset_in_group(hd5, tm.hd5_key_guess())[0]
        if missing and tm.sentinel is None:
            raise ValueError(f'No value found for {tm.name}, a continuous TensorMap with no sentinel value, and channel keys:{list(tm.channel_map.keys())}.')
        elif missing:
            continuous_data[:] = tm.sentinel
        return fxn(continuous_data)
    return preprocess_tensor_from_file


TMAPS['log_25781_2'] = TensorMap('25781_Total-volume-of-white-matter-hyperintensities-from-T1-and-T2FLAIR-images_2_0', loss='logcosh', path_prefix='continuous',
                             normalization={'mean': 7, 'std': 8}, tensor_from_file=preprocess_with_function(np.log),
                             channel_map={'white-matter-hyper-intensities': 0})


def sax_tensor(b_series_prefix):
    def sax_tensor_from_file(tm, hd5, dependents={}):
        missing = 0
        tensor = np.zeros(tm.shape, dtype=np.float32)
        dependents[tm.dependent_map] = np.zeros(tm.dependent_map.shape, dtype=np.float32)
        for b in range(tm.shape[-2]):
            try:
                tm_shape = (tm.shape[0], tm.shape[1])
                tensor[:, :, b, 0] = _pad_or_crop_array_to_shape(tm_shape, np.array(hd5[f'{b_series_prefix}_frame_b{b}'], dtype=np.float32))
                index_tensor = _pad_or_crop_array_to_shape(tm_shape, np.array(hd5[f'{b_series_prefix}_mask_b{b}'], dtype=np.float32))
                dependents[tm.dependent_map][:, :, b, :] = to_categorical(index_tensor, tm.dependent_map.shape[-1])
            except KeyError:
                missing += 1
                tensor[:, :, b, 0] = 0
                dependents[tm.dependent_map][:, :, b, MRI_SEGMENTED_CHANNEL_MAP['background']] = 1
        if missing == tm.shape[-2]:
            raise ValueError(f'Could not find any slices in {tm.name} was hoping for {tm.shape[-2]}')
        return tensor
    return sax_tensor_from_file


TMAPS['sax_all_diastole_segmented'] = TensorMap('sax_all_diastole_segmented', Interpretation.CATEGORICAL, shape=(256, 256, 13, 3),
                                                channel_map=MRI_SEGMENTED_CHANNEL_MAP)
TMAPS['sax_all_diastole_segmented_weighted'] = TensorMap('sax_all_diastole_segmented', Interpretation.CATEGORICAL, shape=(256, 256, 13, 3),
                                                         channel_map=MRI_SEGMENTED_CHANNEL_MAP,
                                                         loss=weighted_crossentropy([1.0, 40.0, 40.0], 'sax_all_diastole_segmented'))

TMAPS['sax_all_diastole'] = TensorMap('sax_all_diastole', shape=(256, 256, 13, 1), tensor_from_file=sax_tensor('diastole'),
                                      dependent_map=TMAPS['sax_all_diastole_segmented'])
TMAPS['sax_all_diastole_weighted'] = TensorMap('sax_all_diastole', shape=(256, 256, 13, 1), tensor_from_file=sax_tensor('diastole'),
                                               dependent_map=TMAPS['sax_all_diastole_segmented_weighted'])

TMAPS['sax_all_systole_segmented'] = TensorMap('sax_all_systole_segmented', Interpretation.CATEGORICAL, shape=(256, 256, 13, 3),
                                                channel_map=MRI_SEGMENTED_CHANNEL_MAP)
TMAPS['sax_all_systole_segmented_weighted'] = TensorMap('sax_all_systole_segmented_weighted', Interpretation.CATEGORICAL, shape=(256, 256, 13, 3),
                                                         channel_map=MRI_SEGMENTED_CHANNEL_MAP,
                                                         loss=weighted_crossentropy([1.0, 40.0, 40.0], 'sax_all_systole_segmented'))

TMAPS['sax_all_systole'] = TensorMap('sax_all_systole', shape=(256, 256, 13, 1), tensor_from_file=sax_tensor('systole'),
                                      dependent_map=TMAPS['sax_all_systole_segmented'])
TMAPS['sax_all_systole_weighted'] = TensorMap('sax_all_systole_weighted', shape=(256, 256, 13, 1), tensor_from_file=sax_tensor('systole'),
                                               dependent_map=TMAPS['sax_all_systole_segmented_weighted'])


def all_sax_tensor(total_b_slices=13):
    def sax_tensor_from_file(tm, hd5, dependents={}):
        missing = 0
        tensor = np.zeros(tm.shape, dtype=np.float32)
        dependents[tm.dependent_map] = np.zeros(tm.dependent_map.shape, dtype=np.float32)
        for b in range(total_b_slices):
            try:
                tm_shape = (tm.shape[0], tm.shape[1])
                tensor[:, :, b, 0] = _pad_or_crop_array_to_shape(tm_shape, np.array(hd5[f'diastole_frame_b{b}'], dtype=np.float32))
                index_tensor = _pad_or_crop_array_to_shape(tm_shape, np.array(hd5[f'diastole_mask_b{b}'], dtype=np.float32))
                dependents[tm.dependent_map][:, :, b, :] = to_categorical(index_tensor, tm.dependent_map.shape[-1])
                tensor[:, :, b + total_b_slices, 0] = _pad_or_crop_array_to_shape(tm_shape, np.array(hd5[f'systole_frame_b{b}'], dtype=np.float32))
                index_tensor = _pad_or_crop_array_to_shape(tm_shape, np.array(hd5[f'systole_mask_b{b}'], dtype=np.float32))
                dependents[tm.dependent_map][:, :, b + total_b_slices, :] = to_categorical(index_tensor, tm.dependent_map.shape[-1])
            except KeyError:
                missing += 1
                tensor[:, :, b, 0] = 0
                dependents[tm.dependent_map][:, :, b, MRI_SEGMENTED_CHANNEL_MAP['background']] = 1
        if missing == tm.shape[-2]:
            raise ValueError(f'Could not find any slices in {tm.name} was hoping for {tm.shape[-2]}')
        return tensor
    return sax_tensor_from_file


TMAPS['sax_all_segmented'] = TensorMap('sax_all_segmented', Interpretation.CATEGORICAL, shape=(256, 256, 26, 3), channel_map=MRI_SEGMENTED_CHANNEL_MAP)
TMAPS['sax_all_segmented_weighted'] = TensorMap('sax_all_segmented_weighted', Interpretation.CATEGORICAL, shape=(256, 256, 26, 3),
                                                channel_map=MRI_SEGMENTED_CHANNEL_MAP, loss=weighted_crossentropy([1.0, 40.0, 40.0], 'sax_all_segmented'))

TMAPS['sax_all'] = TensorMap('sax_all', shape=(256, 256, 26, 1), tensor_from_file=all_sax_tensor(), dependent_map=TMAPS['sax_all_segmented'])
TMAPS['sax_all_weighted'] = TensorMap('sax_all_weighted', shape=(256, 256, 26, 1), tensor_from_file=all_sax_tensor(), dependent_map=TMAPS['sax_all_segmented_weighted'])<|MERGE_RESOLUTION|>--- conflicted
+++ resolved
@@ -658,271 +658,6 @@
     return ukb_ecg_rest_lvh_from_file
 
 
-<<<<<<< HEAD
-TMAPS['partners_ecg_voltage'] = TensorMap('partners_ecg_voltage',
-                                        shape=(2500, 12),
-                                        group='continuous',
-                                        tensor_from_file=make_voltage(population_normalize=2000.0),
-                                        channel_map=ECG_REST_AMP_LEADS)
-
-
-
-def make_voltage_attr(volt_attr: str = ""):
-    def get_voltage_attr_from_file(tm, hd5, dependents={}):
-        tensor = np.zeros(tm.shape, dtype=np.float32)
-        for cm in tm.channel_map:
-            tensor[tm.channel_map[cm]] = hd5[cm].attrs[volt_attr]
-        return tensor
-    return get_voltage_attr_from_file
-
-TMAPS["voltage_len"] = TensorMap("voltage_len",
-                                 group="continuous",
-                                 tensor_from_file=make_voltage_attr(volt_attr="len"),
-                                 shape=(12,),
-                                 channel_map=ECG_REST_AMP_LEADS)
-
-
-def make_partners_ecg_label(key: str = "read_md_clean",
-                            dict_of_list: Dict = dict(),
-                            not_found_key: str = "unspecified"):
-    def get_partners_ecg_label(tm, hd5, dependents={}):
-        read = _decompress_data(data_compressed=hd5[key][()],
-                                dtype=hd5[key].attrs['dtype'])       
-        label_array = np.zeros(tm.shape, dtype=np.float32)
-        for cm in tm.channel_map:
-            for string in dict_of_list[cm]:
-                if string in read:
-                    label_array[tm.channel_map[cm]] = 1
-                    return label_array
-        label_array[tm.channel_map[not_found_key]] = 1
-        return label_array
-    return get_partners_ecg_label
-
-
-def make_partners_ecg_tensor(key: str = "read_md_clean",
-                             dict_of_list: Dict = dict(),
-                             not_found_key: str = "unspecified",
-                             return_tensor: bool = False):
-    def get_partners_ecg_tensor(tm, hd5, dependents={}):
-        tensor = _decompress_data(data_compressed=hd5[key][()],
-                                  dtype=hd5[key].attrs['dtype'])
-        if key == "patientid":
-            return float(tensor)
-
-        if key == "acquisitiondate":
-            try:
-                dt = datetime.datetime.strptime(tensor, "%m-%d-%Y")
-            except ValueError:
-                dt = None 
-            return dt
-        return tensor
-    return get_partners_ecg_tensor
-
-
-task = "partners_ecg_read_md_raw"
-TMAPS[task] = TensorMap(task,
-                        group="string",
-                        dtype=DataSetType.STRING,
-                        tensor_from_file=make_partners_ecg_tensor(
-                            key="read_md_clean"),
-                        shape=(1,))
-
-task = "partners_ecg_read_pc_raw"
-TMAPS[task] = TensorMap(task,
-                        group="string",
-                        dtype=DataSetType.STRING,
-                        tensor_from_file=make_partners_ecg_tensor(
-                            key="read_pc_clean"),
-                        shape=(1,))
-
-task = "partners_ecg_patientfirstname"
-TMAPS[task] = TensorMap(task,
-                        group="string",
-                        dtype=DataSetType.STRING,
-                        tensor_from_file=make_partners_ecg_tensor(
-                            key="patientfirstname"),
-                        shape=(1,))
-
-task = "partners_ecg_patientlastname"
-TMAPS[task] = TensorMap(task,
-                        group="string",
-                        dtype=DataSetType.STRING,
-                        tensor_from_file=make_partners_ecg_tensor(
-                            key="patientlastname"),
-                        shape=(1,))
-
-task = "partners_ecg_patientid"
-TMAPS[task] = TensorMap(task,
-                        group="string",
-                        dtype=DataSetType.STRING,
-                        tensor_from_file=make_partners_ecg_tensor(
-                            key="patientid"),
-                        shape=(1,))
-
-task = "partners_ecg_date"
-TMAPS[task] = TensorMap(task,
-                        group="string",
-                        tensor_from_file=make_partners_ecg_tensor(
-                            key="acquisitiondate"),
-                        shape=(1,))
-
-task = "partners_ecg_sampling_frequency"
-TMAPS[task] = TensorMap(task,
-                        group="continuous",
-                        dtype=DataSetType.STRING,
-                        tensor_from_file=make_partners_ecg_tensor(
-                            key="ecgsamplebase"),
-                        shape=(1,))
-
-
-
-def make_partners_ecg_intervals(population_normalize=None):
-    def partners_ecg_intervals(tm, hd5, dependents={}):
-        continuous_data = np.zeros(tm.shape, dtype=np.float32)
-        for interval in tm.channel_map:
-            if interval in hd5:
-                interval_val = _decompress_data(
-                                   data_compressed=hd5[interval][()],
-                                   dtype=hd5[interval].attrs['dtype'])
-                continuous_data[tm.channel_map[interval]] = interval_val
-        if population_normalize is not None:
-            continuous_data /= population_normalize
-        return tm.normalize_and_validate(continuous_data)
-    return partners_ecg_intervals
-
-
-group = "continuous"
-
-task = "partners_ecg_rate"
-TMAPS[task] = TensorMap(task,
-                        group=group,
-                        dtype=DataSetType.CONTINUOUS,
-                        loss='logcosh',
-                        metrics=['mse'],
-                        tensor_from_file=make_partners_ecg_intervals(),
-                        validator=make_range_validator(10, 200),
-                        channel_map={'ventricularrate': 0})
-
-task = "partners_ecg_qrs"
-TMAPS[task] = TensorMap(task,
-                        group=group,
-                        dtype=DataSetType.CONTINUOUS,
-                        loss='logcosh',
-                        metrics=['mse'],
-                        tensor_from_file=make_partners_ecg_intervals(),
-                        validator=make_range_validator(20, 400),
-                        channel_map={'qrsduration': 0})
-
-task = "partners_ecg_pr"
-TMAPS[task] = TensorMap(task,
-                        group=group,
-                        dtype=DataSetType.CONTINUOUS,
-                        loss='logcosh',
-                        metrics=['mse'],
-                        tensor_from_file=make_partners_ecg_intervals(),
-                        validator=make_range_validator(50, 500),
-                        channel_map={'printerval': 0})
-
-task = "partners_ecg_qt"
-TMAPS[task] = TensorMap(task,
-                        group=group,
-                        dtype=DataSetType.CONTINUOUS,
-                        shape=(1,),
-                        loss='logcosh',
-                        metrics=['mse'],
-                        tensor_from_file=make_partners_ecg_intervals(),
-                        validator=make_range_validator(100, 800),
-                        channel_map={'qtinterval': 0})
-
-task = "partners_ecg_qtc"
-TMAPS[task] = TensorMap(task,
-                        group=group,
-                        dtype=DataSetType.CONTINUOUS,
-                        shape=(1,),
-                        loss='logcosh',
-                        metrics=['mse'],
-                        tensor_from_file=make_partners_ecg_intervals(),
-                        validator=make_range_validator(100, 800),
-                        channel_map={'qtcorrected': 0})
-
-task = "partners_ecg_rate_norm"
-TMAPS[task] = TensorMap(task,
-                        group=group,
-                        dtype=DataSetType.CONTINUOUS,
-                        loss='logcosh',
-                        metrics=['mse'],
-                        normalization={'mean': 81.620467, 'std': 20.352292},
-                        tensor_from_file=make_partners_ecg_intervals(),
-                        validator=make_range_validator(10, 200),
-                        channel_map={'ventricularrate': 0})
-
-task = "partners_ecg_qrs_norm"
-TMAPS[task] = TensorMap(task,
-                        group=group,
-                        dtype=DataSetType.CONTINUOUS,
-                        loss='logcosh',
-                        metrics=['mse'],
-                        normalization={'mean': 94.709106, 'std': 22.610711},
-                        tensor_from_file=make_partners_ecg_intervals(),
-                        validator=make_range_validator(20, 400),
-                        channel_map={'qrsduration': 0})
-
-task = "partners_ecg_pr_norm"
-TMAPS[task] = TensorMap(task,
-                        group=group,
-                        dtype=DataSetType.CONTINUOUS,
-                        loss='logcosh',
-                        metrics=['mse'],
-                        normalization={'std': 35.003017, 'mean': 161.040738},
-                        tensor_from_file=make_partners_ecg_intervals(),
-                        validator=make_range_validator(50, 500),
-                        channel_map={'printerval': 0})
-
-task = "partners_ecg_qt_norm"
-#task = "partners_ecg_qt_test"
-TMAPS[task] = TensorMap(task,
-                        group=group,
-                        shape=(1,),
-                        loss='logcosh',
-                        metrics=['mse'],
-                        normalization={'mean': 390.995792, 'std': 50.923113},
-                        dtype=DataSetType.CONTINUOUS,
-                        tensor_from_file=make_partners_ecg_intervals(),
-                        validator=make_range_validator(100, 800),
-                        channel_map={'qtinterval': 0})
-
-task = "partners_ecg_qtc_norm"
-TMAPS[task] = TensorMap(task,
-                        group=group,
-                        shape=(1,),
-                        loss='logcosh',
-                        metrics=['mse'],
-                        normalization={'std': 39.762255, 'mean': 446.505327},
-                        dtype=DataSetType.CONTINUOUS,
-                        tensor_from_file=make_partners_ecg_intervals(),
-                        validator=make_range_validator(100, 800),
-                        channel_map={'qtcorrected': 0})
-
-
-
-# ==================== End Partners ECG stuff =================================
-
-TMAPS['t2_flair_sag_p2_1mm_fs_ellip_pf78_1'] = TensorMap('t2_flair_sag_p2_1mm_fs_ellip_pf78_1', shape=(256, 256, 192), group='ukb_brain_mri',
-                                                         tensor_from_file=normalized_first_date, dtype=DataSetType.FLOAT_ARRAY,
-                                                         normalization={'zero_mean_std1': True})
-TMAPS['t2_flair_sag_p2_1mm_fs_ellip_pf78_2'] = TensorMap('t2_flair_sag_p2_1mm_fs_ellip_pf78_2', shape=(256, 256, 192), group='ukb_brain_mri',
-                                                         tensor_from_file=normalized_first_date, dtype=DataSetType.FLOAT_ARRAY,
-                                                         normalization={'zero_mean_std1': True})
-TMAPS['t2_flair_slice_1'] = TensorMap('t2_flair_slice_1', shape=(256, 256, 1), group='ukb_brain_mri', dtype=DataSetType.FLOAT_ARRAY,
-                                      tensor_from_file=_random_slice_tensor('t2_flair_sag_p2_1mm_fs_ellip_pf78_1'), normalization={'zero_mean_std1': True})
-TMAPS['t2_flair_slice_2'] = TensorMap('t2_flair_slice_2', shape=(256, 256, 1), group='ukb_brain_mri', dtype=DataSetType.FLOAT_ARRAY,
-                                      tensor_from_file=_random_slice_tensor('t2_flair_sag_p2_1mm_fs_ellip_pf78_2'), normalization={'zero_mean_std1': True})
-TMAPS['t1_p2_1mm_fov256_sag_ti_880_1'] = TensorMap('t1_p2_1mm_fov256_sag_ti_880_1', shape=(256, 256, 208), group='ukb_brain_mri', dtype=DataSetType.FLOAT_ARRAY,
-                                                   normalization={'zero_mean_std1': True}, tensor_from_file=normalized_first_date)
-TMAPS['t1_p2_1mm_fov256_sag_ti_880_2'] = TensorMap('t1_p2_1mm_fov256_sag_ti_880_2', shape=(256, 256, 208), group='ukb_brain_mri', dtype=DataSetType.FLOAT_ARRAY,
-                                                   normalization={'zero_mean_std1': True}, tensor_from_file=normalized_first_date)
-TMAPS['t1_slice_1'] = TensorMap('t1_slice_1', shape=(256, 256, 1), group='ukb_brain_mri', dtype=DataSetType.FLOAT_ARRAY, normalization={'zero_mean_std1': True},
-=======
 TMAPS['ecg_rest_lvh_avl'] = TensorMap('avl_lvh', Interpretation.CATEGORICAL, path_prefix='ukb_ecg_rest', tensor_from_file=_make_ukb_ecg_rest_lvh(),
                                       channel_map={'no_avl_lvh': 0, 'aVL LVH': 1},
                                       loss=weighted_crossentropy([0.006, 1.0], 'avl_lvh'))
@@ -949,7 +684,6 @@
                                         tensor_from_file=_slice_subset_tensor('t2_flair_sag_p2_1mm_fs_ellip_pf78_1', 130, 190, 2, pad_shape=(192, 256, 256), flip_swap=True))
 
 TMAPS['t1_slice_1'] = TensorMap('t1_slice_1', shape=(256, 256, 1), path_prefix='ukb_brain_mri/float_array/',  normalization={'zero_mean_std1': True},
->>>>>>> 65c3020a
                                 tensor_from_file=_random_slice_tensor('t1_p2_1mm_fov256_sag_ti_880_1'))
 TMAPS['t1_slice_2'] = TensorMap('t1_slice_2', shape=(256, 256, 1), path_prefix='ukb_brain_mri/float_array/',  normalization={'zero_mean_std1': True},
                                 tensor_from_file=_random_slice_tensor('t1_p2_1mm_fov256_sag_ti_880_2'))
