import os
import csv
import logging
import datetime
from typing import List, Dict, Tuple, Callable

import vtk
import h5py
import scipy
import numpy as np
import vtk.util.numpy_support
from tensorflow.keras.utils import to_categorical

from ml4cvd.metrics import weighted_crossentropy
from ml4cvd.tensor_writer_ukbb import tensor_path
from ml4cvd.TensorMap import TensorMap, no_nans, str2date, make_range_validator, Interpretation
from ml4cvd.defines import ECG_REST_LEADS, ECG_REST_MEDIAN_LEADS, ECG_REST_AMP_LEADS, ECG_SEGMENTED_CHANNEL_MAP
from ml4cvd.defines import StorageType, MRI_TO_SEGMENT, MRI_SEGMENTED, MRI_LAX_SEGMENTED, MRI_SEGMENTED_CHANNEL_MAP, MRI_FRAMES
from ml4cvd.defines import MRI_PIXEL_WIDTH, MRI_PIXEL_HEIGHT, MRI_SLICE_THICKNESS, MRI_PATIENT_ORIENTATION, MRI_PATIENT_POSITION
from ml4cvd.defines import MRI_LAX_3CH_SEGMENTED_CHANNEL_MAP, MRI_LAX_4CH_SEGMENTED_CHANNEL_MAP, MRI_SAX_SEGMENTED_CHANNEL_MAP, MRI_AO_SEGMENTED_CHANNEL_MAP


"""
For now, all we will map `group` in TensorMap to `source` in tensor_path and `name` to `name`
"""


def normalized_first_date(tm: TensorMap, hd5: h5py.File, dependents=None):
    tensor = _get_tensor_at_first_date(hd5, tm.path_prefix, tm.name)
    if tm.axes() > 1:
        return _pad_or_crop_array_to_shape(tm.shape, tensor)
    else:
        return tensor


def _random_slice_tensor(tensor_key, dependent_key=None):
    def _random_slice_tensor_from_file(tm: TensorMap, hd5: h5py.File, dependents=None):
        big_tensor = _get_tensor_at_first_date(hd5, tm.path_prefix, tensor_key)
        cur_slice = np.random.choice(range(big_tensor.shape[-1]))
        tensor = np.zeros(tm.shape, dtype=np.float32)
        tensor[..., 0] = big_tensor[..., cur_slice]
        if dependent_key is not None:
            dependents[tm.dependent_map] = np.zeros(tm.dependent_map.shape, dtype=np.float32)
            label_tensor = np.array(hd5[dependent_key][..., cur_slice], dtype=np.float32)
            dependents[tm.dependent_map][:, :, :] = to_categorical(label_tensor, tm.dependent_map.shape[-1])
        return tensor
    return _random_slice_tensor_from_file


def _slice_subset_tensor(tensor_key, start, stop, step=1, dependent_key=None, pad_shape=None, dtype_override=None, allow_channels=True, flip_swap=False, swap_axes=-1):
    def _slice_subset_tensor_from_file(tm: TensorMap, hd5: h5py.File, dependents=None):
        if dtype_override is not None:
            big_tensor = _get_tensor_at_first_date(hd5, tm.path_prefix, tensor_key)
        else:
            big_tensor = _get_tensor_at_first_date(hd5, tm.path_prefix, tensor_key)

        if flip_swap:
            big_tensor = np.flip(np.swapaxes(big_tensor, 0, swap_axes))

        if pad_shape is not None:
            big_tensor = _pad_or_crop_array_to_shape(pad_shape, big_tensor)

        if allow_channels and tm.shape[-1] < (stop-start) // step:
            tensor = big_tensor[..., np.arange(start, stop, step), :]
        else:
            tensor = big_tensor[..., np.arange(start, stop, step)]

        if dependent_key is not None:
            label_tensor = np.array(hd5[dependent_key][..., start:stop], dtype=np.float32)
            dependents[tm.dependent_map] = to_categorical(label_tensor, tm.dependent_map.shape[-1])
        return tensor
    return _slice_subset_tensor_from_file


def _build_tensor_from_file(file_name: str, target_column: str, normalization: bool = False, delimiter: str = '\t'):
    """
    Build a tensor_from_file function from a column in a file.
    Only works for continuous values.
    When normalization is True values will be normalized according to the mean and std of all of the values in the column.
    """
    error = None
    try:
        with open(file_name, 'r') as f:
            reader = csv.reader(f, delimiter=delimiter)
            header = next(reader)
            index = header.index(target_column)
            table = {row[0]: np.array([float(row[index])]) for row in reader}
            if normalization:
                value_array = np.array([sub_array[0] for sub_array in table.values()])
                mean = value_array.mean()
                std = value_array.std()
                logging.info(
                    f'Normalizing TensorMap from file {file_name}, column {target_column} with mean: '
                    f'{mean:.2f}, std: {std:.2f}',
                )
    except FileNotFoundError as e:
        error = e

    def tensor_from_file(tm: TensorMap, hd5: h5py.File, dependents=None):
        if error:
            raise error
        if normalization:
            tm.normalization = {'mean': mean, 'std': std}
        try:
            return table[os.path.basename(hd5.filename).replace('.hd5', '')].copy()
        except KeyError:
            raise KeyError(f'User id not in file {file_name}.')
    return tensor_from_file


def _survival_tensor(start_date_key, day_window):
    def _survival_tensor_from_file(tm: TensorMap, hd5: h5py.File, dependents=None):
        assess_date = str2date(str(hd5[start_date_key][0]))
        has_disease = 0   # Assume no disease if the tensor does not have the dataset
        if tm.name in hd5['categorical']:
            has_disease = int(hd5['categorical'][tm.name][0])

        if tm.name + '_date' in hd5['dates']:
            censor_date = str2date(str(hd5['dates'][tm.name + '_date'][0]))
        elif 'phenotype_censor' in hd5['dates']:
            censor_date = str2date(str(hd5['dates/phenotype_censor']))
        else:
            raise ValueError(f'No date found for survival {tm.name}')

        intervals = int(tm.shape[0] / 2)
        days_per_interval = day_window / intervals
        survival_then_censor = np.zeros(tm.shape, dtype=np.float32)
        for i, day_delta in enumerate(np.arange(0, day_window, days_per_interval)):
            cur_date = assess_date + datetime.timedelta(days=day_delta)
            survival_then_censor[i] = float(cur_date < censor_date)
            survival_then_censor[intervals+i] = has_disease * float(censor_date <= cur_date < censor_date + datetime.timedelta(days=days_per_interval))
            if i == 0 and censor_date <= cur_date:  # Handle prevalent diseases
                survival_then_censor[intervals] = has_disease
        return survival_then_censor

    return _survival_tensor_from_file


def _age_in_years_tensor(date_key, birth_key='continuous/34_Year-of-birth_0_0'):
    def age_at_tensor_from_file(tm: TensorMap, hd5: h5py.File, dependents=None):
        assess_date = str2date(str(hd5[date_key][0]))
        birth_year = hd5[birth_key][0]
        return np.array([assess_date.year-birth_year])
    return age_at_tensor_from_file


def prevalent_incident_tensor(start_date_key, event_date_key):
    def _prevalent_incident_tensor_from_file(tm: TensorMap, hd5: h5py.File, dependents=None):
        index = 0
        categorical_data = np.zeros(tm.shape, dtype=np.float32)
        if tm.hd5_key_guess() in hd5:
            data = tm.hd5_first_dataset_in_group(hd5, tm.hd5_key_guess())
            if tm.storage_type == StorageType.CATEGORICAL_INDEX or tm.storage_type == StorageType.CATEGORICAL_FLAG:
                index = int(data[0])
                categorical_data[index] = 1.0
            else:
                categorical_data = np.array(data)
        elif tm.storage_type == StorageType.CATEGORICAL_FLAG:
            categorical_data[index] = 1.0
        else:
            raise ValueError(f"No HD5 Key at prefix {tm.path_prefix} found for tensor map: {tm.name}.")

        if index != 0:
            if event_date_key in hd5 and start_date_key in hd5:
                disease_date = str2date(str(hd5[event_date_key][0]))
                assess_date = str2date(str(hd5[start_date_key][0]))
            else:
                raise ValueError(f"No date found for tensor map: {tm.name}.")
            index = 1 if disease_date < assess_date else 2
        categorical_data[index] = 1.0
        return categorical_data
    return _prevalent_incident_tensor_from_file


def _all_dates(hd5: h5py.File, path_prefix: str, name: str) -> List[str]:
    """
    Gets the dates in the hd5 with path_prefix, dtype, name.
    """
    # TODO: This ideally would be implemented to not depend on the order of name, date, dtype, path_prefix in the hd5s
    # Unfortunately, that's hard to do efficiently
    return hd5[path_prefix][name]


def _pass_nan(tensor):
    return tensor


def _fail_nan(tensor):
    if np.isnan(tensor).any():
        raise ValueError('Tensor contains nans.')
    return tensor


def _nan_to_mean(tensor, max_allowed_nan_fraction=.2):
    tensor_isnan = np.isnan(tensor)
    if np.count_nonzero(tensor_isnan) / tensor.size > max_allowed_nan_fraction:
        raise ValueError('Tensor contains too many nans.')
    tensor[tensor_isnan] = np.nanmean(tensor)
    return tensor


def _get_tensor_at_first_date(hd5: h5py.File, path_prefix: str, name: str, handle_nan=_fail_nan):
    """
    Gets the numpy array at the first date of path_prefix, dtype, name.
    """
    dates = _all_dates(hd5, path_prefix, name)
    if not dates:
        raise ValueError(f'No {name} values values available.')
    tensor = np.array(hd5[f'{tensor_path(path_prefix=path_prefix, name=name)}{min(dates)}/'], dtype=np.float32)
    tensor = handle_nan(tensor)
    return tensor


def _pad_or_crop_array_to_shape(new_shape: Tuple, original: np.ndarray):
    if new_shape == original.shape:
        return original
    result = np.zeros(new_shape)
    slices = tuple(slice(min(original.shape[i], new_shape[i])) for i in range(len(original.shape)))

    # Allow expanding one dimension eg (256, 256) can become (256, 256, 1)
    if len(new_shape) - len(original.shape) == 1:
        padded = result[..., 0]
    else:
        padded = result

    padded[slices] = original[slices]
    return result


# BIKE ECG
def _check_phase_full_len(hd5: h5py.File, phase: str):
    phase_len = _get_tensor_at_first_date(hd5, 'ecg_bike', f'{phase}_duration')
    valid = True
    if phase == 'pretest':
        valid &= phase_len == 15
    elif phase == 'exercise':
        valid &= phase_len == 360
    elif phase == 'rest':
        valid &= phase_len == 60
    else:
        raise ValueError(f'Phase {phase} is not a valid phase.')
    if not valid:
        raise ValueError(f'{phase} phase is not full length')


def _first_date_bike_recovery(tm: TensorMap, hd5: h5py.File, dependents=None):
    _check_phase_full_len(hd5, 'rest')
    original = _get_tensor_at_first_date(hd5, tm.path_prefix, tm.name)
    recovery = original[-tm.shape[0]:]
    return recovery.reshape(tm.shape)


def _first_date_bike_pretest(tm: TensorMap, hd5: h5py.File, dependents=None):
    _check_phase_full_len(hd5, 'pretest')
    original = _get_tensor_at_first_date(hd5, tm.path_prefix, tm.name)
    pretest = original[:tm.shape[0]]
    return pretest.reshape(tm.shape)


def _first_date_hrr(tm: TensorMap, hd5: h5py.File, dependents=None):
    _check_phase_full_len(hd5, 'rest')
    last_hr = _get_tensor_at_first_date(hd5, 'ecg_bike', 'trend_heartrate')[-1]
    max_hr = _get_tensor_at_first_date(hd5, 'ecg_bike', 'max_hr')
    return max_hr - last_hr


def _healthy_check(hd5):
    for phase in ('pretest', 'exercise', 'rest'):
        _check_phase_full_len(hd5, phase)
    max_load = max(_get_tensor_at_first_date(hd5, 'ecg_bike', 'trend_load'))
    if max_load < 60:
        raise ValueError('Max load not high enough')


def _healthy_bike(tm: TensorMap, hd5: h5py.File, dependents=None):
    _healthy_check(hd5)
    return normalized_first_date(tm, hd5)


def _healthy_hrr(tm: TensorMap, hd5: h5py.File, dependents=None):
    _healthy_check(hd5)
    return _first_date_hrr(tm, hd5)


def _median_pretest(tm: TensorMap, hd5: h5py.File, dependents=None):
    _healthy_check(hd5)
    times = _get_tensor_at_first_date(hd5, 'ecg_bike', 'trend_time')
    tensor = np.abs(_get_tensor_at_first_date(hd5, tm.path_prefix, 'float_array', tm.name))
    return np.median(tensor[times <= 15])


def _new_hrr(tm: TensorMap, hd5: h5py.File, dependents=None):
    _check_phase_full_len(hd5, 'rest')
    hrs = _get_tensor_at_first_date(hd5, 'ecg_bike', 'trend_heartrate')
    phases = _get_tensor_at_first_date(hd5, 'ecg_bike', 'trend_phasename')
    min_hr = hrs[phases == 2].min()
    max_hr = _get_tensor_at_first_date(hd5, 'ecg_bike', 'max_hr')
    max_pred = _get_tensor_at_first_date(hd5, 'ecg_bike', 'max_pred_hr')
    hrr = max_hr - min_hr
    if max_hr / max_pred > 150:
        raise ValueError('Max hr / max pred hr too high.')
    if hrr > 80:
        raise ValueError('HRR too high.')
    return hrr


_HRR_SENTINEL = -1000


def _sentinel_hrr(tm: TensorMap, hd5: h5py.File, dependents=None):
    try:
        return _new_hrr(tm, hd5)
    except ValueError:
        return _HRR_SENTINEL


def _hr_achieved(tm: TensorMap, hd5: h5py.File, dependents=None):
    _check_phase_full_len(hd5, 'rest')
    max_hr = _get_tensor_at_first_date(hd5, 'ecg_bike', 'max_hr')
    max_pred = _get_tensor_at_first_date(hd5, 'ecg_bike', 'max_pred_hr')
    return max_hr / max_pred


TMAPS: Dict[str, TensorMap] = dict()


TMAPS['ecg-bike-hrr'] = TensorMap(
    'hrr', path_prefix='ecg_bike', loss='logcosh', metrics=['mae'], shape=(1,),
    normalization={'mean': 30.55, 'std': 12.81},
    tensor_from_file=_first_date_hrr,
)
TMAPS['ecg-bike-healthy-max-hr'] = TensorMap(
    'max_hr', path_prefix='ecg_bike', loss='logcosh', metrics=['mae'],
    normalization={'mean': 113.7, 'std': 13.3}, shape=(1,),
    tensor_from_file=_healthy_bike,
)
TMAPS['ecg-bike-healthy-hrr'] = TensorMap(
    'hrr', path_prefix='ecg_bike', loss='logcosh', metrics=['mae'], shape=(1,),
    normalization={'mean': 30.47, 'std': 11.76},
    tensor_from_file=_healthy_hrr,
)
TMAPS['ecg-bike-healthy-resting'] = TensorMap(
    'resting_hr', path_prefix='ecg_bike', loss='logcosh', metrics=['mae'], shape=(1,),
    normalization={'mean': 70.0, 'std': 11.62},
    tensor_from_file=_healthy_bike,
)
TMAPS['ecg-bike-med-pretest-hr'] = TensorMap(
    'trend_heartrate', path_prefix='ecg_bike', loss='logcosh', metrics=['mae'], shape=(1,),
    normalization={'mean': 70., 'std': 11.},
    tensor_from_file=_median_pretest,
)
TMAPS['ecg-bike-med-pretest-stamp'] = TensorMap(
    'trend_stamplitude', path_prefix='ecg_bike', loss='logcosh', metrics=['mae'], shape=(1,),
    normalization={'mean': .03, 'std': .03},
    tensor_from_file=_median_pretest,
)
TMAPS['ecg-bike-med-pretest-jpoint'] = TensorMap(
    'trend_jpointamplitude', path_prefix='ecg_bike', loss='logcosh', metrics=['mae'], shape=(1,),
    normalization={'mean': .032, 'std': .46},
    tensor_from_file=_median_pretest,
)
TMAPS['ecg-bike-med-pretest-stamp20'] = TensorMap(
    'trend_stamplitude20ms', path_prefix='ecg_bike', loss='logcosh', metrics=['mae'], shape=(1,),
    normalization={'mean': .03, 'std': .03},
    tensor_from_file=_median_pretest,
)
TMAPS['ecg-bike-recovery'] = TensorMap(
    'full', shape=(30000, 1), path_prefix='ecg_bike', validator=no_nans,
    tensor_from_file=_first_date_bike_recovery,
)
TMAPS['ecg-bike-pretest'] = TensorMap(
    'full', shape=(500 * 15 - 4, 3), path_prefix='ecg_bike', validator=no_nans,
    normalization={'mean': np.array([7, -7, 3.5])[np.newaxis], 'std': np.array([31, 30, 16])[np.newaxis]},
    tensor_from_file=_first_date_bike_pretest,
)
TMAPS['ecg-bike-pretest-5k'] = TensorMap(
    'full', shape=(5000, 3), path_prefix='ecg_bike', validator=no_nans,
    normalization={'mean': np.array([7, -7, 3.5])[np.newaxis], 'std': np.array([31, 30, 16])[np.newaxis]},
    tensor_from_file=_first_date_bike_pretest,
)
TMAPS['ecg-bike-new-hrr'] = TensorMap(
    'hrr', path_prefix='ecg_bike', loss='logcosh', metrics=['mae'], shape=(1,),
    normalization={'mean': 31, 'std': 12},
    tensor_from_file=_new_hrr,
)
TMAPS['ecg-bike-hrr-sentinel'] = TensorMap(
    'hrr', path_prefix='ecg_bike', metrics=['mae'], shape=(1,),
    normalization={'mean': 31, 'std': 12}, sentinel=_HRR_SENTINEL,
    tensor_from_file=_sentinel_hrr,
)
TMAPS['ecg-bike-hrr-student'] = TensorMap(
    'hrr', path_prefix='ecg_bike', metrics=['mae'], shape=(1,),
    normalization={'mean': 31, 'std': 12}, sentinel=_HRR_SENTINEL,
    tensor_from_file=_build_tensor_from_file('inference.tsv', 'ecg-bike-hrr-sentinel_prediction'),
)
TMAPS['ecg-bike-hr-achieved'] = TensorMap(
    'hr_achieved', path_prefix='ecg_bike', loss='logcosh', metrics=['mae'], shape=(1,),
    normalization={'mean': .68, 'std': .1},
    tensor_from_file=_hr_achieved,
)

TMAPS['ecg_rest_afib_hazard'] = TensorMap(
    'atrial_fibrillation_or_flutter', Interpretation.COX_PROPORTIONAL_HAZARDS, shape=(100,),
    tensor_from_file=_survival_tensor('ecg_rest_date', 365 * 5),
)
TMAPS['ecg_rest_cad_hazard'] = TensorMap(
    'coronary_artery_disease',  Interpretation.COX_PROPORTIONAL_HAZARDS, shape=(100,),
    tensor_from_file=_survival_tensor('ecg_rest_date', 365 * 5),
)
TMAPS['ecg_rest_hyp_hazard'] = TensorMap(
    'hypertension',  Interpretation.COX_PROPORTIONAL_HAZARDS, shape=(100,),
    tensor_from_file=_survival_tensor('ecg_rest_date', 365 * 5),
)
TMAPS['ecg_rest_cad_hazard'] = TensorMap(
    'coronary_artery_disease',  Interpretation.COX_PROPORTIONAL_HAZARDS, shape=(100,),
    tensor_from_file=_survival_tensor('ecg_rest_date', 365 * 5),
)
TMAPS['enroll_cad_hazard'] = TensorMap(
    'coronary_artery_disease',  Interpretation.COX_PROPORTIONAL_HAZARDS, shape=(100,),
    tensor_from_file=_survival_tensor('dates/enroll_date', 365 * 10),
)
TMAPS['enroll_hyp_hazard'] = TensorMap(
    'hypertension',  Interpretation.COX_PROPORTIONAL_HAZARDS, shape=(100,),
    tensor_from_file=_survival_tensor('dates/enroll_date', 365 * 10),
)
TMAPS['enroll_afib_hazard'] = TensorMap(
    'atrial_fibrillation_or_flutter',  Interpretation.COX_PROPORTIONAL_HAZARDS, shape=(100,),
    tensor_from_file=_survival_tensor('dates/enroll_date', 365 * 10),
)
TMAPS['enroll_chol_hazard'] = TensorMap(
    'hypercholesterolemia',  Interpretation.COX_PROPORTIONAL_HAZARDS, shape=(100,),
    tensor_from_file=_survival_tensor('dates/enroll_date', 365 * 10),
)
TMAPS['enroll_diabetes2_hazard'] = TensorMap(
    'diabetes_type_2',  Interpretation.COX_PROPORTIONAL_HAZARDS, shape=(100,),
    tensor_from_file=_survival_tensor('dates/enroll_date', 365 * 10),
)


def _warp_ecg(ecg):
    i = np.arange(ecg.shape[0])
    warped = i + (
        np.random.rand() * 100 * np.sin(i / (500 + np.random.rand() * 100))
        + np.random.rand() * 100 * np.cos(i / (500 + np.random.rand() * 100))
    )
    warped_ecg = np.zeros_like(ecg)
    for j in range(ecg.shape[1]):
        warped_ecg[:, j] = np.interp(i, warped, ecg[:, j])
    return warped_ecg


def _make_ecg_rest(population_normalize: float = None, random_roll: bool = False, warp: bool = False, downsample_steps: int = 0,
                   short_time_nperseg: int = 0, short_time_noverlap: int = 0):
    def ecg_rest_from_file(tm, hd5, dependents={}):
        tensor = np.zeros(tm.shape, dtype=np.float32)
        if random_roll:
            roll = np.random.randint(2500)
        if tm.dependent_map is not None:
            dependents[tm.dependent_map] = np.zeros(tm.dependent_map.shape, dtype=np.float32)
            key_choices = [k for k in hd5[tm.path_prefix] if tm.name in k]
            lead_idx = np.random.choice(key_choices)
            tensor = np.reshape(hd5[tm.path_prefix][lead_idx][: tensor.shape[0] * tensor.shape[1]], tensor.shape, order='F')
            dependents[tm.dependent_map][:, 0] = np.array(hd5[tm.path_prefix][lead_idx.replace(tm.name, tm.dependent_map.name)])
            dependents[tm.dependent_map] = tm.zero_mean_std1(dependents[tm.dependent_map])
        else:
            for k in hd5[tm.path_prefix]:
                if k in tm.channel_map:
                    data = tm.hd5_first_dataset_in_group(hd5, f'{tm.path_prefix}/{k}/')
                    if short_time_nperseg > 0 and short_time_noverlap > 0:
                        f, t, short_time_ft = scipy.signal.stft(data, nperseg=short_time_nperseg, noverlap=short_time_noverlap)
                        tensor[..., tm.channel_map[k]] = short_time_ft
                    elif downsample_steps > 1:
                        tensor[:, tm.channel_map[k]] = np.array(data, dtype=np.float32)[::downsample_steps]
                    elif random_roll:
                        tensor[:, tm.channel_map[k]] = np.roll(data, roll)
                    else:
                        tensor[:, tm.channel_map[k]] = data
        if population_normalize:
            tensor /= population_normalize
        if warp:
            tensor = _warp_ecg(tensor)
        return tensor
    return ecg_rest_from_file


<<<<<<< HEAD
TMAPS['ecg_rest_raw'] = TensorMap(
    'ecg_rest_raw', Interpretation.CONTINUOUS, shape=(5000, 12), path_prefix='ecg_rest', tensor_from_file=_make_ecg_rest(population_normalize=2000.0),
    channel_map=ECG_REST_LEADS,
)

TMAPS['ecg_rest_raw_roll'] = TensorMap(
    'ecg_rest_raw', Interpretation.CONTINUOUS, shape=(5000, 12), path_prefix='ecg_rest', tensor_from_file=_make_ecg_rest(population_normalize=2000.0, random_roll=True),
    channel_map=ECG_REST_LEADS, cacheable=False,
)
TMAPS['ecg_rest_raw_warp'] = TensorMap(
    'ecg_rest_raw', Interpretation.CONTINUOUS, shape=(5000, 12), path_prefix='ecg_rest', tensor_from_file=_make_ecg_rest(population_normalize=2000.0, warp=True),
    channel_map=ECG_REST_LEADS, cacheable=False,
)
TMAPS['ecg_rest_raw_warp_n_roll'] = TensorMap(
    'ecg_rest_raw', Interpretation.CONTINUOUS, shape=(5000, 12), path_prefix='ecg_rest', tensor_from_file=_make_ecg_rest(population_normalize=2000.0, random_roll=True, warp=True),
    channel_map=ECG_REST_LEADS, cacheable=False,
)
TMAPS['ecg_rest_raw_100'] = TensorMap(
    'ecg_rest_raw_100', Interpretation.CONTINUOUS, shape=(5000, 12), path_prefix='ecg_rest', tensor_from_file=_make_ecg_rest(population_normalize=100.0),
    channel_map=ECG_REST_LEADS,
)

TMAPS['ecg_rest'] = TensorMap(
    'strip', Interpretation.CONTINUOUS, shape=(5000, 12), path_prefix='ecg_rest', tensor_from_file=_make_ecg_rest(),
    channel_map=ECG_REST_LEADS,
)

TMAPS['ecg_rest_fft'] = TensorMap(
    'ecg_rest_fft', Interpretation.CONTINUOUS, shape=(5000, 12), path_prefix='ecg_rest', tensor_from_file=_make_ecg_rest(),
    channel_map=ECG_REST_LEADS,
)

TMAPS['ecg_rest_stack'] = TensorMap(
    'strip', Interpretation.CONTINUOUS, shape=(600, 12, 8), path_prefix='ecg_rest', tensor_from_file=_make_ecg_rest(),
    channel_map=ECG_REST_LEADS,
)

TMAPS['ecg_rest_median_raw'] = TensorMap(
    'median', Interpretation.CONTINUOUS, path_prefix='ecg_rest', shape=(600, 12), loss='logcosh', activation='linear', tensor_from_file=_make_ecg_rest(population_normalize=2000.0),
    metrics=['mse', 'mae', 'logcosh'], channel_map=ECG_REST_MEDIAN_LEADS,
)

TMAPS['ecg_rest_median'] = TensorMap(
    'median', Interpretation.CONTINUOUS, path_prefix='ecg_rest', shape=(600, 12), loss='logcosh', activation='linear', tensor_from_file=_make_ecg_rest(),
    metrics=['mse', 'mae', 'logcosh'], channel_map=ECG_REST_MEDIAN_LEADS,
)

TMAPS['ecg_rest_median_stack'] = TensorMap(
    'median', Interpretation.CONTINUOUS, path_prefix='ecg_rest', shape=(600, 12, 1), activation='linear', tensor_from_file=_make_ecg_rest(),
    metrics=['mse', 'mae', 'logcosh'], loss='logcosh', loss_weight=1.0,
    channel_map=ECG_REST_MEDIAN_LEADS,
)

TMAPS['ecg_median_1lead'] = TensorMap(
    'median', Interpretation.CONTINUOUS, path_prefix='ecg_rest', shape=(600, 1), loss='logcosh', loss_weight=10.0, tensor_from_file=_make_ecg_rest(),
    activation='linear', metrics=['mse', 'mae', 'logcosh'], channel_map={'lead': 0},
)

TMAPS['ecg_rest_1lead'] = TensorMap(
    'strip', Interpretation.CONTINUOUS, shape=(600, 8), path_prefix='ecg_rest', channel_map={'lead': 0}, tensor_from_file=_make_ecg_rest(),
    dependent_map=TMAPS['ecg_median_1lead'],
)
=======
TMAPS['ecg_rest_raw'] = TensorMap('ecg_rest_raw', Interpretation.CONTINUOUS, shape=(5000, 12), path_prefix='ukb_ecg_rest', tensor_from_file=_make_ecg_rest(population_normalize=2000.0),
                                  channel_map=ECG_REST_LEADS)

TMAPS['ecg_rest_raw_roll'] = TensorMap('ecg_rest_raw', Interpretation.CONTINUOUS, shape=(5000, 12), path_prefix='ukb_ecg_rest', tensor_from_file=_make_ecg_rest(population_normalize=2000.0, random_roll=True),
                                       channel_map=ECG_REST_LEADS, cacheable=False)
TMAPS['ecg_rest_raw_warp'] = TensorMap('ecg_rest_raw', Interpretation.CONTINUOUS, shape=(5000, 12), path_prefix='ukb_ecg_rest', tensor_from_file=_make_ecg_rest(population_normalize=2000.0, warp=True),
                                       channel_map=ECG_REST_LEADS, cacheable=False)
TMAPS['ecg_rest_raw_warp_n_roll'] = TensorMap('ecg_rest_raw', Interpretation.CONTINUOUS, shape=(5000, 12), path_prefix='ukb_ecg_rest', tensor_from_file=_make_ecg_rest(population_normalize=2000.0, random_roll=True, warp=True),
                                              channel_map=ECG_REST_LEADS, cacheable=False)
TMAPS['ecg_rest_raw_100'] = TensorMap('ecg_rest_raw_100', Interpretation.CONTINUOUS, shape=(5000, 12), path_prefix='ukb_ecg_rest', tensor_from_file=_make_ecg_rest(population_normalize=100.0),
                                      channel_map=ECG_REST_LEADS)

TMAPS['ecg_rest'] = TensorMap('strip', Interpretation.CONTINUOUS, shape=(5000, 12), path_prefix='ukb_ecg_rest', tensor_from_file=_make_ecg_rest(),
                              channel_map=ECG_REST_LEADS, normalization={'zero_mean_std1': 1.0})
TMAPS['ecg_rest_2500_ukb'] = TensorMap('ecg_rest_2500', Interpretation.CONTINUOUS, shape=(2500, 12), path_prefix='ukb_ecg_rest', channel_map=ECG_REST_LEADS,
                                       tensor_from_file=_make_ecg_rest(downsample_steps=2), normalization={'zero_mean_std1': 1.0})

TMAPS['ecg_rest_stft'] = TensorMap('ecg_rest_stft', Interpretation.CONTINUOUS, shape=(33, 158, 12), path_prefix='ukb_ecg_rest', channel_map=ECG_REST_LEADS,
                                   tensor_from_file=_make_ecg_rest(short_time_nperseg=64, short_time_noverlap=32), normalization={'zero_mean_std1': 1.0})
TMAPS['ecg_rest_stft_512'] = TensorMap('ecg_rest_stft_512', shape=(257, 314, 12), path_prefix='ukb_ecg_rest', channel_map=ECG_REST_LEADS,
                                       tensor_from_file=_make_ecg_rest(short_time_nperseg=512, short_time_noverlap=496), normalization={'zero_mean_std1': 1.0})

TMAPS['ecg_rest'] = TensorMap('strip', Interpretation.CONTINUOUS, shape=(5000, 12), path_prefix='ukb_ecg_rest', tensor_from_file=_make_ecg_rest(),
                              channel_map=ECG_REST_LEADS, normalization={'zero_mean_std1': 1.0})

TMAPS['ecg_rest_stack'] = TensorMap('strip', Interpretation.CONTINUOUS, shape=(600, 12, 8), path_prefix='ukb_ecg_rest', tensor_from_file=_make_ecg_rest(),
                                    channel_map=ECG_REST_LEADS, normalization={'zero_mean_std1': 1.0})

TMAPS['ecg_rest_median_raw'] = TensorMap('median', Interpretation.CONTINUOUS, path_prefix='ukb_ecg_rest', shape=(600, 12), loss='logcosh', activation='linear', tensor_from_file=_make_ecg_rest(population_normalize=2000.0),
                                         metrics=['mse', 'mae', 'logcosh'], channel_map=ECG_REST_MEDIAN_LEADS)

TMAPS['ecg_rest_median'] = TensorMap('median', Interpretation.CONTINUOUS, path_prefix='ukb_ecg_rest', shape=(600, 12), loss='logcosh', activation='linear', tensor_from_file=_make_ecg_rest(),
                                     metrics=['mse', 'mae', 'logcosh'], channel_map=ECG_REST_MEDIAN_LEADS, normalization={'zero_mean_std1': 1.0})

TMAPS['ecg_rest_median_stack'] = TensorMap('median', Interpretation.CONTINUOUS, path_prefix='ukb_ecg_rest', shape=(600, 12, 1), activation='linear', tensor_from_file=_make_ecg_rest(),
                                           metrics=['mse', 'mae', 'logcosh'], loss='logcosh', loss_weight=1.0,
                                           channel_map=ECG_REST_MEDIAN_LEADS, normalization={'zero_mean_std1': 1.0})

TMAPS['ecg_median_1lead'] = TensorMap('median', Interpretation.CONTINUOUS, path_prefix='ukb_ecg_rest', shape=(600, 1), loss='logcosh', loss_weight=10.0, tensor_from_file=_make_ecg_rest(),
                                      activation='linear', metrics=['mse', 'mae', 'logcosh'], channel_map={'lead': 0}, normalization={'zero_mean_std1': 1.0})

TMAPS['ecg_rest_1lead'] = TensorMap('strip', Interpretation.CONTINUOUS, shape=(600, 8), path_prefix='ukb_ecg_rest', channel_map={'lead': 0}, tensor_from_file=_make_ecg_rest(),
                                    dependent_map=TMAPS['ecg_median_1lead'], normalization={'zero_mean_std1': 1.0})
>>>>>>> a513ef41


def _get_lead_cm(length):
    lead_cm = {}
    lead_weights = []
    for i in range(length):
        wave_val = i - (length//2)
        lead_cm['w'+str(wave_val).replace('-', '_')] = i
        lead_weights.append((np.abs(wave_val+1)/(length/2)) + 1.0)
    return lead_cm, lead_weights


<<<<<<< HEAD
TMAPS['ecg_median_1lead_categorical'] = TensorMap(
    'median',  Interpretation.CATEGORICAL, shape=(600, 32), activation='softmax', tensor_from_file=_make_ecg_rest(),
    channel_map=_get_lead_cm(32)[0],
    loss=weighted_crossentropy(_get_lead_cm(32)[1], 'ecg_median_categorical'),
)

TMAPS['ecg_rest_1lead_categorical'] = TensorMap(
    'strip', shape=(600, 8), path_prefix='ecg_rest', tensor_from_file=_make_ecg_rest(),
    channel_map={
        'window0': 0, 'window1': 1, 'window2': 2, 'window3': 3,
        'window4': 4, 'window5': 5, 'window6': 6, 'window7': 7,
    },
    dependent_map=TMAPS['ecg_median_1lead_categorical'],
)
=======
TMAPS['ecg_median_1lead_categorical'] = TensorMap('median',  Interpretation.CATEGORICAL, shape=(600, 32), activation='softmax', tensor_from_file=_make_ecg_rest(),
                                                  channel_map=_get_lead_cm(32)[0], normalization={'zero_mean_std1': 1.0},
                                                  loss=weighted_crossentropy(np.array(_get_lead_cm(32)[1]), 'ecg_median_categorical'))

TMAPS['ecg_rest_1lead_categorical'] = TensorMap('strip', shape=(600, 8), path_prefix='ukb_ecg_rest', tensor_from_file=_make_ecg_rest(),
                                                normalization={'zero_mean_std1': 1.0},
                                                channel_map={'window0': 0, 'window1': 1, 'window2': 2, 'window3': 3,
                                                             'window4': 4, 'window5': 5, 'window6': 6, 'window7': 7},
                                                dependent_map=TMAPS['ecg_median_1lead_categorical'])
>>>>>>> a513ef41


def _make_rhythm_tensor(skip_poor=True):
    def rhythm_tensor_from_file(tm, hd5, dependents={}):
        categorical_data = np.zeros(tm.shape, dtype=np.float32)
        ecg_interpretation = str(tm.hd5_first_dataset_in_group(hd5, 'ukb_ecg_rest/ecg_rest_text/')[()])
        if skip_poor and 'Poor data quality' in ecg_interpretation:
            raise ValueError(f'Poor data quality skipped by {tm.name}.')
        for channel in tm.channel_map:
            if channel.replace('_', ' ') in ecg_interpretation:
                categorical_data[tm.channel_map[channel]] = 1.0
                return categorical_data
        for rhythm in ['sinus', 'Sinus']:
            if rhythm in ecg_interpretation:
                categorical_data[tm.channel_map['Other_sinus_rhythm']] = 1.0
                return categorical_data
        categorical_data[tm.channel_map['Other_rhythm']] = 1.0
        return categorical_data
    return rhythm_tensor_from_file


<<<<<<< HEAD
TMAPS['ecg_rhythm'] = TensorMap(
    'ecg_rhythm', Interpretation.CATEGORICAL, tensor_from_file=_make_rhythm_tensor(),
    loss=weighted_crossentropy([1.0, 2.0, 3.0, 3.0, 20.0, 20.0], 'ecg_rhythm'),
    channel_map={'Normal_sinus_rhythm': 0, 'Sinus_bradycardia': 1, 'Marked_sinus_bradycardia': 2, 'Other_sinus_rhythm': 3, 'Atrial_fibrillation': 4, 'Other_rhythm': 5},
)
TMAPS['ecg_rhythm_poor'] = TensorMap(
    'ecg_rhythm', Interpretation.CATEGORICAL, tensor_from_file=_make_rhythm_tensor(False),
    loss=weighted_crossentropy([1.0, 2.0, 3.0, 3.0, 20.0, 20.0], 'ecg_rhythm'),
    channel_map={'Normal_sinus_rhythm': 0, 'Sinus_bradycardia': 1, 'Marked_sinus_bradycardia': 2, 'Other_sinus_rhythm': 3, 'Atrial_fibrillation': 4, 'Other_rhythm': 5},
)
=======
TMAPS['ecg_rhythm'] = TensorMap('ecg_rhythm', Interpretation.CATEGORICAL, tensor_from_file=_make_rhythm_tensor(),
                                loss=weighted_crossentropy([1.0, 2.0, 3.0, 3.0, 20.0, 20.0], 'ecg_rhythm'),
                                channel_map={'Normal_sinus_rhythm': 0, 'Sinus_bradycardia': 1, 'Marked_sinus_bradycardia': 2, 'Other_sinus_rhythm': 3, 'Atrial_fibrillation': 4, 'Other_rhythm': 5})
TMAPS['ecg_rhythm_poor'] = TensorMap('ecg_rhythm', Interpretation.CATEGORICAL, tensor_from_file=_make_rhythm_tensor(False),
                                     loss=weighted_crossentropy([1.0, 2.0, 3.0, 3.0, 20.0, 20.0], 'ecg_rhythm_poor'),
                                     channel_map={'Normal_sinus_rhythm': 0, 'Sinus_bradycardia': 1, 'Marked_sinus_bradycardia': 2, 'Other_sinus_rhythm': 3, 'Atrial_fibrillation': 4, 'Other_rhythm': 5})
>>>>>>> a513ef41

TMAPS['ecg_rest_age'] = TensorMap(
    'ecg_rest_age', Interpretation.CONTINUOUS, tensor_from_file=_age_in_years_tensor('ecg_rest_date'), loss='logcosh',
    channel_map={'ecg_rest_age': 0}, validator=make_range_validator(0, 110), normalization={'mean': 65, 'std': 7.7},
)


def label_from_ecg_interpretation_text(tm, hd5, dependents={}):
    categorical_data = np.zeros(tm.shape, dtype=np.float32)
    ecg_interpretation = str(tm.hd5_first_dataset_in_group(hd5, 'ukb_ecg_rest/ecg_rest_text/')[()])
    for channel in tm.channel_map:
        if channel in ecg_interpretation:
            categorical_data[tm.channel_map[channel]] = 1.0
            return categorical_data
    if 'no_' + tm.name in tm.channel_map:
        categorical_data[tm.channel_map['no_' + tm.name]] = 1.0
        return categorical_data
    else:
        raise ValueError(f"ECG categorical interpretation could not find any of these keys: {tm.channel_map.keys()}")


<<<<<<< HEAD
TMAPS['acute_mi'] = TensorMap(
    'acute_mi', Interpretation.CATEGORICAL, tensor_from_file=label_from_ecg_interpretation_text, channel_map={'no_acute_mi': 0, 'ACUTE MI': 1},
    loss=weighted_crossentropy([0.1, 10.0], 'acute_mi'),
)

TMAPS['anterior_blocks'] = TensorMap(
    'anterior_blocks', Interpretation.CATEGORICAL, tensor_from_file=label_from_ecg_interpretation_text,
    channel_map={'no_anterior_blocks': 0, 'Left anterior fascicular block': 1, 'Left posterior fascicular block': 2},
    loss=weighted_crossentropy([0.1, 10.0, 10.0], 'anterior_blocks'),
)

TMAPS['av_block'] = TensorMap(
    'av_block', Interpretation.CATEGORICAL, tensor_from_file=label_from_ecg_interpretation_text, channel_map={'no_av_block': 0, 'st degree AV block': 1},
    loss=weighted_crossentropy([0.1, 10.0], 'av_block'),
)

TMAPS['incomplete_right_bundle_branch_block'] = TensorMap(
    'incomplete_right_bundle_branch_block', Interpretation.CATEGORICAL, tensor_from_file=label_from_ecg_interpretation_text,
    channel_map={'no_incomplete_right_bundle_branch_block': 0, 'Incomplete right bundle branch block': 1},
    loss=weighted_crossentropy([0.1, 10.0], 'incomplete_right_bundle_branch_block'),
)

TMAPS['infarcts'] = TensorMap(
    'infarcts', Interpretation.CATEGORICAL, tensor_from_file=label_from_ecg_interpretation_text,
    channel_map={'no_infarcts': 0, 'Anterior infarct': 1, 'Anteroseptal infarct': 2, 'Inferior infarct': 3, 'Lateral infarct': 4, 'Septal infarct': 5},
    loss=weighted_crossentropy([0.1, 4.0, 6.0, 7.0, 6.0, 4.0], 'infarcts'),
)

TMAPS['left_atrial_enlargement'] = TensorMap(
    'left_atrial_enlargement', Interpretation.CATEGORICAL, tensor_from_file=label_from_ecg_interpretation_text,
    channel_map={'no_left_atrial_enlargement': 0, 'Left atrial enlargement': 1},
    loss=weighted_crossentropy([0.1, 10.0], 'left_atrial_enlargement'),
)

TMAPS['left_ventricular_hypertrophy'] = TensorMap(
    'left_ventricular_hypertrophy', Interpretation.CATEGORICAL, tensor_from_file=label_from_ecg_interpretation_text,
    channel_map={'no_left_ventricular_hypertrophy': 0, 'Left ventricular hypertrophy': 1},
    loss=weighted_crossentropy([0.1, 10.0], 'left_ventricular_hypertrophy'),
)

TMAPS['lvh_fine'] = TensorMap(
    'lvh_fine', Interpretation.CATEGORICAL, tensor_from_file=label_from_ecg_interpretation_text, loss=weighted_crossentropy([0.5, 12.0, 16.0, 30.0, 36.0], 'lvh_fine'),
    channel_map={
        'no_lvh_fine': 0, 'Minimal voltage criteria for LVH may be normal variant': 1,
        'Moderate voltage criteria for LVH may be normal variant': 2, 'Voltage criteria for left ventricular hypertrophy': 3,
        'Left ventricular hypertrophy': 4,
    },
)

TMAPS['poor_data_quality'] = TensorMap(
    'poor_data_quality', Interpretation.CATEGORICAL, tensor_from_file=label_from_ecg_interpretation_text, channel_map={'no_poor_data_quality': 0, 'Poor data quality': 1},
    loss=weighted_crossentropy([0.1, 3.0], 'poor_data_quality'),
)

TMAPS['premature_atrial_complexes'] = TensorMap(
    'premature_atrial_complexes', Interpretation.CATEGORICAL, tensor_from_file=label_from_ecg_interpretation_text,
    channel_map={'no_premature_atrial_complexes': 0, 'premature atrial complexes': 1},
    loss=weighted_crossentropy([0.1, 10.0], 'premature_atrial_complexes'),
)

TMAPS['premature_supraventricular_complexes'] = TensorMap(
    'premature_supraventricular_complexes', Interpretation.CATEGORICAL, tensor_from_file=label_from_ecg_interpretation_text,
    channel_map={'no_premature_supraventricular_complexes': 0, 'premature supraventricular complexes': 1},
    loss=weighted_crossentropy([0.1, 10.0], 'premature_supraventricular_complexes'),
)

TMAPS['premature_ventricular_complexes'] = TensorMap(
    'premature_ventricular_complexes', Interpretation.CATEGORICAL, tensor_from_file=label_from_ecg_interpretation_text,
    channel_map={'no_premature_ventricular_complexes': 0, 'premature ventricular complexes': 1},
    loss=weighted_crossentropy([0.1, 10.0], 'premature_ventricular_complexes'),
)

TMAPS['prolonged_qt'] = TensorMap(
    'prolonged_qt', Interpretation.CATEGORICAL, tensor_from_file=label_from_ecg_interpretation_text, channel_map={'no_prolonged_qt': 0, 'Prolonged QT': 1},
    loss=weighted_crossentropy([0.1, 10.0], 'prolonged_qt'),
)
=======
TMAPS['acute_mi'] = TensorMap('acute_mi', Interpretation.CATEGORICAL, tensor_from_file=label_from_ecg_interpretation_text, channel_map={'no_acute_mi': 0, 'ACUTE MI': 1},
                              loss=weighted_crossentropy([0.1, 10.0], 'acute_mi'))

TMAPS['anterior_blocks'] = TensorMap('anterior_blocks', Interpretation.CATEGORICAL, tensor_from_file=label_from_ecg_interpretation_text,
                                     channel_map={'no_anterior_blocks': 0, 'Left anterior fascicular block': 1, 'Left posterior fascicular block': 2},
                                     loss=weighted_crossentropy([0.1, 10.0, 10.0], 'anterior_blocks'))

TMAPS['av_block'] = TensorMap('av_block', Interpretation.CATEGORICAL, tensor_from_file=label_from_ecg_interpretation_text, channel_map={'no_av_block': 0, 'st degree AV block': 1},
                              loss=weighted_crossentropy([0.1, 10.0], 'av_block'))

TMAPS['incomplete_right_bundle_branch_block'] = TensorMap('incomplete_right_bundle_branch_block', Interpretation.CATEGORICAL, tensor_from_file=label_from_ecg_interpretation_text,
                                                          channel_map={'no_incomplete_right_bundle_branch_block': 0, 'Incomplete right bundle branch block': 1},
                                                          loss=weighted_crossentropy([0.1, 10.0], 'incomplete_right_bundle_branch_block'))

TMAPS['infarcts'] = TensorMap('infarcts', Interpretation.CATEGORICAL, tensor_from_file=label_from_ecg_interpretation_text,
                              channel_map={'no_infarcts': 0, 'Anterior infarct': 1, 'Anteroseptal infarct': 2, 'Inferior infarct': 3, 'Lateral infarct': 4, 'Septal infarct': 5},
                              loss=weighted_crossentropy([0.1, 4.0, 6.0, 7.0, 6.0, 4.0], 'infarcts'))

TMAPS['left_atrial_enlargement'] = TensorMap('left_atrial_enlargement', Interpretation.CATEGORICAL, tensor_from_file=label_from_ecg_interpretation_text,
                                             channel_map={'no_left_atrial_enlargement': 0, 'Left atrial enlargement': 1},
                                             loss=weighted_crossentropy([0.1, 10.0], 'left_atrial_enlargement'))

TMAPS['left_ventricular_hypertrophy'] = TensorMap('left_ventricular_hypertrophy', Interpretation.CATEGORICAL, tensor_from_file=label_from_ecg_interpretation_text,
                                                  channel_map={'no_left_ventricular_hypertrophy': 0, 'Left ventricular hypertrophy': 1},
                                                  loss=weighted_crossentropy([0.1, 10.0], 'left_ventricular_hypertrophy'))

TMAPS['lvh_fine'] = TensorMap('lvh_fine', Interpretation.CATEGORICAL, tensor_from_file=label_from_ecg_interpretation_text, loss=weighted_crossentropy([0.5, 12.0, 16.0, 30.0, 36.0], 'lvh_fine'),
                              channel_map={'no_lvh_fine': 0, 'Minimal voltage criteria for LVH may be normal variant': 1,
                                           'Moderate voltage criteria for LVH may be normal variant': 2, 'Voltage criteria for left ventricular hypertrophy': 3,
                                           'Left ventricular hypertrophy': 4})

TMAPS['poor_data_quality'] = TensorMap('poor_data_quality', Interpretation.CATEGORICAL, tensor_from_file=label_from_ecg_interpretation_text, channel_map={'no_poor_data_quality': 0, 'Poor data quality': 1},
                                       loss=weighted_crossentropy([0.1, 3.0], 'poor_data_quality'))

TMAPS['premature_atrial_complexes'] = TensorMap('premature_atrial_complexes', Interpretation.CATEGORICAL, tensor_from_file=label_from_ecg_interpretation_text,
                                                channel_map={'no_premature_atrial_complexes': 0, 'premature atrial complexes': 1},
                                                loss=weighted_crossentropy([0.1, 10.0], 'premature_atrial_complexes'))

TMAPS['premature_supraventricular_complexes'] = TensorMap('premature_supraventricular_complexes', Interpretation.CATEGORICAL, tensor_from_file=label_from_ecg_interpretation_text,
                                                          channel_map={'no_premature_supraventricular_complexes': 0, 'premature supraventricular complexes': 1},
                                                          loss=weighted_crossentropy([0.1, 10.0], 'premature_supraventricular_complexes'))

TMAPS['premature_ventricular_complexes'] = TensorMap('premature_ventricular_complexes', Interpretation.CATEGORICAL, tensor_from_file=label_from_ecg_interpretation_text,
                                                     channel_map={'no_premature_ventricular_complexes': 0, 'premature ventricular complexes': 1},
                                                     loss=weighted_crossentropy([0.1, 10.0], 'premature_ventricular_complexes'))

TMAPS['prolonged_qt'] = TensorMap('prolonged_qt', Interpretation.CATEGORICAL, tensor_from_file=label_from_ecg_interpretation_text, channel_map={'no_prolonged_qt': 0, 'Prolonged QT': 1},
                                  loss=weighted_crossentropy([0.1, 10.0], 'prolonged_qt'))
>>>>>>> a513ef41


# Extract RAmplitude and SAmplitude for LVH criteria
def _make_ukb_ecg_rest(population_normalize: float = None):
    def ukb_ecg_rest_from_file(tm, hd5, dependents={}):
        if 'ukb_ecg_rest' not in hd5:
            raise ValueError('Group with R and S amplitudes not present in hd5')
        tensor = _get_tensor_at_first_date(hd5, tm.path_prefix, tm.name, _pass_nan)
        try:
            if population_normalize is None:
                tensor = tm.zero_mean_std1(tensor)
            else:
                tensor /= population_normalize
        except:
            ValueError(f'Cannot normalize {tm.name}')
        return tensor
    return ukb_ecg_rest_from_file


TMAPS['ecg_rest_ramplitude_raw'] = TensorMap(
    'ramplitude', Interpretation.CONTINUOUS, path_prefix='ukb_ecg_rest', shape=(12,), tensor_from_file=_make_ukb_ecg_rest(1.0),
    loss='logcosh', metrics=['mse', 'mape', 'mae'], loss_weight=1.0,
)

TMAPS['ecg_rest_samplitude_raw'] = TensorMap(
    'samplitude', Interpretation.CONTINUOUS, path_prefix='ukb_ecg_rest', shape=(12,), tensor_from_file=_make_ukb_ecg_rest(1.0),
    loss='logcosh', metrics=['mse', 'mape', 'mae'], loss_weight=1.0,
)

TMAPS['ecg_rest_ramplitude'] = TensorMap(
    'ramplitude', Interpretation.CONTINUOUS, path_prefix='ukb_ecg_rest', shape=(12,), tensor_from_file=_make_ukb_ecg_rest(),
    loss='logcosh', metrics=['mse', 'mape', 'mae'], loss_weight=1.0,
)

TMAPS['ecg_rest_samplitude'] = TensorMap(
    'samplitude', Interpretation.CONTINUOUS, path_prefix='ukb_ecg_rest', shape=(12,), tensor_from_file=_make_ukb_ecg_rest(),
    loss='logcosh', metrics=['mse', 'mape', 'mae'], loss_weight=1.0,
)


def _make_ukb_ecg_rest_lvh():
    def ukb_ecg_rest_lvh_from_file(tm, hd5, dependents={}):
        # Lead order seems constant and standard throughout, but we could eventually tensorize it from XML
        lead_order = ECG_REST_AMP_LEADS
        avl_min = 1100.0
        sl_min = 3500.0
        cornell_female_min = 2000.0
        cornell_male_min = 2800.0
        if 'ukb_ecg_rest' not in hd5:
            raise ValueError('Group with R and S amplitudes not present in hd5')
        tensor_ramp = _get_tensor_at_first_date(hd5, tm.path_prefix, 'ramplitude', _pass_nan)
        tensor_samp = _get_tensor_at_first_date(hd5, tm.path_prefix, 'samplitude', _pass_nan)
        criteria_sleads = [lead_order[l] for l in ['V1', 'V3']]
        criteria_rleads = [lead_order[l] for l in ['aVL', 'V5', 'V6']]
        if np.any(np.isnan(np.union1d(tensor_ramp[criteria_rleads], tensor_samp[criteria_sleads]))):
            raise ValueError('Missing some of the R and S amplitude readings needed to evaluate LVH criteria')
        is_female = 'Genetic-sex_Female_0_0' in hd5['categorical']
        is_male = 'Genetic-sex_Male_0_0' in hd5['categorical']
        # If genetic sex not available, try phenotypic
        if not(is_female or is_male):
            is_female = 'Sex_Female_0_0' in hd5['categorical']
            is_male = 'Sex_Male_0_0' in hd5['categorical']
        # If neither available, raise error
        if not(is_female or is_male):
            raise ValueError('Sex info required to evaluate LVH criteria')
        if tm.name == 'avl_lvh':
            is_lvh = tensor_ramp[lead_order['aVL']] > avl_min
        elif tm.name == 'sokolow_lyon_lvh':
            is_lvh = tensor_samp[lead_order['V1']] +\
                     np.maximum(tensor_ramp[lead_order['V5']], tensor_ramp[lead_order['V6']]) > sl_min
        elif tm.name == 'cornell_lvh':
            is_lvh = tensor_ramp[lead_order['aVL']] + tensor_samp[lead_order['V3']]
            if is_female:
                is_lvh = is_lvh > cornell_female_min
            if is_male:
                is_lvh = is_lvh > cornell_male_min
        else:
            raise ValueError(f'{tm.name} criterion for LVH is not accounted for')
        # Following convention from categorical TMAPS, positive has cmap index 1
        tensor = np.zeros(tm.shape, dtype=np.float32)
        index = 0
        if is_lvh:
            index = 1
        tensor[index] = 1.0
        return tensor
    return ukb_ecg_rest_lvh_from_file


<<<<<<< HEAD
TMAPS['ecg_rest_lvh_avl'] = TensorMap(
    'avl_lvh', Interpretation.CATEGORICAL, path_prefix='ukb_ecg_rest', tensor_from_file=_make_ukb_ecg_rest_lvh(),
    channel_map={'no_avl_lvh': 0, 'aVL LVH': 1},
    loss=weighted_crossentropy([0.006, 1.0], 'avl_lvh'),
)

TMAPS['ecg_rest_lvh_sokolow_lyon'] = TensorMap(
    'sokolow_lyon_lvh', Interpretation.CATEGORICAL, path_prefix='ukb_ecg_rest', tensor_from_file=_make_ukb_ecg_rest_lvh(),
    channel_map={'no_sokolow_lyon_lvh': 0, 'Sokolow Lyon LVH': 1},
    loss=weighted_crossentropy([0.005, 1.0], 'sokolov_lyon_lvh'),
)

TMAPS['ecg_rest_lvh_cornell'] = TensorMap(
    'cornell_lvh', Interpretation.CATEGORICAL, path_prefix='ukb_ecg_rest', tensor_from_file=_make_ukb_ecg_rest_lvh(),
    channel_map={'no_cornell_lvh': 0, 'Cornell LVH': 1},
    loss=weighted_crossentropy([0.003, 1.0], 'cornell_lvh'),
)

TMAPS['t2_flair_sag_p2_1mm_fs_ellip_pf78_1'] = TensorMap(
    't2_flair_sag_p2_1mm_fs_ellip_pf78_1', shape=(256, 256, 192), path_prefix='ukb_brain_mri/float_array/',
    tensor_from_file=normalized_first_date, normalization={'zero_mean_std1': True},
)
TMAPS['t2_flair_sag_p2_1mm_fs_ellip_pf78_2'] = TensorMap(
    't2_flair_sag_p2_1mm_fs_ellip_pf78_2', shape=(256, 256, 192), path_prefix='ukb_brain_mri/float_array/',
    tensor_from_file=normalized_first_date, normalization={'zero_mean_std1': True},
)
=======
TMAPS['ecg_rest_lvh_avl'] = TensorMap('avl_lvh', Interpretation.CATEGORICAL, path_prefix='ukb_ecg_rest', tensor_from_file=_make_ukb_ecg_rest_lvh(),
                                      channel_map={'no_avl_lvh': 0, 'aVL LVH': 1},
                                      loss=weighted_crossentropy([0.006, 1.0], 'avl_lvh'))

TMAPS['ecg_rest_lvh_sokolow_lyon'] = TensorMap('sokolow_lyon_lvh', Interpretation.CATEGORICAL, path_prefix='ukb_ecg_rest', tensor_from_file=_make_ukb_ecg_rest_lvh(),
                                               channel_map={'no_sokolow_lyon_lvh': 0, 'Sokolow Lyon LVH': 1},
                                               loss=weighted_crossentropy([0.005, 1.0], 'sokolov_lyon_lvh'))

TMAPS['ecg_rest_lvh_cornell'] = TensorMap('cornell_lvh', Interpretation.CATEGORICAL, path_prefix='ukb_ecg_rest', tensor_from_file=_make_ukb_ecg_rest_lvh(),
                                          channel_map={'no_cornell_lvh': 0, 'Cornell LVH': 1},
                                          loss=weighted_crossentropy([0.003, 1.0], 'cornell_lvh'))


def _ecg_rest_to_segment(population_normalize=None, hertz=500, random_offset_seconds=0):
    def ecg_rest_section_to_segment(tm, hd5, dependents={}):
        tensor = np.zeros(tm.shape, dtype=np.float32)
        segmented = tm.dependent_map.hd5_first_dataset_in_group(hd5, tm.dependent_map.hd5_key_guess())
        offset_seconds = float(segmented.attrs['offset_seconds'])
        random_offset_samples = 0
        if random_offset_seconds > 0:
            random_offset_begin = np.random.uniform(random_offset_seconds)
            offset_seconds += random_offset_begin
            random_offset_samples = int(random_offset_begin * hertz)
        offset_begin = int(offset_seconds * hertz)
        segment_index = np.array(segmented[random_offset_samples:random_offset_samples+tm.dependent_map.shape[0]], dtype=np.float32)
        dependents[tm.dependent_map] = to_categorical(segment_index, tm.dependent_map.shape[-1])
        for k in hd5[tm.path_prefix]:
            if k in tm.channel_map:
                tensor[:, tm.channel_map[k]] = np.array(hd5[tm.path_prefix][k], dtype=np.float32)[offset_begin:offset_begin+tm.shape[0]]
        if population_normalize is None:
            tm.normalization = {'zero_mean_std1': 1.0}
        else:
            tensor /= population_normalize
        return tensor
    return ecg_rest_section_to_segment


TMAPS['ecg_segmented'] = TensorMap('ecg_segmented', Interpretation.CATEGORICAL, shape=(1224, len(ECG_SEGMENTED_CHANNEL_MAP)), path_prefix='ecg_rest',
                                   cacheable=False, channel_map=ECG_SEGMENTED_CHANNEL_MAP)
TMAPS['ecg_section_to_segment'] = TensorMap('ecg_section_to_segment', shape=(1224, 12), path_prefix='ecg_rest', dependent_map=TMAPS['ecg_segmented'],
                                            channel_map=ECG_REST_LEADS, tensor_from_file=_ecg_rest_to_segment())
TMAPS['ecg_section_to_segment_warp'] = TensorMap('ecg_section_to_segment', shape=(1224, 12), path_prefix='ecg_rest', dependent_map=TMAPS['ecg_segmented'],
                                                 cacheable=False, channel_map=ECG_REST_LEADS, tensor_from_file=_ecg_rest_to_segment(),
                                                 augmentations=[_warp_ecg])

TMAPS['ecg_segmented_second'] = TensorMap('ecg_segmented', Interpretation.CATEGORICAL, shape=(496, len(ECG_SEGMENTED_CHANNEL_MAP)), path_prefix='ecg_rest',
                                          cacheable=False, channel_map=ECG_SEGMENTED_CHANNEL_MAP)
TMAPS['ecg_second_to_segment'] = TensorMap('ecg_second_to_segment', shape=(496, 12), path_prefix='ecg_rest', dependent_map=TMAPS['ecg_segmented_second'],
                                           cacheable=False, channel_map=ECG_REST_LEADS, tensor_from_file=_ecg_rest_to_segment(random_offset_seconds=1.5))
TMAPS['ecg_second_to_segment_warp'] = TensorMap('ecg_second_to_segment', shape=(496, 12), path_prefix='ecg_rest', dependent_map=TMAPS['ecg_segmented_second'],
                                                cacheable=False, channel_map=ECG_REST_LEADS, tensor_from_file=_ecg_rest_to_segment(random_offset_seconds=1.5),
                                                augmentations=[_warp_ecg])


TMAPS['t2_flair_sag_p2_1mm_fs_ellip_pf78_1'] = TensorMap('t2_flair_sag_p2_1mm_fs_ellip_pf78_1', shape=(256, 256, 192), path_prefix='ukb_brain_mri/float_array/',
                                                         tensor_from_file=normalized_first_date, normalization={'zero_mean_std1': True})
TMAPS['t2_flair_sag_p2_1mm_fs_ellip_pf78_2'] = TensorMap('t2_flair_sag_p2_1mm_fs_ellip_pf78_2', shape=(256, 256, 192), path_prefix='ukb_brain_mri/float_array/',
                                                         tensor_from_file=normalized_first_date, normalization={'zero_mean_std1': True})
>>>>>>> a513ef41
TMAPS['t2_flair_slice_1'] = TensorMap('t2_flair_slice_1', shape=(256, 256, 1), path_prefix='ukb_brain_mri/float_array/', tensor_from_file=_random_slice_tensor('t2_flair_sag_p2_1mm_fs_ellip_pf78_1'), normalization={'zero_mean_std1': True})
TMAPS['t2_flair_slice_2'] = TensorMap('t2_flair_slice_2', shape=(256, 256, 1), path_prefix='ukb_brain_mri/float_array/', tensor_from_file=_random_slice_tensor('t2_flair_sag_p2_1mm_fs_ellip_pf78_2'), normalization={'zero_mean_std1': True})
TMAPS['t1_p2_1mm_fov256_sag_ti_880_1'] = TensorMap('t1_p2_1mm_fov256_sag_ti_880_1', shape=(256, 256, 208), path_prefix='ukb_brain_mri/float_array/', normalization={'zero_mean_std1': True}, tensor_from_file=normalized_first_date)
TMAPS['t1_p2_1mm_fov256_sag_ti_880_2'] = TensorMap('t1_p2_1mm_fov256_sag_ti_880_2', shape=(256, 256, 208), path_prefix='ukb_brain_mri/float_array/', normalization={'zero_mean_std1': True}, tensor_from_file=normalized_first_date)
<<<<<<< HEAD
TMAPS['t1_dicom_30_slices'] = TensorMap(
    't1_dicom_30_slices', shape=(192, 256, 30), path_prefix='ukb_brain_mri/float_array/',  normalization={'zero_mean_std1': True},
    tensor_from_file=_slice_subset_tensor('t1_p2_1mm_fov256_sag_ti_880_1', 130, 190, 2, pad_shape=(192, 256, 256), flip_swap=True),
)
TMAPS['t2_dicom_30_slices'] = TensorMap(
    't2_dicom_30_slices', shape=(192, 256, 30), path_prefix='ukb_brain_mri/float_array/',  normalization={'zero_mean_std1': True},
    tensor_from_file=_slice_subset_tensor('t2_flair_sag_p2_1mm_fs_ellip_pf78_1', 130, 190, 2, pad_shape=(192, 256, 256), flip_swap=True),
)

TMAPS['t1_slice_1'] = TensorMap(
    't1_slice_1', shape=(256, 256, 1), path_prefix='ukb_brain_mri/float_array/',  normalization={'zero_mean_std1': True},
    tensor_from_file=_random_slice_tensor('t1_p2_1mm_fov256_sag_ti_880_1'),
)
TMAPS['t1_slice_2'] = TensorMap(
    't1_slice_2', shape=(256, 256, 1), path_prefix='ukb_brain_mri/float_array/',  normalization={'zero_mean_std1': True},
    tensor_from_file=_random_slice_tensor('t1_p2_1mm_fov256_sag_ti_880_2'),
)
TMAPS['t1_20_slices_1'] = TensorMap(
    't1_20_slices_1', shape=(256, 256, 20), path_prefix='ukb_brain_mri/float_array/', normalization={'zero_mean_std1': True},
    tensor_from_file=_slice_subset_tensor('t1_p2_1mm_fov256_sag_ti_880_1', 94, 114),
)
TMAPS['t1_20_slices_2'] = TensorMap(
    't1_20_slices_2', shape=(256, 256, 20), path_prefix='ukb_brain_mri/float_array/', normalization={'zero_mean_std1': True},
    tensor_from_file=_slice_subset_tensor('t1_p2_1mm_fov256_sag_ti_880_2', 94, 114),
)
TMAPS['t2_20_slices_1'] = TensorMap(
    't2_20_slices_1', shape=(256, 256, 20), path_prefix='ukb_brain_mri/float_array/', normalization={'zero_mean_std1': True},
    tensor_from_file=_slice_subset_tensor('t2_flair_sag_p2_1mm_fs_ellip_pf78_1', 86, 106),
)
TMAPS['t2_20_slices_2'] = TensorMap(
    't2_20_slices_2', shape=(256, 256, 20), path_prefix='ukb_brain_mri/float_array/', normalization={'zero_mean_std1': True},
    tensor_from_file=_slice_subset_tensor('t2_flair_sag_p2_1mm_fs_ellip_pf78_2', 86, 106),
)
TMAPS['t1_40_slices_1'] = TensorMap(
    't1_40_slices_1', shape=(256, 256, 40), path_prefix='ukb_brain_mri/float_array/', normalization={'zero_mean_std1': True},
    tensor_from_file=_slice_subset_tensor('t1_p2_1mm_fov256_sag_ti_880_1', 64, 144, 2),
)
TMAPS['t2_40_slices_1'] = TensorMap(
    't2_40_slices_1', shape=(256, 256, 40), path_prefix='ukb_brain_mri/float_array/', normalization={'zero_mean_std1': True},
    tensor_from_file=_slice_subset_tensor('t2_flair_sag_p2_1mm_fs_ellip_pf78_1', 56, 136, 2),
)
=======
TMAPS['t1_dicom_30_slices'] = TensorMap('t1_dicom_30_slices', shape=(192, 256, 30), path_prefix='ukb_brain_mri/float_array/',  normalization={'zero_mean_std1': True},
                                        tensor_from_file=_slice_subset_tensor('t1_p2_1mm_fov256_sag_ti_880_1', 130, 190, 2, pad_shape=(192, 256, 256), flip_swap=True))
TMAPS['t2_dicom_30_slices'] = TensorMap('t2_dicom_30_slices', shape=(192, 256, 30), path_prefix='ukb_brain_mri/',  normalization={'zero_mean_std1': True},
                                        tensor_from_file=_slice_subset_tensor('t2_flair_sag_p2_1mm_fs_ellip_pf78_1', 130, 190, 2, pad_shape=(192, 256, 256), flip_swap=True))

TMAPS['t1_slice_1'] = TensorMap('t1_slice_1', shape=(256, 256, 1), path_prefix='ukb_brain_mri/float_array/',  normalization={'zero_mean_std1': True},
                                tensor_from_file=_random_slice_tensor('t1_p2_1mm_fov256_sag_ti_880_1'))
TMAPS['t1_slice_2'] = TensorMap('t1_slice_2', shape=(256, 256, 1), path_prefix='ukb_brain_mri/float_array/',  normalization={'zero_mean_std1': True},
                                tensor_from_file=_random_slice_tensor('t1_p2_1mm_fov256_sag_ti_880_2'))
TMAPS['t1_20_slices_1'] = TensorMap('t1_20_slices_1', shape=(256, 256, 20), path_prefix='ukb_brain_mri/float_array/', normalization={'zero_mean_std1': True},
                                    tensor_from_file=_slice_subset_tensor('t1_p2_1mm_fov256_sag_ti_880_1', 94, 114))
TMAPS['t1_20_slices_2'] = TensorMap('t1_20_slices_2', shape=(256, 256, 20), path_prefix='ukb_brain_mri/float_array/', normalization={'zero_mean_std1': True},
                                    tensor_from_file=_slice_subset_tensor('t1_p2_1mm_fov256_sag_ti_880_2', 94, 114))
TMAPS['t2_20_slices_1'] = TensorMap('t2_20_slices_1', shape=(256, 256, 20), path_prefix='ukb_brain_mri/float_array/', normalization={'zero_mean_std1': True},
                                    tensor_from_file=_slice_subset_tensor('t2_flair_sag_p2_1mm_fs_ellip_pf78_1', 86, 106))
TMAPS['t2_20_slices_2'] = TensorMap('t2_20_slices_2', shape=(256, 256, 20), path_prefix='ukb_brain_mri/float_array/', normalization={'zero_mean_std1': True},
                                    tensor_from_file=_slice_subset_tensor('t2_flair_sag_p2_1mm_fs_ellip_pf78_2', 86, 106))
TMAPS['t1_40_slices_1'] = TensorMap('t1_40_slices_1', shape=(256, 256, 40), path_prefix='ukb_brain_mri/float_array/', normalization={'zero_mean_std1': True},
                                    tensor_from_file=_slice_subset_tensor('t1_p2_1mm_fov256_sag_ti_880_1', 64, 144, 2))
TMAPS['t2_40_slices_1'] = TensorMap('t2_40_slices_1', shape=(256, 256, 40), path_prefix='ukb_brain_mri/float_array/', normalization={'zero_mean_std1': True},
                                    tensor_from_file=_slice_subset_tensor('t2_flair_sag_p2_1mm_fs_ellip_pf78_1', 56, 136, 2))
>>>>>>> a513ef41
TMAPS['sos_te1'] = TensorMap('SOS_TE1', shape=(256, 288, 48), path_prefix='ukb_brain_mri/float_array/', normalization={'zero_mean_std1': True}, tensor_from_file=normalized_first_date)
TMAPS['sos_te2'] = TensorMap('SOS_TE2', shape=(256, 288, 48), path_prefix='ukb_brain_mri/float_array/', normalization={'zero_mean_std1': True}, tensor_from_file=normalized_first_date)
TMAPS['swi'] = TensorMap('SWI', shape=(256, 288, 48), path_prefix='ukb_brain_mri/float_array/', normalization={'zero_mean_std1': True}, tensor_from_file=normalized_first_date)
TMAPS['swi_total_mag'] = TensorMap('SWI_TOTAL_MAG', shape=(256, 288, 48), path_prefix='ukb_brain_mri/float_array/', normalization={'zero_mean_std1': True}, tensor_from_file=normalized_first_date)
TMAPS['swi_total_mag_te2_orig'] = TensorMap('SWI_TOTAL_MAG_TE2_orig', shape=(256, 288, 48), path_prefix='ukb_brain_mri/float_array/', normalization={'zero_mean_std1': True}, tensor_from_file=normalized_first_date)
TMAPS['swi_total_mag_orig'] = TensorMap('SWI_TOTAL_MAG_orig', shape=(256, 288, 48), path_prefix='ukb_brain_mri/float_array/', normalization={'zero_mean_std1': True}, tensor_from_file=normalized_first_date)
TMAPS['t2star'] = TensorMap('T2star', shape=(256, 288, 48), path_prefix='ukb_brain_mri/float_array/', normalization={'zero_mean_std1': True}, tensor_from_file=normalized_first_date)
TMAPS['brain_mask_normed'] = TensorMap('brain_mask_normed', shape=(256, 288, 48), path_prefix='ukb_brain_mri/float_array/', normalization={'zero_mean_std1': True}, tensor_from_file=normalized_first_date)

TMAPS['filtered_phase'] = TensorMap('filtered_phase', shape=(256, 288, 48), path_prefix='ukb_brain_mri/float_array/', normalization={'zero_mean_std1': True}, tensor_from_file=normalized_first_date)
TMAPS['swi_to_t1_40_slices'] = TensorMap(
    'swi_to_t1_40_slices', shape=(173, 231, 40), path_prefix='ukb_brain_mri/float_array/',
    normalization={'zero_mean_std1': True},
    tensor_from_file=_slice_subset_tensor('SWI_TOTAL_MAG_to_T1', 60, 140, 2),
)
TMAPS['t2star_to_t1_40_slices'] = TensorMap(
    't2star_to_t1_40_slices', shape=(173, 231, 40), path_prefix='ukb_brain_mri/float_array/',
    normalization={'zero_mean_std1': True},
    tensor_from_file=_slice_subset_tensor('T2star_to_T1', 60, 140, 2),
)

TMAPS['t1'] = TensorMap('T1', shape=(192, 256, 256, 1), path_prefix='ukb_brain_mri/float_array/',  normalization={'zero_mean_std1': True}, tensor_from_file=normalized_first_date)
TMAPS['t1_brain'] = TensorMap('T1_brain', shape=(192, 256, 256, 1), path_prefix='ukb_brain_mri/float_array/',  normalization={'zero_mean_std1': True}, tensor_from_file=normalized_first_date)
TMAPS['t1_brain_30_slices'] = TensorMap('t1_brain_30_slices', shape=(192, 256, 30), path_prefix='ukb_brain_mri/float_array/', normalization={'zero_mean_std1': True}, tensor_from_file=_slice_subset_tensor('T1_brain', 66, 126, 2, pad_shape=(192, 256, 256)))
TMAPS['t1_30_slices'] = TensorMap('t1_30_slices', shape=(192, 256, 30), path_prefix='ukb_brain_mri/float_array/', normalization={'zero_mean_std1': True}, tensor_from_file=_slice_subset_tensor('T1', 90, 150, 2, pad_shape=(192, 256, 256)))
TMAPS['t1_30_slices_4d'] = TensorMap('t1_30_slices_4d', shape=(192, 256, 30, 1), path_prefix='ukb_brain_mri/float_array/', normalization={'zero_mean_std1': True}, tensor_from_file=_slice_subset_tensor('T1', 90, 150, 2, pad_shape=(192, 256, 256, 1)))
TMAPS['t1_30_slices_fs'] = TensorMap(
    't1_30_slices', shape=(192, 256, 30), path_prefix='ukb_brain_mri/float_array/', normalization={'zero_mean_std1': True},
    tensor_from_file=_slice_subset_tensor('T1', 90, 150, 2, pad_shape=(192, 256, 256), flip_swap=True, swap_axes=1),
)
TMAPS['t1_30_slices_4d_fs'] = TensorMap(
    't1_30_slices_4d', shape=(192, 256, 30, 1), path_prefix='ukb_brain_mri/float_array/', normalization={'zero_mean_std1': True},
    tensor_from_file=_slice_subset_tensor('T1', 90, 150, 2, pad_shape=(192, 256, 256, 1), flip_swap=True, swap_axes=1),
)

TMAPS['t1_brain_to_mni'] = TensorMap('T1_brain_to_MNI', shape=(192, 256, 256, 1), path_prefix='ukb_brain_mri/float_array/',  normalization={'zero_mean_std1': True}, tensor_from_file=normalized_first_date)
TMAPS['t1_fast_t1_brain_bias'] = TensorMap('T1_fast_T1_brain_bias', shape=(192, 256, 256, 1), path_prefix='ukb_brain_mri/float_array/',  normalization={'zero_mean_std1': True}, tensor_from_file=normalized_first_date)

TMAPS['t2_flair'] = TensorMap('T2_FLAIR', shape=(192, 256, 256, 1), path_prefix='ukb_brain_mri/float_array/',  normalization={'zero_mean_std1': True}, tensor_from_file=normalized_first_date)
TMAPS['t2_flair_brain'] = TensorMap('T2_FLAIR_brain', shape=(192, 256, 256, 1), path_prefix='ukb_brain_mri/float_array/',  normalization={'zero_mean_std1': True}, tensor_from_file=normalized_first_date)
TMAPS['t2_flair_brain_30_slices'] = TensorMap(
    't2_flair_brain_30_slices', shape=(192, 256, 30), path_prefix='ukb_brain_mri/float_array/', normalization={'zero_mean_std1': True},
    tensor_from_file=_slice_subset_tensor('T2_FLAIR_brain', 66, 126, 2, pad_shape=(192, 256, 256)),
)
TMAPS['t2_flair_30_slices'] = TensorMap(
    't2_flair_30_slices', shape=(192, 256, 30), path_prefix='ukb_brain_mri/float_array/', normalization={'zero_mean_std1': True},
    tensor_from_file=_slice_subset_tensor('T2_FLAIR', 90, 150, 2, pad_shape=(192, 256, 256)),
)
TMAPS['t2_flair_30_slices_4d'] = TensorMap(
    't2_flair_30_slices_4d', shape=(192, 256, 30, 1), path_prefix='ukb_brain_mri/float_array/',  tensor_from_file=_slice_subset_tensor('T2_FLAIR', 90, 150, 2, pad_shape=(192, 256, 256, 1)),
    normalization={'zero_mean_std1': True},
)
TMAPS['t2_flair_30_slices_fs'] = TensorMap(
    't2_flair_30_slices', shape=(192, 256, 30), path_prefix='ukb_brain_mri/float_array/', normalization={'zero_mean_std1': True},
    tensor_from_file=_slice_subset_tensor('T2_FLAIR', 90, 150, 2, pad_shape=(192, 256, 256), flip_swap=True, swap_axes=1),
)
TMAPS['t2_flair_30_slices_4d_fs'] = TensorMap(
    't2_flair_30_slices_4d', shape=(192, 256, 30, 1), path_prefix='ukb_brain_mri/float_array/', normalization={'zero_mean_std1': True},
    tensor_from_file=_slice_subset_tensor('T2_FLAIR', 90, 150, 2, pad_shape=(192, 256, 256, 1), flip_swap=True, swap_axes=1),
)
TMAPS['t2_flair_unbiased_brain'] = TensorMap('T2_FLAIR_unbiased_brain', shape=(192, 256, 256, 1), path_prefix='ukb_brain_mri/float_array/',  normalization={'zero_mean_std1': True}, tensor_from_file=normalized_first_date)


def _mask_from_file(tm: TensorMap, hd5: h5py.File, dependents=None):
    original = _get_tensor_at_first_date(hd5, tm.path_prefix, tm.name)
    reshaped = _pad_or_crop_array_to_shape(tm.shape, original)
    tensor = to_categorical(reshaped[..., 0], tm.shape[-1])
    return tensor


def _mask_subset_tensor(tensor_key, start, stop, step=1, pad_shape=None):
    slice_subset_tensor_from_file = _slice_subset_tensor(tensor_key, start, stop, step=step, pad_shape=pad_shape, dtype_override='float_array')

    def mask_subset_from_file(tm: TensorMap, hd5: h5py.File, dependents=None):
        original = slice_subset_tensor_from_file(tm, hd5, dependents)
        tensor = to_categorical(original[..., 0], tm.shape[-1])
        return tensor
    return mask_subset_from_file


TMAPS['swi_brain_mask'] = TensorMap(
    'SWI_brain_mask', Interpretation.CATEGORICAL, shape=(256, 288, 48, 2), path_prefix='ukb_brain_mri/float_array/',
    tensor_from_file=_mask_from_file, channel_map={'not_brain': 0, 'brain': 1},
)
TMAPS['t1_brain_mask'] = TensorMap(
    'T1_brain_mask', Interpretation.CATEGORICAL, shape=(192, 256, 256, 2), path_prefix='ukb_brain_mri/float_array/',
    tensor_from_file=_mask_from_file, channel_map={'not_brain': 0, 'brain': 1},
)
TMAPS['t1_seg'] = TensorMap(
    'T1_fast_T1_brain_seg', Interpretation.CATEGORICAL, shape=(192, 256, 256, 4), path_prefix='ukb_brain_mri/float_array/',
    tensor_from_file=_mask_from_file, channel_map={'not_brain_tissue': 0, 'csf': 1, 'grey': 2, 'white': 3},
)
TMAPS['t1_seg_30_slices'] = TensorMap(
    'T1_fast_T1_brain_seg_30_slices', Interpretation.CATEGORICAL, shape=(192, 256, 30, 4), path_prefix='ukb_brain_mri/float_array/',
    tensor_from_file=_mask_subset_tensor('T1_fast_T1_brain_seg', 90, 150, 2, pad_shape=(192, 256, 256, 1)),
    channel_map={'not_brain_tissue': 0, 'csf': 1, 'grey': 2, 'white': 3},
)
TMAPS['t1_brain_mask_30_slices'] = TensorMap(
    'T1_brain_mask_30_slices', Interpretation.CATEGORICAL, shape=(192, 256, 30, 2), path_prefix='ukb_brain_mri/float_array/',
    tensor_from_file=_mask_subset_tensor('T1_brain_mask', 90, 150, 2, pad_shape=(192, 256, 256, 1)),
    channel_map={'not_brain': 0, 'brain': 1},
)
TMAPS['lesions'] = TensorMap(
    'lesions_final_mask', Interpretation.CATEGORICAL, shape=(192, 256, 256, 2), path_prefix='ukb_brain_mri/float_array/',
    tensor_from_file=_mask_from_file, channel_map={'not_lesion': 0, 'lesion': 1}, loss=weighted_crossentropy([0.01, 10.0], 'lesion'),
)


def _combined_subset_tensor(tensor_keys, start, stop, step=1, pad_shape=None, flip_swap=False):
    slice_subsets = [_slice_subset_tensor(k, start, stop, step=step, pad_shape=pad_shape, allow_channels=False, flip_swap=flip_swap) for k in tensor_keys]

    def mask_subset_from_file(tm: TensorMap, hd5: h5py.File, dependents=None):
        tensor = np.zeros(tm.shape, dtype=np.float32)
        for i, slice_subset_tensor_from_file in enumerate(slice_subsets):
            tensor[..., i] = slice_subset_tensor_from_file(tm, hd5, dependents)
        return tensor
    return mask_subset_from_file


<<<<<<< HEAD
TMAPS['t1_and_t2_flair_30_slices'] = TensorMap(
    't1_and_t2_flair_30_slices', Interpretation.CONTINUOUS, shape=(192, 256, 30, 2), path_prefix='ukb_brain_mri/float_array/',
    tensor_from_file=_combined_subset_tensor(['T1', 'T2_FLAIR'], 90, 150, 2, pad_shape=(192, 256, 256)),
    normalization={'zero_mean_std1': True},
)
=======
TMAPS['t1_and_t2_flair_30_slices'] = TensorMap('t1_and_t2_flair_30_slices', Interpretation.CONTINUOUS, shape=(192, 256, 30, 2), path_prefix='ukb_brain_mri',
                                               tensor_from_file=_combined_subset_tensor(['T1', 'T2_FLAIR'], 90, 150, 2, pad_shape=(192, 256, 256)),
                                               normalization={'zero_mean_std1': True})
_dicom_keys = ['t1_p2_1mm_fov256_sag_ti_880_1', 't2_flair_sag_p2_1mm_fs_ellip_pf78_1']
TMAPS['t1_t2_dicom_30_slices'] = TensorMap('t1_t2_dicom_30_slices', Interpretation.CONTINUOUS, shape=(192, 256, 30, 2), path_prefix='ukb_brain_mri',
                                           tensor_from_file=_combined_subset_tensor(_dicom_keys, 130, 190, 2, pad_shape=(192, 256, 256), flip_swap=True),
                                           normalization={'zero_mean_std1': True})
TMAPS['t1_t2_dicom_50_slices'] = TensorMap('t1_t2_dicom_50_slices', Interpretation.CONTINUOUS, shape=(192, 256, 50, 2), path_prefix='ukb_brain_mri',
                                           tensor_from_file=_combined_subset_tensor(_dicom_keys, 100, 200, 2, pad_shape=(192, 256, 256), flip_swap=True),
                                           normalization={'zero_mean_std1': True})
>>>>>>> a513ef41


def _ttn_tensor_from_file(tm, hd5, dependents={}):
    index = 0
    categorical_data = np.zeros(tm.shape, dtype=np.float32)
    if 'has_exome' not in hd5['categorical']:
        raise ValueError('Skipping people without exome sequencing.')
    if tm.name in hd5['categorical'] and int(hd5['categorical'][tm.name][0]) != 0:
        index = 1
    categorical_data[index] = 1.0
    return categorical_data


TMAPS['ttntv'] = TensorMap('has_ttntv',  Interpretation.CATEGORICAL, channel_map={'no_TTN_tv': 0, 'TTN_tv': 1}, tensor_from_file=_ttn_tensor_from_file)
TMAPS['ttntv_10x'] = TensorMap('has_ttntv',  Interpretation.CATEGORICAL, channel_map={'no_TTN_tv': 0, 'TTN_tv': 1}, loss_weight=10.0, tensor_from_file=_ttn_tensor_from_file)


def _make_index_tensor_from_file(index_map_name):
    def indexed_lvmass_tensor_from_file(tm, hd5, dependents={}):
        tensor = np.zeros(tm.shape, dtype=np.float32)
        for k in tm.channel_map:
            tensor = np.array(hd5[tm.path_prefix][k], dtype=np.float32)
        index = np.array(hd5[tm.path_prefix][index_map_name], dtype=np.float32)
        return tensor / index
    return indexed_lvmass_tensor_from_file


TMAPS['lv_mass_dubois_index'] = TensorMap(
    'lv_mass_dubois_index', Interpretation.CONTINUOUS, activation='linear', loss='logcosh', loss_weight=1.0,
    tensor_from_file=_make_index_tensor_from_file('bsa_dubois'),
    channel_map={'lv_mass': 0}, normalization={'mean': 89.7, 'std': 24.8},
)
TMAPS['lv_mass_mosteller_index'] = TensorMap(
    'lv_mass_mosteller_index', Interpretation.CONTINUOUS, activation='linear', loss='logcosh', loss_weight=1.0,
    tensor_from_file=_make_index_tensor_from_file('bsa_mosteller'),
    channel_map={'lv_mass': 0}, normalization={'mean': 89.7, 'std': 24.8},
)
TMAPS['lv_mass_dubois_index_sentinel'] = TensorMap(
    'lv_mass_dubois_index', Interpretation.CONTINUOUS, activation='linear', sentinel=0, loss_weight=1.0,
    tensor_from_file=_make_index_tensor_from_file('bsa_dubois'),
    channel_map={'lv_mass': 0}, normalization={'mean': 89.7, 'std': 24.8},
)
TMAPS['lv_mass_mosteller_index_sentinel'] = TensorMap(
    'lv_mass_mosteller_index', Interpretation.CONTINUOUS, activation='linear', sentinel=0, loss_weight=1.0,
    tensor_from_file=_make_index_tensor_from_file('bsa_mosteller'),
    channel_map={'lv_mass': 0}, normalization={'mean': 89.7, 'std': 24.8},
)

TMAPS['lvm_dubois_index'] = TensorMap(
    'lvm_dubois_index', Interpretation.CONTINUOUS, activation='linear', loss='logcosh', loss_weight=1.0,
    tensor_from_file=_make_index_tensor_from_file('bsa_dubois'),
    channel_map={'LVM': 0}, normalization={'mean': 89.7, 'std': 24.8},
)
TMAPS['lvm_mosteller_index'] = TensorMap(
    'lvm_mosteller_index', Interpretation.CONTINUOUS, activation='linear', loss='logcosh', loss_weight=1.0,
    tensor_from_file=_make_index_tensor_from_file('bsa_mosteller'),
    channel_map={'LVM': 0}, normalization={'mean': 89.7, 'std': 24.8},
)
TMAPS['lvm_dubois_index_w4'] = TensorMap(
    'lvm_dubois_index', Interpretation.CONTINUOUS, activation='linear', loss='logcosh', loss_weight=4.0,
    tensor_from_file=_make_index_tensor_from_file('bsa_dubois'),
    channel_map={'LVM': 0}, normalization={'mean': 89.7, 'std': 24.8},
)
TMAPS['lvm_mosteller_index_w4'] = TensorMap(
    'lvm_mosteller_index', Interpretation.CONTINUOUS, activation='linear', loss='logcosh', loss_weight=4.0,
    tensor_from_file=_make_index_tensor_from_file('bsa_mosteller'),
    channel_map={'LVM': 0}, normalization={'mean': 89.7, 'std': 24.8},
)
TMAPS['lvm_dubois_index_sentinel'] = TensorMap(
    'lvm_dubois_index', Interpretation.CONTINUOUS, activation='linear', sentinel=0, loss_weight=1.0,
    tensor_from_file=_make_index_tensor_from_file('bsa_dubois'),
    channel_map={'LVM': 0}, normalization={'mean': 89.7, 'std': 24.8},
)
TMAPS['lvm_mosteller_index_sentinel'] = TensorMap(
    'lvm_mosteller_index', Interpretation.CONTINUOUS, activation='linear', sentinel=0, loss_weight=1.0,
    tensor_from_file=_make_index_tensor_from_file('bsa_mosteller'),
    channel_map={'LVM': 0}, normalization={'mean': 89.7, 'std': 24.8},
)


def _select_tensor_from_file(selection_predicate: Callable):
    def selected_tensor_from_file(tm, hd5, dependents={}):
        if not selection_predicate(hd5):
            raise ValueError(f'Tensor did not meet selection criteria:{selection_predicate.__name__} with Tensor Map:{tm.name}')
        tensor = np.zeros(tm.shape, dtype=np.float32)
        for k in tm.channel_map:
            tensor = np.array(hd5[tm.path_prefix][k], dtype=np.float32)
        return tensor
    return selected_tensor_from_file


def _is_genetic_man(hd5):
    return 'Genetic-sex_Male_0_0' in hd5['categorical']


def _is_genetic_woman(hd5):
    return 'Genetic-sex_Female_0_0' in hd5['categorical']


TMAPS['myocardial_mass_noheritable_men_only'] = TensorMap(
    'inferred_myocardial_mass_noheritable', Interpretation.CONTINUOUS, activation='linear', loss='logcosh',
    tensor_from_file=_select_tensor_from_file(_is_genetic_man),
    channel_map={'inferred_myocardial_mass_noheritable': 0}, normalization={'mean': 100.0, 'std': 18.0},
)
TMAPS['myocardial_mass_noheritable_women_only'] = TensorMap(
    'inferred_myocardial_mass_noheritable', Interpretation.CONTINUOUS, activation='linear', loss='logcosh',
    tensor_from_file=_select_tensor_from_file(_is_genetic_woman),
    channel_map={'inferred_myocardial_mass_noheritable': 0}, normalization={'mean': 78.0, 'std': 16.0},
)


def _make_lvh_from_lvm_tensor_from_file(lvm_key, group_key='continuous', male_lvh_threshold=72, female_lvh_threshold=55):
    def lvh_from_lvm_tensor_from_file(tm, hd5, dependents={}):
        tensor = np.zeros(tm.shape, dtype=np.float32)
        lvm_indexed = float(hd5[group_key][lvm_key][0])
        index = 0
        if _is_genetic_man(hd5) and lvm_indexed > male_lvh_threshold:
            index = 1
        elif _is_genetic_woman(hd5) and lvm_indexed > female_lvh_threshold:
            index = 1
        tensor[index] = 1
        return tensor
    return lvh_from_lvm_tensor_from_file


TMAPS['lvh_from_indexed_lvm'] = TensorMap(
    'lvh_from_indexed_lvm', Interpretation.CATEGORICAL, channel_map={'no_lvh': 0, 'left_ventricular_hypertrophy': 1},
    tensor_from_file=_make_lvh_from_lvm_tensor_from_file('adjusted_myocardium_mass_indexed'),
)
TMAPS['lvh_from_indexed_lvm_weighted'] = TensorMap(
    'lvh_from_indexed_lvm', Interpretation.CATEGORICAL, channel_map={'no_lvh': 0, 'left_ventricular_hypertrophy': 1},
    tensor_from_file=_make_lvh_from_lvm_tensor_from_file('adjusted_myocardium_mass_indexed'),
    loss=weighted_crossentropy([1.0, 25.0], 'lvh_from_indexed_lvm'),
)
TMAPS['adjusted_myocardium_mass'] = TensorMap(
    'adjusted_myocardium_mass', Interpretation.CONTINUOUS, validator=make_range_validator(0, 400), path_prefix='continuous',
    loss='logcosh', channel_map={'adjusted_myocardium_mass': 0}, normalization={'mean': 89.70, 'std': 24.80},
)
TMAPS['adjusted_myocardium_mass_indexed'] = TensorMap(
    'adjusted_myocardium_mass_indexed', Interpretation.CONTINUOUS, validator=make_range_validator(0, 400),
    loss='logcosh', channel_map={'adjusted_myocardium_mass_indexed': 0}, path_prefix='continuous',
    normalization={'mean': 89.70, 'std': 24.80},
)
TMAPS['lvh_from_indexed_lvm_parented'] = TensorMap(
    'lvh_from_indexed_lvm', Interpretation.CATEGORICAL, channel_map={'no_lvh': 0, 'left_ventricular_hypertrophy': 1},
    tensor_from_file=_make_lvh_from_lvm_tensor_from_file('adjusted_myocardium_mass_indexed'),
    loss=weighted_crossentropy([1.0, 25.0], 'lvh_from_indexed_lvm_parented'),
    parents=[TMAPS['adjusted_myocardium_mass_indexed'], TMAPS['adjusted_myocardium_mass']],
)


def _mri_slice_blackout_tensor_from_file(tm, hd5, dependents={}):
    cur_slice = np.random.choice(list(hd5[MRI_TO_SEGMENT].keys()))
    tensor = np.zeros(tm.shape, dtype=np.float32)
    dependents[tm.dependent_map] = np.zeros(tm.dependent_map.shape, dtype=np.float32)
    tensor[:, :, 0] = np.array(hd5[MRI_TO_SEGMENT][cur_slice], dtype=np.float32)
    label_tensor = np.array(hd5[MRI_SEGMENTED][cur_slice], dtype=np.float32)
    dependents[tm.dependent_map][:, :, :] = to_categorical(label_tensor, tm.dependent_map.shape[-1])
    tensor[:, :, 0] *= np.not_equal(label_tensor, 0, dtype=np.float32)
    return tm.zero_mean_std1(tensor)


TMAPS['mri_slice_blackout_segmented_weighted'] = TensorMap(
    'mri_slice_segmented', Interpretation.CATEGORICAL, shape=(256, 256, 3), channel_map=MRI_SEGMENTED_CHANNEL_MAP,
    loss=weighted_crossentropy([0.1, 25.0, 25.0], 'mri_slice_blackout_segmented'),
)
TMAPS['mri_slice_blackout'] = TensorMap(
    'mri_slice_blackout', Interpretation.CONTINUOUS, shape=(256, 256, 1), tensor_from_file=_mri_slice_blackout_tensor_from_file,
    dependent_map=TMAPS['mri_slice_blackout_segmented_weighted'],
)


def _mri_tensor_2d(hd5, name):
    """
    Returns MRI image annotation tensors as 2-D numpy arrays. Useful for annotations that may vary from slice to slice
    """
    if isinstance(hd5[name], h5py.Group):
        nslices = len(hd5[name]) // MRI_FRAMES
        for ann in hd5[name]:
            ann_shape = hd5[name][ann].shape
            break
        shape = (ann_shape[0], nslices)
        arr = np.zeros(shape)
        t = 0
        s = 0
        for k in sorted(hd5[name], key=int):
            t += 1
            if t == MRI_FRAMES:
                arr[:, s] = hd5[name][k]
                s += 1
                t = 0
    elif isinstance(hd5[name], h5py.Dataset):
        nslices = 1
        shape = (hd5[name].shape[0], nslices)
        arr = np.zeros(shape)
        arr[:, 0] = hd5[name]
    else:
        raise ValueError(f'{name} is neither a HD5 Group nor a HD5 dataset')
    return arr


def _make_mri_series_orientation_and_position_from_file(population_normalize=None):
    def mri_series_orientation_and_position(tm, hd5):
        if len(tm.shape) < 2:
            tensor = np.array(hd5[tm.name], dtype=np.float32)
        else:
            arr = _mri_tensor_2d(hd5, tm.name)
            tensor = np.array(arr, dtype=np.float32)
        if population_normalize is not None:
            tensor /= population_normalize
        return tensor
    return mri_series_orientation_and_position


TMAPS['mri_patient_orientation_cine_segmented_lax_2ch'] = TensorMap(
    'mri_patient_orientation_cine_segmented_lax_2ch', Interpretation.CONTINUOUS, shape=(6,), path_prefix='mri_orientation',
    tensor_from_file=_make_mri_series_orientation_and_position_from_file(),
)
TMAPS['mri_patient_orientation_cine_segmented_lax_3ch'] = TensorMap(
    'mri_patient_orientation_cine_segmented_lax_3ch', Interpretation.CONTINUOUS, shape=(6,), path_prefix='mri_orientation',
    tensor_from_file=_make_mri_series_orientation_and_position_from_file(),
)
TMAPS['mri_patient_orientation_cine_segmented_lax_4ch'] = TensorMap(
    'mri_patient_orientation_cine_segmented_lax_4ch', Interpretation.CONTINUOUS, shape=(6,), path_prefix='mri_orientation',
    tensor_from_file=_make_mri_series_orientation_and_position_from_file(),
)
TMAPS['mri_patient_orientation_cine_segmented_sax_b1'] = TensorMap(
    'mri_patient_orientation_cine_segmented_sax_b1', Interpretation.CONTINUOUS, shape=(6,), path_prefix='mri_orientation',
    tensor_from_file=_make_mri_series_orientation_and_position_from_file(),
)
TMAPS['mri_patient_orientation_cine_segmented_sax_inlinevf'] = TensorMap(
    'mri_patient_orientation_cine_segmented_sax_inlinevf', Interpretation.CONTINUOUS, shape=(6, 750), path_prefix='mri_orientation',
    tensor_from_file=_make_mri_series_orientation_and_position_from_file(),
)
TMAPS['mri_patient_position_cine_segmented_lax_2ch'] = TensorMap(
    'mri_patient_position_cine_segmented_lax_2ch', Interpretation.CONTINUOUS, shape=(3,), path_prefix='mri_position',
    tensor_from_file=_make_mri_series_orientation_and_position_from_file(),
)
TMAPS['mri_patient_position_cine_segmented_lax_3ch'] = TensorMap(
    'mri_patient_position_cine_segmented_lax_3ch', Interpretation.CONTINUOUS, shape=(3,), path_prefix='mri_position',
    tensor_from_file=_make_mri_series_orientation_and_position_from_file(),
)
TMAPS['mri_patient_position_cine_segmented_lax_4ch'] = TensorMap(
    'mri_patient_position_cine_segmented_lax_4ch', Interpretation.CONTINUOUS, shape=(3,), path_prefix='mri_position',
    tensor_from_file=_make_mri_series_orientation_and_position_from_file(),
)
TMAPS['mri_patient_position_cine_segmented_sax_b1'] = TensorMap(
    'mri_patient_position_cine_segmented_sax_b1', Interpretation.CONTINUOUS, shape=(3,), path_prefix='mri_position',
    tensor_from_file=_make_mri_series_orientation_and_position_from_file(),
)
TMAPS['mri_patient_position_cine_segmented_sax_inlinevf'] = TensorMap(
    'mri_patient_position_cine_segmented_sax_inlinevf', Interpretation.CONTINUOUS, shape=(3, 750), path_prefix='mri_position',
    tensor_from_file=_make_mri_series_orientation_and_position_from_file(),
)


def _mri_tensor_4d(hd5, name):
    """
    Returns MRI image tensors from HD5 as 4-D numpy arrays. Useful for raw SAX and LAX images and segmentations.
    """
    if isinstance(hd5[name], h5py.Group):
        nslices = len(hd5[name]) // MRI_FRAMES
        for img in hd5[name]:
            img_shape = hd5[name][img].shape
            break
        shape = (img_shape[0], img_shape[1], nslices, MRI_FRAMES)
        arr = np.zeros(shape)
        t = 0
        s = 0
        for k in sorted(hd5[name], key=int):
            arr[:, :, s, t] = np.array(hd5[name][k]).T
            t += 1
            if t == MRI_FRAMES:
                s += 1
                t = 0
    elif isinstance(hd5[name], h5py.Dataset):
        nslices = 1
        shape = (hd5[name].shape[0], hd5[name].shape[1], nslices, MRI_FRAMES)
        arr = np.zeros(shape)
        for t in range(MRI_FRAMES):
            arr[:, :, 0, t] = np.array(hd5[name][:, :, t]).T
    else:
        raise ValueError(f'{name} is neither a HD5 Group nor a HD5 dataset')
    return arr


def _mri_hd5_to_structured_grids(hd5, name, save_path=None, order='F'):
    """
    Returns MRI tensors as list of VTK structured grids aligned to the reference system of the patient
    """
    arr = _mri_tensor_4d(hd5, name)
    width = hd5['_'.join([MRI_PIXEL_WIDTH, name])]
    height = hd5['_'.join([MRI_PIXEL_HEIGHT, name])]
    positions = _mri_tensor_2d(hd5, '_'.join([MRI_PATIENT_POSITION, name]))
    orientations = _mri_tensor_2d(hd5, '_'.join([MRI_PATIENT_ORIENTATION, name]))
    thickness = hd5['_'.join([MRI_SLICE_THICKNESS, name])]
    _, dataset_indices, dataset_counts = np.unique(orientations, axis=1, return_index=True, return_counts=True)
    grids = []
    for d_idx, d_cnt in zip(dataset_indices, dataset_counts):
        grids.append(vtk.vtkStructuredGrid())
        nslices = d_cnt
        # If multislice, override thickness as distance between voxel centers. Note: removes eventual gaps between slices
        if nslices > 1:
            thickness = np.linalg.norm(positions[:, d_idx] - positions[:, d_idx+1])
        transform = vtk.vtkTransform()
        n_orientation = np.cross(orientations[3:, d_idx], orientations[:3, d_idx])
        # 4x4 transform matrix to align to the patient reference system
        transform.SetMatrix([
            orientations[3, d_idx]*height, orientations[0, d_idx]*width, n_orientation[0]*thickness, positions[0, d_idx],
            orientations[4, d_idx]*height, orientations[1, d_idx]*width, n_orientation[1]*thickness, positions[1, d_idx],
            orientations[5, d_idx]*height, orientations[2, d_idx]*width, n_orientation[2]*thickness, positions[2, d_idx],
            0, 0, 0, 1,
        ])
        x_coors = np.arange(0, arr.shape[0]+1) - 0.5
        y_coors = np.arange(0, arr.shape[1]+1) - 0.5
        z_coors = np.arange(0, d_cnt+1) - 0.5
        xyz_meshgrid = np.meshgrid(x_coors, y_coors, z_coors)
        xyz_pts = np.zeros(((arr.shape[0]+1) * (arr.shape[1]+1) * (d_cnt+1), 3))
        for dim in range(3):
            xyz_pts[:, dim] = xyz_meshgrid[dim].ravel(order=order)
        vtk_pts = vtk.vtkPoints()
        vtk_pts.SetData(vtk.util.numpy_support.numpy_to_vtk(xyz_pts))
        grids[-1].SetPoints(vtk_pts)
        grids[-1].SetDimensions(len(x_coors), len(y_coors), len(z_coors))
        grids[-1].SetExtent(0, len(x_coors)-1, 0, len(y_coors)-1, 0, len(z_coors)-1)
        for t in range(MRI_FRAMES):
            arr_vtk = vtk.util.numpy_support.numpy_to_vtk(arr[:, :, d_idx:d_idx+d_cnt, t].ravel(order=order), deep=True)
            arr_vtk.SetName(f'{name}_{t}')
            grids[-1].GetCellData().AddArray(arr_vtk)
        transform_filter = vtk.vtkTransformFilter()
        transform_filter.SetInputData(grids[-1])
        transform_filter.SetTransform(transform)
        transform_filter.Update()
        grids[-1].DeepCopy(transform_filter.GetOutput())
        if save_path:
            writer = vtk.vtkXMLStructuredGridWriter()
            writer.SetFileName(os.path.join(save_path, f'grid_{name}_{d_idx}.vts'))
            writer.SetInputData(grids[-1])
            writer.Update()
    return grids


def _cut_through_plane(dataset, plane_center, plane_orientation):
    plane = vtk.vtkPlane()
    plane.SetOrigin(plane_center)
    plane.SetNormal(plane_orientation)
    cutter = vtk.vtkCutter()
    cutter.SetInputData(dataset)
    cutter.SetCutFunction(plane)
    poly = vtk.vtkDataSetSurfaceFilter()
    poly.SetInputConnection(cutter.GetOutputPort())
    poly.Update()
    return poly.GetOutput()


def _map_points_to_cells(pts, dataset, tol=1e-3):
    locator = vtk.vtkCellLocator()
    locator.SetDataSet(dataset)
    locator.BuildLocator()
    closest_pt = np.zeros(3)
    generic_cell = vtk.vtkGenericCell()
    cell_id, sub_id, dist2, inside = vtk.mutable(0), vtk.mutable(0), vtk.mutable(0.0), vtk.mutable(0)
    map_to_cells = np.zeros(len(pts), dtype=np.int64)
    for pt_id, pt in enumerate(pts):
        if locator.FindClosestPointWithinRadius(pt, tol, closest_pt, generic_cell, cell_id, sub_id, dist2, inside):
            map_to_cells[pt_id] = cell_id.get()
    return map_to_cells


def _make_mri_projected_segmentation_from_file(to_segment_name, segmented_name, save_path=None):
    def mri_projected_segmentation(tm, hd5):
        if segmented_name not in [MRI_SEGMENTED, MRI_LAX_SEGMENTED]:
            raise ValueError(f'{segmented_name} is recognized neither as SAX nor LAX segmentation')
        cine_segmented_grids = _mri_hd5_to_structured_grids(hd5, segmented_name)
        cine_to_segment_grids = _mri_hd5_to_structured_grids(hd5, to_segment_name)
        tensor = np.zeros(tm.shape, dtype=np.float32)
        # Loop through segmentations and datasets
        for ds_i, ds_segmented in enumerate(cine_segmented_grids):
            for ds_j, ds_to_segment in enumerate(cine_to_segment_grids):
                dims = ds_to_segment.GetDimensions()
                pts = vtk.util.numpy_support.vtk_to_numpy(ds_to_segment.GetPoints().GetData())
                npts_per_slice = dims[0] * dims[1]
                ncells_per_slice = (dims[0]-1) * (dims[1]-1)
                n_orientation = (pts[npts_per_slice] - pts[0])
                n_orientation /= np.linalg.norm(n_orientation)
                cell_centers = vtk.vtkCellCenters()
                cell_centers.SetInputData(ds_to_segment)
                cell_centers.Update()
                cell_pts = vtk.util.numpy_support.vtk_to_numpy(cell_centers.GetOutput().GetPoints().GetData())
                # Loop through dataset slices
                for s in range(dims[2]-1):
                    slice_center = np.mean(pts[s*npts_per_slice:(s+2)*npts_per_slice], axis=0)
                    slice_cell_pts = cell_pts[s*ncells_per_slice:(s+1)*ncells_per_slice]
                    slice_segmented = _cut_through_plane(ds_segmented, slice_center, n_orientation)
                    map_to_segmented = _map_points_to_cells(slice_cell_pts, slice_segmented)
                    # Loop through time
                    for t in range(MRI_FRAMES):
                        arr_name = f'{segmented_name}_{t}'
                        segmented_arr = vtk.util.numpy_support.vtk_to_numpy(slice_segmented.GetCellData().GetArray(arr_name))
                        projected_arr = segmented_arr[map_to_segmented]
                        if len(tm.shape) == 3:
                            tensor[:, :, t] = np.maximum(tensor[:, :, t], projected_arr.reshape(tm.shape[0], tm.shape[1]))
                        elif len(tm.shape) == 4:
                            tensor[:, :, s, t] = np.maximum(tensor[:, :, s, t], projected_arr.reshape(tm.shape[0], tm.shape[1]))
                    if save_path:
                        writer_segmented = vtk.vtkXMLPolyDataWriter()
                        writer_segmented.SetInputData(slice_segmented)
                        writer_segmented.SetFileName(os.path.join(save_path, f'{tm.name}_segmented_{ds_i}_{ds_j}_{s}.vtp'))
                        writer_segmented.Update()
        return tensor
    return mri_projected_segmentation


TMAPS['cine_segmented_lax_2ch_proj_from_sax'] = TensorMap(
    'cine_segmented_lax_2ch_proj_from_sax', Interpretation.CONTINUOUS, shape=(256, 256, 50), loss='logcosh',
    tensor_from_file=_make_mri_projected_segmentation_from_file('cine_segmented_lax_2ch', MRI_SEGMENTED),
)
TMAPS['cine_segmented_lax_3ch_proj_from_sax'] = TensorMap(
    'cine_segmented_lax_3ch_proj_from_sax', Interpretation.CONTINUOUS,  shape=(256, 256, 50), loss='logcosh',
    tensor_from_file=_make_mri_projected_segmentation_from_file('cine_segmented_lax_3ch', MRI_SEGMENTED),
)
TMAPS['cine_segmented_lax_4ch_proj_from_sax'] = TensorMap(
    'cine_segmented_lax_4ch_proj_from_sax', Interpretation.CONTINUOUS,  shape=(256, 256, 50), loss='logcosh',
    tensor_from_file=_make_mri_projected_segmentation_from_file('cine_segmented_lax_4ch', MRI_SEGMENTED),
)
TMAPS['cine_segmented_lax_2ch_proj_from_lax'] = TensorMap(
    'cine_segmented_lax_2ch_proj_from_lax', Interpretation.CONTINUOUS,  shape=(256, 256, 50), loss='logcosh',
    tensor_from_file=_make_mri_projected_segmentation_from_file('cine_segmented_lax_2ch', MRI_LAX_SEGMENTED),
)
TMAPS['cine_segmented_lax_3ch_proj_from_lax'] = TensorMap(
    'cine_segmented_lax_3ch_proj_from_lax', Interpretation.CONTINUOUS,  shape=(256, 256, 50), loss='logcosh',
    tensor_from_file=_make_mri_projected_segmentation_from_file('cine_segmented_lax_3ch', MRI_LAX_SEGMENTED),
)
TMAPS['cine_segmented_lax_4ch_proj_from_lax'] = TensorMap(
    'cine_segmented_lax_4ch_proj_from_lax', Interpretation.CONTINUOUS,  shape=(256, 256, 50), loss='logcosh',
    tensor_from_file=_make_mri_projected_segmentation_from_file('cine_segmented_lax_4ch', MRI_LAX_SEGMENTED),
)


def _slice_tensor(tensor_key, slice_index):
    def _slice_tensor_from_file(tm, hd5, dependents={}):
        if tm.shape[-1] == 1:
            t = _pad_or_crop_array_to_shape(tm.shape[:-1], np.array(hd5[tensor_key][..., slice_index], dtype=np.float32))
            tensor = np.expand_dims(t, axis=-1)
        else:
            tensor = _pad_or_crop_array_to_shape(tm.shape, np.array(hd5[tensor_key][..., slice_index], dtype=np.float32))
        return tensor
    return _slice_tensor_from_file


<<<<<<< HEAD
TMAPS['lax_4ch_diastole_slice'] = TensorMap(
    'lax_4ch_diastole_slice', Interpretation.CONTINUOUS, shape=(256, 256, 1), loss='logcosh',
    normalization={'zero_mean_std1': True}, tensor_from_file=_slice_tensor('cine_segmented_lax_4ch', 0),
)
=======
TMAPS['lax_4ch_diastole_slice0_3d'] = TensorMap('lax_4ch_diastole_slice0_3d', Interpretation.CONTINUOUS, shape=(200, 160, 1), loss='logcosh',
                                                normalization={'zero_mean_std1': True}, tensor_from_file=_slice_tensor('ukb_cardiac_mri/cine_segmented_lax_4ch/instance_0', 0))
TMAPS['lax_3ch_diastole_slice0_3d'] = TensorMap('lax_3ch_diastole_slice0_3d', Interpretation.CONTINUOUS, shape=(200, 160, 1), loss='logcosh',
                                                normalization={'zero_mean_std1': True}, tensor_from_file=_slice_tensor('ukb_cardiac_mri/cine_segmented_lax_3ch/instance_0', 0))
TMAPS['cine_segmented_ao_dist_slice0_3d'] = TensorMap('cine_segmented_ao_dist_slice0_3d', Interpretation.CONTINUOUS, shape=(256, 256, 1), loss='logcosh',
                                                      normalization={'zero_mean_std1': True}, tensor_from_file=_slice_tensor('ukb_cardiac_mri/cine_segmented_ao_dist/instance_0', 0))
TMAPS['lax_4ch_diastole_slice0'] = TensorMap('lax_4ch_diastole_slice0', Interpretation.CONTINUOUS, shape=(256, 256), loss='logcosh',
                                             normalization={'zero_mean_std1': True}, tensor_from_file=_slice_tensor('ukb_cardiac_mri/cine_segmented_lax_4ch/instance_0', 0))
TMAPS['lax_3ch_diastole_slice0'] = TensorMap('lax_3ch_diastole_slice0', Interpretation.CONTINUOUS, shape=(256, 256), loss='logcosh',
                                             normalization={'zero_mean_std1': True}, tensor_from_file=_slice_tensor('ukb_cardiac_mri/cine_segmented_lax_3ch/instance_0', 0))
TMAPS['cine_segmented_ao_dist_slice0'] = TensorMap('cine_segmented_ao_dist_slice0', Interpretation.CONTINUOUS, shape=(256, 256), loss='logcosh',
                                                   normalization={'zero_mean_std1': True}, tensor_from_file=_slice_tensor('ukb_cardiac_mri/cine_segmented_ao_dist/instance_0', 0))
>>>>>>> a513ef41



def _pad_crop_tensor(tm, hd5, dependents={}):
    return _pad_or_crop_array_to_shape(tm.shape, np.array(tm.hd5_first_dataset_in_group(hd5, tm.hd5_key_guess()), dtype=np.float32))


TMAPS['cine_lax_3ch_192'] = TensorMap('cine_segmented_lax_3ch', Interpretation.CONTINUOUS, shape=(192, 192, 50), path_prefix='ukb_cardiac_mri',
                                      tensor_from_file=_pad_crop_tensor, normalization={'zero_mean_std1': True})
TMAPS['cine_lax_3ch_160_1'] = TensorMap('cine_segmented_lax_3ch', Interpretation.CONTINUOUS, shape=(160, 160, 50, 1), path_prefix='ukb_cardiac_mri',
                                        tensor_from_file=_pad_crop_tensor, normalization={'zero_mean_std1': True})
TMAPS['cine_lax_3ch_192_160_1'] = TensorMap('cine_segmented_lax_3ch', Interpretation.CONTINUOUS, shape=(192, 160, 50, 1), path_prefix='ukb_cardiac_mri',
                                            tensor_from_file=_pad_crop_tensor, normalization={'zero_mean_std1': True})
TMAPS['cine_ao_dist_4d'] = TensorMap('cine_segmented_ao_dist', Interpretation.CONTINUOUS, shape=(160, 192, 100, 1), path_prefix='ukb_cardiac_mri',
                                     tensor_from_file=_pad_crop_tensor, normalization={'zero_mean_std1': True})
TMAPS['cine_lax_4ch_192'] = TensorMap('cine_segmented_lax_3ch', Interpretation.CONTINUOUS, shape=(192, 192, 50), path_prefix='ukb_cardiac_mri',
                                      tensor_from_file=_pad_crop_tensor, normalization={'zero_mean_std1': True})
TMAPS['cine_lax_4ch_192_1'] = TensorMap('cine_segmented_lax_3ch', Interpretation.CONTINUOUS, shape=(192, 192, 50, 1), path_prefix='ukb_cardiac_mri',
                                        tensor_from_file=_pad_crop_tensor, normalization={'zero_mean_std1': True})
TMAPS['cine_sax_b6_192'] = TensorMap('cine_segmented_sax_b6', Interpretation.CONTINUOUS, shape=(192, 192, 50), path_prefix='ukb_cardiac_mri',
                                     tensor_from_file=_pad_crop_tensor, normalization={'zero_mean_std1': True})
TMAPS['cine_sax_b6_192_1'] = TensorMap('cine_segmented_sax_b6', Interpretation.CONTINUOUS, shape=(192, 192, 50, 1),  path_prefix='ukb_cardiac_mri',
                                       tensor_from_file=_pad_crop_tensor, normalization={'zero_mean_std1': True})


def _segmented_dicom_slices(dicom_key_prefix, path_prefix='ukb_cardiac_mri'):
    def _segmented_dicom_tensor_from_file(tm, hd5, dependents={}):
        tensor = np.zeros(tm.shape, dtype=np.float32)
        for i in range(tm.shape[-2]):
            categorical_index_slice = _get_tensor_at_first_date(hd5, path_prefix, dicom_key_prefix + str(i+1))
            categorical_one_hot = to_categorical(categorical_index_slice, len(tm.channel_map))
            tensor[..., i, :] = _pad_or_crop_array_to_shape(tensor[..., i, :].shape, categorical_one_hot)
        return tensor
    return _segmented_dicom_tensor_from_file


<<<<<<< HEAD
TMAPS['lax_3ch_segmented'] = TensorMap(
    'lax_3ch_segmented',  Interpretation.CATEGORICAL, shape=(256, 256, 50, 6),
    tensor_from_file=_segmented_dicom_slices('cine_segmented_lax_3ch_annotated_'),
    channel_map={'background': 0, 'LV_A_S': 1, 'left_atrium': 2, 'LV_I_P': 3, 'LV_Pap': 4, 'LV_Cavity': 5},
)
TMAPS['lax_3ch_segmented_192'] = TensorMap(
    'lax_3ch_segmented', Interpretation.CATEGORICAL, shape=(192, 192, 50, 6),
    tensor_from_file=_segmented_dicom_slices('cine_segmented_lax_3ch_annotated_'),
    channel_map={'background': 0, 'LV_A_S': 1, 'left_atrium': 2, 'LV_I_P': 3, 'LV_Pap': 4, 'LV_Cavity': 5},
)
TMAPS['lax_3ch_segmented_160'] = TensorMap(
    'lax_3ch_segmented', Interpretation.CATEGORICAL, shape=(160, 160, 50, 6),
    tensor_from_file=_segmented_dicom_slices('cine_segmented_lax_3ch_annotated_'),
    channel_map={'background': 0, 'LV_A_S': 1, 'left_atrium': 2, 'LV_I_P': 3, 'LV_Pap': 4, 'LV_Cavity': 5},
)
TMAPS['lax_4ch_segmented'] = TensorMap(
    'lax_4ch_segmented', Interpretation.CATEGORICAL, shape=(256, 256, 50, 14),
    tensor_from_file=_segmented_dicom_slices('cine_segmented_lax_4ch_annotated_'),
    channel_map={
        'background': 0, 'RV_free_wall': 1, 'RA_free_wall': 2, 'LA_free_wall': 3, 'LV_anterolateral_wall': 4,
        'interventricular_septum': 5, 'interatrial_septum': 6, 'crista_terminalis': 7, 'RA_cavity': 8,
        'RV_cavity': 9, 'LA_cavity': 10, 'LV_cavity': 11, 'descending_aorta': 12, 'thoracic_cavity': 13,
    },
)
TMAPS['lax_4ch_segmented_192'] = TensorMap(
    'lax_4ch_segmented', Interpretation.CATEGORICAL, shape=(192, 192, 50, 14),
    tensor_from_file=_segmented_dicom_slices('cine_segmented_lax_4ch_annotated_'),
    channel_map={
        'background': 0, 'RV_free_wall': 1, 'RA_free_wall': 2, 'LA_free_wall': 3, 'LV_anterolateral_wall': 4,
        'interventricular_septum': 5, 'interatrial_septum': 6, 'crista_terminalis': 7, 'RA_cavity': 8,
        'RV_cavity': 9, 'LA_cavity': 10, 'LV_cavity': 11, 'descending_aorta': 12, 'thoracic_cavity': 13,
    },
)
TMAPS['lax_4ch_segmented_192_w'] = TensorMap(
    'lax_4ch_segmented', Interpretation.CATEGORICAL, shape=(192, 192, 50, 14),
    tensor_from_file=_segmented_dicom_slices('cine_segmented_lax_4ch_annotated_'),
    channel_map={
        'background': 0, 'RV_free_wall': 1, 'RA_free_wall': 2, 'LA_free_wall': 3, 'LV_anterolateral_wall': 4,
        'interventricular_septum': 5, 'interatrial_septum': 6, 'crista_terminalis': 7, 'RA_cavity': 8,
        'RV_cavity': 9, 'LA_cavity': 10, 'LV_cavity': 11, 'descending_aorta': 12, 'thoracic_cavity': 13,
    },
    loss=weighted_crossentropy([0.01, 10.0, 10.0, 10.0, 10.0, 10.0, 10.0, 10.0, 1.0, 1.0, 1.0, 1.0, 5.0, 0.5]),
)
TMAPS['sax_segmented_b6'] = TensorMap(
    'sax_segmented_b6', Interpretation.CATEGORICAL, shape=(256, 256, 50, 11),
    tensor_from_file=_segmented_dicom_slices('cine_segmented_sax_b6_annotated_'),
    channel_map={
        'background': 0, 'RV_free_wall': 1, 'interventricular_septum': 2, 'LV_free_wall': 3, 'LV_pap': 4,
        'LV_cavity': 5, 'RV_cavity': 6, 'thoracic_cavity': 7, 'liver': 8, 'stomach': 9, 'spleen': 10,
    },
)
TMAPS['sax_segmented_b6_192'] = TensorMap(
    'sax_segmented_b6', Interpretation.CATEGORICAL, shape=(192, 192, 50, 11),
    tensor_from_file=_segmented_dicom_slices('cine_segmented_sax_b6_annotated_'),
    channel_map={
        'background': 0, 'RV_free_wall': 1, 'interventricular_septum': 2, 'LV_free_wall': 3, 'LV_pap': 4,
        'LV_cavity': 5, 'RV_cavity': 6, 'thoracic_cavity': 7, 'liver': 8, 'stomach': 9, 'spleen': 10,
    },
)
=======
TMAPS['lax_3ch_segmented'] = TensorMap('lax_3ch_segmented',  Interpretation.CATEGORICAL, shape=(256, 256, 50, 6),
                                       tensor_from_file=_segmented_dicom_slices('cine_segmented_lax_3ch_annotated_'),
                                       channel_map=MRI_LAX_3CH_SEGMENTED_CHANNEL_MAP)
TMAPS['lax_3ch_segmented_192'] = TensorMap('lax_3ch_segmented', Interpretation.CATEGORICAL, shape=(192, 192, 50, 6),
                                           tensor_from_file=_segmented_dicom_slices('cine_segmented_lax_3ch_annotated_'),
                                           channel_map=MRI_LAX_3CH_SEGMENTED_CHANNEL_MAP)
TMAPS['lax_3ch_segmented_192_160'] = TensorMap('lax_3ch_segmented', Interpretation.CATEGORICAL, shape=(192, 160, 50, 6),
                                               tensor_from_file=_segmented_dicom_slices('cine_segmented_lax_3ch_annotated_'),
                                               channel_map=MRI_LAX_3CH_SEGMENTED_CHANNEL_MAP)
TMAPS['lax_3ch_segmented_192_160'] = TensorMap('lax_3ch_segmented', Interpretation.CATEGORICAL, shape=(192, 160, 50, 6),
                                               tensor_from_file=_segmented_dicom_slices('cine_segmented_lax_3ch_annotated_'),
                                               channel_map=MRI_LAX_3CH_SEGMENTED_CHANNEL_MAP)
TMAPS['lax_4ch_segmented'] = TensorMap('lax_4ch_segmented', Interpretation.CATEGORICAL, shape=(256, 256, 50, 14),
                                       tensor_from_file=_segmented_dicom_slices('cine_segmented_lax_4ch_annotated_'),
                                       channel_map=MRI_LAX_4CH_SEGMENTED_CHANNEL_MAP)
TMAPS['lax_4ch_segmented_192'] = TensorMap('lax_4ch_segmented', Interpretation.CATEGORICAL, shape=(192, 192, 50, 14),
                                           tensor_from_file=_segmented_dicom_slices('cine_segmented_lax_4ch_annotated_'),
                                           channel_map=MRI_LAX_4CH_SEGMENTED_CHANNEL_MAP)
TMAPS['lax_4ch_segmented_192_w'] = TensorMap('lax_4ch_segmented', Interpretation.CATEGORICAL, shape=(192, 192, 50, 14),
                                             tensor_from_file=_segmented_dicom_slices('cine_segmented_lax_4ch_annotated_'),
                                             channel_map=MRI_LAX_4CH_SEGMENTED_CHANNEL_MAP,
                                             loss=weighted_crossentropy([0.01, 10.0, 10.0, 10.0, 10.0, 10.0, 10.0, 10.0, 1.0, 1.0, 1.0, 1.0, 5.0, 0.5]))
TMAPS['sax_segmented_b6'] = TensorMap('sax_segmented_b6', Interpretation.CATEGORICAL, shape=(256, 256, 50, 11),
                                      tensor_from_file=_segmented_dicom_slices('cine_segmented_sax_b6_annotated_'),
                                      channel_map=MRI_SAX_SEGMENTED_CHANNEL_MAP)
TMAPS['sax_segmented_b6_192'] = TensorMap('sax_segmented_b6', Interpretation.CATEGORICAL, shape=(192, 192, 50, 11),
                                          tensor_from_file=_segmented_dicom_slices('cine_segmented_sax_b6_annotated_'),
                                          channel_map=MRI_SAX_SEGMENTED_CHANNEL_MAP)

TMAPS['cine_segmented_ao_dist'] = TensorMap('cine_segmented_ao_dist', Interpretation.CATEGORICAL, shape=(160, 192, 100, len(MRI_AO_SEGMENTED_CHANNEL_MAP)),
                                            tensor_from_file=_segmented_dicom_slices('cine_segmented_ao_dist_annotated_'), channel_map=MRI_AO_SEGMENTED_CHANNEL_MAP)
>>>>>>> a513ef41


def _make_fallback_tensor_from_file(tensor_keys):
    def fallback_tensor_from_file(tm, hd5, dependents={}):
        for k in tensor_keys:
            if k in hd5:
                tensor = np.array(hd5[k], dtype=np.float32)
                return tensor
        raise ValueError(f'No fallback tensor found from keys: {tensor_keys}')
    return fallback_tensor_from_file


TMAPS['shmolli_192i_both'] = TensorMap(
    'shmolli_192i', Interpretation.CONTINUOUS, shape=(288, 384, 7),
    tensor_from_file=_make_fallback_tensor_from_file(['shmolli_192i', 'shmolli_192i_liver']),
)
TMAPS['shmolli_192i_liver_only'] = TensorMap(
    'shmolli_192i', Interpretation.CONTINUOUS, shape=(288, 384, 7),
    tensor_from_file=_make_fallback_tensor_from_file(['shmolli_192i_liver']),
)


def preprocess_with_function(fxn, hd5_key=None):
    def preprocess_tensor_from_file(tm, hd5, dependents={}):
        missing = True
        continuous_data = np.zeros(tm.shape, dtype=np.float32)
        my_key = tm.hd5_key_guess() if hd5_key is None else hd5_key
        if my_key in hd5:
            missing = False
            continuous_data[0] = tm.hd5_first_dataset_in_group(hd5, my_key)[0]
        if missing and tm.sentinel is None:
            raise ValueError(f'No value found for {tm.name}, a continuous TensorMap with no sentinel value, and channel keys:{list(tm.channel_map.keys())}.')
        elif missing:
            continuous_data[:] = tm.sentinel
        return fxn(continuous_data)
    return preprocess_tensor_from_file


<<<<<<< HEAD
TMAPS['log_25781_2'] = TensorMap(
    '25781_Total-volume-of-white-matter-hyperintensities-from-T1-and-T2FLAIR-images_2_0', loss='logcosh', path_prefix='continuous',
    normalization={'mean': 7, 'std': 8}, tensor_from_file=preprocess_with_function(np.log),
    channel_map={'white-matter-hyper-intensities': 0},
)
=======
TMAPS['log_25781_2'] = TensorMap('25781_Total-volume-of-white-matter-hyperintensities-from-T1-and-T2FLAIR-images_2_0', loss='logcosh', path_prefix='continuous',
                                 normalization={'mean': 7, 'std': 8}, tensor_from_file=preprocess_with_function(np.log),
                                 channel_map={'white-matter-hyper-intensities': 0})
TMAPS['weight_lbs_2'] = TensorMap('weight_lbs',  Interpretation.CONTINUOUS, normalization={'mean': 168.74, 'std': 34.1}, loss='logcosh',
                                  channel_map={'weight_lbs': 0}, tensor_from_file=preprocess_with_function(lambda x: x*2.20462, 'continuous/21002_Weight_2_0'))


def _weekly_alcohol(instance):
    alcohol_keys = [f'1568_Average-weekly-red-wine-intake_{instance}_0', f'1578_Average-weekly-champagne-plus-white-wine-intake_{instance}_0',
                    f'1588_Average-weekly-beer-plus-cider-intake_{instance}_0', f'1598_Average-weekly-spirits-intake_{instance}_0',
                    f'1608_Average-weekly-fortified-wine-intake_{instance}_0']

    def alcohol_from_file(tm, hd5, dependents={}):
        drinks = 0
        for k in alcohol_keys:
            data = tm.hd5_first_dataset_in_group(hd5, key_prefix=f'{tm.path_prefix}/{k}')
            drinks += float(data[0])
        return np.array([drinks], dtype=np.float32)
    return alcohol_from_file


TMAPS['weekly_alcohol_0'] = TensorMap('weekly_alcohol_0', loss='logcosh', path_prefix='continuous', channel_map={'weekly_alcohol_0': 0}, tensor_from_file=_weekly_alcohol(0))
TMAPS['weekly_alcohol_1'] = TensorMap('weekly_alcohol_1', loss='logcosh', path_prefix='continuous', channel_map={'weekly_alcohol_1': 0}, tensor_from_file=_weekly_alcohol(1))
TMAPS['weekly_alcohol_2'] = TensorMap('weekly_alcohol_2', loss='logcosh', path_prefix='continuous', channel_map={'weekly_alcohol_2': 0}, tensor_from_file=_weekly_alcohol(2))
>>>>>>> a513ef41


def sax_tensor(b_series_prefix):
    def sax_tensor_from_file(tm, hd5, dependents={}):
        missing = 0
        tensor = np.zeros(tm.shape, dtype=np.float32)
        dependents[tm.dependent_map] = np.zeros(tm.dependent_map.shape, dtype=np.float32)
        for b in range(tm.shape[-2]):
            try:
                tm_shape = (tm.shape[0], tm.shape[1])
                tensor[:, :, b, 0] = _pad_or_crop_array_to_shape(tm_shape, np.array(hd5[f'{b_series_prefix}_frame_b{b}'], dtype=np.float32))
                index_tensor = _pad_or_crop_array_to_shape(tm_shape, np.array(hd5[f'{b_series_prefix}_mask_b{b}'], dtype=np.float32))
                dependents[tm.dependent_map][:, :, b, :] = to_categorical(index_tensor, tm.dependent_map.shape[-1])
            except KeyError:
                missing += 1
                tensor[:, :, b, 0] = 0
                dependents[tm.dependent_map][:, :, b, MRI_SEGMENTED_CHANNEL_MAP['background']] = 1
        if missing == tm.shape[-2]:
            raise ValueError(f'Could not find any slices in {tm.name} was hoping for {tm.shape[-2]}')
        return tensor
    return sax_tensor_from_file


<<<<<<< HEAD
TMAPS['sax_all_diastole_segmented'] = TensorMap(
    'sax_all_diastole_segmented', Interpretation.CATEGORICAL, shape=(256, 256, 13, 3),
    channel_map=MRI_SEGMENTED_CHANNEL_MAP,
)
TMAPS['sax_all_diastole_segmented_weighted'] = TensorMap(
    'sax_all_diastole_segmented', Interpretation.CATEGORICAL, shape=(256, 256, 13, 3),
    channel_map=MRI_SEGMENTED_CHANNEL_MAP,
    loss=weighted_crossentropy([1.0, 40.0, 40.0], 'sax_all_diastole_segmented'),
)

TMAPS['sax_all_diastole'] = TensorMap(
    'sax_all_diastole', shape=(256, 256, 13, 1), tensor_from_file=sax_tensor('diastole'),
    dependent_map=TMAPS['sax_all_diastole_segmented'],
)
TMAPS['sax_all_diastole_weighted'] = TensorMap(
    'sax_all_diastole', shape=(256, 256, 13, 1), tensor_from_file=sax_tensor('diastole'),
    dependent_map=TMAPS['sax_all_diastole_segmented_weighted'],
)

TMAPS['sax_all_systole_segmented'] = TensorMap(
    'sax_all_systole_segmented', Interpretation.CATEGORICAL, shape=(256, 256, 13, 3),
    channel_map=MRI_SEGMENTED_CHANNEL_MAP,
)
TMAPS['sax_all_systole_segmented_weighted'] = TensorMap(
    'sax_all_systole_segmented_weighted', Interpretation.CATEGORICAL, shape=(256, 256, 13, 3),
    channel_map=MRI_SEGMENTED_CHANNEL_MAP,
    loss=weighted_crossentropy([1.0, 40.0, 40.0], 'sax_all_systole_segmented'),
)

TMAPS['sax_all_systole'] = TensorMap(
    'sax_all_systole', shape=(256, 256, 13, 1), tensor_from_file=sax_tensor('systole'),
    dependent_map=TMAPS['sax_all_systole_segmented'],
)
TMAPS['sax_all_systole_weighted'] = TensorMap(
    'sax_all_systole_weighted', shape=(256, 256, 13, 1), tensor_from_file=sax_tensor('systole'),
    dependent_map=TMAPS['sax_all_systole_segmented_weighted'],
)
=======
TMAPS['sax_all_diastole_segmented'] = TensorMap('sax_all_diastole_segmented', Interpretation.CATEGORICAL, shape=(256, 256, 13, 3),
                                                channel_map=MRI_SEGMENTED_CHANNEL_MAP)
TMAPS['sax_all_diastole_segmented_weighted'] = TensorMap('sax_all_diastole_segmented', Interpretation.CATEGORICAL, shape=(256, 256, 13, 3),
                                                         channel_map=MRI_SEGMENTED_CHANNEL_MAP,
                                                         loss=weighted_crossentropy([1.0, 40.0, 40.0], 'sax_all_diastole_segmented'))

TMAPS['sax_all_diastole'] = TensorMap('sax_all_diastole', shape=(256, 256, 13, 1), tensor_from_file=sax_tensor('diastole'),
                                      dependent_map=TMAPS['sax_all_diastole_segmented'])
TMAPS['sax_all_diastole_weighted'] = TensorMap('sax_all_diastole', shape=(256, 256, 13, 1), tensor_from_file=sax_tensor('diastole'),
                                               dependent_map=TMAPS['sax_all_diastole_segmented_weighted'])

TMAPS['sax_all_systole_segmented'] = TensorMap('sax_all_systole_segmented', Interpretation.CATEGORICAL, shape=(256, 256, 13, 3),
                                               channel_map=MRI_SEGMENTED_CHANNEL_MAP)
TMAPS['sax_all_systole_segmented_weighted'] = TensorMap('sax_all_systole_segmented_weighted', Interpretation.CATEGORICAL, shape=(256, 256, 13, 3),
                                                        channel_map=MRI_SEGMENTED_CHANNEL_MAP,
                                                        loss=weighted_crossentropy([1.0, 40.0, 40.0], 'sax_all_systole_segmented'))

TMAPS['sax_all_systole'] = TensorMap('sax_all_systole', shape=(256, 256, 13, 1), tensor_from_file=sax_tensor('systole'),
                                     dependent_map=TMAPS['sax_all_systole_segmented'])
TMAPS['sax_all_systole_weighted'] = TensorMap('sax_all_systole_weighted', shape=(256, 256, 13, 1), tensor_from_file=sax_tensor('systole'),
                                              dependent_map=TMAPS['sax_all_systole_segmented_weighted'])
>>>>>>> a513ef41


def all_sax_tensor(total_b_slices=13):
    def sax_tensor_from_file(tm, hd5, dependents={}):
        missing = 0
        tensor = np.zeros(tm.shape, dtype=np.float32)
        dependents[tm.dependent_map] = np.zeros(tm.dependent_map.shape, dtype=np.float32)
        for b in range(total_b_slices):
            try:
                tm_shape = (tm.shape[0], tm.shape[1])
                tensor[:, :, b, 0] = _pad_or_crop_array_to_shape(tm_shape, np.array(hd5[f'diastole_frame_b{b}'], dtype=np.float32))
                index_tensor = _pad_or_crop_array_to_shape(tm_shape, np.array(hd5[f'diastole_mask_b{b}'], dtype=np.float32))
                dependents[tm.dependent_map][:, :, b, :] = to_categorical(index_tensor, tm.dependent_map.shape[-1])
                tensor[:, :, b + total_b_slices, 0] = _pad_or_crop_array_to_shape(tm_shape, np.array(hd5[f'systole_frame_b{b}'], dtype=np.float32))
                index_tensor = _pad_or_crop_array_to_shape(tm_shape, np.array(hd5[f'systole_mask_b{b}'], dtype=np.float32))
                dependents[tm.dependent_map][:, :, b + total_b_slices, :] = to_categorical(index_tensor, tm.dependent_map.shape[-1])
            except KeyError:
                missing += 1
                tensor[:, :, b, 0] = 0
                dependents[tm.dependent_map][:, :, b, MRI_SEGMENTED_CHANNEL_MAP['background']] = 1
        if missing == tm.shape[-2]:
            raise ValueError(f'Could not find any slices in {tm.name} was hoping for {tm.shape[-2]}')
        return tensor
    return sax_tensor_from_file


TMAPS['sax_all_segmented'] = TensorMap('sax_all_segmented', Interpretation.CATEGORICAL, shape=(256, 256, 26, 3), channel_map=MRI_SEGMENTED_CHANNEL_MAP)
TMAPS['sax_all_segmented_weighted'] = TensorMap(
    'sax_all_segmented_weighted', Interpretation.CATEGORICAL, shape=(256, 256, 26, 3),
    channel_map=MRI_SEGMENTED_CHANNEL_MAP, loss=weighted_crossentropy([1.0, 40.0, 40.0], 'sax_all_segmented'),
)

TMAPS['sax_all'] = TensorMap('sax_all', shape=(256, 256, 26, 1), tensor_from_file=all_sax_tensor(), dependent_map=TMAPS['sax_all_segmented'])
<<<<<<< HEAD
TMAPS['sax_all_weighted'] = TensorMap('sax_all_weighted', shape=(256, 256, 26, 1), tensor_from_file=all_sax_tensor(), dependent_map=TMAPS['sax_all_segmented_weighted'])
=======
TMAPS['sax_all_weighted'] = TensorMap('sax_all_weighted', shape=(256, 256, 26, 1), tensor_from_file=all_sax_tensor(), dependent_map=TMAPS['sax_all_segmented_weighted'])


def _segmented_index_slices(key_prefix: str, shape: Tuple[int], path_prefix: str='ukb_cardiac_mri') -> Callable:
    """Get semantic segmentation with label index as pixel values for an MRI slice"""
    def _segmented_dicom_tensor_from_file(tm, hd5, dependents={}):
        tensor = np.zeros(shape, dtype=np.float32)
        for i in range(shape[-1]):
            categorical_index_slice = _get_tensor_at_first_date(hd5, path_prefix, key_prefix + str(i + 1))
            tensor[..., i] = _pad_or_crop_array_to_shape(shape[:-1], categorical_index_slice)
        return tensor
    return _segmented_dicom_tensor_from_file


def _bounding_box_from_categorical(segmented_shape: Tuple[int], segmented_key: str, class_index: int) -> Callable:
    """Given an hd5 key of a semantic segmentation return a bounding box that covers the extent of a given class
    :param segmented_shape: The shape of each segmentation
    :param segmented_key: The key for the HD5 file where the segmentation is stored
    :param class_index: The index in the segmentation asssociated with the class we will find the bounding box for
    :return: A np.ndarray encoding a bounding box with min coordinates followed by max coordinates
            For example, a 2D bounding box will be returned as a 1D tensor of 4 numbers: [min_x, min_y, max_x, max_y]
            for a 3d bounding box we would get 6 numbers: [min_x, min_y, min_z max_x, max_y, max_z]
    """
    def bbox_from_file(tm, hd5, dependents={}):
        tensor = np.zeros(tm.shape, dtype=np.float32)
        index_tensor = _pad_or_crop_array_to_shape(segmented_shape, np.array(hd5[segmented_key], dtype=np.float32))
        bitmask = np.where(index_tensor == class_index)
        total_axes = tm.shape[-1] // 2  # Divide by 2 because we need min and max for each axis
        for i in range(total_axes):
            tensor[i] = np.min(bitmask[i])
            tensor[i+total_axes] = np.max(bitmask[i])
        return tensor
    return bbox_from_file


def _bounding_box_from_callable(class_index: int, tensor_from_file_fxn: Callable) -> Callable:
    """Given a tensor_from_file function that returns a semantic segmentation find the bounding box that covers the extent of a given class
    :param class_index: The index in the segmentation asssociated with the class we will find the bounding box for
    :param tensor_from_file_fxn: A tensor from file function that returns a class index tensor.
            This tensor should NOT be one hot, ie the segmentation before `to_categorical` has been applied.
    :return: A np.ndarray encoding a bounding box with min coordinates followed by max coordinates
            For example, a 2D bounding box will be returned as a 1D tensor of 4 numbers: [min_x, min_y, max_x, max_y]
            for a 3d bounding box we would get 6 numbers: [min_x, min_y, min_z max_x, max_y, max_z]
    """
    def bbox_from_file(tm, hd5, dependents={}):
        tensor = np.zeros(tm.shape, dtype=np.float32)
        index_tensor = tensor_from_file_fxn(None, hd5)
        bitmask = np.where(index_tensor == class_index)
        total_axes = tm.shape[-1] // 2  # Divide by 2 because we need min and max for each axis
        for i in range(total_axes):
            tensor[i] = np.min(bitmask[i])
            tensor[i+total_axes] = np.max(bitmask[i])
        return tensor
    return bbox_from_file


def _bounding_box_channel_map(total_axes: int) -> Dict[str, int]:
    channel_map = {}
    for i in range(total_axes):
        channel_map[f'min_axis_{i}'] = i
        channel_map[f'max_axis_{i}'] = i + total_axes
    return channel_map


TMAPS['lax_3ch_lv_cavity_bbox_slice0'] = TensorMap('lax_3ch_lv_cavity_bbox_slice0', Interpretation.MESH, shape=(4,),
                                                   tensor_from_file=_bounding_box_from_categorical((160, 160), 'ukb_cardiac_mri/cine_segmented_lax_3ch_annotated_1/instance_0', MRI_LAX_3CH_SEGMENTED_CHANNEL_MAP['LV_Cavity']),
                                                   channel_map=_bounding_box_channel_map(2))
TMAPS['lax_3ch_left_atrium_bbox_slice0'] = TensorMap('lax_3ch_left_atrium_bbox_slice0', Interpretation.MESH, shape=(4,),
                                                     tensor_from_file=_bounding_box_from_categorical((160, 160), 'ukb_cardiac_mri/cine_segmented_lax_3ch_annotated_1/instance_0', MRI_LAX_3CH_SEGMENTED_CHANNEL_MAP['left_atrium']),
                                                     channel_map=_bounding_box_channel_map(2))

aorta_descending_tff = _bounding_box_from_categorical((192, 224), 'ukb_cardiac_mri/cine_segmented_ao_dist_annotated_1/instance_0', MRI_AO_SEGMENTED_CHANNEL_MAP['descending_aorta'])
TMAPS['cine_segmented_ao_descending_aorta_bbox_slice0'] = TensorMap('cine_segmented_ao_descending_aorta_bbox_slice0', Interpretation.MESH, shape=(4,),
                                                                    tensor_from_file=aorta_descending_tff, channel_map=_bounding_box_channel_map(2))
aorta_ascending_tff = _bounding_box_from_categorical((192, 224), 'ukb_cardiac_mri/cine_segmented_ao_dist_annotated_1/instance_0', MRI_AO_SEGMENTED_CHANNEL_MAP['ascending_aorta'])
TMAPS['cine_segmented_ao_ascending_aorta_bbox_slice0'] = TensorMap('cine_segmented_ao_ascending_aorta_bbox_slice0', Interpretation.MESH, shape=(4,),
                                                                   tensor_from_file=aorta_ascending_tff, channel_map=_bounding_box_channel_map(2))

TMAPS['lax_3ch_lv_cavity_bbox'] = TensorMap('lax_3ch_lv_cavity_bbox', Interpretation.MESH, shape=(6,), channel_map=_bounding_box_channel_map(3),
                                            tensor_from_file=_bounding_box_from_callable(5, _segmented_index_slices('cine_segmented_lax_3ch_annotated_', (192, 160, 50))))

bbfc = _bounding_box_from_callable(MRI_AO_SEGMENTED_CHANNEL_MAP['descending_aorta'], _segmented_index_slices('cine_segmented_ao_dist_annotated_', (192, 224, 100)))
TMAPS['cine_segmented_ao_descending_aorta_bbox'] = TensorMap('cine_segmented_ao_descending_aorta_bbox', Interpretation.MESH, shape=(6,), tensor_from_file=bbfc,
                                                             channel_map=_bounding_box_channel_map(3))
abbfc = _bounding_box_from_callable(MRI_AO_SEGMENTED_CHANNEL_MAP['ascending_aorta'], _segmented_index_slices('cine_segmented_ao_dist_annotated_', (192, 224, 100)))
TMAPS['cine_segmented_ao_ascending_aorta_bbox'] = TensorMap('cine_segmented_ao_ascending_aorta_bbox', Interpretation.MESH, shape=(6,), tensor_from_file=abbfc,
                                                            channel_map=_bounding_box_channel_map(3))
>>>>>>> a513ef41
<|MERGE_RESOLUTION|>--- conflicted
+++ resolved
@@ -449,8 +449,10 @@
     return warped_ecg
 
 
-def _make_ecg_rest(population_normalize: float = None, random_roll: bool = False, warp: bool = False, downsample_steps: int = 0,
-                   short_time_nperseg: int = 0, short_time_noverlap: int = 0):
+def _make_ecg_rest(
+    population_normalize: float = None, random_roll: bool = False, warp: bool = False, downsample_steps: int = 0,
+    short_time_nperseg: int = 0, short_time_noverlap: int = 0,
+):
     def ecg_rest_from_file(tm, hd5, dependents={}):
         tensor = np.zeros(tm.shape, dtype=np.float32)
         if random_roll:
@@ -483,114 +485,81 @@
     return ecg_rest_from_file
 
 
-<<<<<<< HEAD
 TMAPS['ecg_rest_raw'] = TensorMap(
-    'ecg_rest_raw', Interpretation.CONTINUOUS, shape=(5000, 12), path_prefix='ecg_rest', tensor_from_file=_make_ecg_rest(population_normalize=2000.0),
+    'ecg_rest_raw', Interpretation.CONTINUOUS, shape=(5000, 12), path_prefix='ukb_ecg_rest', tensor_from_file=_make_ecg_rest(population_normalize=2000.0),
     channel_map=ECG_REST_LEADS,
 )
 
 TMAPS['ecg_rest_raw_roll'] = TensorMap(
-    'ecg_rest_raw', Interpretation.CONTINUOUS, shape=(5000, 12), path_prefix='ecg_rest', tensor_from_file=_make_ecg_rest(population_normalize=2000.0, random_roll=True),
+    'ecg_rest_raw', Interpretation.CONTINUOUS, shape=(5000, 12), path_prefix='ukb_ecg_rest', tensor_from_file=_make_ecg_rest(population_normalize=2000.0, random_roll=True),
     channel_map=ECG_REST_LEADS, cacheable=False,
 )
 TMAPS['ecg_rest_raw_warp'] = TensorMap(
-    'ecg_rest_raw', Interpretation.CONTINUOUS, shape=(5000, 12), path_prefix='ecg_rest', tensor_from_file=_make_ecg_rest(population_normalize=2000.0, warp=True),
+    'ecg_rest_raw', Interpretation.CONTINUOUS, shape=(5000, 12), path_prefix='ukb_ecg_rest', tensor_from_file=_make_ecg_rest(population_normalize=2000.0, warp=True),
     channel_map=ECG_REST_LEADS, cacheable=False,
 )
 TMAPS['ecg_rest_raw_warp_n_roll'] = TensorMap(
-    'ecg_rest_raw', Interpretation.CONTINUOUS, shape=(5000, 12), path_prefix='ecg_rest', tensor_from_file=_make_ecg_rest(population_normalize=2000.0, random_roll=True, warp=True),
+    'ecg_rest_raw', Interpretation.CONTINUOUS, shape=(5000, 12), path_prefix='ukb_ecg_rest', tensor_from_file=_make_ecg_rest(population_normalize=2000.0, random_roll=True, warp=True),
     channel_map=ECG_REST_LEADS, cacheable=False,
 )
 TMAPS['ecg_rest_raw_100'] = TensorMap(
-    'ecg_rest_raw_100', Interpretation.CONTINUOUS, shape=(5000, 12), path_prefix='ecg_rest', tensor_from_file=_make_ecg_rest(population_normalize=100.0),
+    'ecg_rest_raw_100', Interpretation.CONTINUOUS, shape=(5000, 12), path_prefix='ukb_ecg_rest', tensor_from_file=_make_ecg_rest(population_normalize=100.0),
     channel_map=ECG_REST_LEADS,
 )
 
 TMAPS['ecg_rest'] = TensorMap(
-    'strip', Interpretation.CONTINUOUS, shape=(5000, 12), path_prefix='ecg_rest', tensor_from_file=_make_ecg_rest(),
-    channel_map=ECG_REST_LEADS,
-)
-
-TMAPS['ecg_rest_fft'] = TensorMap(
-    'ecg_rest_fft', Interpretation.CONTINUOUS, shape=(5000, 12), path_prefix='ecg_rest', tensor_from_file=_make_ecg_rest(),
-    channel_map=ECG_REST_LEADS,
+    'strip', Interpretation.CONTINUOUS, shape=(5000, 12), path_prefix='ukb_ecg_rest', tensor_from_file=_make_ecg_rest(),
+    channel_map=ECG_REST_LEADS, normalization={'zero_mean_std1': 1.0},
+)
+TMAPS['ecg_rest_2500_ukb'] = TensorMap(
+    'ecg_rest_2500', Interpretation.CONTINUOUS, shape=(2500, 12), path_prefix='ukb_ecg_rest', channel_map=ECG_REST_LEADS,
+    tensor_from_file=_make_ecg_rest(downsample_steps=2), normalization={'zero_mean_std1': 1.0},
+)
+
+TMAPS['ecg_rest_stft'] = TensorMap(
+    'ecg_rest_stft', Interpretation.CONTINUOUS, shape=(33, 158, 12), path_prefix='ukb_ecg_rest', channel_map=ECG_REST_LEADS,
+    tensor_from_file=_make_ecg_rest(short_time_nperseg=64, short_time_noverlap=32), normalization={'zero_mean_std1': 1.0},
+)
+TMAPS['ecg_rest_stft_512'] = TensorMap(
+    'ecg_rest_stft_512', shape=(257, 314, 12), path_prefix='ukb_ecg_rest', channel_map=ECG_REST_LEADS,
+    tensor_from_file=_make_ecg_rest(short_time_nperseg=512, short_time_noverlap=496), normalization={'zero_mean_std1': 1.0},
+)
+
+TMAPS['ecg_rest'] = TensorMap(
+    'strip', Interpretation.CONTINUOUS, shape=(5000, 12), path_prefix='ukb_ecg_rest', tensor_from_file=_make_ecg_rest(),
+    channel_map=ECG_REST_LEADS, normalization={'zero_mean_std1': 1.0},
 )
 
 TMAPS['ecg_rest_stack'] = TensorMap(
-    'strip', Interpretation.CONTINUOUS, shape=(600, 12, 8), path_prefix='ecg_rest', tensor_from_file=_make_ecg_rest(),
-    channel_map=ECG_REST_LEADS,
+    'strip', Interpretation.CONTINUOUS, shape=(600, 12, 8), path_prefix='ukb_ecg_rest', tensor_from_file=_make_ecg_rest(),
+    channel_map=ECG_REST_LEADS, normalization={'zero_mean_std1': 1.0},
 )
 
 TMAPS['ecg_rest_median_raw'] = TensorMap(
-    'median', Interpretation.CONTINUOUS, path_prefix='ecg_rest', shape=(600, 12), loss='logcosh', activation='linear', tensor_from_file=_make_ecg_rest(population_normalize=2000.0),
+    'median', Interpretation.CONTINUOUS, path_prefix='ukb_ecg_rest', shape=(600, 12), loss='logcosh', activation='linear', tensor_from_file=_make_ecg_rest(population_normalize=2000.0),
     metrics=['mse', 'mae', 'logcosh'], channel_map=ECG_REST_MEDIAN_LEADS,
 )
 
 TMAPS['ecg_rest_median'] = TensorMap(
-    'median', Interpretation.CONTINUOUS, path_prefix='ecg_rest', shape=(600, 12), loss='logcosh', activation='linear', tensor_from_file=_make_ecg_rest(),
-    metrics=['mse', 'mae', 'logcosh'], channel_map=ECG_REST_MEDIAN_LEADS,
+    'median', Interpretation.CONTINUOUS, path_prefix='ukb_ecg_rest', shape=(600, 12), loss='logcosh', activation='linear', tensor_from_file=_make_ecg_rest(),
+    metrics=['mse', 'mae', 'logcosh'], channel_map=ECG_REST_MEDIAN_LEADS, normalization={'zero_mean_std1': 1.0},
 )
 
 TMAPS['ecg_rest_median_stack'] = TensorMap(
-    'median', Interpretation.CONTINUOUS, path_prefix='ecg_rest', shape=(600, 12, 1), activation='linear', tensor_from_file=_make_ecg_rest(),
+    'median', Interpretation.CONTINUOUS, path_prefix='ukb_ecg_rest', shape=(600, 12, 1), activation='linear', tensor_from_file=_make_ecg_rest(),
     metrics=['mse', 'mae', 'logcosh'], loss='logcosh', loss_weight=1.0,
-    channel_map=ECG_REST_MEDIAN_LEADS,
+    channel_map=ECG_REST_MEDIAN_LEADS, normalization={'zero_mean_std1': 1.0},
 )
 
 TMAPS['ecg_median_1lead'] = TensorMap(
-    'median', Interpretation.CONTINUOUS, path_prefix='ecg_rest', shape=(600, 1), loss='logcosh', loss_weight=10.0, tensor_from_file=_make_ecg_rest(),
-    activation='linear', metrics=['mse', 'mae', 'logcosh'], channel_map={'lead': 0},
+    'median', Interpretation.CONTINUOUS, path_prefix='ukb_ecg_rest', shape=(600, 1), loss='logcosh', loss_weight=10.0, tensor_from_file=_make_ecg_rest(),
+    activation='linear', metrics=['mse', 'mae', 'logcosh'], channel_map={'lead': 0}, normalization={'zero_mean_std1': 1.0},
 )
 
 TMAPS['ecg_rest_1lead'] = TensorMap(
-    'strip', Interpretation.CONTINUOUS, shape=(600, 8), path_prefix='ecg_rest', channel_map={'lead': 0}, tensor_from_file=_make_ecg_rest(),
-    dependent_map=TMAPS['ecg_median_1lead'],
-)
-=======
-TMAPS['ecg_rest_raw'] = TensorMap('ecg_rest_raw', Interpretation.CONTINUOUS, shape=(5000, 12), path_prefix='ukb_ecg_rest', tensor_from_file=_make_ecg_rest(population_normalize=2000.0),
-                                  channel_map=ECG_REST_LEADS)
-
-TMAPS['ecg_rest_raw_roll'] = TensorMap('ecg_rest_raw', Interpretation.CONTINUOUS, shape=(5000, 12), path_prefix='ukb_ecg_rest', tensor_from_file=_make_ecg_rest(population_normalize=2000.0, random_roll=True),
-                                       channel_map=ECG_REST_LEADS, cacheable=False)
-TMAPS['ecg_rest_raw_warp'] = TensorMap('ecg_rest_raw', Interpretation.CONTINUOUS, shape=(5000, 12), path_prefix='ukb_ecg_rest', tensor_from_file=_make_ecg_rest(population_normalize=2000.0, warp=True),
-                                       channel_map=ECG_REST_LEADS, cacheable=False)
-TMAPS['ecg_rest_raw_warp_n_roll'] = TensorMap('ecg_rest_raw', Interpretation.CONTINUOUS, shape=(5000, 12), path_prefix='ukb_ecg_rest', tensor_from_file=_make_ecg_rest(population_normalize=2000.0, random_roll=True, warp=True),
-                                              channel_map=ECG_REST_LEADS, cacheable=False)
-TMAPS['ecg_rest_raw_100'] = TensorMap('ecg_rest_raw_100', Interpretation.CONTINUOUS, shape=(5000, 12), path_prefix='ukb_ecg_rest', tensor_from_file=_make_ecg_rest(population_normalize=100.0),
-                                      channel_map=ECG_REST_LEADS)
-
-TMAPS['ecg_rest'] = TensorMap('strip', Interpretation.CONTINUOUS, shape=(5000, 12), path_prefix='ukb_ecg_rest', tensor_from_file=_make_ecg_rest(),
-                              channel_map=ECG_REST_LEADS, normalization={'zero_mean_std1': 1.0})
-TMAPS['ecg_rest_2500_ukb'] = TensorMap('ecg_rest_2500', Interpretation.CONTINUOUS, shape=(2500, 12), path_prefix='ukb_ecg_rest', channel_map=ECG_REST_LEADS,
-                                       tensor_from_file=_make_ecg_rest(downsample_steps=2), normalization={'zero_mean_std1': 1.0})
-
-TMAPS['ecg_rest_stft'] = TensorMap('ecg_rest_stft', Interpretation.CONTINUOUS, shape=(33, 158, 12), path_prefix='ukb_ecg_rest', channel_map=ECG_REST_LEADS,
-                                   tensor_from_file=_make_ecg_rest(short_time_nperseg=64, short_time_noverlap=32), normalization={'zero_mean_std1': 1.0})
-TMAPS['ecg_rest_stft_512'] = TensorMap('ecg_rest_stft_512', shape=(257, 314, 12), path_prefix='ukb_ecg_rest', channel_map=ECG_REST_LEADS,
-                                       tensor_from_file=_make_ecg_rest(short_time_nperseg=512, short_time_noverlap=496), normalization={'zero_mean_std1': 1.0})
-
-TMAPS['ecg_rest'] = TensorMap('strip', Interpretation.CONTINUOUS, shape=(5000, 12), path_prefix='ukb_ecg_rest', tensor_from_file=_make_ecg_rest(),
-                              channel_map=ECG_REST_LEADS, normalization={'zero_mean_std1': 1.0})
-
-TMAPS['ecg_rest_stack'] = TensorMap('strip', Interpretation.CONTINUOUS, shape=(600, 12, 8), path_prefix='ukb_ecg_rest', tensor_from_file=_make_ecg_rest(),
-                                    channel_map=ECG_REST_LEADS, normalization={'zero_mean_std1': 1.0})
-
-TMAPS['ecg_rest_median_raw'] = TensorMap('median', Interpretation.CONTINUOUS, path_prefix='ukb_ecg_rest', shape=(600, 12), loss='logcosh', activation='linear', tensor_from_file=_make_ecg_rest(population_normalize=2000.0),
-                                         metrics=['mse', 'mae', 'logcosh'], channel_map=ECG_REST_MEDIAN_LEADS)
-
-TMAPS['ecg_rest_median'] = TensorMap('median', Interpretation.CONTINUOUS, path_prefix='ukb_ecg_rest', shape=(600, 12), loss='logcosh', activation='linear', tensor_from_file=_make_ecg_rest(),
-                                     metrics=['mse', 'mae', 'logcosh'], channel_map=ECG_REST_MEDIAN_LEADS, normalization={'zero_mean_std1': 1.0})
-
-TMAPS['ecg_rest_median_stack'] = TensorMap('median', Interpretation.CONTINUOUS, path_prefix='ukb_ecg_rest', shape=(600, 12, 1), activation='linear', tensor_from_file=_make_ecg_rest(),
-                                           metrics=['mse', 'mae', 'logcosh'], loss='logcosh', loss_weight=1.0,
-                                           channel_map=ECG_REST_MEDIAN_LEADS, normalization={'zero_mean_std1': 1.0})
-
-TMAPS['ecg_median_1lead'] = TensorMap('median', Interpretation.CONTINUOUS, path_prefix='ukb_ecg_rest', shape=(600, 1), loss='logcosh', loss_weight=10.0, tensor_from_file=_make_ecg_rest(),
-                                      activation='linear', metrics=['mse', 'mae', 'logcosh'], channel_map={'lead': 0}, normalization={'zero_mean_std1': 1.0})
-
-TMAPS['ecg_rest_1lead'] = TensorMap('strip', Interpretation.CONTINUOUS, shape=(600, 8), path_prefix='ukb_ecg_rest', channel_map={'lead': 0}, tensor_from_file=_make_ecg_rest(),
-                                    dependent_map=TMAPS['ecg_median_1lead'], normalization={'zero_mean_std1': 1.0})
->>>>>>> a513ef41
+    'strip', Interpretation.CONTINUOUS, shape=(600, 8), path_prefix='ukb_ecg_rest', channel_map={'lead': 0}, tensor_from_file=_make_ecg_rest(),
+    dependent_map=TMAPS['ecg_median_1lead'], normalization={'zero_mean_std1': 1.0},
+)
 
 
 def _get_lead_cm(length):
@@ -603,32 +572,21 @@
     return lead_cm, lead_weights
 
 
-<<<<<<< HEAD
 TMAPS['ecg_median_1lead_categorical'] = TensorMap(
     'median',  Interpretation.CATEGORICAL, shape=(600, 32), activation='softmax', tensor_from_file=_make_ecg_rest(),
-    channel_map=_get_lead_cm(32)[0],
-    loss=weighted_crossentropy(_get_lead_cm(32)[1], 'ecg_median_categorical'),
+    channel_map=_get_lead_cm(32)[0], normalization={'zero_mean_std1': 1.0},
+    loss=weighted_crossentropy(np.array(_get_lead_cm(32)[1]), 'ecg_median_categorical'),
 )
 
 TMAPS['ecg_rest_1lead_categorical'] = TensorMap(
-    'strip', shape=(600, 8), path_prefix='ecg_rest', tensor_from_file=_make_ecg_rest(),
+    'strip', shape=(600, 8), path_prefix='ukb_ecg_rest', tensor_from_file=_make_ecg_rest(),
+    normalization={'zero_mean_std1': 1.0},
     channel_map={
         'window0': 0, 'window1': 1, 'window2': 2, 'window3': 3,
         'window4': 4, 'window5': 5, 'window6': 6, 'window7': 7,
     },
     dependent_map=TMAPS['ecg_median_1lead_categorical'],
 )
-=======
-TMAPS['ecg_median_1lead_categorical'] = TensorMap('median',  Interpretation.CATEGORICAL, shape=(600, 32), activation='softmax', tensor_from_file=_make_ecg_rest(),
-                                                  channel_map=_get_lead_cm(32)[0], normalization={'zero_mean_std1': 1.0},
-                                                  loss=weighted_crossentropy(np.array(_get_lead_cm(32)[1]), 'ecg_median_categorical'))
-
-TMAPS['ecg_rest_1lead_categorical'] = TensorMap('strip', shape=(600, 8), path_prefix='ukb_ecg_rest', tensor_from_file=_make_ecg_rest(),
-                                                normalization={'zero_mean_std1': 1.0},
-                                                channel_map={'window0': 0, 'window1': 1, 'window2': 2, 'window3': 3,
-                                                             'window4': 4, 'window5': 5, 'window6': 6, 'window7': 7},
-                                                dependent_map=TMAPS['ecg_median_1lead_categorical'])
->>>>>>> a513ef41
 
 
 def _make_rhythm_tensor(skip_poor=True):
@@ -650,7 +608,6 @@
     return rhythm_tensor_from_file
 
 
-<<<<<<< HEAD
 TMAPS['ecg_rhythm'] = TensorMap(
     'ecg_rhythm', Interpretation.CATEGORICAL, tensor_from_file=_make_rhythm_tensor(),
     loss=weighted_crossentropy([1.0, 2.0, 3.0, 3.0, 20.0, 20.0], 'ecg_rhythm'),
@@ -658,17 +615,9 @@
 )
 TMAPS['ecg_rhythm_poor'] = TensorMap(
     'ecg_rhythm', Interpretation.CATEGORICAL, tensor_from_file=_make_rhythm_tensor(False),
-    loss=weighted_crossentropy([1.0, 2.0, 3.0, 3.0, 20.0, 20.0], 'ecg_rhythm'),
+    loss=weighted_crossentropy([1.0, 2.0, 3.0, 3.0, 20.0, 20.0], 'ecg_rhythm_poor'),
     channel_map={'Normal_sinus_rhythm': 0, 'Sinus_bradycardia': 1, 'Marked_sinus_bradycardia': 2, 'Other_sinus_rhythm': 3, 'Atrial_fibrillation': 4, 'Other_rhythm': 5},
 )
-=======
-TMAPS['ecg_rhythm'] = TensorMap('ecg_rhythm', Interpretation.CATEGORICAL, tensor_from_file=_make_rhythm_tensor(),
-                                loss=weighted_crossentropy([1.0, 2.0, 3.0, 3.0, 20.0, 20.0], 'ecg_rhythm'),
-                                channel_map={'Normal_sinus_rhythm': 0, 'Sinus_bradycardia': 1, 'Marked_sinus_bradycardia': 2, 'Other_sinus_rhythm': 3, 'Atrial_fibrillation': 4, 'Other_rhythm': 5})
-TMAPS['ecg_rhythm_poor'] = TensorMap('ecg_rhythm', Interpretation.CATEGORICAL, tensor_from_file=_make_rhythm_tensor(False),
-                                     loss=weighted_crossentropy([1.0, 2.0, 3.0, 3.0, 20.0, 20.0], 'ecg_rhythm_poor'),
-                                     channel_map={'Normal_sinus_rhythm': 0, 'Sinus_bradycardia': 1, 'Marked_sinus_bradycardia': 2, 'Other_sinus_rhythm': 3, 'Atrial_fibrillation': 4, 'Other_rhythm': 5})
->>>>>>> a513ef41
 
 TMAPS['ecg_rest_age'] = TensorMap(
     'ecg_rest_age', Interpretation.CONTINUOUS, tensor_from_file=_age_in_years_tensor('ecg_rest_date'), loss='logcosh',
@@ -690,7 +639,6 @@
         raise ValueError(f"ECG categorical interpretation could not find any of these keys: {tm.channel_map.keys()}")
 
 
-<<<<<<< HEAD
 TMAPS['acute_mi'] = TensorMap(
     'acute_mi', Interpretation.CATEGORICAL, tensor_from_file=label_from_ecg_interpretation_text, channel_map={'no_acute_mi': 0, 'ACUTE MI': 1},
     loss=weighted_crossentropy([0.1, 10.0], 'acute_mi'),
@@ -767,56 +715,6 @@
     'prolonged_qt', Interpretation.CATEGORICAL, tensor_from_file=label_from_ecg_interpretation_text, channel_map={'no_prolonged_qt': 0, 'Prolonged QT': 1},
     loss=weighted_crossentropy([0.1, 10.0], 'prolonged_qt'),
 )
-=======
-TMAPS['acute_mi'] = TensorMap('acute_mi', Interpretation.CATEGORICAL, tensor_from_file=label_from_ecg_interpretation_text, channel_map={'no_acute_mi': 0, 'ACUTE MI': 1},
-                              loss=weighted_crossentropy([0.1, 10.0], 'acute_mi'))
-
-TMAPS['anterior_blocks'] = TensorMap('anterior_blocks', Interpretation.CATEGORICAL, tensor_from_file=label_from_ecg_interpretation_text,
-                                     channel_map={'no_anterior_blocks': 0, 'Left anterior fascicular block': 1, 'Left posterior fascicular block': 2},
-                                     loss=weighted_crossentropy([0.1, 10.0, 10.0], 'anterior_blocks'))
-
-TMAPS['av_block'] = TensorMap('av_block', Interpretation.CATEGORICAL, tensor_from_file=label_from_ecg_interpretation_text, channel_map={'no_av_block': 0, 'st degree AV block': 1},
-                              loss=weighted_crossentropy([0.1, 10.0], 'av_block'))
-
-TMAPS['incomplete_right_bundle_branch_block'] = TensorMap('incomplete_right_bundle_branch_block', Interpretation.CATEGORICAL, tensor_from_file=label_from_ecg_interpretation_text,
-                                                          channel_map={'no_incomplete_right_bundle_branch_block': 0, 'Incomplete right bundle branch block': 1},
-                                                          loss=weighted_crossentropy([0.1, 10.0], 'incomplete_right_bundle_branch_block'))
-
-TMAPS['infarcts'] = TensorMap('infarcts', Interpretation.CATEGORICAL, tensor_from_file=label_from_ecg_interpretation_text,
-                              channel_map={'no_infarcts': 0, 'Anterior infarct': 1, 'Anteroseptal infarct': 2, 'Inferior infarct': 3, 'Lateral infarct': 4, 'Septal infarct': 5},
-                              loss=weighted_crossentropy([0.1, 4.0, 6.0, 7.0, 6.0, 4.0], 'infarcts'))
-
-TMAPS['left_atrial_enlargement'] = TensorMap('left_atrial_enlargement', Interpretation.CATEGORICAL, tensor_from_file=label_from_ecg_interpretation_text,
-                                             channel_map={'no_left_atrial_enlargement': 0, 'Left atrial enlargement': 1},
-                                             loss=weighted_crossentropy([0.1, 10.0], 'left_atrial_enlargement'))
-
-TMAPS['left_ventricular_hypertrophy'] = TensorMap('left_ventricular_hypertrophy', Interpretation.CATEGORICAL, tensor_from_file=label_from_ecg_interpretation_text,
-                                                  channel_map={'no_left_ventricular_hypertrophy': 0, 'Left ventricular hypertrophy': 1},
-                                                  loss=weighted_crossentropy([0.1, 10.0], 'left_ventricular_hypertrophy'))
-
-TMAPS['lvh_fine'] = TensorMap('lvh_fine', Interpretation.CATEGORICAL, tensor_from_file=label_from_ecg_interpretation_text, loss=weighted_crossentropy([0.5, 12.0, 16.0, 30.0, 36.0], 'lvh_fine'),
-                              channel_map={'no_lvh_fine': 0, 'Minimal voltage criteria for LVH may be normal variant': 1,
-                                           'Moderate voltage criteria for LVH may be normal variant': 2, 'Voltage criteria for left ventricular hypertrophy': 3,
-                                           'Left ventricular hypertrophy': 4})
-
-TMAPS['poor_data_quality'] = TensorMap('poor_data_quality', Interpretation.CATEGORICAL, tensor_from_file=label_from_ecg_interpretation_text, channel_map={'no_poor_data_quality': 0, 'Poor data quality': 1},
-                                       loss=weighted_crossentropy([0.1, 3.0], 'poor_data_quality'))
-
-TMAPS['premature_atrial_complexes'] = TensorMap('premature_atrial_complexes', Interpretation.CATEGORICAL, tensor_from_file=label_from_ecg_interpretation_text,
-                                                channel_map={'no_premature_atrial_complexes': 0, 'premature atrial complexes': 1},
-                                                loss=weighted_crossentropy([0.1, 10.0], 'premature_atrial_complexes'))
-
-TMAPS['premature_supraventricular_complexes'] = TensorMap('premature_supraventricular_complexes', Interpretation.CATEGORICAL, tensor_from_file=label_from_ecg_interpretation_text,
-                                                          channel_map={'no_premature_supraventricular_complexes': 0, 'premature supraventricular complexes': 1},
-                                                          loss=weighted_crossentropy([0.1, 10.0], 'premature_supraventricular_complexes'))
-
-TMAPS['premature_ventricular_complexes'] = TensorMap('premature_ventricular_complexes', Interpretation.CATEGORICAL, tensor_from_file=label_from_ecg_interpretation_text,
-                                                     channel_map={'no_premature_ventricular_complexes': 0, 'premature ventricular complexes': 1},
-                                                     loss=weighted_crossentropy([0.1, 10.0], 'premature_ventricular_complexes'))
-
-TMAPS['prolonged_qt'] = TensorMap('prolonged_qt', Interpretation.CATEGORICAL, tensor_from_file=label_from_ecg_interpretation_text, channel_map={'no_prolonged_qt': 0, 'Prolonged QT': 1},
-                                  loss=weighted_crossentropy([0.1, 10.0], 'prolonged_qt'))
->>>>>>> a513ef41
 
 
 # Extract RAmplitude and SAmplitude for LVH criteria
@@ -905,7 +803,6 @@
     return ukb_ecg_rest_lvh_from_file
 
 
-<<<<<<< HEAD
 TMAPS['ecg_rest_lvh_avl'] = TensorMap(
     'avl_lvh', Interpretation.CATEGORICAL, path_prefix='ukb_ecg_rest', tensor_from_file=_make_ukb_ecg_rest_lvh(),
     channel_map={'no_avl_lvh': 0, 'aVL LVH': 1},
@@ -923,27 +820,6 @@
     channel_map={'no_cornell_lvh': 0, 'Cornell LVH': 1},
     loss=weighted_crossentropy([0.003, 1.0], 'cornell_lvh'),
 )
-
-TMAPS['t2_flair_sag_p2_1mm_fs_ellip_pf78_1'] = TensorMap(
-    't2_flair_sag_p2_1mm_fs_ellip_pf78_1', shape=(256, 256, 192), path_prefix='ukb_brain_mri/float_array/',
-    tensor_from_file=normalized_first_date, normalization={'zero_mean_std1': True},
-)
-TMAPS['t2_flair_sag_p2_1mm_fs_ellip_pf78_2'] = TensorMap(
-    't2_flair_sag_p2_1mm_fs_ellip_pf78_2', shape=(256, 256, 192), path_prefix='ukb_brain_mri/float_array/',
-    tensor_from_file=normalized_first_date, normalization={'zero_mean_std1': True},
-)
-=======
-TMAPS['ecg_rest_lvh_avl'] = TensorMap('avl_lvh', Interpretation.CATEGORICAL, path_prefix='ukb_ecg_rest', tensor_from_file=_make_ukb_ecg_rest_lvh(),
-                                      channel_map={'no_avl_lvh': 0, 'aVL LVH': 1},
-                                      loss=weighted_crossentropy([0.006, 1.0], 'avl_lvh'))
-
-TMAPS['ecg_rest_lvh_sokolow_lyon'] = TensorMap('sokolow_lyon_lvh', Interpretation.CATEGORICAL, path_prefix='ukb_ecg_rest', tensor_from_file=_make_ukb_ecg_rest_lvh(),
-                                               channel_map={'no_sokolow_lyon_lvh': 0, 'Sokolow Lyon LVH': 1},
-                                               loss=weighted_crossentropy([0.005, 1.0], 'sokolov_lyon_lvh'))
-
-TMAPS['ecg_rest_lvh_cornell'] = TensorMap('cornell_lvh', Interpretation.CATEGORICAL, path_prefix='ukb_ecg_rest', tensor_from_file=_make_ukb_ecg_rest_lvh(),
-                                          channel_map={'no_cornell_lvh': 0, 'Cornell LVH': 1},
-                                          loss=weighted_crossentropy([0.003, 1.0], 'cornell_lvh'))
 
 
 def _ecg_rest_to_segment(population_normalize=None, hertz=500, random_offset_seconds=0):
@@ -970,39 +846,53 @@
     return ecg_rest_section_to_segment
 
 
-TMAPS['ecg_segmented'] = TensorMap('ecg_segmented', Interpretation.CATEGORICAL, shape=(1224, len(ECG_SEGMENTED_CHANNEL_MAP)), path_prefix='ecg_rest',
-                                   cacheable=False, channel_map=ECG_SEGMENTED_CHANNEL_MAP)
-TMAPS['ecg_section_to_segment'] = TensorMap('ecg_section_to_segment', shape=(1224, 12), path_prefix='ecg_rest', dependent_map=TMAPS['ecg_segmented'],
-                                            channel_map=ECG_REST_LEADS, tensor_from_file=_ecg_rest_to_segment())
-TMAPS['ecg_section_to_segment_warp'] = TensorMap('ecg_section_to_segment', shape=(1224, 12), path_prefix='ecg_rest', dependent_map=TMAPS['ecg_segmented'],
-                                                 cacheable=False, channel_map=ECG_REST_LEADS, tensor_from_file=_ecg_rest_to_segment(),
-                                                 augmentations=[_warp_ecg])
-
-TMAPS['ecg_segmented_second'] = TensorMap('ecg_segmented', Interpretation.CATEGORICAL, shape=(496, len(ECG_SEGMENTED_CHANNEL_MAP)), path_prefix='ecg_rest',
-                                          cacheable=False, channel_map=ECG_SEGMENTED_CHANNEL_MAP)
-TMAPS['ecg_second_to_segment'] = TensorMap('ecg_second_to_segment', shape=(496, 12), path_prefix='ecg_rest', dependent_map=TMAPS['ecg_segmented_second'],
-                                           cacheable=False, channel_map=ECG_REST_LEADS, tensor_from_file=_ecg_rest_to_segment(random_offset_seconds=1.5))
-TMAPS['ecg_second_to_segment_warp'] = TensorMap('ecg_second_to_segment', shape=(496, 12), path_prefix='ecg_rest', dependent_map=TMAPS['ecg_segmented_second'],
-                                                cacheable=False, channel_map=ECG_REST_LEADS, tensor_from_file=_ecg_rest_to_segment(random_offset_seconds=1.5),
-                                                augmentations=[_warp_ecg])
-
-
-TMAPS['t2_flair_sag_p2_1mm_fs_ellip_pf78_1'] = TensorMap('t2_flair_sag_p2_1mm_fs_ellip_pf78_1', shape=(256, 256, 192), path_prefix='ukb_brain_mri/float_array/',
-                                                         tensor_from_file=normalized_first_date, normalization={'zero_mean_std1': True})
-TMAPS['t2_flair_sag_p2_1mm_fs_ellip_pf78_2'] = TensorMap('t2_flair_sag_p2_1mm_fs_ellip_pf78_2', shape=(256, 256, 192), path_prefix='ukb_brain_mri/float_array/',
-                                                         tensor_from_file=normalized_first_date, normalization={'zero_mean_std1': True})
->>>>>>> a513ef41
+TMAPS['ecg_segmented'] = TensorMap(
+    'ecg_segmented', Interpretation.CATEGORICAL, shape=(1224, len(ECG_SEGMENTED_CHANNEL_MAP)), path_prefix='ecg_rest',
+    cacheable=False, channel_map=ECG_SEGMENTED_CHANNEL_MAP,
+)
+TMAPS['ecg_section_to_segment'] = TensorMap(
+    'ecg_section_to_segment', shape=(1224, 12), path_prefix='ecg_rest', dependent_map=TMAPS['ecg_segmented'],
+    channel_map=ECG_REST_LEADS, tensor_from_file=_ecg_rest_to_segment(),
+)
+TMAPS['ecg_section_to_segment_warp'] = TensorMap(
+    'ecg_section_to_segment', shape=(1224, 12), path_prefix='ecg_rest', dependent_map=TMAPS['ecg_segmented'],
+    cacheable=False, channel_map=ECG_REST_LEADS, tensor_from_file=_ecg_rest_to_segment(),
+    augmentations=[_warp_ecg],
+)
+
+TMAPS['ecg_segmented_second'] = TensorMap(
+    'ecg_segmented', Interpretation.CATEGORICAL, shape=(496, len(ECG_SEGMENTED_CHANNEL_MAP)), path_prefix='ecg_rest',
+    cacheable=False, channel_map=ECG_SEGMENTED_CHANNEL_MAP,
+)
+TMAPS['ecg_second_to_segment'] = TensorMap(
+    'ecg_second_to_segment', shape=(496, 12), path_prefix='ecg_rest', dependent_map=TMAPS['ecg_segmented_second'],
+    cacheable=False, channel_map=ECG_REST_LEADS, tensor_from_file=_ecg_rest_to_segment(random_offset_seconds=1.5),
+)
+TMAPS['ecg_second_to_segment_warp'] = TensorMap(
+    'ecg_second_to_segment', shape=(496, 12), path_prefix='ecg_rest', dependent_map=TMAPS['ecg_segmented_second'],
+    cacheable=False, channel_map=ECG_REST_LEADS, tensor_from_file=_ecg_rest_to_segment(random_offset_seconds=1.5),
+    augmentations=[_warp_ecg],
+)
+
+
+TMAPS['t2_flair_sag_p2_1mm_fs_ellip_pf78_1'] = TensorMap(
+    't2_flair_sag_p2_1mm_fs_ellip_pf78_1', shape=(256, 256, 192), path_prefix='ukb_brain_mri/float_array/',
+    tensor_from_file=normalized_first_date, normalization={'zero_mean_std1': True},
+)
+TMAPS['t2_flair_sag_p2_1mm_fs_ellip_pf78_2'] = TensorMap(
+    't2_flair_sag_p2_1mm_fs_ellip_pf78_2', shape=(256, 256, 192), path_prefix='ukb_brain_mri/float_array/',
+    tensor_from_file=normalized_first_date, normalization={'zero_mean_std1': True},
+)
 TMAPS['t2_flair_slice_1'] = TensorMap('t2_flair_slice_1', shape=(256, 256, 1), path_prefix='ukb_brain_mri/float_array/', tensor_from_file=_random_slice_tensor('t2_flair_sag_p2_1mm_fs_ellip_pf78_1'), normalization={'zero_mean_std1': True})
 TMAPS['t2_flair_slice_2'] = TensorMap('t2_flair_slice_2', shape=(256, 256, 1), path_prefix='ukb_brain_mri/float_array/', tensor_from_file=_random_slice_tensor('t2_flair_sag_p2_1mm_fs_ellip_pf78_2'), normalization={'zero_mean_std1': True})
 TMAPS['t1_p2_1mm_fov256_sag_ti_880_1'] = TensorMap('t1_p2_1mm_fov256_sag_ti_880_1', shape=(256, 256, 208), path_prefix='ukb_brain_mri/float_array/', normalization={'zero_mean_std1': True}, tensor_from_file=normalized_first_date)
 TMAPS['t1_p2_1mm_fov256_sag_ti_880_2'] = TensorMap('t1_p2_1mm_fov256_sag_ti_880_2', shape=(256, 256, 208), path_prefix='ukb_brain_mri/float_array/', normalization={'zero_mean_std1': True}, tensor_from_file=normalized_first_date)
-<<<<<<< HEAD
 TMAPS['t1_dicom_30_slices'] = TensorMap(
     't1_dicom_30_slices', shape=(192, 256, 30), path_prefix='ukb_brain_mri/float_array/',  normalization={'zero_mean_std1': True},
     tensor_from_file=_slice_subset_tensor('t1_p2_1mm_fov256_sag_ti_880_1', 130, 190, 2, pad_shape=(192, 256, 256), flip_swap=True),
 )
 TMAPS['t2_dicom_30_slices'] = TensorMap(
-    't2_dicom_30_slices', shape=(192, 256, 30), path_prefix='ukb_brain_mri/float_array/',  normalization={'zero_mean_std1': True},
+    't2_dicom_30_slices', shape=(192, 256, 30), path_prefix='ukb_brain_mri/',  normalization={'zero_mean_std1': True},
     tensor_from_file=_slice_subset_tensor('t2_flair_sag_p2_1mm_fs_ellip_pf78_1', 130, 190, 2, pad_shape=(192, 256, 256), flip_swap=True),
 )
 
@@ -1038,29 +928,6 @@
     't2_40_slices_1', shape=(256, 256, 40), path_prefix='ukb_brain_mri/float_array/', normalization={'zero_mean_std1': True},
     tensor_from_file=_slice_subset_tensor('t2_flair_sag_p2_1mm_fs_ellip_pf78_1', 56, 136, 2),
 )
-=======
-TMAPS['t1_dicom_30_slices'] = TensorMap('t1_dicom_30_slices', shape=(192, 256, 30), path_prefix='ukb_brain_mri/float_array/',  normalization={'zero_mean_std1': True},
-                                        tensor_from_file=_slice_subset_tensor('t1_p2_1mm_fov256_sag_ti_880_1', 130, 190, 2, pad_shape=(192, 256, 256), flip_swap=True))
-TMAPS['t2_dicom_30_slices'] = TensorMap('t2_dicom_30_slices', shape=(192, 256, 30), path_prefix='ukb_brain_mri/',  normalization={'zero_mean_std1': True},
-                                        tensor_from_file=_slice_subset_tensor('t2_flair_sag_p2_1mm_fs_ellip_pf78_1', 130, 190, 2, pad_shape=(192, 256, 256), flip_swap=True))
-
-TMAPS['t1_slice_1'] = TensorMap('t1_slice_1', shape=(256, 256, 1), path_prefix='ukb_brain_mri/float_array/',  normalization={'zero_mean_std1': True},
-                                tensor_from_file=_random_slice_tensor('t1_p2_1mm_fov256_sag_ti_880_1'))
-TMAPS['t1_slice_2'] = TensorMap('t1_slice_2', shape=(256, 256, 1), path_prefix='ukb_brain_mri/float_array/',  normalization={'zero_mean_std1': True},
-                                tensor_from_file=_random_slice_tensor('t1_p2_1mm_fov256_sag_ti_880_2'))
-TMAPS['t1_20_slices_1'] = TensorMap('t1_20_slices_1', shape=(256, 256, 20), path_prefix='ukb_brain_mri/float_array/', normalization={'zero_mean_std1': True},
-                                    tensor_from_file=_slice_subset_tensor('t1_p2_1mm_fov256_sag_ti_880_1', 94, 114))
-TMAPS['t1_20_slices_2'] = TensorMap('t1_20_slices_2', shape=(256, 256, 20), path_prefix='ukb_brain_mri/float_array/', normalization={'zero_mean_std1': True},
-                                    tensor_from_file=_slice_subset_tensor('t1_p2_1mm_fov256_sag_ti_880_2', 94, 114))
-TMAPS['t2_20_slices_1'] = TensorMap('t2_20_slices_1', shape=(256, 256, 20), path_prefix='ukb_brain_mri/float_array/', normalization={'zero_mean_std1': True},
-                                    tensor_from_file=_slice_subset_tensor('t2_flair_sag_p2_1mm_fs_ellip_pf78_1', 86, 106))
-TMAPS['t2_20_slices_2'] = TensorMap('t2_20_slices_2', shape=(256, 256, 20), path_prefix='ukb_brain_mri/float_array/', normalization={'zero_mean_std1': True},
-                                    tensor_from_file=_slice_subset_tensor('t2_flair_sag_p2_1mm_fs_ellip_pf78_2', 86, 106))
-TMAPS['t1_40_slices_1'] = TensorMap('t1_40_slices_1', shape=(256, 256, 40), path_prefix='ukb_brain_mri/float_array/', normalization={'zero_mean_std1': True},
-                                    tensor_from_file=_slice_subset_tensor('t1_p2_1mm_fov256_sag_ti_880_1', 64, 144, 2))
-TMAPS['t2_40_slices_1'] = TensorMap('t2_40_slices_1', shape=(256, 256, 40), path_prefix='ukb_brain_mri/float_array/', normalization={'zero_mean_std1': True},
-                                    tensor_from_file=_slice_subset_tensor('t2_flair_sag_p2_1mm_fs_ellip_pf78_1', 56, 136, 2))
->>>>>>> a513ef41
 TMAPS['sos_te1'] = TensorMap('SOS_TE1', shape=(256, 288, 48), path_prefix='ukb_brain_mri/float_array/', normalization={'zero_mean_std1': True}, tensor_from_file=normalized_first_date)
 TMAPS['sos_te2'] = TensorMap('SOS_TE2', shape=(256, 288, 48), path_prefix='ukb_brain_mri/float_array/', normalization={'zero_mean_std1': True}, tensor_from_file=normalized_first_date)
 TMAPS['swi'] = TensorMap('SWI', shape=(256, 288, 48), path_prefix='ukb_brain_mri/float_array/', normalization={'zero_mean_std1': True}, tensor_from_file=normalized_first_date)
@@ -1180,24 +1047,22 @@
     return mask_subset_from_file
 
 
-<<<<<<< HEAD
 TMAPS['t1_and_t2_flair_30_slices'] = TensorMap(
-    't1_and_t2_flair_30_slices', Interpretation.CONTINUOUS, shape=(192, 256, 30, 2), path_prefix='ukb_brain_mri/float_array/',
+    't1_and_t2_flair_30_slices', Interpretation.CONTINUOUS, shape=(192, 256, 30, 2), path_prefix='ukb_brain_mri',
     tensor_from_file=_combined_subset_tensor(['T1', 'T2_FLAIR'], 90, 150, 2, pad_shape=(192, 256, 256)),
     normalization={'zero_mean_std1': True},
 )
-=======
-TMAPS['t1_and_t2_flair_30_slices'] = TensorMap('t1_and_t2_flair_30_slices', Interpretation.CONTINUOUS, shape=(192, 256, 30, 2), path_prefix='ukb_brain_mri',
-                                               tensor_from_file=_combined_subset_tensor(['T1', 'T2_FLAIR'], 90, 150, 2, pad_shape=(192, 256, 256)),
-                                               normalization={'zero_mean_std1': True})
 _dicom_keys = ['t1_p2_1mm_fov256_sag_ti_880_1', 't2_flair_sag_p2_1mm_fs_ellip_pf78_1']
-TMAPS['t1_t2_dicom_30_slices'] = TensorMap('t1_t2_dicom_30_slices', Interpretation.CONTINUOUS, shape=(192, 256, 30, 2), path_prefix='ukb_brain_mri',
-                                           tensor_from_file=_combined_subset_tensor(_dicom_keys, 130, 190, 2, pad_shape=(192, 256, 256), flip_swap=True),
-                                           normalization={'zero_mean_std1': True})
-TMAPS['t1_t2_dicom_50_slices'] = TensorMap('t1_t2_dicom_50_slices', Interpretation.CONTINUOUS, shape=(192, 256, 50, 2), path_prefix='ukb_brain_mri',
-                                           tensor_from_file=_combined_subset_tensor(_dicom_keys, 100, 200, 2, pad_shape=(192, 256, 256), flip_swap=True),
-                                           normalization={'zero_mean_std1': True})
->>>>>>> a513ef41
+TMAPS['t1_t2_dicom_30_slices'] = TensorMap(
+    't1_t2_dicom_30_slices', Interpretation.CONTINUOUS, shape=(192, 256, 30, 2), path_prefix='ukb_brain_mri',
+    tensor_from_file=_combined_subset_tensor(_dicom_keys, 130, 190, 2, pad_shape=(192, 256, 256), flip_swap=True),
+    normalization={'zero_mean_std1': True},
+)
+TMAPS['t1_t2_dicom_50_slices'] = TensorMap(
+    't1_t2_dicom_50_slices', Interpretation.CONTINUOUS, shape=(192, 256, 50, 2), path_prefix='ukb_brain_mri',
+    tensor_from_file=_combined_subset_tensor(_dicom_keys, 100, 200, 2, pad_shape=(192, 256, 256), flip_swap=True),
+    normalization={'zero_mean_std1': True},
+)
 
 
 def _ttn_tensor_from_file(tm, hd5, dependents={}):
@@ -1648,25 +1513,30 @@
     return _slice_tensor_from_file
 
 
-<<<<<<< HEAD
-TMAPS['lax_4ch_diastole_slice'] = TensorMap(
-    'lax_4ch_diastole_slice', Interpretation.CONTINUOUS, shape=(256, 256, 1), loss='logcosh',
-    normalization={'zero_mean_std1': True}, tensor_from_file=_slice_tensor('cine_segmented_lax_4ch', 0),
-)
-=======
-TMAPS['lax_4ch_diastole_slice0_3d'] = TensorMap('lax_4ch_diastole_slice0_3d', Interpretation.CONTINUOUS, shape=(200, 160, 1), loss='logcosh',
-                                                normalization={'zero_mean_std1': True}, tensor_from_file=_slice_tensor('ukb_cardiac_mri/cine_segmented_lax_4ch/instance_0', 0))
-TMAPS['lax_3ch_diastole_slice0_3d'] = TensorMap('lax_3ch_diastole_slice0_3d', Interpretation.CONTINUOUS, shape=(200, 160, 1), loss='logcosh',
-                                                normalization={'zero_mean_std1': True}, tensor_from_file=_slice_tensor('ukb_cardiac_mri/cine_segmented_lax_3ch/instance_0', 0))
-TMAPS['cine_segmented_ao_dist_slice0_3d'] = TensorMap('cine_segmented_ao_dist_slice0_3d', Interpretation.CONTINUOUS, shape=(256, 256, 1), loss='logcosh',
-                                                      normalization={'zero_mean_std1': True}, tensor_from_file=_slice_tensor('ukb_cardiac_mri/cine_segmented_ao_dist/instance_0', 0))
-TMAPS['lax_4ch_diastole_slice0'] = TensorMap('lax_4ch_diastole_slice0', Interpretation.CONTINUOUS, shape=(256, 256), loss='logcosh',
-                                             normalization={'zero_mean_std1': True}, tensor_from_file=_slice_tensor('ukb_cardiac_mri/cine_segmented_lax_4ch/instance_0', 0))
-TMAPS['lax_3ch_diastole_slice0'] = TensorMap('lax_3ch_diastole_slice0', Interpretation.CONTINUOUS, shape=(256, 256), loss='logcosh',
-                                             normalization={'zero_mean_std1': True}, tensor_from_file=_slice_tensor('ukb_cardiac_mri/cine_segmented_lax_3ch/instance_0', 0))
-TMAPS['cine_segmented_ao_dist_slice0'] = TensorMap('cine_segmented_ao_dist_slice0', Interpretation.CONTINUOUS, shape=(256, 256), loss='logcosh',
-                                                   normalization={'zero_mean_std1': True}, tensor_from_file=_slice_tensor('ukb_cardiac_mri/cine_segmented_ao_dist/instance_0', 0))
->>>>>>> a513ef41
+TMAPS['lax_4ch_diastole_slice0_3d'] = TensorMap(
+    'lax_4ch_diastole_slice0_3d', Interpretation.CONTINUOUS, shape=(200, 160, 1), loss='logcosh',
+    normalization={'zero_mean_std1': True}, tensor_from_file=_slice_tensor('ukb_cardiac_mri/cine_segmented_lax_4ch/instance_0', 0),
+)
+TMAPS['lax_3ch_diastole_slice0_3d'] = TensorMap(
+    'lax_3ch_diastole_slice0_3d', Interpretation.CONTINUOUS, shape=(200, 160, 1), loss='logcosh',
+    normalization={'zero_mean_std1': True}, tensor_from_file=_slice_tensor('ukb_cardiac_mri/cine_segmented_lax_3ch/instance_0', 0),
+)
+TMAPS['cine_segmented_ao_dist_slice0_3d'] = TensorMap(
+    'cine_segmented_ao_dist_slice0_3d', Interpretation.CONTINUOUS, shape=(256, 256, 1), loss='logcosh',
+    normalization={'zero_mean_std1': True}, tensor_from_file=_slice_tensor('ukb_cardiac_mri/cine_segmented_ao_dist/instance_0', 0),
+)
+TMAPS['lax_4ch_diastole_slice0'] = TensorMap(
+    'lax_4ch_diastole_slice0', Interpretation.CONTINUOUS, shape=(256, 256), loss='logcosh',
+    normalization={'zero_mean_std1': True}, tensor_from_file=_slice_tensor('ukb_cardiac_mri/cine_segmented_lax_4ch/instance_0', 0),
+)
+TMAPS['lax_3ch_diastole_slice0'] = TensorMap(
+    'lax_3ch_diastole_slice0', Interpretation.CONTINUOUS, shape=(256, 256), loss='logcosh',
+    normalization={'zero_mean_std1': True}, tensor_from_file=_slice_tensor('ukb_cardiac_mri/cine_segmented_lax_3ch/instance_0', 0),
+)
+TMAPS['cine_segmented_ao_dist_slice0'] = TensorMap(
+    'cine_segmented_ao_dist_slice0', Interpretation.CONTINUOUS, shape=(256, 256), loss='logcosh',
+    normalization={'zero_mean_std1': True}, tensor_from_file=_slice_tensor('ukb_cardiac_mri/cine_segmented_ao_dist/instance_0', 0),
+)
 
 
 
@@ -1674,22 +1544,38 @@
     return _pad_or_crop_array_to_shape(tm.shape, np.array(tm.hd5_first_dataset_in_group(hd5, tm.hd5_key_guess()), dtype=np.float32))
 
 
-TMAPS['cine_lax_3ch_192'] = TensorMap('cine_segmented_lax_3ch', Interpretation.CONTINUOUS, shape=(192, 192, 50), path_prefix='ukb_cardiac_mri',
-                                      tensor_from_file=_pad_crop_tensor, normalization={'zero_mean_std1': True})
-TMAPS['cine_lax_3ch_160_1'] = TensorMap('cine_segmented_lax_3ch', Interpretation.CONTINUOUS, shape=(160, 160, 50, 1), path_prefix='ukb_cardiac_mri',
-                                        tensor_from_file=_pad_crop_tensor, normalization={'zero_mean_std1': True})
-TMAPS['cine_lax_3ch_192_160_1'] = TensorMap('cine_segmented_lax_3ch', Interpretation.CONTINUOUS, shape=(192, 160, 50, 1), path_prefix='ukb_cardiac_mri',
-                                            tensor_from_file=_pad_crop_tensor, normalization={'zero_mean_std1': True})
-TMAPS['cine_ao_dist_4d'] = TensorMap('cine_segmented_ao_dist', Interpretation.CONTINUOUS, shape=(160, 192, 100, 1), path_prefix='ukb_cardiac_mri',
-                                     tensor_from_file=_pad_crop_tensor, normalization={'zero_mean_std1': True})
-TMAPS['cine_lax_4ch_192'] = TensorMap('cine_segmented_lax_3ch', Interpretation.CONTINUOUS, shape=(192, 192, 50), path_prefix='ukb_cardiac_mri',
-                                      tensor_from_file=_pad_crop_tensor, normalization={'zero_mean_std1': True})
-TMAPS['cine_lax_4ch_192_1'] = TensorMap('cine_segmented_lax_3ch', Interpretation.CONTINUOUS, shape=(192, 192, 50, 1), path_prefix='ukb_cardiac_mri',
-                                        tensor_from_file=_pad_crop_tensor, normalization={'zero_mean_std1': True})
-TMAPS['cine_sax_b6_192'] = TensorMap('cine_segmented_sax_b6', Interpretation.CONTINUOUS, shape=(192, 192, 50), path_prefix='ukb_cardiac_mri',
-                                     tensor_from_file=_pad_crop_tensor, normalization={'zero_mean_std1': True})
-TMAPS['cine_sax_b6_192_1'] = TensorMap('cine_segmented_sax_b6', Interpretation.CONTINUOUS, shape=(192, 192, 50, 1),  path_prefix='ukb_cardiac_mri',
-                                       tensor_from_file=_pad_crop_tensor, normalization={'zero_mean_std1': True})
+TMAPS['cine_lax_3ch_192'] = TensorMap(
+    'cine_segmented_lax_3ch', Interpretation.CONTINUOUS, shape=(192, 192, 50), path_prefix='ukb_cardiac_mri',
+    tensor_from_file=_pad_crop_tensor, normalization={'zero_mean_std1': True},
+)
+TMAPS['cine_lax_3ch_160_1'] = TensorMap(
+    'cine_segmented_lax_3ch', Interpretation.CONTINUOUS, shape=(160, 160, 50, 1), path_prefix='ukb_cardiac_mri',
+    tensor_from_file=_pad_crop_tensor, normalization={'zero_mean_std1': True},
+)
+TMAPS['cine_lax_3ch_192_160_1'] = TensorMap(
+    'cine_segmented_lax_3ch', Interpretation.CONTINUOUS, shape=(192, 160, 50, 1), path_prefix='ukb_cardiac_mri',
+    tensor_from_file=_pad_crop_tensor, normalization={'zero_mean_std1': True},
+)
+TMAPS['cine_ao_dist_4d'] = TensorMap(
+    'cine_segmented_ao_dist', Interpretation.CONTINUOUS, shape=(160, 192, 100, 1), path_prefix='ukb_cardiac_mri',
+    tensor_from_file=_pad_crop_tensor, normalization={'zero_mean_std1': True},
+)
+TMAPS['cine_lax_4ch_192'] = TensorMap(
+    'cine_segmented_lax_3ch', Interpretation.CONTINUOUS, shape=(192, 192, 50), path_prefix='ukb_cardiac_mri',
+    tensor_from_file=_pad_crop_tensor, normalization={'zero_mean_std1': True},
+)
+TMAPS['cine_lax_4ch_192_1'] = TensorMap(
+    'cine_segmented_lax_3ch', Interpretation.CONTINUOUS, shape=(192, 192, 50, 1), path_prefix='ukb_cardiac_mri',
+    tensor_from_file=_pad_crop_tensor, normalization={'zero_mean_std1': True},
+)
+TMAPS['cine_sax_b6_192'] = TensorMap(
+    'cine_segmented_sax_b6', Interpretation.CONTINUOUS, shape=(192, 192, 50), path_prefix='ukb_cardiac_mri',
+    tensor_from_file=_pad_crop_tensor, normalization={'zero_mean_std1': True},
+)
+TMAPS['cine_sax_b6_192_1'] = TensorMap(
+    'cine_segmented_sax_b6', Interpretation.CONTINUOUS, shape=(192, 192, 50, 1),  path_prefix='ukb_cardiac_mri',
+    tensor_from_file=_pad_crop_tensor, normalization={'zero_mean_std1': True},
+)
 
 
 def _segmented_dicom_slices(dicom_key_prefix, path_prefix='ukb_cardiac_mri'):
@@ -1703,99 +1589,57 @@
     return _segmented_dicom_tensor_from_file
 
 
-<<<<<<< HEAD
 TMAPS['lax_3ch_segmented'] = TensorMap(
     'lax_3ch_segmented',  Interpretation.CATEGORICAL, shape=(256, 256, 50, 6),
     tensor_from_file=_segmented_dicom_slices('cine_segmented_lax_3ch_annotated_'),
-    channel_map={'background': 0, 'LV_A_S': 1, 'left_atrium': 2, 'LV_I_P': 3, 'LV_Pap': 4, 'LV_Cavity': 5},
+    channel_map=MRI_LAX_3CH_SEGMENTED_CHANNEL_MAP,
 )
 TMAPS['lax_3ch_segmented_192'] = TensorMap(
     'lax_3ch_segmented', Interpretation.CATEGORICAL, shape=(192, 192, 50, 6),
     tensor_from_file=_segmented_dicom_slices('cine_segmented_lax_3ch_annotated_'),
-    channel_map={'background': 0, 'LV_A_S': 1, 'left_atrium': 2, 'LV_I_P': 3, 'LV_Pap': 4, 'LV_Cavity': 5},
-)
-TMAPS['lax_3ch_segmented_160'] = TensorMap(
-    'lax_3ch_segmented', Interpretation.CATEGORICAL, shape=(160, 160, 50, 6),
+    channel_map=MRI_LAX_3CH_SEGMENTED_CHANNEL_MAP,
+)
+TMAPS['lax_3ch_segmented_192_160'] = TensorMap(
+    'lax_3ch_segmented', Interpretation.CATEGORICAL, shape=(192, 160, 50, 6),
     tensor_from_file=_segmented_dicom_slices('cine_segmented_lax_3ch_annotated_'),
-    channel_map={'background': 0, 'LV_A_S': 1, 'left_atrium': 2, 'LV_I_P': 3, 'LV_Pap': 4, 'LV_Cavity': 5},
+    channel_map=MRI_LAX_3CH_SEGMENTED_CHANNEL_MAP,
+)
+TMAPS['lax_3ch_segmented_192_160'] = TensorMap(
+    'lax_3ch_segmented', Interpretation.CATEGORICAL, shape=(192, 160, 50, 6),
+    tensor_from_file=_segmented_dicom_slices('cine_segmented_lax_3ch_annotated_'),
+    channel_map=MRI_LAX_3CH_SEGMENTED_CHANNEL_MAP,
 )
 TMAPS['lax_4ch_segmented'] = TensorMap(
     'lax_4ch_segmented', Interpretation.CATEGORICAL, shape=(256, 256, 50, 14),
     tensor_from_file=_segmented_dicom_slices('cine_segmented_lax_4ch_annotated_'),
-    channel_map={
-        'background': 0, 'RV_free_wall': 1, 'RA_free_wall': 2, 'LA_free_wall': 3, 'LV_anterolateral_wall': 4,
-        'interventricular_septum': 5, 'interatrial_septum': 6, 'crista_terminalis': 7, 'RA_cavity': 8,
-        'RV_cavity': 9, 'LA_cavity': 10, 'LV_cavity': 11, 'descending_aorta': 12, 'thoracic_cavity': 13,
-    },
+    channel_map=MRI_LAX_4CH_SEGMENTED_CHANNEL_MAP,
 )
 TMAPS['lax_4ch_segmented_192'] = TensorMap(
     'lax_4ch_segmented', Interpretation.CATEGORICAL, shape=(192, 192, 50, 14),
     tensor_from_file=_segmented_dicom_slices('cine_segmented_lax_4ch_annotated_'),
-    channel_map={
-        'background': 0, 'RV_free_wall': 1, 'RA_free_wall': 2, 'LA_free_wall': 3, 'LV_anterolateral_wall': 4,
-        'interventricular_septum': 5, 'interatrial_septum': 6, 'crista_terminalis': 7, 'RA_cavity': 8,
-        'RV_cavity': 9, 'LA_cavity': 10, 'LV_cavity': 11, 'descending_aorta': 12, 'thoracic_cavity': 13,
-    },
+    channel_map=MRI_LAX_4CH_SEGMENTED_CHANNEL_MAP,
 )
 TMAPS['lax_4ch_segmented_192_w'] = TensorMap(
     'lax_4ch_segmented', Interpretation.CATEGORICAL, shape=(192, 192, 50, 14),
     tensor_from_file=_segmented_dicom_slices('cine_segmented_lax_4ch_annotated_'),
-    channel_map={
-        'background': 0, 'RV_free_wall': 1, 'RA_free_wall': 2, 'LA_free_wall': 3, 'LV_anterolateral_wall': 4,
-        'interventricular_septum': 5, 'interatrial_septum': 6, 'crista_terminalis': 7, 'RA_cavity': 8,
-        'RV_cavity': 9, 'LA_cavity': 10, 'LV_cavity': 11, 'descending_aorta': 12, 'thoracic_cavity': 13,
-    },
+    channel_map=MRI_LAX_4CH_SEGMENTED_CHANNEL_MAP,
     loss=weighted_crossentropy([0.01, 10.0, 10.0, 10.0, 10.0, 10.0, 10.0, 10.0, 1.0, 1.0, 1.0, 1.0, 5.0, 0.5]),
 )
 TMAPS['sax_segmented_b6'] = TensorMap(
     'sax_segmented_b6', Interpretation.CATEGORICAL, shape=(256, 256, 50, 11),
     tensor_from_file=_segmented_dicom_slices('cine_segmented_sax_b6_annotated_'),
-    channel_map={
-        'background': 0, 'RV_free_wall': 1, 'interventricular_septum': 2, 'LV_free_wall': 3, 'LV_pap': 4,
-        'LV_cavity': 5, 'RV_cavity': 6, 'thoracic_cavity': 7, 'liver': 8, 'stomach': 9, 'spleen': 10,
-    },
+    channel_map=MRI_SAX_SEGMENTED_CHANNEL_MAP,
 )
 TMAPS['sax_segmented_b6_192'] = TensorMap(
     'sax_segmented_b6', Interpretation.CATEGORICAL, shape=(192, 192, 50, 11),
     tensor_from_file=_segmented_dicom_slices('cine_segmented_sax_b6_annotated_'),
-    channel_map={
-        'background': 0, 'RV_free_wall': 1, 'interventricular_septum': 2, 'LV_free_wall': 3, 'LV_pap': 4,
-        'LV_cavity': 5, 'RV_cavity': 6, 'thoracic_cavity': 7, 'liver': 8, 'stomach': 9, 'spleen': 10,
-    },
-)
-=======
-TMAPS['lax_3ch_segmented'] = TensorMap('lax_3ch_segmented',  Interpretation.CATEGORICAL, shape=(256, 256, 50, 6),
-                                       tensor_from_file=_segmented_dicom_slices('cine_segmented_lax_3ch_annotated_'),
-                                       channel_map=MRI_LAX_3CH_SEGMENTED_CHANNEL_MAP)
-TMAPS['lax_3ch_segmented_192'] = TensorMap('lax_3ch_segmented', Interpretation.CATEGORICAL, shape=(192, 192, 50, 6),
-                                           tensor_from_file=_segmented_dicom_slices('cine_segmented_lax_3ch_annotated_'),
-                                           channel_map=MRI_LAX_3CH_SEGMENTED_CHANNEL_MAP)
-TMAPS['lax_3ch_segmented_192_160'] = TensorMap('lax_3ch_segmented', Interpretation.CATEGORICAL, shape=(192, 160, 50, 6),
-                                               tensor_from_file=_segmented_dicom_slices('cine_segmented_lax_3ch_annotated_'),
-                                               channel_map=MRI_LAX_3CH_SEGMENTED_CHANNEL_MAP)
-TMAPS['lax_3ch_segmented_192_160'] = TensorMap('lax_3ch_segmented', Interpretation.CATEGORICAL, shape=(192, 160, 50, 6),
-                                               tensor_from_file=_segmented_dicom_slices('cine_segmented_lax_3ch_annotated_'),
-                                               channel_map=MRI_LAX_3CH_SEGMENTED_CHANNEL_MAP)
-TMAPS['lax_4ch_segmented'] = TensorMap('lax_4ch_segmented', Interpretation.CATEGORICAL, shape=(256, 256, 50, 14),
-                                       tensor_from_file=_segmented_dicom_slices('cine_segmented_lax_4ch_annotated_'),
-                                       channel_map=MRI_LAX_4CH_SEGMENTED_CHANNEL_MAP)
-TMAPS['lax_4ch_segmented_192'] = TensorMap('lax_4ch_segmented', Interpretation.CATEGORICAL, shape=(192, 192, 50, 14),
-                                           tensor_from_file=_segmented_dicom_slices('cine_segmented_lax_4ch_annotated_'),
-                                           channel_map=MRI_LAX_4CH_SEGMENTED_CHANNEL_MAP)
-TMAPS['lax_4ch_segmented_192_w'] = TensorMap('lax_4ch_segmented', Interpretation.CATEGORICAL, shape=(192, 192, 50, 14),
-                                             tensor_from_file=_segmented_dicom_slices('cine_segmented_lax_4ch_annotated_'),
-                                             channel_map=MRI_LAX_4CH_SEGMENTED_CHANNEL_MAP,
-                                             loss=weighted_crossentropy([0.01, 10.0, 10.0, 10.0, 10.0, 10.0, 10.0, 10.0, 1.0, 1.0, 1.0, 1.0, 5.0, 0.5]))
-TMAPS['sax_segmented_b6'] = TensorMap('sax_segmented_b6', Interpretation.CATEGORICAL, shape=(256, 256, 50, 11),
-                                      tensor_from_file=_segmented_dicom_slices('cine_segmented_sax_b6_annotated_'),
-                                      channel_map=MRI_SAX_SEGMENTED_CHANNEL_MAP)
-TMAPS['sax_segmented_b6_192'] = TensorMap('sax_segmented_b6', Interpretation.CATEGORICAL, shape=(192, 192, 50, 11),
-                                          tensor_from_file=_segmented_dicom_slices('cine_segmented_sax_b6_annotated_'),
-                                          channel_map=MRI_SAX_SEGMENTED_CHANNEL_MAP)
-
-TMAPS['cine_segmented_ao_dist'] = TensorMap('cine_segmented_ao_dist', Interpretation.CATEGORICAL, shape=(160, 192, 100, len(MRI_AO_SEGMENTED_CHANNEL_MAP)),
-                                            tensor_from_file=_segmented_dicom_slices('cine_segmented_ao_dist_annotated_'), channel_map=MRI_AO_SEGMENTED_CHANNEL_MAP)
->>>>>>> a513ef41
+    channel_map=MRI_SAX_SEGMENTED_CHANNEL_MAP,
+)
+
+TMAPS['cine_segmented_ao_dist'] = TensorMap(
+    'cine_segmented_ao_dist', Interpretation.CATEGORICAL, shape=(160, 192, 100, len(MRI_AO_SEGMENTED_CHANNEL_MAP)),
+    tensor_from_file=_segmented_dicom_slices('cine_segmented_ao_dist_annotated_'), channel_map=MRI_AO_SEGMENTED_CHANNEL_MAP,
+)
 
 
 def _make_fallback_tensor_from_file(tensor_keys):
@@ -1834,24 +1678,23 @@
     return preprocess_tensor_from_file
 
 
-<<<<<<< HEAD
 TMAPS['log_25781_2'] = TensorMap(
     '25781_Total-volume-of-white-matter-hyperintensities-from-T1-and-T2FLAIR-images_2_0', loss='logcosh', path_prefix='continuous',
     normalization={'mean': 7, 'std': 8}, tensor_from_file=preprocess_with_function(np.log),
     channel_map={'white-matter-hyper-intensities': 0},
 )
-=======
-TMAPS['log_25781_2'] = TensorMap('25781_Total-volume-of-white-matter-hyperintensities-from-T1-and-T2FLAIR-images_2_0', loss='logcosh', path_prefix='continuous',
-                                 normalization={'mean': 7, 'std': 8}, tensor_from_file=preprocess_with_function(np.log),
-                                 channel_map={'white-matter-hyper-intensities': 0})
-TMAPS['weight_lbs_2'] = TensorMap('weight_lbs',  Interpretation.CONTINUOUS, normalization={'mean': 168.74, 'std': 34.1}, loss='logcosh',
-                                  channel_map={'weight_lbs': 0}, tensor_from_file=preprocess_with_function(lambda x: x*2.20462, 'continuous/21002_Weight_2_0'))
+TMAPS['weight_lbs_2'] = TensorMap(
+    'weight_lbs',  Interpretation.CONTINUOUS, normalization={'mean': 168.74, 'std': 34.1}, loss='logcosh',
+    channel_map={'weight_lbs': 0}, tensor_from_file=preprocess_with_function(lambda x: x*2.20462, 'continuous/21002_Weight_2_0'),
+)
 
 
 def _weekly_alcohol(instance):
-    alcohol_keys = [f'1568_Average-weekly-red-wine-intake_{instance}_0', f'1578_Average-weekly-champagne-plus-white-wine-intake_{instance}_0',
-                    f'1588_Average-weekly-beer-plus-cider-intake_{instance}_0', f'1598_Average-weekly-spirits-intake_{instance}_0',
-                    f'1608_Average-weekly-fortified-wine-intake_{instance}_0']
+    alcohol_keys = [
+        f'1568_Average-weekly-red-wine-intake_{instance}_0', f'1578_Average-weekly-champagne-plus-white-wine-intake_{instance}_0',
+        f'1588_Average-weekly-beer-plus-cider-intake_{instance}_0', f'1598_Average-weekly-spirits-intake_{instance}_0',
+        f'1608_Average-weekly-fortified-wine-intake_{instance}_0',
+    ]
 
     def alcohol_from_file(tm, hd5, dependents={}):
         drinks = 0
@@ -1865,7 +1708,6 @@
 TMAPS['weekly_alcohol_0'] = TensorMap('weekly_alcohol_0', loss='logcosh', path_prefix='continuous', channel_map={'weekly_alcohol_0': 0}, tensor_from_file=_weekly_alcohol(0))
 TMAPS['weekly_alcohol_1'] = TensorMap('weekly_alcohol_1', loss='logcosh', path_prefix='continuous', channel_map={'weekly_alcohol_1': 0}, tensor_from_file=_weekly_alcohol(1))
 TMAPS['weekly_alcohol_2'] = TensorMap('weekly_alcohol_2', loss='logcosh', path_prefix='continuous', channel_map={'weekly_alcohol_2': 0}, tensor_from_file=_weekly_alcohol(2))
->>>>>>> a513ef41
 
 
 def sax_tensor(b_series_prefix):
@@ -1889,7 +1731,6 @@
     return sax_tensor_from_file
 
 
-<<<<<<< HEAD
 TMAPS['sax_all_diastole_segmented'] = TensorMap(
     'sax_all_diastole_segmented', Interpretation.CATEGORICAL, shape=(256, 256, 13, 3),
     channel_map=MRI_SEGMENTED_CHANNEL_MAP,
@@ -1927,29 +1768,6 @@
     'sax_all_systole_weighted', shape=(256, 256, 13, 1), tensor_from_file=sax_tensor('systole'),
     dependent_map=TMAPS['sax_all_systole_segmented_weighted'],
 )
-=======
-TMAPS['sax_all_diastole_segmented'] = TensorMap('sax_all_diastole_segmented', Interpretation.CATEGORICAL, shape=(256, 256, 13, 3),
-                                                channel_map=MRI_SEGMENTED_CHANNEL_MAP)
-TMAPS['sax_all_diastole_segmented_weighted'] = TensorMap('sax_all_diastole_segmented', Interpretation.CATEGORICAL, shape=(256, 256, 13, 3),
-                                                         channel_map=MRI_SEGMENTED_CHANNEL_MAP,
-                                                         loss=weighted_crossentropy([1.0, 40.0, 40.0], 'sax_all_diastole_segmented'))
-
-TMAPS['sax_all_diastole'] = TensorMap('sax_all_diastole', shape=(256, 256, 13, 1), tensor_from_file=sax_tensor('diastole'),
-                                      dependent_map=TMAPS['sax_all_diastole_segmented'])
-TMAPS['sax_all_diastole_weighted'] = TensorMap('sax_all_diastole', shape=(256, 256, 13, 1), tensor_from_file=sax_tensor('diastole'),
-                                               dependent_map=TMAPS['sax_all_diastole_segmented_weighted'])
-
-TMAPS['sax_all_systole_segmented'] = TensorMap('sax_all_systole_segmented', Interpretation.CATEGORICAL, shape=(256, 256, 13, 3),
-                                               channel_map=MRI_SEGMENTED_CHANNEL_MAP)
-TMAPS['sax_all_systole_segmented_weighted'] = TensorMap('sax_all_systole_segmented_weighted', Interpretation.CATEGORICAL, shape=(256, 256, 13, 3),
-                                                        channel_map=MRI_SEGMENTED_CHANNEL_MAP,
-                                                        loss=weighted_crossentropy([1.0, 40.0, 40.0], 'sax_all_systole_segmented'))
-
-TMAPS['sax_all_systole'] = TensorMap('sax_all_systole', shape=(256, 256, 13, 1), tensor_from_file=sax_tensor('systole'),
-                                     dependent_map=TMAPS['sax_all_systole_segmented'])
-TMAPS['sax_all_systole_weighted'] = TensorMap('sax_all_systole_weighted', shape=(256, 256, 13, 1), tensor_from_file=sax_tensor('systole'),
-                                              dependent_map=TMAPS['sax_all_systole_segmented_weighted'])
->>>>>>> a513ef41
 
 
 def all_sax_tensor(total_b_slices=13):
@@ -1983,9 +1801,6 @@
 )
 
 TMAPS['sax_all'] = TensorMap('sax_all', shape=(256, 256, 26, 1), tensor_from_file=all_sax_tensor(), dependent_map=TMAPS['sax_all_segmented'])
-<<<<<<< HEAD
-TMAPS['sax_all_weighted'] = TensorMap('sax_all_weighted', shape=(256, 256, 26, 1), tensor_from_file=all_sax_tensor(), dependent_map=TMAPS['sax_all_segmented_weighted'])
-=======
 TMAPS['sax_all_weighted'] = TensorMap('sax_all_weighted', shape=(256, 256, 26, 1), tensor_from_file=all_sax_tensor(), dependent_map=TMAPS['sax_all_segmented_weighted'])
 
 
@@ -2050,27 +1865,40 @@
     return channel_map
 
 
-TMAPS['lax_3ch_lv_cavity_bbox_slice0'] = TensorMap('lax_3ch_lv_cavity_bbox_slice0', Interpretation.MESH, shape=(4,),
-                                                   tensor_from_file=_bounding_box_from_categorical((160, 160), 'ukb_cardiac_mri/cine_segmented_lax_3ch_annotated_1/instance_0', MRI_LAX_3CH_SEGMENTED_CHANNEL_MAP['LV_Cavity']),
-                                                   channel_map=_bounding_box_channel_map(2))
-TMAPS['lax_3ch_left_atrium_bbox_slice0'] = TensorMap('lax_3ch_left_atrium_bbox_slice0', Interpretation.MESH, shape=(4,),
-                                                     tensor_from_file=_bounding_box_from_categorical((160, 160), 'ukb_cardiac_mri/cine_segmented_lax_3ch_annotated_1/instance_0', MRI_LAX_3CH_SEGMENTED_CHANNEL_MAP['left_atrium']),
-                                                     channel_map=_bounding_box_channel_map(2))
+TMAPS['lax_3ch_lv_cavity_bbox_slice0'] = TensorMap(
+    'lax_3ch_lv_cavity_bbox_slice0', Interpretation.MESH, shape=(4,),
+    tensor_from_file=_bounding_box_from_categorical((160, 160), 'ukb_cardiac_mri/cine_segmented_lax_3ch_annotated_1/instance_0', MRI_LAX_3CH_SEGMENTED_CHANNEL_MAP['LV_Cavity']),
+    channel_map=_bounding_box_channel_map(2),
+)
+TMAPS['lax_3ch_left_atrium_bbox_slice0'] = TensorMap(
+    'lax_3ch_left_atrium_bbox_slice0', Interpretation.MESH, shape=(4,),
+    tensor_from_file=_bounding_box_from_categorical((160, 160), 'ukb_cardiac_mri/cine_segmented_lax_3ch_annotated_1/instance_0', MRI_LAX_3CH_SEGMENTED_CHANNEL_MAP['left_atrium']),
+    channel_map=_bounding_box_channel_map(2),
+)
 
 aorta_descending_tff = _bounding_box_from_categorical((192, 224), 'ukb_cardiac_mri/cine_segmented_ao_dist_annotated_1/instance_0', MRI_AO_SEGMENTED_CHANNEL_MAP['descending_aorta'])
-TMAPS['cine_segmented_ao_descending_aorta_bbox_slice0'] = TensorMap('cine_segmented_ao_descending_aorta_bbox_slice0', Interpretation.MESH, shape=(4,),
-                                                                    tensor_from_file=aorta_descending_tff, channel_map=_bounding_box_channel_map(2))
+TMAPS['cine_segmented_ao_descending_aorta_bbox_slice0'] = TensorMap(
+    'cine_segmented_ao_descending_aorta_bbox_slice0', Interpretation.MESH, shape=(4,),
+    tensor_from_file=aorta_descending_tff, channel_map=_bounding_box_channel_map(2),
+)
 aorta_ascending_tff = _bounding_box_from_categorical((192, 224), 'ukb_cardiac_mri/cine_segmented_ao_dist_annotated_1/instance_0', MRI_AO_SEGMENTED_CHANNEL_MAP['ascending_aorta'])
-TMAPS['cine_segmented_ao_ascending_aorta_bbox_slice0'] = TensorMap('cine_segmented_ao_ascending_aorta_bbox_slice0', Interpretation.MESH, shape=(4,),
-                                                                   tensor_from_file=aorta_ascending_tff, channel_map=_bounding_box_channel_map(2))
-
-TMAPS['lax_3ch_lv_cavity_bbox'] = TensorMap('lax_3ch_lv_cavity_bbox', Interpretation.MESH, shape=(6,), channel_map=_bounding_box_channel_map(3),
-                                            tensor_from_file=_bounding_box_from_callable(5, _segmented_index_slices('cine_segmented_lax_3ch_annotated_', (192, 160, 50))))
+TMAPS['cine_segmented_ao_ascending_aorta_bbox_slice0'] = TensorMap(
+    'cine_segmented_ao_ascending_aorta_bbox_slice0', Interpretation.MESH, shape=(4,),
+    tensor_from_file=aorta_ascending_tff, channel_map=_bounding_box_channel_map(2),
+)
+
+TMAPS['lax_3ch_lv_cavity_bbox'] = TensorMap(
+    'lax_3ch_lv_cavity_bbox', Interpretation.MESH, shape=(6,), channel_map=_bounding_box_channel_map(3),
+    tensor_from_file=_bounding_box_from_callable(5, _segmented_index_slices('cine_segmented_lax_3ch_annotated_', (192, 160, 50))),
+)
 
 bbfc = _bounding_box_from_callable(MRI_AO_SEGMENTED_CHANNEL_MAP['descending_aorta'], _segmented_index_slices('cine_segmented_ao_dist_annotated_', (192, 224, 100)))
-TMAPS['cine_segmented_ao_descending_aorta_bbox'] = TensorMap('cine_segmented_ao_descending_aorta_bbox', Interpretation.MESH, shape=(6,), tensor_from_file=bbfc,
-                                                             channel_map=_bounding_box_channel_map(3))
+TMAPS['cine_segmented_ao_descending_aorta_bbox'] = TensorMap(
+    'cine_segmented_ao_descending_aorta_bbox', Interpretation.MESH, shape=(6,), tensor_from_file=bbfc,
+    channel_map=_bounding_box_channel_map(3),
+)
 abbfc = _bounding_box_from_callable(MRI_AO_SEGMENTED_CHANNEL_MAP['ascending_aorta'], _segmented_index_slices('cine_segmented_ao_dist_annotated_', (192, 224, 100)))
-TMAPS['cine_segmented_ao_ascending_aorta_bbox'] = TensorMap('cine_segmented_ao_ascending_aorta_bbox', Interpretation.MESH, shape=(6,), tensor_from_file=abbfc,
-                                                            channel_map=_bounding_box_channel_map(3))
->>>>>>> a513ef41
+TMAPS['cine_segmented_ao_ascending_aorta_bbox'] = TensorMap(
+    'cine_segmented_ao_ascending_aorta_bbox', Interpretation.MESH, shape=(6,), tensor_from_file=abbfc,
+    channel_map=_bounding_box_channel_map(3),
+)