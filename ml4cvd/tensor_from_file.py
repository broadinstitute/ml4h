--- conflicted
+++ resolved
@@ -7,13 +7,9 @@
 import h5py
 import logging
 import numpy as np
-<<<<<<< HEAD
-import tensorflow as tf
+
+import vtk.util.numpy_support
 from tensorflow.keras.utils import to_categorical
-=======
-import vtk.util.numpy_support
-from keras.utils import to_categorical
->>>>>>> eea86021
 
 from ml4cvd.metrics import weighted_crossentropy
 from ml4cvd.tensor_writer_ukbb import tensor_path, path_date_to_datetime
