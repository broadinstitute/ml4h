--- conflicted
+++ resolved
@@ -168,12 +168,7 @@
     parser.add_argument('--bottleneck_type', type=str, default=list(BOTTLENECK_STR_TO_ENUM)[0], choices=list(BOTTLENECK_STR_TO_ENUM))
     parser.add_argument('--hidden_layer', default='embed', help='Name of a hidden layer for inspections.')
     parser.add_argument('--language_layer', default='ecg_rest_text', help='Name of TensorMap for learning language models (eg train_char_model).')
-<<<<<<< HEAD
     parser.add_argument('--language_prefix', default=None, help='Path prefix for a TensorMap to learn language models (eg train_char_model)')
-    parser.add_argument('--variational', default=False, action='store_true', help='Make the embed layer variational. No U-connections.')
-=======
-    parser.add_argument('--language_prefix', default='ukb_ecg_rest', help='Path prefix for a TensorMap to learn language models (eg train_char_model)')
->>>>>>> b18e4bc2
 
     # Training and Hyper-Parameter Optimization Parameters
     parser.add_argument('--epochs', default=12, type=int, help='Number of training epochs.')
