# arguments.py
#
# Command Line Arguments for Machine Learning 4 CardioVascular Disease
# Shared by recipes.py and other command-line runnable files.
# These arguments are a bit of a hodge-podge and are used promiscuously throughout these files.
# Sometimes code overwrites user-provided arguments to enforce assumptions or sanity.
#
# October 2018
# Sam Friedman 
# sam@broadinstitute.org

# Imports
import os
import sys
import logging
import argparse
import operator
import datetime
import numpy as np
import multiprocessing

from ml4cvd.logger import load_config
from ml4cvd.TensorMap import TensorMap
from ml4cvd.tensor_maps_by_hand import TMAPS
from ml4cvd.defines import IMPUTATION_RANDOM, IMPUTATION_MEAN
from ml4cvd.tensor_map_maker import generate_multi_field_continuous_tensor_map


def parse_args():
    parser = argparse.ArgumentParser()

    parser.add_argument('--mode', default='mlp', help='What would you like to do?')

    # Config arguments
    parser.add_argument("--logging_level", default='INFO', choices=["DEBUG", "INFO", "WARNING", "ERROR", "CRITICAL"],
                        help="Logging level. Overrides any configuration given in the logging configuration file.")

    # Tensor Map arguments
    parser.add_argument('--input_tensors', default=[], nargs='+')
    parser.add_argument('--output_tensors', default=[], nargs='+')
    parser.add_argument('--input_continuous_tensors', default=[], nargs='+', help='Continuous tensor maps to be combined.')
    parser.add_argument('--tensor_maps_in', default=[], help='Do not set this directly. Use input_tensors')
    parser.add_argument('--tensor_maps_out', default=[], help='Do not set this directly. Use output_tensors')

    # Input and Output files and directories
    parser.add_argument('--bigquery_credentials_file', default='/mnt/ml4cvd/projects/jamesp/bigquery/bigquery-viewer-credentials.json',
                        help='Path to service account credentials for looking up BigQuery tables.')
    parser.add_argument('--bigquery_dataset', default='broad-ml4cvd.ukbb7089_r10data', help='BigQuery dataset containing tables we want to query.')
    parser.add_argument('--xml_folder', default='/mnt/disks/ecg-rest-xml/', help='Path to folder of XMLs of ECG data.')
    parser.add_argument('--zip_folder', default='/mnt/disks/sax-mri-zip/', help='Path to folder of zipped dicom images.')
    parser.add_argument('--phenos_folder', default='gs://ml4cvd/phenotypes/', help='Path to folder of phenotype defining CSVs.')
    parser.add_argument('--phecode_definitions', default='/mnt/ml4cvd/projects/jamesp/data/phecode_definitions1.2.csv', help='CSV of phecode definitions')
    parser.add_argument('--dicoms', default='./dicoms/', help='Path to folder of dicoms ( dicoms/labels/sample_id/field_id/*dcm.')
    parser.add_argument('--test_csv', default=None, help='Path to CSV with Sample IDs to reserve for testing')
    parser.add_argument('--app_csv', help='Path to file used to link sample IDs between UKBB applications 17488 and 7089')
    parser.add_argument('--tensors', help='Path to folder containing tensors, or where tensors will be written.')
    parser.add_argument('--output_folder', default='./recipes_output/', help='Path to output folder for recipes.py runs.')
    parser.add_argument('--model_file', help='Path to a saved model architecture and weights (hd5).')
    parser.add_argument('--model_files', nargs='*', default=[], help='List of paths to saved model architectures and weights (hd5).')
    parser.add_argument('--model_layers', help='Path to a model file (hd5) which will be loaded by layer, useful for transfer learning.')
<<<<<<< HEAD
    parser.add_argument('--model_freeze', help='Like the model_layers argument, except all loaded layers will also be frozen.')
=======
    parser.add_argument('--freeze_model_layers', default=False, action='store_true', help='Whether to freeze the layers from model_layers.')
    parser.add_argument('--lv_mass_csv', default='/mnt/ml4cvd/projects/jamesp/data/returned_lv_mass.tsv',
                        help='Path to left ventricular mass and other cardiac MRI readouts on ~5000 people returned from app 2964')
>>>>>>> f86600c1

    # Data selection parameters
    parser.add_argument('--categorical_field_ids', nargs='*', default=[], type=int,
        help='List of field ids from which input features will be collected.')
    parser.add_argument('--continuous_field_ids', nargs='*', default=[], type=int,
        help='List of field ids from which continuous real-valued input features will be collected.')
    parser.add_argument('--include_array', default=False, action='store_true', help='Include array idx for UKBB phenotypes.')
    parser.add_argument('--include_instance', default=False, action='store_true', help='Include instances for UKBB phenotypes.')
    parser.add_argument('--min_values', default=10, type=int, help='Per feature size minimum.')
    parser.add_argument('--min_samples', default=3, type=int, help='Min number of samples to require for calculating correlations.')
    parser.add_argument('--max_samples', type=int, default=None,
                        help='Max number of samples to use for tensor reporting -- all samples are used if not specified.')
    parser.add_argument('--mri_field_ids', default=['20208', '20209'], nargs='*', help='Field id for MR images.')
    parser.add_argument('--xml_field_ids', default=['20205', '6025'], nargs='*', help='Field id for XMLs of resting and exercise ECG data.')
    parser.add_argument('--max_patients', default=999999, type=int,  help='Maximum number of patient data to read')
    parser.add_argument('--min_sample_id', default=0, type=int, help='Minimum sample id to write to tensor.')
    parser.add_argument('--max_sample_id', default=7000000, type=int, help='Maximum sample id to write to tensor.')
    parser.add_argument('--max_slices', default=999999, type=int, help='Maximum number of dicom slices to read')
    parser.add_argument('--b_slice_force', default=None,
                        help='If set, will only load specific b slice for short axis MRI diastole systole tensor maps (i.e b0, b1, b2, ... b10).')
    parser.add_argument('--include_missing_continuous_channel', default=False, action='store_true',
                        help='Include missing channels in continuous tensors')
    parser.add_argument('--imputation_method_for_continuous_fields', default=IMPUTATION_RANDOM, help='can be random or mean',
                        choices=[IMPUTATION_RANDOM, IMPUTATION_MEAN])

    # Model Architecture Parameters
    parser.add_argument('--x', default=256, type=int, help='x tensor resolution')
    parser.add_argument('--y', default=256, type=int, help='y tensor resolution')
    parser.add_argument('--zoom_x', default=50, type=int, help='zoom_x tensor resolution')
    parser.add_argument('--zoom_y', default=35, type=int, help='zoom_y tensor resolution')
    parser.add_argument('--zoom_width', default=96, type=int, help='zoom_width tensor resolution')
    parser.add_argument('--zoom_height', default=96, type=int, help='zoom_height tensor resolution')
    parser.add_argument('--z', default=48, type=int, help='z tensor resolution')
    parser.add_argument('--t', default=48, type=int, help='Number of time slices')
    parser.add_argument('--mlp_concat', default=False, action='store_true', help='Concatenate input with every multiplayer perceptron layer.')
    parser.add_argument('--dense_layers', nargs='*', default=[16, 64], type=int, help='List of number of hidden units in neural nets dense layers.')
    parser.add_argument('--dropout', default=0.0, type=float, help='Dropout rate of dense layers must be in [0.0, 1.0].')
    parser.add_argument('--activation', default='relu',  help='Activation function for hidden units in neural nets dense layers.')
    parser.add_argument('--conv_layers', nargs='*', default=[32], type=int, help='List of number of kernels in convolutional layers.')
    parser.add_argument('--conv_x', default=3, type=int, help='X dimension of convolutional kernel.')
    parser.add_argument('--conv_y', default=3, type=int, help='Y dimension of convolutional kernel.')
    parser.add_argument('--conv_z', default=2, type=int, help='Z dimension of convolutional kernel.')
    parser.add_argument('--conv_width', default=71, type=int, help='Width of convolutional kernel for 1D CNNs.')
    parser.add_argument('--conv_bn', default=False, action='store_true', help='Batch normalize convolutional layers.')
    parser.add_argument('--conv_dilate', default=False, action='store_true', help='Dilate the convolutional layers.')
    parser.add_argument('--conv_dropout', default=0.0, type=float, help='Dropout rate of convolutional kernels must be in [0.0, 1.0].')
    parser.add_argument('--conv_type', default='conv', choices=['conv', 'separable', 'depth'], help='Type of convolutional layer')
    parser.add_argument('--conv_normalize', default=None, choices=['batch_norm'], help='Type of normalization layer for convolutions')
    parser.add_argument('--conv_regularize', default=None, choices=['dropout', 'spatial_dropout'], help='Type of regularization layer for convolutions.')
    parser.add_argument('--max_pools', nargs='*', default=[], type=int, help='List of maxpooling layers.')
    parser.add_argument('--pool_type', default='max', choices=['max', 'average'], help='Type of pooling layers.')
    parser.add_argument('--pool_x', default=2, type=int, help='Pooling size in the x-axis, if 1 no pooling will be performed.')
    parser.add_argument('--pool_y', default=2, type=int, help='Pooling size in the y-axis, if 1 no pooling will be performed.')
    parser.add_argument('--pool_z', default=1, type=int, help='Pooling size in the z-axis, if 1 no pooling will be performed.')
    parser.add_argument('--res_layers', nargs='*', default=[], type=int, help='List of residual layers.')
    parser.add_argument('--padding', default='same', help='Valid or same border padding on the convolutional layers.')
    parser.add_argument('--dense_blocks', nargs='*', default=[32, 24, 16], type=int, help='List of number of kernels in convolutional layers.')
    parser.add_argument('--block_size', default=3, type=int, help='Number of convolutional layers within a block.')
    parser.add_argument('--u_connect', default=False, action='store_true', help='Connect early convolutional layers to later ones of the same size, as in U-Net.')
    parser.add_argument('--aligned_dimension', default=16, type=int, help='Dimensionality of aligned embedded space for multi-modal alignment models.')
    parser.add_argument('--max_parameters', default=9000000, type=int,
                        help='Maximum number of trainable parameters in a model during hyperparameter optimization.')
    parser.add_argument('--hidden_layer', default='embed', help='Name of a hidden layer for inspections.')

    # Training and Hyper-Parameter Optimization Parameters
    parser.add_argument('--epochs', default=12, type=int, help='Number of training epochs.')
    parser.add_argument('--batch_size', default=16, type=int, help='Mini batch size for stochastic gradient descent algorithms.')
    parser.add_argument('--valid_ratio', default=0.2, type=float, help='Rate of training tensors to save for validation must be in [0.0, 1.0].')
    parser.add_argument('--test_ratio', default=0.1, type=float, help='Rate of training tensors to save for testing [0.0, 1.0].')
    parser.add_argument('--test_modulo', default=10, type=int,
                        help='Sample IDs modulo this number will be reserved for testing. Set to 1 to only reserve test_ratio for testing.')
    parser.add_argument('--test_steps', default=32, type=int, help='Number of batches to use for testing.')
    parser.add_argument('--training_steps', default=400, type=int, help='Number of training batches to examine in an epoch.')
    parser.add_argument('--validation_steps', default=40, type=int, help='Number of validation batches to examine in an epoch validation.')
    parser.add_argument('--learning_rate', default=0.0002, type=float, help='Learning rate during training.')
    parser.add_argument('--mixup_alpha', default=0, type=float, help='If positive apply mixup and sample from a Beta with this value as shape parameter alpha.')
    parser.add_argument('--label_weights', nargs='*', type=float,
                        help='List of per-label weights for weighted categorical cross entropy. If provided, must map 1:1 to number of labels.')
    parser.add_argument('--patience', default=8, type=int,
                        help='Early Stopping parameter: Maximum number of epochs to run without validation loss improvements.')
    parser.add_argument('--max_models', default=16, type=int,
                        help='Maximum number of models for the hyper-parameter optimizer to evaluate before returning.')
    parser.add_argument('--balance_csvs', default=[], nargs='*', help='Balances batches with representation from sample IDs in this list of CSVs')
    parser.add_argument('--optimizer', default='radam', type=str, help='Optimizer for model training')

    # Run specific and debugging arguments
    parser.add_argument('--id', default='no_id', help='Identifier for this run, user-defined string to keep experiments organized.')
    parser.add_argument('--random_seed', default=12878, type=int, help='Random seed to use throughout run.  Always use np.random.')
    parser.add_argument('--write_pngs', default=False, action='store_true', help='Write pngs of slices.')
    parser.add_argument('--debug', default=False, action='store_true', help='Run in debug mode.')
    parser.add_argument('--inspect_model', default=False, action='store_true', help='Plot model architecture, measure inference and training speeds.')
    parser.add_argument('--inspect_show_labels', default=True, action='store_true', help='Plot model architecture with labels for each layer.')
    parser.add_argument('--alpha', default=0.5, type=float, help='Alpha transparency for t-SNE plots must in [0.0-1.0].')

    # Training optimization options
    parser.add_argument('--num_workers', default=multiprocessing.cpu_count(), type=int, help="Number of workers to use for every tensor generator.")
    parser.add_argument('--cache_size', default=4e9/multiprocessing.cpu_count(), type=float, help="Tensor map cache size per worker.")

    args = parser.parse_args()
    _process_args(args)
    return args


def _get_tmap(name: str) -> TensorMap:
    """
    This allows tensor_maps_by_script to only be imported if necessary, because it's slow.
    """
    if name in TMAPS:
        return TMAPS[name]
    from ml4cvd.tensor_maps_by_script import TMAPS as SCRIPT_TMAPS
    TMAPS.update(SCRIPT_TMAPS)
    return TMAPS[name]


def _process_args(args):
    args.tensor_maps_in = [_get_tmap(it) for it in args.input_tensors]
    if len(args.input_continuous_tensors) > 0:
        multi_field_tensor_map = [generate_multi_field_continuous_tensor_map(args.input_continuous_tensors, args.include_missing_continuous_channel,
                                                                             args.imputation_method_for_continuous_fields)]
        args.tensor_maps_in = args.tensor_maps_in.extend(multi_field_tensor_map)

    args.tensor_maps_out = [_get_tmap(ot) for ot in args.output_tensors]
    np.random.seed(args.random_seed)

    now_string = datetime.datetime.now().strftime('%Y-%m-%d_%H-%M')
    args_file = os.path.join(args.output_folder, args.id, 'arguments_'+now_string+'.txt')
    command_line = f"\n\n./scripts/tf.sh {' '.join(sys.argv)}\n\n\n"
    if not os.path.exists(os.path.dirname(args_file)):
        os.makedirs(os.path.dirname(args_file))
    with open(args_file, 'w') as f:
        f.write(command_line)
        for k, v in sorted(args.__dict__.items(), key=operator.itemgetter(0)):
            f.write(k + ' = ' + str(v) + '\n')

    load_config(args.logging_level, os.path.join(args.output_folder, args.id), 'log_'+now_string, args.min_sample_id)
    logging.info(f"Command Line was:{command_line}")
    logging.info(f"Total TensorMaps:{len(TMAPS)} Arguments are {args}")<|MERGE_RESOLUTION|>--- conflicted
+++ resolved
@@ -58,13 +58,7 @@
     parser.add_argument('--model_file', help='Path to a saved model architecture and weights (hd5).')
     parser.add_argument('--model_files', nargs='*', default=[], help='List of paths to saved model architectures and weights (hd5).')
     parser.add_argument('--model_layers', help='Path to a model file (hd5) which will be loaded by layer, useful for transfer learning.')
-<<<<<<< HEAD
-    parser.add_argument('--model_freeze', help='Like the model_layers argument, except all loaded layers will also be frozen.')
-=======
     parser.add_argument('--freeze_model_layers', default=False, action='store_true', help='Whether to freeze the layers from model_layers.')
-    parser.add_argument('--lv_mass_csv', default='/mnt/ml4cvd/projects/jamesp/data/returned_lv_mass.tsv',
-                        help='Path to left ventricular mass and other cardiac MRI readouts on ~5000 people returned from app 2964')
->>>>>>> f86600c1
 
     # Data selection parameters
     parser.add_argument('--categorical_field_ids', nargs='*', default=[], type=int,
