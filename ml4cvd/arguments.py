# arguments.py
#
# Command Line Arguments for Machine Learning 4 CardioVascular Disease
# Shared by recipes.py and other command-line runnable files.
# These arguments are a bit of a hodge-podge and are used promiscuously throughout these files.
# Sometimes code overwrites user-provided arguments to enforce assumptions or sanity.
#
# October 2018
# Sam Friedman
# sam@broadinstitute.org

# Imports
import os
import sys
import logging
import argparse
import operator
import datetime
import numpy as np
import multiprocessing

from ml4cvd.logger import load_config
from ml4cvd.TensorMap import TensorMap
from ml4cvd.tensor_maps_by_hand import TMAPS
from ml4cvd.defines import IMPUTATION_RANDOM, IMPUTATION_MEAN
from ml4cvd.tensor_map_maker import generate_continuous_tensor_map_from_file


def parse_args():
    parser = argparse.ArgumentParser()

    parser.add_argument('--mode', default='mlp', help='What would you like to do?')

    # Config arguments
    parser.add_argument(
        "--logging_level", default='INFO', choices=["DEBUG", "INFO", "WARNING", "ERROR", "CRITICAL"],
        help="Logging level. Overrides any configuration given in the logging configuration file.",
    )

    # Tensor Map arguments
    parser.add_argument('--input_tensors', default=[], nargs='+')
    parser.add_argument('--output_tensors', default=[], nargs='+')
    parser.add_argument('--tensor_maps_in', default=[], help='Do not set this directly. Use input_tensors')
    parser.add_argument('--tensor_maps_out', default=[], help='Do not set this directly. Use output_tensors')

    # Input and Output files and directories
<<<<<<< HEAD
    parser.add_argument('--db', default='/mnt/disks/data/raw/sql/ukbb7089.r10data.db', help='Path to sqlite3 data base file.')
    parser.add_argument(
        '--bigquery_credentials_file', default='/mnt/ml4cvd/projects/jamesp/bigquery/bigquery-viewer-credentials.json',
        help='Path to service account credentials for looking up BigQuery tables.',
    )
=======
    parser.add_argument('--bigquery_credentials_file', default='/mnt/ml4cvd/projects/jamesp/bigquery/bigquery-viewer-credentials.json',
                        help='Path to service account credentials for looking up BigQuery tables.')
>>>>>>> 332d063b
    parser.add_argument('--bigquery_dataset', default='broad-ml4cvd.ukbb7089_r10data', help='BigQuery dataset containing tables we want to query.')
    parser.add_argument('--xml_folder', default='/mnt/disks/ecg-rest-xml/', help='Path to folder of XMLs of ECG data.')
    parser.add_argument('--zip_folder', default='/mnt/disks/sax-mri-zip/', help='Path to folder of zipped dicom images.')
    parser.add_argument('--phenos_folder', default='gs://ml4cvd/phenotypes/', help='Path to folder of phenotype defining CSVs.')
    parser.add_argument('--phecode_definitions', default='/mnt/ml4cvd/projects/jamesp/data/phecode_definitions1.2.csv', help='CSV of phecode definitions')
    parser.add_argument('--dicoms', default='./dicoms/', help='Path to folder of dicoms.')
    parser.add_argument('--test_csv', default=None, help='Path to CSV with Sample IDs to reserve for testing')
<<<<<<< HEAD
    parser.add_argument(
        '--volume_csv', default='/mnt/ml4cvd/projects/jamesp/data/cMRI_20190618_manual_qc.all.tsv',
        help='Path to left ventricle volumes',
    )
    parser.add_argument('--app_csv', help='Path to file used to link sample IDs between UKBB applications 17488 and 7089')
    parser.add_argument(
        '--tensors', default='/mnt/disks/data/generated/tensors/test/2019-03-21/',
        help='Path to folder containing tensors, or where tensors will be written.',
    )
=======
    parser.add_argument('--app_csv', help='Path to file used to link sample IDs between UKBB applications 17488 and 7089')
    parser.add_argument('--tensors', help='Path to folder containing tensors, or where tensors will be written.')
>>>>>>> 332d063b
    parser.add_argument('--output_folder', default='./recipes_output/', help='Path to output folder for recipes.py runs.')
    parser.add_argument('--model_file', help='Path to a saved model architecture and weights (hd5).')
    parser.add_argument('--model_files', nargs='*', default=[], help='List of paths to saved model architectures and weights (hd5).')
    parser.add_argument('--model_layers', help='Path to a model file (hd5) which will be loaded by layer, useful for transfer learning.')
<<<<<<< HEAD
    parser.add_argument('--model_freeze', help='Like the model_layers argument, except all loaded layers will also be frozen.')
    parser.add_argument(
        '--lv_mass_csv', default='/mnt/ml4cvd/projects/jamesp/data/returned_lv_mass.tsv',
        help='Path to left ventricular mass and other cardiac MRI readouts on ~5000 people returned from app 2964',
    )

    # Data selection parameters
    parser.add_argument(
        '--categorical_field_ids', nargs='*', default=[], type=int,
        help='List of field ids from which input features will be collected.',
    )
    parser.add_argument(
        '--continuous_field_ids', nargs='*', default=[], type=int,
        help='List of field ids from which continuous real-valued input features will be collected.',
    )
=======
    parser.add_argument('--freeze_model_layers', default=False, action='store_true', help='Whether to freeze the layers from model_layers.')
    parser.add_argument('--continuous_file', default=None, help='Path to a file containing continuous values from which a output TensorMap will be made.'
                                                               'Note that setting this argument has the effect of linking the first output_tensors'
                                                               'argument to the TensorMap made from this file.')

    # Data selection parameters
    parser.add_argument('--continuous_file_column', default=None, help='Column header in file from which a continuous TensorMap will be made.')
    parser.add_argument('--continuous_file_normalize', default=False, action='store_true', help='Whether to normalize a continuous TensorMap made from a file.')
    parser.add_argument('--categorical_field_ids', nargs='*', default=[], type=int,
        help='List of field ids from which input features will be collected.')
    parser.add_argument('--continuous_field_ids', nargs='*', default=[], type=int,
        help='List of field ids from which continuous real-valued input features will be collected.')
>>>>>>> 332d063b
    parser.add_argument('--include_array', default=False, action='store_true', help='Include array idx for UKBB phenotypes.')
    parser.add_argument('--include_instance', default=False, action='store_true', help='Include instances for UKBB phenotypes.')
    parser.add_argument('--min_values', default=10, type=int, help='Per feature size minimum.')
    parser.add_argument('--min_samples', default=3, type=int, help='Min number of samples to require for calculating correlations.')
    parser.add_argument(
        '--max_samples', type=int, default=None,
        help='Max number of samples to use for tensor reporting -- all samples are used if not specified.',
    )
    parser.add_argument('--mri_field_ids', default=['20208', '20209'], nargs='*', help='Field id for MR images.')
    parser.add_argument('--xml_field_ids', default=['20205', '6025'], nargs='*', help='Field id for XMLs of resting and exercise ECG data.')
    parser.add_argument('--max_patients', default=999999, type=int,  help='Maximum number of patient data to read')
    parser.add_argument('--min_sample_id', default=0, type=int, help='Minimum sample id to write to tensor.')
    parser.add_argument('--max_sample_id', default=7000000, type=int, help='Maximum sample id to write to tensor.')
    parser.add_argument('--max_slices', default=999999, type=int, help='Maximum number of dicom slices to read')
<<<<<<< HEAD
    parser.add_argument(
        '--b_slice_force', default=None,
        help='If set, will only load specific b slice for short axis MRI diastole systole tensor maps (i.e b0, b1, b2, ... b10).',
    )
    parser.add_argument(
        '--include_missing_continuous_channel', default=False, action='store_true',
        help='Include missing channels in continuous tensors',
    )
    parser.add_argument(
        '--imputation_method_for_continuous_fields', default=IMPUTATION_RANDOM, help='can be random or mean',
        choices=[IMPUTATION_RANDOM, IMPUTATION_MEAN],
    )
=======
    parser.add_argument('--dicom_series', default='cine_segmented_sax_b6', help='Maximum number of dicom slices to read')
    parser.add_argument('--b_slice_force', default=None,
                        help='If set, will only load specific b slice for short axis MRI diastole systole tensor maps (i.e b0, b1, b2, ... b10).')
    parser.add_argument('--include_missing_continuous_channel', default=False, action='store_true',
                        help='Include missing channels in continuous tensors')
    parser.add_argument('--imputation_method_for_continuous_fields', default=IMPUTATION_RANDOM, help='can be random or mean',
                        choices=[IMPUTATION_RANDOM, IMPUTATION_MEAN])
>>>>>>> 332d063b

    # Model Architecture Parameters
    parser.add_argument('--x', default=256, type=int, help='x tensor resolution')
    parser.add_argument('--y', default=256, type=int, help='y tensor resolution')
    parser.add_argument('--zoom_x', default=50, type=int, help='zoom_x tensor resolution')
    parser.add_argument('--zoom_y', default=35, type=int, help='zoom_y tensor resolution')
    parser.add_argument('--zoom_width', default=96, type=int, help='zoom_width tensor resolution')
    parser.add_argument('--zoom_height', default=96, type=int, help='zoom_height tensor resolution')
    parser.add_argument('--z', default=48, type=int, help='z tensor resolution')
    parser.add_argument('--t', default=48, type=int, help='Number of time slices')
    parser.add_argument('--mlp_concat', default=False, action='store_true', help='Concatenate input with every multiplayer perceptron layer.')
    parser.add_argument('--dense_layers', nargs='*', default=[16, 64], type=int, help='List of number of hidden units in neural nets dense layers.')
    parser.add_argument('--dropout', default=0.0, type=float, help='Dropout rate of dense layers must be in [0.0, 1.0].')
    parser.add_argument('--activation', default='relu',  help='Activation function for hidden units in neural nets dense layers.')
    parser.add_argument('--conv_layers', nargs='*', default=[32], type=int, help='List of number of kernels in convolutional layers.')
    parser.add_argument('--conv_x', default=3, type=int, help='X dimension of convolutional kernel.')
    parser.add_argument('--conv_y', default=3, type=int, help='Y dimension of convolutional kernel.')
    parser.add_argument('--conv_z', default=2, type=int, help='Z dimension of convolutional kernel.')
    parser.add_argument('--conv_width', default=71, type=int, help='Width of convolutional kernel for 1D CNNs.')
    parser.add_argument('--conv_dilate', default=False, action='store_true', help='Dilate the convolutional layers.')
    parser.add_argument('--conv_dropout', default=0.0, type=float, help='Dropout rate of convolutional kernels must be in [0.0, 1.0].')
    parser.add_argument('--conv_type', default='conv', choices=['conv', 'separable', 'depth'], help='Type of convolutional layer')
    parser.add_argument('--conv_normalize', default=None, choices=['', 'batch_norm'], help='Type of normalization layer for convolutions')
    parser.add_argument('--conv_regularize', default=None, choices=['dropout', 'spatial_dropout'], help='Type of regularization layer for convolutions.')
    parser.add_argument('--max_pools', nargs='*', default=[], type=int, help='List of maxpooling layers.')
    parser.add_argument('--pool_type', default='max', choices=['max', 'average'], help='Type of pooling layers.')
    parser.add_argument('--pool_x', default=2, type=int, help='Pooling size in the x-axis, if 1 no pooling will be performed.')
    parser.add_argument('--pool_y', default=2, type=int, help='Pooling size in the y-axis, if 1 no pooling will be performed.')
    parser.add_argument('--pool_z', default=1, type=int, help='Pooling size in the z-axis, if 1 no pooling will be performed.')
    parser.add_argument('--res_layers', nargs='*', default=[], type=int, help='List of residual layers.')
    parser.add_argument('--padding', default='same', help='Valid or same border padding on the convolutional layers.')
    parser.add_argument('--dense_blocks', nargs='*', default=[32, 24, 16], type=int, help='List of number of kernels in convolutional layers.')
    parser.add_argument('--block_size', default=3, type=int, help='Number of convolutional layers within a block.')
    parser.add_argument('--u_connect', default=False, action='store_true', help='Connect early convolutional layers to later ones of the same size, as in U-Net.')
    parser.add_argument('--aligned_dimension', default=16, type=int, help='Dimensionality of aligned embedded space for multi-modal alignment models.')
    parser.add_argument(
        '--max_parameters', default=9000000, type=int,
        help='Maximum number of trainable parameters in a model during hyperparameter optimization.',
    )
    parser.add_argument('--hidden_layer', default='embed', help='Name of a hidden layer for inspections.')
    parser.add_argument('--variational', default=False, action='store_true', help='Make the embed layer variational. No U-connections.')

    # Training and Hyper-Parameter Optimization Parameters
    parser.add_argument('--epochs', default=12, type=int, help='Number of training epochs.')
    parser.add_argument('--batch_size', default=16, type=int, help='Mini batch size for stochastic gradient descent algorithms.')
    parser.add_argument('--valid_ratio', default=0.2, type=float, help='Rate of training tensors to save for validation must be in [0.0, 1.0].')
    parser.add_argument('--test_ratio', default=0.1, type=float, help='Rate of training tensors to save for testing [0.0, 1.0].')
    parser.add_argument(
        '--test_modulo', default=10, type=int,
        help='Sample IDs modulo this number will be reserved for testing. Set to 1 to only reserve test_ratio for testing.',
    )
    parser.add_argument('--test_steps', default=32, type=int, help='Number of batches to use for testing.')
    parser.add_argument('--training_steps', default=400, type=int, help='Number of training batches to examine in an epoch.')
    parser.add_argument('--validation_steps', default=40, type=int, help='Number of validation batches to examine in an epoch validation.')
    parser.add_argument('--learning_rate', default=0.0002, type=float, help='Learning rate during training.')
    parser.add_argument('--mixup_alpha', default=0, type=float, help='If positive apply mixup and sample from a Beta with this value as shape parameter alpha.')
    parser.add_argument(
        '--label_weights', nargs='*', type=float,
        help='List of per-label weights for weighted categorical cross entropy. If provided, must map 1:1 to number of labels.',
    )
    parser.add_argument(
        '--patience', default=8, type=int,
        help='Early Stopping parameter: Maximum number of epochs to run without validation loss improvements.',
    )
    parser.add_argument(
        '--max_models', default=16, type=int,
        help='Maximum number of models for the hyper-parameter optimizer to evaluate before returning.',
    )
    parser.add_argument('--balance_csvs', default=[], nargs='*', help='Balances batches with representation from sample IDs in this list of CSVs')
    parser.add_argument('--optimizer', default='radam', type=str, help='Optimizer for model training')
    parser.add_argument('--anneal_rate', default=1.0, type=float, help='Annealing rate in epochs of loss terms during training')
    parser.add_argument('--anneal_shift', default=10, type=float, help='Annealing offset in epochs of loss terms during training')
    parser.add_argument('--anneal_max', default=1.0, type=float, help='Annealing maximum value')

    # Run specific and debugging arguments
    parser.add_argument('--id', default='no_id', help='Identifier for this run, user-defined string to keep experiments organized.')
    parser.add_argument('--random_seed', default=12878, type=int, help='Random seed to use throughout run.  Always use np.random.')
    parser.add_argument('--write_pngs', default=False, action='store_true', help='Write pngs of slices.')
    parser.add_argument('--debug', default=False, action='store_true', help='Run in debug mode.')
    parser.add_argument('--inspect_model', default=False, action='store_true', help='Plot model architecture, measure inference and training speeds.')
    parser.add_argument('--inspect_show_labels', default=True, action='store_true', help='Plot model architecture with labels for each layer.')
    parser.add_argument('--alpha', default=0.5, type=float, help='Alpha transparency for t-SNE plots must in [0.0-1.0].')

    # Training optimization options
    parser.add_argument('--num_workers', default=multiprocessing.cpu_count(), type=int, help="Number of workers to use for every tensor generator.")
    parser.add_argument('--cache_size', default=3.5e9/multiprocessing.cpu_count(), type=float, help="Tensor map cache size per worker.")

    args = parser.parse_args()
    _process_args(args)
    return args


def _get_tmap(name: str) -> TensorMap:
    """
    This allows tensor_maps_by_script to only be imported if necessary, because it's slow.
    """
    if name in TMAPS:
        return TMAPS[name]
    from ml4cvd.tensor_maps_by_script import TMAPS as SCRIPT_TMAPS
    TMAPS.update(SCRIPT_TMAPS)
    return TMAPS[name]


def _process_args(args):
<<<<<<< HEAD
    args.tensor_maps_in = [_get_tmap(it) for it in args.input_tensors]
    if len(args.input_continuous_tensors) > 0:
        multi_field_tensor_map = [
            generate_multi_field_continuous_tensor_map(
                args.input_continuous_tensors, args.include_missing_continuous_channel,
                args.imputation_method_for_continuous_fields,
            ),
        ]
        args.tensor_maps_in = args.tensor_maps_in.extend(multi_field_tensor_map)

    args.tensor_maps_out = [_get_tmap(ot) for ot in args.output_tensors]
    np.random.seed(args.random_seed)

=======
>>>>>>> 332d063b
    now_string = datetime.datetime.now().strftime('%Y-%m-%d_%H-%M')
    args_file = os.path.join(args.output_folder, args.id, 'arguments_' + now_string + '.txt')
    command_line = f"\n\n./scripts/tf.sh {' '.join(sys.argv)}\n\n\n"
    if not os.path.exists(os.path.dirname(args_file)):
        os.makedirs(os.path.dirname(args_file))
    with open(args_file, 'w') as f:
        f.write(command_line)
        for k, v in sorted(args.__dict__.items(), key=operator.itemgetter(0)):
            f.write(k + ' = ' + str(v) + '\n')
    load_config(args.logging_level, os.path.join(args.output_folder, args.id), 'log_' + now_string, args.min_sample_id)
    args.tensor_maps_in = [_get_tmap(it) for it in args.input_tensors]

    args.tensor_maps_out = []
    if args.continuous_file is not None:
        # Continuous TensorMap generated from file is given the name specified by the first output_tensors argument
        args.tensor_maps_out.append(generate_continuous_tensor_map_from_file(args.continuous_file, args.continuous_file_column,
                                                                             args.output_tensors.pop(0), args.continuous_file_normalize))
    args.tensor_maps_out.extend([_get_tmap(ot) for ot in args.output_tensors])

    np.random.seed(args.random_seed)

    logging.info(f"Command Line was:{command_line}")
    logging.info(f"Total TensorMaps:{len(TMAPS)} Arguments are {args}")<|MERGE_RESOLUTION|>--- conflicted
+++ resolved
@@ -44,16 +44,8 @@
     parser.add_argument('--tensor_maps_out', default=[], help='Do not set this directly. Use output_tensors')
 
     # Input and Output files and directories
-<<<<<<< HEAD
-    parser.add_argument('--db', default='/mnt/disks/data/raw/sql/ukbb7089.r10data.db', help='Path to sqlite3 data base file.')
-    parser.add_argument(
-        '--bigquery_credentials_file', default='/mnt/ml4cvd/projects/jamesp/bigquery/bigquery-viewer-credentials.json',
-        help='Path to service account credentials for looking up BigQuery tables.',
-    )
-=======
     parser.add_argument('--bigquery_credentials_file', default='/mnt/ml4cvd/projects/jamesp/bigquery/bigquery-viewer-credentials.json',
                         help='Path to service account credentials for looking up BigQuery tables.')
->>>>>>> 332d063b
     parser.add_argument('--bigquery_dataset', default='broad-ml4cvd.ukbb7089_r10data', help='BigQuery dataset containing tables we want to query.')
     parser.add_argument('--xml_folder', default='/mnt/disks/ecg-rest-xml/', help='Path to folder of XMLs of ECG data.')
     parser.add_argument('--zip_folder', default='/mnt/disks/sax-mri-zip/', help='Path to folder of zipped dicom images.')
@@ -61,41 +53,12 @@
     parser.add_argument('--phecode_definitions', default='/mnt/ml4cvd/projects/jamesp/data/phecode_definitions1.2.csv', help='CSV of phecode definitions')
     parser.add_argument('--dicoms', default='./dicoms/', help='Path to folder of dicoms.')
     parser.add_argument('--test_csv', default=None, help='Path to CSV with Sample IDs to reserve for testing')
-<<<<<<< HEAD
-    parser.add_argument(
-        '--volume_csv', default='/mnt/ml4cvd/projects/jamesp/data/cMRI_20190618_manual_qc.all.tsv',
-        help='Path to left ventricle volumes',
-    )
-    parser.add_argument('--app_csv', help='Path to file used to link sample IDs between UKBB applications 17488 and 7089')
-    parser.add_argument(
-        '--tensors', default='/mnt/disks/data/generated/tensors/test/2019-03-21/',
-        help='Path to folder containing tensors, or where tensors will be written.',
-    )
-=======
     parser.add_argument('--app_csv', help='Path to file used to link sample IDs between UKBB applications 17488 and 7089')
     parser.add_argument('--tensors', help='Path to folder containing tensors, or where tensors will be written.')
->>>>>>> 332d063b
     parser.add_argument('--output_folder', default='./recipes_output/', help='Path to output folder for recipes.py runs.')
     parser.add_argument('--model_file', help='Path to a saved model architecture and weights (hd5).')
     parser.add_argument('--model_files', nargs='*', default=[], help='List of paths to saved model architectures and weights (hd5).')
     parser.add_argument('--model_layers', help='Path to a model file (hd5) which will be loaded by layer, useful for transfer learning.')
-<<<<<<< HEAD
-    parser.add_argument('--model_freeze', help='Like the model_layers argument, except all loaded layers will also be frozen.')
-    parser.add_argument(
-        '--lv_mass_csv', default='/mnt/ml4cvd/projects/jamesp/data/returned_lv_mass.tsv',
-        help='Path to left ventricular mass and other cardiac MRI readouts on ~5000 people returned from app 2964',
-    )
-
-    # Data selection parameters
-    parser.add_argument(
-        '--categorical_field_ids', nargs='*', default=[], type=int,
-        help='List of field ids from which input features will be collected.',
-    )
-    parser.add_argument(
-        '--continuous_field_ids', nargs='*', default=[], type=int,
-        help='List of field ids from which continuous real-valued input features will be collected.',
-    )
-=======
     parser.add_argument('--freeze_model_layers', default=False, action='store_true', help='Whether to freeze the layers from model_layers.')
     parser.add_argument('--continuous_file', default=None, help='Path to a file containing continuous values from which a output TensorMap will be made.'
                                                                'Note that setting this argument has the effect of linking the first output_tensors'
@@ -108,7 +71,6 @@
         help='List of field ids from which input features will be collected.')
     parser.add_argument('--continuous_field_ids', nargs='*', default=[], type=int,
         help='List of field ids from which continuous real-valued input features will be collected.')
->>>>>>> 332d063b
     parser.add_argument('--include_array', default=False, action='store_true', help='Include array idx for UKBB phenotypes.')
     parser.add_argument('--include_instance', default=False, action='store_true', help='Include instances for UKBB phenotypes.')
     parser.add_argument('--min_values', default=10, type=int, help='Per feature size minimum.')
@@ -123,20 +85,6 @@
     parser.add_argument('--min_sample_id', default=0, type=int, help='Minimum sample id to write to tensor.')
     parser.add_argument('--max_sample_id', default=7000000, type=int, help='Maximum sample id to write to tensor.')
     parser.add_argument('--max_slices', default=999999, type=int, help='Maximum number of dicom slices to read')
-<<<<<<< HEAD
-    parser.add_argument(
-        '--b_slice_force', default=None,
-        help='If set, will only load specific b slice for short axis MRI diastole systole tensor maps (i.e b0, b1, b2, ... b10).',
-    )
-    parser.add_argument(
-        '--include_missing_continuous_channel', default=False, action='store_true',
-        help='Include missing channels in continuous tensors',
-    )
-    parser.add_argument(
-        '--imputation_method_for_continuous_fields', default=IMPUTATION_RANDOM, help='can be random or mean',
-        choices=[IMPUTATION_RANDOM, IMPUTATION_MEAN],
-    )
-=======
     parser.add_argument('--dicom_series', default='cine_segmented_sax_b6', help='Maximum number of dicom slices to read')
     parser.add_argument('--b_slice_force', default=None,
                         help='If set, will only load specific b slice for short axis MRI diastole systole tensor maps (i.e b0, b1, b2, ... b10).')
@@ -144,7 +92,6 @@
                         help='Include missing channels in continuous tensors')
     parser.add_argument('--imputation_method_for_continuous_fields', default=IMPUTATION_RANDOM, help='can be random or mean',
                         choices=[IMPUTATION_RANDOM, IMPUTATION_MEAN])
->>>>>>> 332d063b
 
     # Model Architecture Parameters
     parser.add_argument('--x', default=256, type=int, help='x tensor resolution')
@@ -249,22 +196,6 @@
 
 
 def _process_args(args):
-<<<<<<< HEAD
-    args.tensor_maps_in = [_get_tmap(it) for it in args.input_tensors]
-    if len(args.input_continuous_tensors) > 0:
-        multi_field_tensor_map = [
-            generate_multi_field_continuous_tensor_map(
-                args.input_continuous_tensors, args.include_missing_continuous_channel,
-                args.imputation_method_for_continuous_fields,
-            ),
-        ]
-        args.tensor_maps_in = args.tensor_maps_in.extend(multi_field_tensor_map)
-
-    args.tensor_maps_out = [_get_tmap(ot) for ot in args.output_tensors]
-    np.random.seed(args.random_seed)
-
-=======
->>>>>>> 332d063b
     now_string = datetime.datetime.now().strftime('%Y-%m-%d_%H-%M')
     args_file = os.path.join(args.output_folder, args.id, 'arguments_' + now_string + '.txt')
     command_line = f"\n\n./scripts/tf.sh {' '.join(sys.argv)}\n\n\n"
