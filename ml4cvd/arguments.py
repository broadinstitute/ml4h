# arguments.py
#
# Command Line Arguments for Machine Learning 4 CardioVascular Disease
# Shared by recipes.py and other command-line runnable files.
# These arguments are a bit of a hodge-podge and are used promiscuously throughout these files.
# Sometimes code overwrites user-provided arguments to enforce assumptions or sanity.
#
# October 2018
# Sam Friedman
# sam@broadinstitute.org

# Imports
import os
import sys
import copy
import logging
import argparse
import operator
import datetime
import numpy as np
import multiprocessing
from typing import Set, Dict, List, Optional
from collections import defaultdict

from ml4cvd.logger import load_config
from ml4cvd.TensorMap import TensorMap, TimeSeriesOrder
from ml4cvd.models import parent_sort, BottleneckType, check_no_bottleneck
from ml4cvd.models import NORMALIZATION_CLASSES, CONV_REGULARIZATION_CLASSES, DENSE_REGULARIZATION_CLASSES
from ml4cvd.tensormap.mgb.dynamic import make_mgb_dynamic_tensor_maps
from ml4cvd.defines import IMPUTATION_RANDOM, IMPUTATION_MEAN
<<<<<<< HEAD
from ml4cvd.tensor_map_maker import generate_continuous_tensor_map_from_file

=======
from ml4cvd.tensor_maps_partners_ecg import build_partners_tensor_maps, build_cardiac_surgery_tensor_maps, build_partners_time_series_tensor_maps
from ml4cvd.tensor_map_maker import generate_continuous_tensor_map_from_file, generate_random_text_tensor_maps
>>>>>>> ee8794e0

BOTTLENECK_STR_TO_ENUM = {
    'flatten_restructure': BottleneckType.FlattenRestructure,
    'global_average_pool': BottleneckType.GlobalAveragePoolStructured,
    'variational': BottleneckType.Variational,
    'no_bottleneck': BottleneckType.NoBottleNeck,
}


def parse_args():
    parser = argparse.ArgumentParser()

    parser.add_argument('--mode', default='mlp', help='What would you like to do?')

    # Config arguments
    parser.add_argument(
        "--logging_level", default='INFO', choices=["DEBUG", "INFO", "WARNING", "ERROR", "CRITICAL"],
        help="Logging level. Overrides any configuration given in the logging configuration file.",
    )

    # Tensor Map arguments
    parser.add_argument('--input_tensors', default=[], nargs='*')
    parser.add_argument('--output_tensors', default=[], nargs='*')
    parser.add_argument('--protected_tensors', default=[], nargs='*')
    parser.add_argument('--sample_weight', default=None, help='TensorMap key for sample weight in training.')
    parser.add_argument('--tensor_maps_in', default=[], help='Do not set this directly. Use input_tensors')
    parser.add_argument('--tensor_maps_out', default=[], help='Do not set this directly. Use output_tensors')
    parser.add_argument('--tensor_maps_protected', default=[], help='Do not set this directly. Use protected_tensors')

    # Input and Output files and directories
    parser.add_argument(
        '--bigquery_credentials_file', default='/mnt/ml4cvd/projects/jamesp/bigquery/bigquery-viewer-credentials.json',
        help='Path to service account credentials for looking up BigQuery tables.',
    )
    parser.add_argument('--bigquery_dataset', default='broad-ml4cvd.ukbb7089_r10data', help='BigQuery dataset containing tables we want to query.')
    parser.add_argument('--xml_folder', default='/mnt/disks/ecg-rest-xml/', help='Path to folder of XMLs of ECG data.')
    parser.add_argument('--zip_folder', default='/mnt/disks/sax-mri-zip/', help='Path to folder of zipped dicom images.')
    parser.add_argument('--phenos_folder', default='gs://ml4cvd/phenotypes/', help='Path to folder of phenotype defining CSVs.')
    parser.add_argument('--phecode_definitions', default='/mnt/ml4cvd/projects/jamesp/data/phecode_definitions1.2.csv', help='CSV of phecode definitions')
    parser.add_argument('--dicoms', default='./dicoms/', help='Path to folder of dicoms.')
    parser.add_argument('--sample_csv', default=None, help='Path to CSV with Sample IDs to restrict tensor paths')
    parser.add_argument('--tsv_style', default='standard', choices=['standard', 'genetics'], help='Format choice for the TSV file produced in output by infer and explore modes.')
    parser.add_argument('--app_csv', help='Path to file used to link sample IDs between UKBB applications 17488 and 7089')
    parser.add_argument('--tensors', help='Path to folder containing tensors, or where tensors will be written.')
    parser.add_argument('--output_folder', default='./recipes_output/', help='Path to output folder for recipes.py runs.')
    parser.add_argument('--model_file', help='Path to a saved model architecture and weights (hd5).')
    parser.add_argument('--model_files', nargs='*', default=[], help='List of paths to saved model architectures and weights (hd5).')
    parser.add_argument('--model_layers', help='Path to a model file (hd5) which will be loaded by layer, useful for transfer learning.')
    parser.add_argument('--freeze_model_layers', default=False, action='store_true', help='Whether to freeze the layers from model_layers.')
    parser.add_argument('--text_file', default=None, help='Path to a file with text.')
    parser.add_argument(
        '--continuous_file', default=None, help='Path to a file containing continuous values from which a output TensorMap will be made.'
        'Note that setting this argument has the effect of linking the first output_tensors'
        'argument to the TensorMap made from this file.',
    )

    # Data selection parameters
    parser.add_argument('--text_window', default=32, type=int, help='Size of text window in number of tokens.')
    parser.add_argument('--text_one_hot', default=False, action='store_true', help='Whether to one hot text data or use token indexes.')
    parser.add_argument('--continuous_file_column', default=None, help='Column header in file from which a continuous TensorMap will be made.')
    parser.add_argument('--continuous_file_normalize', default=False, action='store_true', help='Whether to normalize a continuous TensorMap made from a file.')
    parser.add_argument(
        '--continuous_file_discretization_bounds', default=[], nargs='*', type=float,
        help='Bin boundaries to use to discretize a continuous TensorMap read from a file.',
    )
    parser.add_argument(
        '--categorical_field_ids', nargs='*', default=[], type=int,
        help='List of field ids from which input features will be collected.',
    )
    parser.add_argument(
        '--continuous_field_ids', nargs='*', default=[], type=int,
        help='List of field ids from which continuous real-valued input features will be collected.',
    )
    parser.add_argument('--include_array', default=False, action='store_true', help='Include array idx for UKBB phenotypes.')
    parser.add_argument('--include_instance', default=False, action='store_true', help='Include instances for UKBB phenotypes.')
    parser.add_argument('--min_values', default=10, type=int, help='Per feature size minimum.')
    parser.add_argument('--min_samples', default=3, type=int, help='Min number of samples to require for calculating correlations.')
    parser.add_argument(
        '--max_samples', type=int, default=None,
        help='Max number of samples to use for tensor reporting -- all samples are used if not specified.',
    )
    parser.add_argument('--mri_field_ids', default=['20208', '20209'], nargs='*', help='Field id for MR images.')
    parser.add_argument('--xml_field_ids', default=['20205', '6025'], nargs='*', help='Field id for XMLs of resting and exercise ECG data.')
    parser.add_argument('--max_patients', default=999999, type=int,  help='Maximum number of patient data to read')
    parser.add_argument('--min_sample_id', default=0, type=int, help='Minimum sample id to write to tensor.')
    parser.add_argument('--max_sample_id', default=7000000, type=int, help='Maximum sample id to write to tensor.')
    parser.add_argument('--max_slices', default=999999, type=int, help='Maximum number of dicom slices to read')
    parser.add_argument('--dicom_series', default='cine_segmented_sax_b6', help='Maximum number of dicom slices to read')
    parser.add_argument(
        '--b_slice_force', default=None,
        help='If set, will only load specific b slice for short axis MRI diastole systole tensor maps (i.e b0, b1, b2, ... b10).',
    )
    parser.add_argument(
        '--include_missing_continuous_channel', default=False, action='store_true',
        help='Include missing channels in continuous tensors',
    )
    parser.add_argument(
        '--imputation_method_for_continuous_fields', default=IMPUTATION_RANDOM, help='can be random or mean',
        choices=[IMPUTATION_RANDOM, IMPUTATION_MEAN],
    )

    # Model Architecture Parameters
    parser.add_argument('--x', default=256, type=int, help='x tensor resolution')
    parser.add_argument('--y', default=256, type=int, help='y tensor resolution')
    parser.add_argument('--zoom_x', default=50, type=int, help='zoom_x tensor resolution')
    parser.add_argument('--zoom_y', default=35, type=int, help='zoom_y tensor resolution')
    parser.add_argument('--zoom_width', default=96, type=int, help='zoom_width tensor resolution')
    parser.add_argument('--zoom_height', default=96, type=int, help='zoom_height tensor resolution')
    parser.add_argument('--z', default=48, type=int, help='z tensor resolution')
    parser.add_argument('--t', default=48, type=int, help='Number of time slices')
    parser.add_argument('--mlp_concat', default=False, action='store_true', help='Concatenate input with every multiplayer perceptron layer.')  # TODO: should be the same style as u_connect
    parser.add_argument('--dense_layers', nargs='*', default=[16, 64], type=int, help='List of number of hidden units in neural nets dense layers.')
    parser.add_argument('--dense_regularize_rate', default=0.0, type=float, help='Rate parameter for dense_regularize.')
    parser.add_argument('--dense_regularize', default=None, choices=list(DENSE_REGULARIZATION_CLASSES), help='Type of regularization layer for dense layers.')
    parser.add_argument('--dense_normalize', default=None, choices=list(NORMALIZATION_CLASSES), help='Type of normalization layer for dense layers.')
    parser.add_argument('--activation', default='relu',  help='Activation function for hidden units in neural nets dense layers.')
    parser.add_argument('--conv_layers', nargs='*', default=[32], type=int, help='List of number of kernels in convolutional layers.')
    parser.add_argument('--conv_x', default=[3], nargs='*', type=int, help='X dimension of convolutional kernel. Filter sizes are specified per layer given by conv_layers and per block given by dense_blocks. Filter sizes are repeated if there are less than the number of layers/blocks.')
    parser.add_argument('--conv_y', default=[3], nargs='*', type=int, help='Y dimension of convolutional kernel. Filter sizes are specified per layer given by conv_layers and per block given by dense_blocks. Filter sizes are repeated if there are less than the number of layers/blocks.')
    parser.add_argument('--conv_z', default=[2], nargs='*', type=int, help='Z dimension of convolutional kernel. Filter sizes are specified per layer given by conv_layers and per block given by dense_blocks. Filter sizes are repeated if there are less than the number of layers/blocks.')
    parser.add_argument('--conv_dilate', default=False, action='store_true', help='Dilate the convolutional layers.')
    parser.add_argument('--conv_type', default='conv', choices=['conv', 'separable', 'depth'], help='Type of convolutional layer')
    parser.add_argument('--conv_normalize', default=None, choices=list(NORMALIZATION_CLASSES), help='Type of normalization layer for convolutions')
    parser.add_argument('--conv_regularize', default=None, choices=list(CONV_REGULARIZATION_CLASSES), help='Type of regularization layer for convolutions.')
    parser.add_argument('--conv_regularize_rate', default=0.0, type=float, help='Rate parameter for conv_regularize.')
    parser.add_argument('--max_pools', nargs='*', default=[], type=int, help='List of maxpooling layers.')
    parser.add_argument('--pool_type', default='max', choices=['max', 'average'], help='Type of pooling layers.')
    parser.add_argument('--pool_x', default=2, type=int, help='Pooling size in the x-axis, if 1 no pooling will be performed.')
    parser.add_argument('--pool_y', default=2, type=int, help='Pooling size in the y-axis, if 1 no pooling will be performed.')
    parser.add_argument('--pool_z', default=1, type=int, help='Pooling size in the z-axis, if 1 no pooling will be performed.')
    parser.add_argument('--padding', default='same', help='Valid or same border padding on the convolutional layers.')
    parser.add_argument('--dense_blocks', nargs='*', default=[32, 24, 16], type=int, help='List of number of kernels in convolutional layers.')
    parser.add_argument('--block_size', default=3, type=int, help='Number of convolutional layers within a block.')
    parser.add_argument(
        '--u_connect', nargs=2, action='append',
        help='U-Net connect first TensorMap to second TensorMap. They must be the same shape except for number of channels. Can be provided multiple times.',
    )
    parser.add_argument('--aligned_dimension', default=16, type=int, help='Dimensionality of aligned embedded space for multi-modal alignment models.')
    parser.add_argument(
        '--max_parameters', default=9000000, type=int,
        help='Maximum number of trainable parameters in a model during hyperparameter optimization.',
    )
    parser.add_argument('--bottleneck_type', type=str, default=list(BOTTLENECK_STR_TO_ENUM)[0], choices=list(BOTTLENECK_STR_TO_ENUM))
    parser.add_argument('--hidden_layer', default='embed', help='Name of a hidden layer for inspections.')
    parser.add_argument('--language_layer', default='ecg_rest_text', help='Name of TensorMap for learning language models (eg train_char_model).')
    parser.add_argument('--language_prefix', default='ukb_ecg_rest', help='Path prefix for a TensorMap to learn language models (eg train_char_model)')

    # Training and Hyper-Parameter Optimization Parameters
    parser.add_argument('--epochs', default=12, type=int, help='Number of training epochs.')
    parser.add_argument('--batch_size', default=16, type=int, help='Mini batch size for stochastic gradient descent algorithms.')
    parser.add_argument('--train_csv', help='Path to CSV with Sample IDs to reserve for training.')
    parser.add_argument('--valid_csv', help='Path to CSV with Sample IDs to reserve for validation. Takes precedence over valid_ratio.')
    parser.add_argument('--test_csv', help='Path to CSV with Sample IDs to reserve for testing. Takes precedence over test_ratio.')
    parser.add_argument(
        '--valid_ratio', default=0.2, type=float,
        help='Rate of training tensors to save for validation must be in [0.0, 1.0]. '
             'If any of train/valid/test csv is specified, split by ratio is applied on the remaining tensors after reserving tensors given by csvs. '
             'If not specified, default 0.2 is used. If default ratios are used with train_csv, some tensors may be ignored because ratios do not sum to 1.',
    )
    parser.add_argument(
        '--test_ratio', default=0.1, type=float,
        help='Rate of training tensors to save for testing must be in [0.0, 1.0]. '
             'If any of train/valid/test csv is specified, split by ratio is applied on the remaining tensors after reserving tensors given by csvs. '
             'If not specified, default 0.1 is used. If default ratios are used with train_csv, some tensors may be ignored because ratios do not sum to 1.',
    )
    parser.add_argument('--test_steps', default=32, type=int, help='Number of batches to use for testing.')
    parser.add_argument('--training_steps', default=72, type=int, help='Number of training batches to examine in an epoch.')
    parser.add_argument('--validation_steps', default=18, type=int, help='Number of validation batches to examine in an epoch validation.')
    parser.add_argument('--learning_rate', default=0.0002, type=float, help='Learning rate during training.')
    parser.add_argument('--mixup_alpha', default=0, type=float, help='If positive apply mixup and sample from a Beta with this value as shape parameter alpha.')
    parser.add_argument(
        '--label_weights', nargs='*', type=float,
        help='List of per-label weights for weighted categorical cross entropy. If provided, must map 1:1 to number of labels.',
    )
    parser.add_argument(
        '--patience', default=8, type=int,
        help='Early Stopping parameter: Maximum number of epochs to run without validation loss improvements.',
    )
    parser.add_argument(
        '--max_models', default=16, type=int,
        help='Maximum number of models for the hyper-parameter optimizer to evaluate before returning.',
    )
    parser.add_argument('--balance_csvs', default=[], nargs='*', help='Balances batches with representation from sample IDs in this list of CSVs')
    parser.add_argument('--optimizer', default='radam', type=str, help='Optimizer for model training')
    parser.add_argument('--learning_rate_schedule', default=None, type=str, choices=['triangular', 'triangular2'], help='Adjusts learning rate during training.')
    parser.add_argument('--anneal_rate', default=0., type=float, help='Annealing rate in epochs of loss terms during training')
    parser.add_argument('--anneal_shift', default=0., type=float, help='Annealing offset in epochs of loss terms during training')
    parser.add_argument('--anneal_max', default=2.0, type=float, help='Annealing maximum value')

    # Run specific and debugging arguments
    parser.add_argument('--id', default='no_id', help='Identifier for this run, user-defined string to keep experiments organized.')
    parser.add_argument('--random_seed', default=12878, type=int, help='Random seed to use throughout run.  Always use np.random.')
    parser.add_argument('--write_pngs', default=False, action='store_true', help='Write pngs of slices.')
    parser.add_argument('--debug', default=False, action='store_true', help='Run in debug mode.')
    parser.add_argument('--eager', default=False, action='store_true', help='Run tensorflow functions in eager execution mode (helpful for debugging).')
    parser.add_argument('--inspect_model', default=False, action='store_true', help='Plot model architecture, measure inference and training speeds.')
    parser.add_argument('--inspect_show_labels', default=True, action='store_true', help='Plot model architecture with labels for each layer.')
    parser.add_argument('--alpha', default=0.5, type=float, help='Alpha transparency for t-SNE plots must in [0.0-1.0].')
    parser.add_argument('--plot_mode', default='clinical', choices=['clinical', 'full'], help='ECG view to plot for mgb ECGs.')
    parser.add_argument("--embed_visualization", help="Method to visualize embed layer. Options: None, tsne, or umap")
    parser.add_argument("--explore_export_errors", default=False, action="store_true", help="Export error_type columns in tensors_all*.csv generated by explore.")
    parser.add_argument('--plot_hist', default=True, help='Plot histograms of continuous tensors in explore mode.')

    # Training optimization options
    parser.add_argument('--num_workers', default=multiprocessing.cpu_count(), type=int, help="Number of workers to use for every tensor generator.")
    parser.add_argument('--cache_size', default=3.5e9/multiprocessing.cpu_count(), type=float, help="Tensor map cache size per worker.")

    # Cross reference arguments
    parser.add_argument(
        '--tensors_source',
        help='Either a csv or directory of hd5 containing a source dataset.',
    )
    parser.add_argument(
        '--tensors_name', default='Tensors',
        help='Name of dataset at tensors, e.g. ECG. '
             'Adds contextual detail to summary CSV and plots.',
    )
    parser.add_argument(
        '--join_tensors', default=['partners_ecg_patientid_clean'], nargs='+',
        help='TensorMap or column name in csv of value in tensors used in join with reference. '
             'Can be more than 1 join value.',
    )
    parser.add_argument(
        '--time_tensor', default='partners_ecg_datetime',
        help='TensorMap or column name in csv of value in tensors to perform time cross-ref on. '
             'Time cross referencing is optional.',
    )
    parser.add_argument(
        '--reference_tensors',
        help='Either a csv or directory of hd5 containing a reference dataset.',
    )
    parser.add_argument(
        '--reference_name', default='Reference',
        help='Name of dataset at reference, e.g. STS. '
             'Adds contextual detail to summary CSV and plots.',
    )
    parser.add_argument(
        '--reference_join_tensors', nargs='+',
        help='TensorMap or column name in csv of value in reference used in join in tensors. '
             'Can be more than 1 join value.',
    )
    parser.add_argument(
        '--reference_start_time_tensor', action='append', nargs='+',
        help='TensorMap or column name in csv of start of time window in reference. '
             'Define multiple time windows by using this argument more than once. '
             'The number of time windows must match across all time window arguments. '
             'An integer can be provided as a second argument to specify an offset to the start time. '
             'e.g. tStart -30',
    )
    parser.add_argument(
        '--reference_end_time_tensor', action='append', nargs='+',
        help='TensorMap or column name in csv of end of time window in reference. '
             'Define multiple time windows by using this argument more than once. '
             'The number of time windows must match across all time window arguments. '
             'An integer can be provided as a second argument to specify an offset to the end time. '
             'e.g. tEnd 30',
    )
    parser.add_argument(
        '--window_name', action='append',
        help='Name of time window. By default, the name of the window is the index of the window. '
             'Define multiple time windows by using this argument more than once. '
             'The number of time windows must match across all time window arguments.',
    )
    parser.add_argument(
        '--order_in_window', action='append', choices=['newest', 'oldest', 'random'],
        help='If specified, exactly --number_in_window rows with join tensor are used in time window. '
             'Defines which source tensors in a time series to use in time window. '
             'Define multiple time windows by using this argument more than once. '
             'The number of time windows must match across all time window arguments.',
    )
    parser.add_argument(
        '--number_per_window', type=int, default=1,
        help='Minimum number of rows with join tensor to use in each time window. '
             'By default, 1 tensor is used for each window.',
    )
    parser.add_argument(
        '--match_any_window', action='store_true', default=False,
        help='If specified, join tensor does not need to be found in every time window. '
             'Join tensor needs only be found in at least 1 time window. '
             'Default only use rows with join tensor that appears across all time windows.',
    )
    parser.add_argument(
        '--reference_labels', nargs='+',
        help='TensorMap or column name of values in csv to report distribution on, e.g. mortality. '
             'Label distribution reporting is optional. Can list multiple labels to report.',
    )
    # TensorMap prefix for convenience
    parser.add_argument('--tensormap_prefix', default="ml4cvd.tensormap", type=str, help="Module prefix path for TensorMaps. Defaults to \"ml4cvd.tensormap\"")

    args = parser.parse_args()
    _process_args(args)
    return args


def tensormap_lookup(module_string: str, prefix: str = "ml4cvd.tensormap"):
    tm = make_mgb_dynamic_tensor_maps(module_string)
    if isinstance(tm, TensorMap) == True:
        return tm

    tm = _build_mgb_time_series_tensor_maps(module_string)
    if isinstance(tm, TensorMap) == True:
        return tm

    if isinstance(module_string, str) == False:
        raise TypeError(f"Input name must be a string. Given: {type(module_string)}")
    if len(module_string) == 0:
        raise ValueError(f"Input name cannot be empty.")
    path_string = module_string
    if prefix:
        if isinstance(prefix, str) == False:
            raise TypeError(f"Prefix must be a string. Given: {type(prefix)}")
        if len(prefix) == 0:
            raise ValueError(f"Prefix cannot be set to an emtpy string.")
        path_string = '.'.join([prefix,module_string])
    else:
        if '.'.join(path_string.split('.')[0:2]) != 'ml4cvd.tensormap':
            raise ValueError(f"TensorMaps must reside in the path 'ml4cvd.tensormap.*'. Given: {module_string}")
    import importlib
    try:
        i = importlib.import_module('.'.join(path_string.split('.')[:-1]))
    except ModuleNotFoundError:
        raise ModuleNotFoundError(f"Could not resolve library {'.'.join(path_string.split('.')[:-1])} for target tensormap {module_string}")
    try:
        tm = getattr(i, path_string.split('.')[-1])
    except AttributeError:
        raise AttributeError(f"Module {'.'.join(path_string.split('.')[:-1])} has no TensorMap called {path_string.split('.')[-1]}")
    if isinstance(tm, TensorMap) == False:
        raise TypeError(f"Target value is not a TensorMap object. Returned: {type(tm)}")

    return tm


def _process_u_connect_args(u_connect: Optional[List[List]], tensormap_prefix) -> Dict[TensorMap, Set[TensorMap]]:
    u_connect = u_connect or []
    new_u_connect = defaultdict(set)
    for connect_pair in u_connect:
        tmap_key_in, tmap_key_out = connect_pair[0], connect_pair[1]
        tmap_in, tmap_out = tensormap_lookup(tmap_key_in, tensormap_prefix), tensormap_lookup(tmap_key_out, tensormap_prefix)
        if tmap_in.shape[:-1] != tmap_out.shape[:-1]:
            raise TypeError(f'u_connect of {tmap_in} {tmap_out} requires matching shapes besides channel dimension.')
        if tmap_in.axes() < 2 or tmap_out.axes() < 2:
            raise TypeError(f'Cannot u_connect 1d TensorMaps ({tmap_in} {tmap_out}).')
        new_u_connect[tmap_in].add(tmap_out)
    return new_u_connect


def _process_args(args):
    now_string = datetime.datetime.now().strftime('%Y-%m-%d_%H-%M')
    args_file = os.path.join(args.output_folder, args.id, 'arguments_' + now_string + '.txt')
    command_line = f"\n./scripts/tf.sh {' '.join(sys.argv)}\n"
    if not os.path.exists(os.path.dirname(args_file)):
        os.makedirs(os.path.dirname(args_file))
    with open(args_file, 'w') as f:
        f.write(command_line)
        for k, v in sorted(args.__dict__.items(), key=operator.itemgetter(0)):
            f.write(k + ' = ' + str(v) + '\n')
    load_config(args.logging_level, os.path.join(args.output_folder, args.id), 'log_' + now_string, args.min_sample_id)
    args.u_connect = _process_u_connect_args(args.u_connect, args.tensormap_prefix)
    needed_tensor_maps = args.input_tensors + args.output_tensors + [args.sample_weight] if args.sample_weight else args.input_tensors + args.output_tensors
<<<<<<< HEAD
    args.tensor_maps_in = [tensormap_lookup(it, args.tensormap_prefix) for it in args.input_tensors]
    args.sample_weight = tensormap_lookup(args.sample_weight, args.tensormap_prefix) if args.sample_weight else None
    
=======

    args.tensor_maps_in = []
    args.tensor_maps_out = []
    if args.text_file is not None:
        del args.input_tensors[:2]
        del args.output_tensors[0]
        input_map, burn_in, output_map = generate_random_text_tensor_maps(args.text_file, args.text_window, args.text_one_hot)
        if args.text_one_hot:
            args.tensor_maps_in.append(input_map)
        else:
            args.tensor_maps_in.extend([input_map, burn_in])
        args.tensor_maps_out.append(output_map)
    args.tensor_maps_in.extend([_get_tmap(it, needed_tensor_maps) for it in args.input_tensors])
    args.sample_weight = _get_tmap(args.sample_weight, needed_tensor_maps) if args.sample_weight else None
>>>>>>> ee8794e0
    if args.sample_weight:
        assert args.sample_weight.shape == (1,)

    if args.continuous_file is not None:
        # Continuous TensorMap generated from file is given the name specified by the first output_tensors argument
        args.tensor_maps_out.append(
            generate_continuous_tensor_map_from_file(
                args.continuous_file,
                args.continuous_file_column,
                args.output_tensors.pop(0),
                args.continuous_file_normalize,
                args.continuous_file_discretization_bounds,
            ),
        )
    args.tensor_maps_out.extend([tensormap_lookup(ot, args.tensormap_prefix) for ot in args.output_tensors])
    args.tensor_maps_out = parent_sort(args.tensor_maps_out)
    args.tensor_maps_protected = [_get_tmap(it, needed_tensor_maps) for it in args.protected_tensors]

    args.bottleneck_type = BOTTLENECK_STR_TO_ENUM[args.bottleneck_type]
    if args.bottleneck_type == BottleneckType.NoBottleNeck:
        check_no_bottleneck(args.u_connect, args.tensor_maps_out)

    if args.learning_rate_schedule is not None and args.patience < args.epochs:
        raise ValueError(f'learning_rate_schedule is not compatible with ReduceLROnPlateau. Set patience > epochs.')

    np.random.seed(args.random_seed)

    logging.info(f"Command Line was: {command_line}")
    logging.info(f"Arguments are {args}\n")

    if args.eager:
        import tensorflow as tf
        tf.config.experimental_run_functions_eagerly(True)


def _build_mgb_time_series_tensor_maps(
        needed_name: str,
        time_series_limit: int = 1,
) -> Dict[str, TensorMap]:
    if needed_name.endswith('_newest'):
        base_split = '_newest'
        time_series_order = TimeSeriesOrder.NEWEST
    elif needed_name.endswith('_oldest'):
        base_split = '_oldest'
        time_series_order = TimeSeriesOrder.OLDEST
    elif needed_name.endswith('_random'):
        base_split = '_random'
        time_series_order = TimeSeriesOrder.RANDOM
    else:
        return None

    base_name = needed_name.split(base_split)[0]
    time_tmap = copy.deepcopy(tensormap_lookup(base_name, prefix="ml4cvd.tensormap.mgb"))
    time_tmap.name = needed_name
    time_tmap.shape = time_tmap.shape[1:]
    time_tmap.time_series_limit = time_series_limit
    time_tmap.time_series_order = time_series_order
    time_tmap.metrics = None
    time_tmap.infer_metrics()

    return time_tmap<|MERGE_RESOLUTION|>--- conflicted
+++ resolved
@@ -28,13 +28,8 @@
 from ml4cvd.models import NORMALIZATION_CLASSES, CONV_REGULARIZATION_CLASSES, DENSE_REGULARIZATION_CLASSES
 from ml4cvd.tensormap.mgb.dynamic import make_mgb_dynamic_tensor_maps
 from ml4cvd.defines import IMPUTATION_RANDOM, IMPUTATION_MEAN
-<<<<<<< HEAD
-from ml4cvd.tensor_map_maker import generate_continuous_tensor_map_from_file
-
-=======
-from ml4cvd.tensor_maps_partners_ecg import build_partners_tensor_maps, build_cardiac_surgery_tensor_maps, build_partners_time_series_tensor_maps
 from ml4cvd.tensor_map_maker import generate_continuous_tensor_map_from_file, generate_random_text_tensor_maps
->>>>>>> ee8794e0
+
 
 BOTTLENECK_STR_TO_ENUM = {
     'flatten_restructure': BottleneckType.FlattenRestructure,
@@ -393,12 +388,6 @@
             f.write(k + ' = ' + str(v) + '\n')
     load_config(args.logging_level, os.path.join(args.output_folder, args.id), 'log_' + now_string, args.min_sample_id)
     args.u_connect = _process_u_connect_args(args.u_connect, args.tensormap_prefix)
-    needed_tensor_maps = args.input_tensors + args.output_tensors + [args.sample_weight] if args.sample_weight else args.input_tensors + args.output_tensors
-<<<<<<< HEAD
-    args.tensor_maps_in = [tensormap_lookup(it, args.tensormap_prefix) for it in args.input_tensors]
-    args.sample_weight = tensormap_lookup(args.sample_weight, args.tensormap_prefix) if args.sample_weight else None
-    
-=======
 
     args.tensor_maps_in = []
     args.tensor_maps_out = []
@@ -411,11 +400,8 @@
         else:
             args.tensor_maps_in.extend([input_map, burn_in])
         args.tensor_maps_out.append(output_map)
-    args.tensor_maps_in.extend([_get_tmap(it, needed_tensor_maps) for it in args.input_tensors])
-    args.sample_weight = _get_tmap(args.sample_weight, needed_tensor_maps) if args.sample_weight else None
->>>>>>> ee8794e0
-    if args.sample_weight:
-        assert args.sample_weight.shape == (1,)
+
+    args.tensor_maps_in = [tensormap_lookup(it, args.tensormap_prefix) for it in args.input_tensors]
 
     if args.continuous_file is not None:
         # Continuous TensorMap generated from file is given the name specified by the first output_tensors argument
@@ -430,7 +416,10 @@
         )
     args.tensor_maps_out.extend([tensormap_lookup(ot, args.tensormap_prefix) for ot in args.output_tensors])
     args.tensor_maps_out = parent_sort(args.tensor_maps_out)
-    args.tensor_maps_protected = [_get_tmap(it, needed_tensor_maps) for it in args.protected_tensors]
+    args.tensor_maps_protected = [tensormap_lookup(it, args.tensormap_prefix) for it in args.protected_tensors]
+    args.sample_weight = tensormap_lookup(args.sample_weight, args.tensormap_prefix) if args.sample_weight else None
+    if args.sample_weight:
+        assert args.sample_weight.shape == (1,)
 
     args.bottleneck_type = BOTTLENECK_STR_TO_ENUM[args.bottleneck_type]
     if args.bottleneck_type == BottleneckType.NoBottleNeck:
