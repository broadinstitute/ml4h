# arguments.py
#
# Command Line Arguments for Machine Learning 4 CardioVascular Disease
# Shared by recipes.py and other command-line runnable files.
# These arguments are a bit of a hodge-podge and are used promiscuously throughout these files.
# Sometimes code overwrites user-provided arguments to enforce assumptions or sanity.
#
# October 2018
# Sam Friedman
# sam@broadinstitute.org

# Imports
import os
import sys
import logging
import argparse
import operator
import datetime
import numpy as np
import multiprocessing
from typing import Set, Dict, List, Optional
from collections import defaultdict

from ml4cvd.logger import load_config
from ml4cvd.TensorMap import TensorMap
from ml4cvd.models import parent_sort, BottleneckType
from ml4cvd.tensor_maps_by_hand import TMAPS
from ml4cvd.defines import IMPUTATION_RANDOM, IMPUTATION_MEAN
from ml4cvd.tensor_maps_partners_ecg import build_partners_tensor_maps, build_cardiac_surgery_tensor_maps
from ml4cvd.tensor_map_maker import generate_continuous_tensor_map_from_file


BOTTLENECK_STR_TO_ENUM = {
    'flatten_restructure': BottleneckType.FlattenRestructure,
    'global_average_pool': BottleneckType.GlobalAveragePoolStructured,
}


def parse_args():
    parser = argparse.ArgumentParser()

    parser.add_argument('--mode', default='mlp', help='What would you like to do?')

    # Config arguments
    parser.add_argument(
        "--logging_level", default='INFO', choices=["DEBUG", "INFO", "WARNING", "ERROR", "CRITICAL"],
        help="Logging level. Overrides any configuration given in the logging configuration file.",
    )

    # Tensor Map arguments
    parser.add_argument('--input_tensors', default=[], nargs='+')
    parser.add_argument('--output_tensors', default=[], nargs='+')
    parser.add_argument('--sample_weight', default=None,  help='TensorMap key for sample weight in training.')
    parser.add_argument('--tensor_maps_in', default=[], help='Do not set this directly. Use input_tensors')
    parser.add_argument('--tensor_maps_out', default=[], help='Do not set this directly. Use output_tensors')

    # Input and Output files and directories
    parser.add_argument(
        '--bigquery_credentials_file', default='/mnt/ml4cvd/projects/jamesp/bigquery/bigquery-viewer-credentials.json',
        help='Path to service account credentials for looking up BigQuery tables.',
    )
    parser.add_argument('--bigquery_dataset', default='broad-ml4cvd.ukbb7089_r10data', help='BigQuery dataset containing tables we want to query.')
    parser.add_argument('--xml_folder', default='/mnt/disks/ecg-rest-xml/', help='Path to folder of XMLs of ECG data.')
    parser.add_argument('--zip_folder', default='/mnt/disks/sax-mri-zip/', help='Path to folder of zipped dicom images.')
    parser.add_argument('--phenos_folder', default='gs://ml4cvd/phenotypes/', help='Path to folder of phenotype defining CSVs.')
    parser.add_argument('--phecode_definitions', default='/mnt/ml4cvd/projects/jamesp/data/phecode_definitions1.2.csv', help='CSV of phecode definitions')
    parser.add_argument('--dicoms', default='./dicoms/', help='Path to folder of dicoms.')
    parser.add_argument('--test_csv', default=None, help='Path to CSV with Sample IDs to reserve for testing')
    parser.add_argument('--tsv_style', default='standard', choices=['standard', 'genetics'], help='Format choice for the TSV file produced in output by infer and explore modes.')
    parser.add_argument('--app_csv', help='Path to file used to link sample IDs between UKBB applications 17488 and 7089')
    parser.add_argument('--tensors', help='Path to folder containing tensors, or where tensors will be written.')
    parser.add_argument('--output_folder', default='./recipes_output/', help='Path to output folder for recipes.py runs.')
    parser.add_argument('--model_file', help='Path to a saved model architecture and weights (hd5).')
    parser.add_argument('--model_files', nargs='*', default=[], help='List of paths to saved model architectures and weights (hd5).')
    parser.add_argument('--model_layers', help='Path to a model file (hd5) which will be loaded by layer, useful for transfer learning.')
    parser.add_argument('--freeze_model_layers', default=False, action='store_true', help='Whether to freeze the layers from model_layers.')
    parser.add_argument(
        '--continuous_file', default=None, help='Path to a file containing continuous values from which a output TensorMap will be made.'
        'Note that setting this argument has the effect of linking the first output_tensors'
        'argument to the TensorMap made from this file.',
    )

    # Data selection parameters
    parser.add_argument('--continuous_file_column', default=None, help='Column header in file from which a continuous TensorMap will be made.')
    parser.add_argument('--continuous_file_normalize', default=False, action='store_true', help='Whether to normalize a continuous TensorMap made from a file.')
    parser.add_argument(
        '--continuous_file_discretization_bounds', default=[], nargs='*', type=float,
        help='Bin boundaries to use to discretize a continuous TensorMap read from a file.',
    )
    parser.add_argument(
        '--categorical_field_ids', nargs='*', default=[], type=int,
        help='List of field ids from which input features will be collected.',
    )
    parser.add_argument(
        '--continuous_field_ids', nargs='*', default=[], type=int,
        help='List of field ids from which continuous real-valued input features will be collected.',
    )
    parser.add_argument('--include_array', default=False, action='store_true', help='Include array idx for UKBB phenotypes.')
    parser.add_argument('--include_instance', default=False, action='store_true', help='Include instances for UKBB phenotypes.')
    parser.add_argument('--min_values', default=10, type=int, help='Per feature size minimum.')
    parser.add_argument('--min_samples', default=3, type=int, help='Min number of samples to require for calculating correlations.')
    parser.add_argument(
        '--max_samples', type=int, default=None,
        help='Max number of samples to use for tensor reporting -- all samples are used if not specified.',
    )
    parser.add_argument('--mri_field_ids', default=['20208', '20209'], nargs='*', help='Field id for MR images.')
    parser.add_argument('--xml_field_ids', default=['20205', '6025'], nargs='*', help='Field id for XMLs of resting and exercise ECG data.')
    parser.add_argument('--max_patients', default=999999, type=int,  help='Maximum number of patient data to read')
    parser.add_argument('--min_sample_id', default=0, type=int, help='Minimum sample id to write to tensor.')
    parser.add_argument('--max_sample_id', default=7000000, type=int, help='Maximum sample id to write to tensor.')
    parser.add_argument('--max_slices', default=999999, type=int, help='Maximum number of dicom slices to read')
    parser.add_argument('--dicom_series', default='cine_segmented_sax_b6', help='Maximum number of dicom slices to read')
    parser.add_argument(
        '--b_slice_force', default=None,
        help='If set, will only load specific b slice for short axis MRI diastole systole tensor maps (i.e b0, b1, b2, ... b10).',
    )
    parser.add_argument(
        '--include_missing_continuous_channel', default=False, action='store_true',
        help='Include missing channels in continuous tensors',
    )
    parser.add_argument(
        '--imputation_method_for_continuous_fields', default=IMPUTATION_RANDOM, help='can be random or mean',
        choices=[IMPUTATION_RANDOM, IMPUTATION_MEAN],
    )

    # Model Architecture Parameters
    parser.add_argument('--x', default=256, type=int, help='x tensor resolution')
    parser.add_argument('--y', default=256, type=int, help='y tensor resolution')
    parser.add_argument('--zoom_x', default=50, type=int, help='zoom_x tensor resolution')
    parser.add_argument('--zoom_y', default=35, type=int, help='zoom_y tensor resolution')
    parser.add_argument('--zoom_width', default=96, type=int, help='zoom_width tensor resolution')
    parser.add_argument('--zoom_height', default=96, type=int, help='zoom_height tensor resolution')
    parser.add_argument('--z', default=48, type=int, help='z tensor resolution')
    parser.add_argument('--t', default=48, type=int, help='Number of time slices')
    parser.add_argument('--mlp_concat', default=False, action='store_true', help='Concatenate input with every multiplayer perceptron layer.')  # TODO: should be the same style as u_connect
    parser.add_argument('--dense_layers', nargs='*', default=[16, 64], type=int, help='List of number of hidden units in neural nets dense layers.')
    parser.add_argument('--dropout', default=0.0, type=float, help='Dropout rate of dense layers must be in [0.0, 1.0].')
    parser.add_argument('--activation', default='relu',  help='Activation function for hidden units in neural nets dense layers.')
    parser.add_argument('--conv_layers', nargs='*', default=[32], type=int, help='List of number of kernels in convolutional layers.')
    parser.add_argument('--conv_x', default=3, type=int, help='X dimension of convolutional kernel.')
    parser.add_argument('--conv_y', default=3, type=int, help='Y dimension of convolutional kernel.')
    parser.add_argument('--conv_z', default=2, type=int, help='Z dimension of convolutional kernel.')
    parser.add_argument('--conv_dilate', default=False, action='store_true', help='Dilate the convolutional layers.')
    parser.add_argument('--conv_dropout', default=0.0, type=float, help='Dropout rate of convolutional kernels must be in [0.0, 1.0].')
    parser.add_argument('--conv_type', default='conv', choices=['conv', 'separable', 'depth'], help='Type of convolutional layer')
    parser.add_argument('--conv_normalize', default=None, choices=['', 'batch_norm'], help='Type of normalization layer for convolutions')
    parser.add_argument('--conv_regularize', default=None, choices=['dropout', 'spatial_dropout'], help='Type of regularization layer for convolutions.')
    parser.add_argument('--max_pools', nargs='*', default=[], type=int, help='List of maxpooling layers.')
    parser.add_argument('--pool_type', default='max', choices=['max', 'average'], help='Type of pooling layers.')
    parser.add_argument('--pool_x', default=2, type=int, help='Pooling size in the x-axis, if 1 no pooling will be performed.')
    parser.add_argument('--pool_y', default=2, type=int, help='Pooling size in the y-axis, if 1 no pooling will be performed.')
    parser.add_argument('--pool_z', default=1, type=int, help='Pooling size in the z-axis, if 1 no pooling will be performed.')
    parser.add_argument('--res_layers', nargs='*', default=[], type=int, help='List of residual layers.')
    parser.add_argument('--padding', default='same', help='Valid or same border padding on the convolutional layers.')
    parser.add_argument('--dense_blocks', nargs='*', default=[32, 24, 16], type=int, help='List of number of kernels in convolutional layers.')
    parser.add_argument('--block_size', default=3, type=int, help='Number of convolutional layers within a block.')
    parser.add_argument(
        '--u_connect', nargs=2, action='append',
        help='U-Net connect first TensorMap to second TensorMap. They must be the same shape except for number of channels. Can be provided multiple times.',
    )
    parser.add_argument('--aligned_dimension', default=16, type=int, help='Dimensionality of aligned embedded space for multi-modal alignment models.')
    parser.add_argument(
        '--max_parameters', default=9000000, type=int,
        help='Maximum number of trainable parameters in a model during hyperparameter optimization.',
    )
    parser.add_argument('--bottleneck_type', type=str, default=list(BOTTLENECK_STR_TO_ENUM)[0], choices=list(BOTTLENECK_STR_TO_ENUM))
    parser.add_argument('--hidden_layer', default='embed', help='Name of a hidden layer for inspections.')
    parser.add_argument('--language_layer', default='ecg_rest_text', help='Name of TensorMap for learning language models (eg train_char_model).')
    parser.add_argument('--language_prefix', default='ukb_ecg_rest', help='Path prefix for a TensorMap to learn language models (eg train_char_model)')
    parser.add_argument('--variational', default=False, action='store_true', help='Make the embed layer variational. No U-connections.')

    # Training and Hyper-Parameter Optimization Parameters
    parser.add_argument('--epochs', default=12, type=int, help='Number of training epochs.')
    parser.add_argument('--batch_size', default=16, type=int, help='Mini batch size for stochastic gradient descent algorithms.')
    parser.add_argument('--valid_ratio', default=0.2, type=float, help='Rate of training tensors to save for validation must be in [0.0, 1.0].')
    parser.add_argument('--test_ratio', default=0.1, type=float, help='Rate of training tensors to save for testing [0.0, 1.0].')
    parser.add_argument(
        '--test_modulo', default=0, type=int,
        help='Sample IDs modulo this number will be reserved for testing. Set to 1 to only reserve test_ratio for testing.',
    )
    parser.add_argument('--test_steps', default=32, type=int, help='Number of batches to use for testing.')
    parser.add_argument('--training_steps', default=400, type=int, help='Number of training batches to examine in an epoch.')
    parser.add_argument('--validation_steps', default=40, type=int, help='Number of validation batches to examine in an epoch validation.')
    parser.add_argument('--learning_rate', default=0.0002, type=float, help='Learning rate during training.')
    parser.add_argument('--mixup_alpha', default=0, type=float, help='If positive apply mixup and sample from a Beta with this value as shape parameter alpha.')
    parser.add_argument(
        '--label_weights', nargs='*', type=float,
        help='List of per-label weights for weighted categorical cross entropy. If provided, must map 1:1 to number of labels.',
    )
    parser.add_argument(
        '--patience', default=8, type=int,
        help='Early Stopping parameter: Maximum number of epochs to run without validation loss improvements.',
    )
    parser.add_argument(
        '--max_models', default=16, type=int,
        help='Maximum number of models for the hyper-parameter optimizer to evaluate before returning.',
    )
    parser.add_argument('--balance_csvs', default=[], nargs='*', help='Balances batches with representation from sample IDs in this list of CSVs')
    parser.add_argument('--optimizer', default='radam', type=str, help='Optimizer for model training')
    parser.add_argument('--learning_rate_schedule', default=None, type=str, choices=['triangular', 'triangular2'], help='Adjusts learning rate during training.')
    parser.add_argument('--anneal_rate', default=0., type=float, help='Annealing rate in epochs of loss terms during training')
    parser.add_argument('--anneal_shift', default=0., type=float, help='Annealing offset in epochs of loss terms during training')
    parser.add_argument('--anneal_max', default=2.0, type=float, help='Annealing maximum value')

    # Run specific and debugging arguments
    parser.add_argument('--id', default='no_id', help='Identifier for this run, user-defined string to keep experiments organized.')
    parser.add_argument('--random_seed', default=12878, type=int, help='Random seed to use throughout run.  Always use np.random.')
    parser.add_argument('--write_pngs', default=False, action='store_true', help='Write pngs of slices.')
    parser.add_argument('--debug', default=False, action='store_true', help='Run in debug mode.')
    parser.add_argument('--eager', default=False, action='store_true', help='Run tensorflow functions in eager execution mode (helpful for debugging).')
    parser.add_argument('--inspect_model', default=False, action='store_true', help='Plot model architecture, measure inference and training speeds.')
    parser.add_argument('--inspect_show_labels', default=True, action='store_true', help='Plot model architecture with labels for each layer.')
    parser.add_argument('--alpha', default=0.5, type=float, help='Alpha transparency for t-SNE plots must in [0.0-1.0].')
    parser.add_argument('--plot_mode', default='clinical', choices=['clinical', 'full'], help='ECG view to plot for partners ECGs.')

    # Training optimization options
    parser.add_argument('--num_workers', default=multiprocessing.cpu_count(), type=int, help="Number of workers to use for every tensor generator.")
    parser.add_argument('--cache_size', default=3.5e9/multiprocessing.cpu_count(), type=float, help="Tensor map cache size per worker.")

    args = parser.parse_args()
    _process_args(args)
    return args


def _get_tmap(name: str, needed_tensor_maps: List[str]) -> TensorMap:
    """
    This allows tensor_maps_by_script to only be imported if necessary, because it's slow.
    """
    if name in TMAPS:
        return TMAPS[name]

    TMAPS.update(build_partners_tensor_maps(needed_tensor_maps))
    if name in TMAPS:
        return TMAPS[name]

    TMAPS.update(build_cardiac_surgery_tensor_maps(needed_tensor_maps))
    if name in TMAPS:
        return TMAPS[name]

    from ml4cvd.tensor_maps_partners_ecg import TMAPS as partners_tmaps
    TMAPS.update(partners_tmaps)

    if name in TMAPS:
        return TMAPS[name]

    from ml4cvd.tensor_maps_partners_ecg_labels import TMAPS as partners_label_tmaps
    TMAPS.update(partners_label_tmaps)

    if name in TMAPS:
        return TMAPS[name]

    from ml4cvd.tensor_maps_by_script import TMAPS as script_tmaps
    TMAPS.update(script_tmaps)

    from ml4cvd.tensor_maps_by_script import TMAPS as script_tmaps
    TMAPS.update(script_tmaps)

    return TMAPS[name]


def _process_u_connect_args(u_connect: Optional[List[List]]) -> Dict[TensorMap, Set[TensorMap]]:
    u_connect = u_connect or []
    new_u_connect = defaultdict(set)
    for connect_pair in u_connect:
        tmap_key_in, tmap_key_out = connect_pair[0], connect_pair[1]
        tmap_in, tmap_out = _get_tmap(tmap_key_in, []), _get_tmap(tmap_key_out, [])
        if tmap_in.shape[:-1] != tmap_out.shape[:-1]:
            raise TypeError(f'u_connect of {tmap_in} {tmap_out} requires matching shapes besides channel dimension.')
        if tmap_in.axes() < 2 or tmap_out.axes() < 2:
            raise TypeError(f'Cannot u_connect 1d TensorMaps ({tmap_in} {tmap_out}).')
        new_u_connect[tmap_in].add(tmap_out)
    return new_u_connect


def _process_args(args):
    now_string = datetime.datetime.now().strftime('%Y-%m-%d_%H-%M')
    args_file = os.path.join(args.output_folder, args.id, 'arguments_' + now_string + '.txt')
    command_line = f"\n./scripts/tf.sh {' '.join(sys.argv)}\n"
    if not os.path.exists(os.path.dirname(args_file)):
        os.makedirs(os.path.dirname(args_file))
    with open(args_file, 'w') as f:
        f.write(command_line)
        for k, v in sorted(args.__dict__.items(), key=operator.itemgetter(0)):
            f.write(k + ' = ' + str(v) + '\n')
    load_config(args.logging_level, os.path.join(args.output_folder, args.id), 'log_' + now_string, args.min_sample_id)
<<<<<<< HEAD
    args.u_connect = _process_u_connect_args(args.u_connect)
    needed_tensor_maps = args.input_tensors + args.output_tensors + [args.sample_weight] if args.sample_weight else []
=======
    needed_tensor_maps = args.input_tensors + args.output_tensors + [args.sample_weight] if args.sample_weight else args.input_tensors + args.output_tensors
>>>>>>> 9af7e1cd
    args.tensor_maps_in = [_get_tmap(it, needed_tensor_maps) for it in args.input_tensors]
    args.sample_weight = _get_tmap(args.sample_weight, needed_tensor_maps) if args.sample_weight else None
    if args.sample_weight:
        assert args.sample_weight.shape == (1,)

    args.tensor_maps_out = []
    if args.continuous_file is not None:
        # Continuous TensorMap generated from file is given the name specified by the first output_tensors argument
        args.tensor_maps_out.append(
            generate_continuous_tensor_map_from_file(
                args.continuous_file,
                args.continuous_file_column,
                args.output_tensors.pop(0),
                args.continuous_file_normalize,
                args.continuous_file_discretization_bounds,
            ),
        )
    args.tensor_maps_out.extend([_get_tmap(ot, needed_tensor_maps) for ot in args.output_tensors])
    args.tensor_maps_out = parent_sort(args.tensor_maps_out)

    args.bottleneck_type = BOTTLENECK_STR_TO_ENUM[args.bottleneck_type]

    if args.learning_rate_schedule is not None and args.patience < args.epochs:
        raise ValueError(f'learning_rate_schedule is not compatible with ReduceLROnPlateau. Set patience > epochs.')

    np.random.seed(args.random_seed)

    logging.info(f"Command Line was: {command_line}")
    logging.info(f"Total TensorMaps: {len(TMAPS)} Arguments are {args}")

    if args.eager:
        import tensorflow as tf
        tf.config.experimental_run_functions_eagerly(True)<|MERGE_RESOLUTION|>--- conflicted
+++ resolved
@@ -283,12 +283,8 @@
         for k, v in sorted(args.__dict__.items(), key=operator.itemgetter(0)):
             f.write(k + ' = ' + str(v) + '\n')
     load_config(args.logging_level, os.path.join(args.output_folder, args.id), 'log_' + now_string, args.min_sample_id)
-<<<<<<< HEAD
     args.u_connect = _process_u_connect_args(args.u_connect)
-    needed_tensor_maps = args.input_tensors + args.output_tensors + [args.sample_weight] if args.sample_weight else []
-=======
     needed_tensor_maps = args.input_tensors + args.output_tensors + [args.sample_weight] if args.sample_weight else args.input_tensors + args.output_tensors
->>>>>>> 9af7e1cd
     args.tensor_maps_in = [_get_tmap(it, needed_tensor_maps) for it in args.input_tensors]
     args.sample_weight = _get_tmap(args.sample_weight, needed_tensor_maps) if args.sample_weight else None
     if args.sample_weight:
