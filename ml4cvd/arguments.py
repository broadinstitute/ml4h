# arguments.py
#
# Command Line Arguments for Machine Learning 4 CardioVascular Disease
# Shared by recipes.py and other command-line runnable files.
# These arguments are a bit of a hodge-podge and are used promiscuously throughout these files.
# Sometimes code overwrites user-provided arguments to enforce assumptions or sanity.
#
# October 2018
# Sam Friedman 
# sam@broadinstitute.org

# Imports
import os
import sys
import logging
import argparse
import operator
import datetime
import numpy as np
import multiprocessing

from ml4cvd.logger import load_config
from ml4cvd.TensorMap import TensorMap
from ml4cvd.tensor_maps_by_hand import TMAPS
from ml4cvd.defines import IMPUTATION_RANDOM, IMPUTATION_MEAN
from ml4cvd.tensor_map_maker import generate_continuous_tensor_map_from_file


def parse_args():
    parser = argparse.ArgumentParser()

    parser.add_argument('--mode', default='mlp', help='What would you like to do?')

    # Config arguments
    parser.add_argument("--logging_level", default='INFO', choices=["DEBUG", "INFO", "WARNING", "ERROR", "CRITICAL"],
                        help="Logging level. Overrides any configuration given in the logging configuration file.")

    # Tensor Map arguments
    parser.add_argument('--input_tensors', default=[], nargs='+')
    parser.add_argument('--output_tensors', default=[], nargs='+')
    parser.add_argument('--tensor_maps_in', default=[], help='Do not set this directly. Use input_tensors')
    parser.add_argument('--tensor_maps_out', default=[], help='Do not set this directly. Use output_tensors')

    # Input and Output files and directories
    parser.add_argument('--bigquery_credentials_file', default='/mnt/ml4cvd/projects/jamesp/bigquery/bigquery-viewer-credentials.json',
                        help='Path to service account credentials for looking up BigQuery tables.')
    parser.add_argument('--bigquery_dataset', default='broad-ml4cvd.ukbb7089_r10data', help='BigQuery dataset containing tables we want to query.')
    parser.add_argument('--xml_folder', default='/mnt/disks/ecg-rest-xml/', help='Path to folder of XMLs of ECG data.')
    parser.add_argument('--zip_folder', default='/mnt/disks/sax-mri-zip/', help='Path to folder of zipped dicom images.')
    parser.add_argument('--phenos_folder', default='gs://ml4cvd/phenotypes/', help='Path to folder of phenotype defining CSVs.')
    parser.add_argument('--phecode_definitions', default='/mnt/ml4cvd/projects/jamesp/data/phecode_definitions1.2.csv', help='CSV of phecode definitions')
    parser.add_argument('--dicoms', default='./dicoms/', help='Path to folder of dicoms.')
    parser.add_argument('--test_csv', default=None, help='Path to CSV with Sample IDs to reserve for testing')
    parser.add_argument('--app_csv', help='Path to file used to link sample IDs between UKBB applications 17488 and 7089')
    parser.add_argument('--tensors', help='Path to folder containing tensors, or where tensors will be written.')
    parser.add_argument('--output_folder', default='./recipes_output/', help='Path to output folder for recipes.py runs.')
    parser.add_argument('--model_file', help='Path to a saved model architecture and weights (hd5).')
    parser.add_argument('--model_files', nargs='*', default=[], help='List of paths to saved model architectures and weights (hd5).')
    parser.add_argument('--model_layers', help='Path to a model file (hd5) which will be loaded by layer, useful for transfer learning.')
    parser.add_argument('--freeze_model_layers', default=False, action='store_true', help='Whether to freeze the layers from model_layers.')
    parser.add_argument('--continuous_file', default=None, help='Path to a file containing continuous values from which a output TensorMap will be made.'
                                                               'Note that setting this argument has the effect of linking the first output_tensors'
                                                               'argument to the TensorMap made from this file.')

    # Data selection parameters
    parser.add_argument('--continuous_file_column', default=None, help='Column header in file from which a continuous TensorMap will be made.')
    parser.add_argument('--continuous_file_normalize', default=False, action='store_true', help='Whether to normalize a continuous TensorMap made from a file.')
    parser.add_argument('--continuous_file_discretization_bounds', default=[], nargs='*', type=float,
                        help='Bin boundaries to use to discretize a continuous TensorMap read from a file.')
    parser.add_argument('--categorical_field_ids', nargs='*', default=[], type=int,
        help='List of field ids from which input features will be collected.')
    parser.add_argument('--continuous_field_ids', nargs='*', default=[], type=int,
        help='List of field ids from which continuous real-valued input features will be collected.')
    parser.add_argument('--include_array', default=False, action='store_true', help='Include array idx for UKBB phenotypes.')
    parser.add_argument('--include_instance', default=False, action='store_true', help='Include instances for UKBB phenotypes.')
    parser.add_argument('--min_values', default=10, type=int, help='Per feature size minimum.')
    parser.add_argument('--min_samples', default=3, type=int, help='Min number of samples to require for calculating correlations.')
    parser.add_argument('--max_samples', type=int, default=None,
                        help='Max number of samples to use for tensor reporting -- all samples are used if not specified.')
    parser.add_argument('--mri_field_ids', default=['20208', '20209'], nargs='*', help='Field id for MR images.')
    parser.add_argument('--xml_field_ids', default=['20205', '6025'], nargs='*', help='Field id for XMLs of resting and exercise ECG data.')
    parser.add_argument('--max_patients', default=999999, type=int,  help='Maximum number of patient data to read')
    parser.add_argument('--min_sample_id', default=0, type=int, help='Minimum sample id to write to tensor.')
    parser.add_argument('--max_sample_id', default=7000000, type=int, help='Maximum sample id to write to tensor.')
    parser.add_argument('--max_slices', default=999999, type=int, help='Maximum number of dicom slices to read')
    parser.add_argument('--dicom_series', default='cine_segmented_sax_b6', help='Maximum number of dicom slices to read')
    parser.add_argument('--b_slice_force', default=None,
                        help='If set, will only load specific b slice for short axis MRI diastole systole tensor maps (i.e b0, b1, b2, ... b10).')
    parser.add_argument('--include_missing_continuous_channel', default=False, action='store_true',
                        help='Include missing channels in continuous tensors')
    parser.add_argument('--imputation_method_for_continuous_fields', default=IMPUTATION_RANDOM, help='can be random or mean',
                        choices=[IMPUTATION_RANDOM, IMPUTATION_MEAN])

    # Model Architecture Parameters
    parser.add_argument('--x', default=256, type=int, help='x tensor resolution')
    parser.add_argument('--y', default=256, type=int, help='y tensor resolution')
    parser.add_argument('--zoom_x', default=50, type=int, help='zoom_x tensor resolution')
    parser.add_argument('--zoom_y', default=35, type=int, help='zoom_y tensor resolution')
    parser.add_argument('--zoom_width', default=96, type=int, help='zoom_width tensor resolution')
    parser.add_argument('--zoom_height', default=96, type=int, help='zoom_height tensor resolution')
    parser.add_argument('--z', default=48, type=int, help='z tensor resolution')
    parser.add_argument('--t', default=48, type=int, help='Number of time slices')
    parser.add_argument('--mlp_concat', default=False, action='store_true', help='Concatenate input with every multiplayer perceptron layer.')
    parser.add_argument('--dense_layers', nargs='*', default=[16, 64], type=int, help='List of number of hidden units in neural nets dense layers.')
    parser.add_argument('--dropout', default=0.0, type=float, help='Dropout rate of dense layers must be in [0.0, 1.0].')
    parser.add_argument('--activation', default='relu',  help='Activation function for hidden units in neural nets dense layers.')
    parser.add_argument('--conv_layers', nargs='*', default=[32], type=int, help='List of number of kernels in convolutional layers.')
    parser.add_argument('--conv_x', default=3, type=int, help='X dimension of convolutional kernel.')
    parser.add_argument('--conv_y', default=3, type=int, help='Y dimension of convolutional kernel.')
    parser.add_argument('--conv_z', default=2, type=int, help='Z dimension of convolutional kernel.')
    parser.add_argument('--conv_width', default=71, type=int, help='Width of convolutional kernel for 1D CNNs.')
    parser.add_argument('--conv_dilate', default=False, action='store_true', help='Dilate the convolutional layers.')
    parser.add_argument('--conv_dropout', default=0.0, type=float, help='Dropout rate of convolutional kernels must be in [0.0, 1.0].')
    parser.add_argument('--conv_type', default='conv', choices=['conv', 'separable', 'depth'], help='Type of convolutional layer')
    parser.add_argument('--conv_normalize', default=None, choices=['', 'batch_norm'], help='Type of normalization layer for convolutions')
    parser.add_argument('--conv_regularize', default=None, choices=['dropout', 'spatial_dropout'], help='Type of regularization layer for convolutions.')
    parser.add_argument('--max_pools', nargs='*', default=[], type=int, help='List of maxpooling layers.')
    parser.add_argument('--pool_type', default='max', choices=['max', 'average'], help='Type of pooling layers.')
    parser.add_argument('--pool_x', default=2, type=int, help='Pooling size in the x-axis, if 1 no pooling will be performed.')
    parser.add_argument('--pool_y', default=2, type=int, help='Pooling size in the y-axis, if 1 no pooling will be performed.')
    parser.add_argument('--pool_z', default=1, type=int, help='Pooling size in the z-axis, if 1 no pooling will be performed.')
    parser.add_argument('--res_layers', nargs='*', default=[], type=int, help='List of residual layers.')
    parser.add_argument('--padding', default='same', help='Valid or same border padding on the convolutional layers.')
    parser.add_argument('--dense_blocks', nargs='*', default=[32, 24, 16], type=int, help='List of number of kernels in convolutional layers.')
    parser.add_argument('--block_size', default=3, type=int, help='Number of convolutional layers within a block.')
    parser.add_argument('--u_connect', default=False, action='store_true', help='Connect early convolutional layers to later ones of the same size, as in U-Net.')
    parser.add_argument('--aligned_dimension', default=16, type=int, help='Dimensionality of aligned embedded space for multi-modal alignment models.')
    parser.add_argument('--max_parameters', default=9000000, type=int,
                        help='Maximum number of trainable parameters in a model during hyperparameter optimization.')
    parser.add_argument('--hidden_layer', default='embed', help='Name of a hidden layer for inspections.')
    parser.add_argument('--variational', default=False, action='store_true', help='Make the embed layer variational. No U-connections.')

    # Training and Hyper-Parameter Optimization Parameters
    parser.add_argument('--epochs', default=12, type=int, help='Number of training epochs.')
    parser.add_argument('--batch_size', default=16, type=int, help='Mini batch size for stochastic gradient descent algorithms.')
    parser.add_argument('--valid_ratio', default=0.2, type=float, help='Rate of training tensors to save for validation must be in [0.0, 1.0].')
    parser.add_argument('--test_ratio', default=0.1, type=float, help='Rate of training tensors to save for testing [0.0, 1.0].')
    parser.add_argument('--test_modulo', default=0, type=int,
                        help='Sample IDs modulo this number will be reserved for testing. Set to 1 to only reserve test_ratio for testing.')
    parser.add_argument('--test_steps', default=32, type=int, help='Number of batches to use for testing.')
    parser.add_argument('--training_steps', default=400, type=int, help='Number of training batches to examine in an epoch.')
    parser.add_argument('--validation_steps', default=40, type=int, help='Number of validation batches to examine in an epoch validation.')
    parser.add_argument('--learning_rate', default=0.0002, type=float, help='Learning rate during training.')
    parser.add_argument('--mixup_alpha', default=0, type=float, help='If positive apply mixup and sample from a Beta with this value as shape parameter alpha.')
    parser.add_argument('--label_weights', nargs='*', type=float,
                        help='List of per-label weights for weighted categorical cross entropy. If provided, must map 1:1 to number of labels.')
    parser.add_argument('--patience', default=8, type=int,
                        help='Early Stopping parameter: Maximum number of epochs to run without validation loss improvements.')
    parser.add_argument('--max_models', default=16, type=int,
                        help='Maximum number of models for the hyper-parameter optimizer to evaluate before returning.')
    parser.add_argument('--balance_csvs', default=[], nargs='*', help='Balances batches with representation from sample IDs in this list of CSVs')
    parser.add_argument('--optimizer', default='adam', type=str, help='Optimizer for model training')
<<<<<<< HEAD
    parser.add_argument('--learning_rate_schedule', default=None, type=str, choices=['triangular', 'triangular2'], help='Adjusts learning rate during training.')
    parser.add_argument('--anneal_rate', default=1.0, type=float, help='Annealing rate in epochs of loss terms during training')
    parser.add_argument('--anneal_shift', default=10, type=float, help='Annealing offset in epochs of loss terms during training')
    parser.add_argument('--anneal_max', default=1.0, type=float, help='Annealing maximum value')
=======
    parser.add_argument('--anneal_rate', default=0., type=float, help='Annealing rate in epochs of loss terms during training')
    parser.add_argument('--anneal_shift', default=0., type=float, help='Annealing offset in epochs of loss terms during training')
    parser.add_argument('--anneal_max', default=2.0, type=float, help='Annealing maximum value')
>>>>>>> 3e68b44d

    # Run specific and debugging arguments
    parser.add_argument('--id', default='no_id', help='Identifier for this run, user-defined string to keep experiments organized.')
    parser.add_argument('--random_seed', default=12878, type=int, help='Random seed to use throughout run.  Always use np.random.')
    parser.add_argument('--write_pngs', default=False, action='store_true', help='Write pngs of slices.')
    parser.add_argument('--debug', default=False, action='store_true', help='Run in debug mode.')
    parser.add_argument('--inspect_model', default=False, action='store_true', help='Plot model architecture, measure inference and training speeds.')
    parser.add_argument('--inspect_show_labels', default=True, action='store_true', help='Plot model architecture with labels for each layer.')
    parser.add_argument('--alpha', default=0.5, type=float, help='Alpha transparency for t-SNE plots must in [0.0-1.0].')

    # Training optimization options
    parser.add_argument('--num_workers', default=multiprocessing.cpu_count(), type=int, help="Number of workers to use for every tensor generator.")
    parser.add_argument('--cache_size', default=3.5e9/multiprocessing.cpu_count(), type=float, help="Tensor map cache size per worker.")

    args = parser.parse_args()
    _process_args(args)
    return args


def _get_tmap(name: str) -> TensorMap:
    """
    This allows tensor_maps_by_script to only be imported if necessary, because it's slow.
    """
    if name in TMAPS:
        return TMAPS[name]
    from ml4cvd.tensor_maps_by_script import TMAPS as SCRIPT_TMAPS
    TMAPS.update(SCRIPT_TMAPS)
    return TMAPS[name]


def _process_args(args):
    now_string = datetime.datetime.now().strftime('%Y-%m-%d_%H-%M')
    args_file = os.path.join(args.output_folder, args.id, 'arguments_' + now_string + '.txt')
    command_line = f"\n\n./scripts/tf.sh {' '.join(sys.argv)}\n\n\n"
    if not os.path.exists(os.path.dirname(args_file)):
        os.makedirs(os.path.dirname(args_file))
    with open(args_file, 'w') as f:
        f.write(command_line)
        for k, v in sorted(args.__dict__.items(), key=operator.itemgetter(0)):
            f.write(k + ' = ' + str(v) + '\n')
    load_config(args.logging_level, os.path.join(args.output_folder, args.id), 'log_' + now_string, args.min_sample_id)
    args.tensor_maps_in = [_get_tmap(it) for it in args.input_tensors]

    args.tensor_maps_out = []
    if args.continuous_file is not None:
        # Continuous TensorMap generated from file is given the name specified by the first output_tensors argument
        args.tensor_maps_out.append(generate_continuous_tensor_map_from_file(args.continuous_file,
                                                                             args.continuous_file_column,
                                                                             args.output_tensors.pop(0),
                                                                             args.continuous_file_normalize,
                                                                             args.continuous_file_discretization_bounds))
    args.tensor_maps_out.extend([_get_tmap(ot) for ot in args.output_tensors])

    if args.learning_rate_schedule is not None and args.patience < args.epochs:
        raise ValueError(f'learning_rate_schedule is not compatible with ReduceLROnPlateau. Set patience > epochs.')

    np.random.seed(args.random_seed)

    logging.info(f"Command Line was:{command_line}")
    logging.info(f"Total TensorMaps:{len(TMAPS)} Arguments are {args}")<|MERGE_RESOLUTION|>--- conflicted
+++ resolved
@@ -150,16 +150,10 @@
                         help='Maximum number of models for the hyper-parameter optimizer to evaluate before returning.')
     parser.add_argument('--balance_csvs', default=[], nargs='*', help='Balances batches with representation from sample IDs in this list of CSVs')
     parser.add_argument('--optimizer', default='adam', type=str, help='Optimizer for model training')
-<<<<<<< HEAD
     parser.add_argument('--learning_rate_schedule', default=None, type=str, choices=['triangular', 'triangular2'], help='Adjusts learning rate during training.')
-    parser.add_argument('--anneal_rate', default=1.0, type=float, help='Annealing rate in epochs of loss terms during training')
-    parser.add_argument('--anneal_shift', default=10, type=float, help='Annealing offset in epochs of loss terms during training')
-    parser.add_argument('--anneal_max', default=1.0, type=float, help='Annealing maximum value')
-=======
     parser.add_argument('--anneal_rate', default=0., type=float, help='Annealing rate in epochs of loss terms during training')
     parser.add_argument('--anneal_shift', default=0., type=float, help='Annealing offset in epochs of loss terms during training')
     parser.add_argument('--anneal_max', default=2.0, type=float, help='Annealing maximum value')
->>>>>>> 3e68b44d
 
     # Run specific and debugging arguments
     parser.add_argument('--id', default='no_id', help='Identifier for this run, user-defined string to keep experiments organized.')
