--- conflicted
+++ resolved
@@ -191,10 +191,5 @@
             f.write(k + ' = ' + str(v) + '\n')
 
     load_config(args.logging_level, os.path.join(args.output_folder, args.id), 'log_'+now_string, args.min_sample_id)
-<<<<<<< HEAD
-    logging.info(f"Command Line was:\n\npython {' '.join(sys.argv)}\n\n")
-    logging.info(f"Total TensorMaps:{len(TMAPS)} Arguments are {args}")
-=======
     logging.info(f"Command Line was:{command_line}")
-    logging.info(f"Total TensorMaps:{len(TMAPS)} Arguments are {args}")
->>>>>>> 4373bc12
+    logging.info(f"Total TensorMaps:{len(TMAPS)} Arguments are {args}")