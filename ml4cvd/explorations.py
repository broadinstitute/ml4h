--- conflicted
+++ resolved
@@ -22,14 +22,8 @@
 from keras.models import Model
 
 from ml4cvd.TensorMap import TensorMap
-<<<<<<< HEAD
-from ml4cvd.tensor_generators import TensorGenerator
-from ml4cvd.plots import evaluate_predictions, plot_histograms_in_pdf, subplot_rocs, subplot_scatters
+from ml4cvd.plots import evaluate_predictions, plot_histograms_in_pdf, plot_heatmap, subplot_rocs, subplot_scatters
 from ml4cvd.defines import TENSOR_EXT, IMAGE_EXT, ECG_CHAR_2_IDX, ECG_IDX_2_CHAR, CODING_VALUES_MISSING, CODING_VALUES_LESS_THAN_ONE, JOIN_CHAR, HD5_GROUP_CHAR
-=======
-from ml4cvd.plots import evaluate_predictions, plot_histograms_in_pdf, plot_heatmap
-from ml4cvd.defines import TENSOR_EXT, IMAGE_EXT, ECG_CHAR_2_IDX, ECG_IDX_2_CHAR, CODING_VALUES_MISSING, CODING_VALUES_LESS_THAN_ONE, JOIN_CHAR
->>>>>>> 8bc4c41d
 
 CSV_EXT = '.tsv'
 
@@ -373,7 +367,6 @@
     return label_dict
 
 
-<<<<<<< HEAD
 def test_labels_to_label_dictionary(test_labels: Dict[TensorMap, np.ndarray], examples: int) -> Tuple[Dict[str, np.ndarray], List[str], List[str]]:
     label_dict = {tm: np.zeros((examples,)) for tm in test_labels}
     categorical_labels = []
@@ -391,8 +384,6 @@
     return label_dict, categorical_labels, continuous_labels
 
 
-=======
->>>>>>> 8bc4c41d
 def _sample_with_heat(preds, temperature=1.0):
     # helper function to sample an index from a probability array
     preds = np.asarray(preds).astype('float64')
