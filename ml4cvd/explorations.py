--- conflicted
+++ resolved
@@ -160,16 +160,6 @@
         if len(scatters) > 1:
             subplot_scatters(scatters, folder+f"epoch_{i:03d}_")
 
-<<<<<<< HEAD
-        embeddings = embed_model_predict(model, tensor_maps_in, 'embed', test_data, batch_size)
-        test_labels_1d = {tm: np.array(test_labels[tm.output_name()]) for tm in tensor_maps_out if tm.output_name() in test_labels}
-        label_dict, categorical_labels, continuous_labels = test_labels_to_label_dictionary(test_labels_1d, len(test_paths))
-
-        gene_labels = []
-        #plot_tsne(embeddings, categorical_labels, continuous_labels, gene_labels, label_dict, folder+f"tsne_epoch_{i:03d}_", 0.7)
-
-=======
->>>>>>> 1239cdc6
         model.fit_generator(generate_train, steps_per_epoch=training_steps, epochs=1, verbose=1)
 
 
