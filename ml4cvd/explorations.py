--- conflicted
+++ resolved
@@ -78,7 +78,6 @@
                 input_map = im
         logging.info(f"Write predictions as PNGs y:{y.shape} labels:{labels[tm.output_name()].shape} folder:{folder}")
         if tm.is_mesh():
-<<<<<<< HEAD
             vmin = np.min(data[input_map.input_name()])
             vmax = np.max(data[input_map.input_name()])
             for i in range(y.shape[0]):
@@ -103,14 +102,10 @@
                     logging.info(f"True BBox: {corner}, {width}, {height} Predicted BBox: {y_corner}, {y_width}, {y_height} Vmin {vmin} Vmax{vmax}")
                 plt.savefig(f"{folder}{sample_id}_bbox_batch_{i:02d}{IMAGE_EXT}")
         elif len(tm.shape) in [1, 2]:
-=======
->>>>>>> 6747acee
             vmin = np.min(data[input_map.input_name()])
             vmax = np.max(data[input_map.input_name()])
             for i in range(y.shape[0]):
                 sample_id = os.path.basename(paths[i]).replace(TENSOR_EXT, '')
-<<<<<<< HEAD
-=======
                 if input_map.axes() == 4 and input_map.shape[-1] == 1:
                     sample_data = data[input_map.input_name()][i, ..., 0]
                     cols = max(2, int(math.ceil(math.sqrt(sample_data.shape[-1]))))
@@ -130,24 +125,6 @@
                     ax.add_patch(matplotlib.patches.Rectangle(y_corner, y_width, y_height, linewidth=1, edgecolor='y', facecolor='none'))
                     logging.info(f"True BBox: {corner}, {width}, {height} Predicted BBox: {y_corner}, {y_width}, {y_height} Vmin {vmin} Vmax{vmax}")
                 plt.savefig(f"{folder}{sample_id}_bbox_batch_{i:02d}{IMAGE_EXT}")
-        elif len(tm.shape) in [1, 2]:
-            vmin = np.min(data[input_map.input_name()])
-            vmax = np.max(data[input_map.input_name()])
-            for i in range(y.shape[0]):
-                sample_id = os.path.basename(paths[i]).replace(TENSOR_EXT, '')
->>>>>>> 6747acee
-                if input_map.axes() == 3 and input_map.shape[-1] == 1:
-                    plt.imsave(f"{folder}{sample_id}_batch_{i:02d}{IMAGE_EXT}", data[input_map.input_name()][i, :, :, 0], cmap='gray', vmin=vmin, vmax=vmax)
-                elif input_map.axes() == 2:
-                    plt.imsave(f"{folder}{sample_id}_batch_{i:02d}{IMAGE_EXT}", data[input_map.input_name()][i, :, :], cmap='gray', vmin=vmin, vmax=vmax)
-                elif input_map.axes() == 3:
-                    for j in range(data[input_map.input_name()].shape[-1]):
-                        image_file = f"{folder}{sample_id}_batch_{i:02d}_slice_{j:02d}{IMAGE_EXT}"
-                        plt.imsave(image_file, data[input_map.input_name()][i, :, :, j], cmap='gray', vmin=vmin, vmax=vmax)
-                elif input_map.axes() == 4:
-                    for j in range(data[input_map.input_name()].shape[-2]):
-                        image_file = f"{folder}{sample_id}_batch_{i:02d}_slice_{j:02d}{IMAGE_EXT}"
-                        plt.imsave(image_file, data[input_map.input_name()][i, :, :, j, 0], cmap='gray', vmin=vmin, vmax=vmax)
         elif len(tm.shape) == 3:
             for i in range(y.shape[0]):
                 sample_id = os.path.basename(paths[i]).replace(TENSOR_EXT, '')
