# explorations.py

# Imports
import os
import csv
import math
import operator
import datetime
import traceback
from functools import reduce
from itertools import combinations
from collections import defaultdict, Counter
from typing import Dict, List, Tuple, Generator, Optional, DefaultDict

import h5py
import logging
import numpy as np
import pandas as pd
from tensorflow.keras.models import Model

import matplotlib
matplotlib.use('Agg')  # Need this to write images from the GSA servers.  Order matters:
import matplotlib.pyplot as plt  # First import matplotlib, then use Agg, then import plt

from ml4cvd.TensorMap import TensorMap
from ml4cvd.tensor_generators import TensorGenerator
from ml4cvd.models import make_multimodal_multitask_model
from ml4cvd.plots import plot_histograms_in_pdf, plot_heatmap, evaluate_predictions, subplot_rocs, subplot_scatters
from ml4cvd.defines import TENSOR_EXT, IMAGE_EXT, ECG_CHAR_2_IDX, ECG_IDX_2_CHAR, CODING_VALUES_MISSING, CODING_VALUES_LESS_THAN_ONE, JOIN_CHAR, MRI_SEGMENTED_CHANNEL_MAP

CSV_EXT = '.tsv'


def sort_csv(tensors, tensor_maps_in):
    stats = Counter()
    for folder in sorted(os.listdir(tensors)):

        for name in sorted(os.listdir(os.path.join(tensors, folder))):
            try:
                with h5py.File(os.path.join(tensors, folder, name), "r") as hd5:
                    for tm in tensor_maps_in:
                        tensor = tm.postprocess_tensor(tm.tensor_from_file(tm, hd5, {}), augment=False, hd5=hd5)

                        if tm.name == 'lead_v6_zeros' and tensor[0] > 1874:
                            stats[f'Total_{tm.name}_zero_padded'] += 1
                            stats[f'{folder}_{tm.name}_zero_padded'] += 1
                        elif tm.name == 'lead_i_zeros' and tensor[0] > 1249:
                            stats[f'Total_{tm.name}_zero_padded'] += 1
                            stats[f'{folder}_{tm.name}_zero_padded'] += 1
                        elif tm.name not in ['lead_i_zeros', 'lead_v6_zeros']:
                            stats[f'{folder}_{tm.name}_{tensor[0]}'] += 1
                            stats[f'Total_{tm.name}_{tensor[0]}'] += 1
            except (IndexError, KeyError, ValueError, OSError, RuntimeError) as e:
                pass
                #logging.info(f'Got error at {name} error:\n {e} {traceback.format_exc()}')

        logging.info(f'In folder {folder} with {len(os.listdir(os.path.join(tensors, folder)))} ECGs')
        if len(os.listdir(os.path.join(tensors, folder))) > 0:
            logging.info(f'I Zero padded has:{stats[f"{folder}_lead_i_zeros_zero_padded"]}, {100 * stats[f"{folder}_lead_i_zeros_zero_padded"] / len(os.listdir(os.path.join(tensors, folder))):.1f}%')
            logging.info(f'V6 Zero padded has:{stats[f"{folder}_lead_v6_zeros_zero_padded"]}, {100*stats[f"{folder}_lead_v6_zeros_zero_padded"]/len(os.listdir(os.path.join(tensors, folder))):.1f}%')
    for k, v in sorted(stats.items(), key=lambda x: x[0]):
        logging.info(f'{k} has {v}')


<<<<<<< HEAD
def predictions_to_pngs(
    predictions: np.ndarray, tensor_maps_in: List[TensorMap], tensor_maps_out: List[TensorMap], data: Dict[str, np.ndarray],
    labels: Dict[str, np.ndarray], paths: List[str], folder: str,
) -> None:
=======
def predictions_to_pngs(predictions: np.ndarray, tensor_maps_in: List[TensorMap], tensor_maps_out: List[TensorMap], data: Dict[str, np.ndarray],
                        labels: Dict[str, np.ndarray], paths: List[str], folder: str) -> None:
    # TODO Remove this command line order dependency
>>>>>>> a513ef41
    input_map = tensor_maps_in[0]
    if not os.path.exists(folder):
        os.makedirs(folder)
    for y, tm in zip(predictions, tensor_maps_out):
        if not isinstance(predictions, list):  # When models have a single output model.predict returns a ndarray otherwise it returns a list
            y = predictions
        for im in tensor_maps_in:
            if tm.is_categorical() and im.dependent_map == tm:
                input_map = im
            elif len(tm.shape) == len(im.shape):
                input_map = im
        logging.info(f"Write predictions as PNGs y:{y.shape} labels:{labels[tm.output_name()].shape} folder:{folder}")
        if tm.is_mesh():
            vmin = np.min(data[input_map.input_name()])
            vmax = np.max(data[input_map.input_name()])
            for i in range(y.shape[0]):
                sample_id = os.path.basename(paths[i]).replace(TENSOR_EXT, '')
                if input_map.axes() == 4 and input_map.shape[-1] == 1:
                    sample_data = data[input_map.input_name()][i, ..., 0]
                    cols = max(2, int(math.ceil(math.sqrt(sample_data.shape[-1]))))
                    rows = max(2, int(math.ceil(sample_data.shape[-1] / cols)))
                    path_prefix = f'{folder}{sample_id}_bbox_batch_{i:02d}{IMAGE_EXT}'
                    logging.info(f"sample_data shape: {sample_data.shape} cols {cols}, {rows} Predicted BBox: {y[i]}, True BBox: {labels[tm.output_name()][i]} Vmin {vmin} Vmax{vmax}")
                    _plot_3d_tensor_slices_as_gray(sample_data, path_prefix, cols, rows, bboxes=[labels[tm.output_name()][i], y[i]])
                else:
                    fig, ax = plt.subplots(1)
                    if input_map.axes() == 3 and input_map.shape[-1] == 1:
                        ax.imshow(data[input_map.input_name()][i, :, :, 0], cmap='gray', vmin=vmin, vmax=vmax)
                    elif input_map.axes() == 2:
                        ax.imshow(data[input_map.input_name()][i, :, :], cmap='gray', vmin=vmin, vmax=vmax)
                    corner, width, height = _2d_bbox_to_corner_and_size(labels[tm.output_name()][i])
                    ax.add_patch(matplotlib.patches.Rectangle(corner, width, height, linewidth=1, edgecolor='g', facecolor='none'))
                    y_corner, y_width, y_height = _2d_bbox_to_corner_and_size(y[i])
                    ax.add_patch(matplotlib.patches.Rectangle(y_corner, y_width, y_height, linewidth=1, edgecolor='y', facecolor='none'))
                    logging.info(f"True BBox: {corner}, {width}, {height} Predicted BBox: {y_corner}, {y_width}, {y_height} Vmin {vmin} Vmax{vmax}")
                plt.savefig(f"{folder}{sample_id}_bbox_batch_{i:02d}{IMAGE_EXT}")
        elif len(tm.shape) in [1, 2]:
            vmin = np.min(data[input_map.input_name()])
            vmax = np.max(data[input_map.input_name()])
            for i in range(y.shape[0]):
                sample_id = os.path.basename(paths[i]).replace(TENSOR_EXT, '')
                if input_map.axes() == 4 and input_map.shape[-1] == 1:
                    sample_data = data[input_map.input_name()][i, ..., 0]
                    cols = max(2, int(math.ceil(math.sqrt(sample_data.shape[-1]))))
                    rows = max(2, int(math.ceil(sample_data.shape[-1] / cols)))
                    path_prefix = f'{folder}{sample_id}_bbox_batch_{i:02d}{IMAGE_EXT}'
                    logging.info(f"sample_data shape: {sample_data.shape} cols {cols}, {rows} Predicted BBox: {y[i]}, True BBox: {labels[tm.output_name()][i]} Vmin {vmin} Vmax{vmax}")
                    _plot_3d_tensor_slices_as_gray(sample_data, path_prefix, cols, rows, bboxes=[labels[tm.output_name()][i], y[i]])
                else:
                    fig, ax = plt.subplots(1)
                    if input_map.axes() == 3 and input_map.shape[-1] == 1:
                        ax.imshow(data[input_map.input_name()][i, :, :, 0], cmap='gray', vmin=vmin, vmax=vmax)
                    elif input_map.axes() == 2:
                        ax.imshow(data[input_map.input_name()][i, :, :], cmap='gray', vmin=vmin, vmax=vmax)
                    corner, width, height = _2d_bbox_to_corner_and_size(labels[tm.output_name()][i])
                    ax.add_patch(matplotlib.patches.Rectangle(corner, width, height, linewidth=1, edgecolor='g', facecolor='none'))
                    y_corner, y_width, y_height = _2d_bbox_to_corner_and_size(y[i])
                    ax.add_patch(matplotlib.patches.Rectangle(y_corner, y_width, y_height, linewidth=1, edgecolor='y', facecolor='none'))
                    logging.info(f"True BBox: {corner}, {width}, {height} Predicted BBox: {y_corner}, {y_width}, {y_height} Vmin {vmin} Vmax{vmax}")
                plt.savefig(f"{folder}{sample_id}_bbox_batch_{i:02d}{IMAGE_EXT}")
        elif len(tm.shape) == 3:
            for i in range(y.shape[0]):
                sample_id = os.path.basename(paths[i]).replace(TENSOR_EXT, '')
                if tm.is_categorical():
                    plt.imsave(f"{folder}{sample_id}_truth_{i:02d}{IMAGE_EXT}", np.argmax(labels[tm.output_name()][i], axis=-1, cmap='gray'))
                    plt.imsave(f"{folder}{sample_id}_prediction_{i:02d}{IMAGE_EXT}", np.argmax(y[i], axis=-1), cmap='gray')
                    if input_map is not None:
                        plt.imsave(f"{folder}{sample_id}_mri_slice_{i:02d}{IMAGE_EXT}", data[input_map.input_name()][i, :, :, 0], cmap='gray')
                else:
                    for j in range(y.shape[3]):
                        plt.imsave(f"{folder}{sample_id}_truth_{i:02d}_{j:02d}{IMAGE_EXT}", labels[tm.output_name()][i, :, :, j], cmap='gray')
                        plt.imsave(f"{folder}{sample_id}_prediction_{i:02d}_{j:02d}{IMAGE_EXT}", y[i, :, :, j], cmap='gray')
                        plt.imsave(f"{folder}{sample_id}_mri_slice_{i:02d}_{j:02d}{IMAGE_EXT}", data[input_map.input_name()][i, :, :, j], cmap='gray')
        elif len(tm.shape) == 4:
            for im in tensor_maps_in:
                if im.dependent_map == tm:
                    break
            for i in range(y.shape[0]):
                sample_id = os.path.basename(paths[i]).replace(TENSOR_EXT, '')
                for j in range(y.shape[3]):
                    if tm.is_categorical():
                        truth = np.argmax(labels[tm.output_name()][i, :, :, j, :], axis=-1)
                        prediction = np.argmax(y[i, :, :, j, :], axis=-1)
                        true_donut = np.ma.masked_where(truth == 2, data[im.input_name()][i, :, :, j, 0])
                        predict_donut = np.ma.masked_where(prediction == 2, data[im.input_name()][i, :, :, j, 0])
                        plt.imsave(folder+sample_id+'_truth_{0:03d}_{1:03d}'.format(i, j)+IMAGE_EXT, truth, cmap='gray')
                        plt.imsave(folder+sample_id+'_prediction_{0:03d}_{1:03d}'.format(i, j)+IMAGE_EXT, prediction, cmap='gray')
                        plt.imsave(folder+sample_id+'_mri_slice_{0:03d}_{1:03d}'.format(i, j)+IMAGE_EXT, data[im.input_name()][i, :, :, j, 0], cmap='gray')
                        plt.imsave(folder+sample_id + '_true_donut_{0:03d}_{1:03d}'.format(i, j) + IMAGE_EXT, true_donut, cmap='gray')
                        plt.imsave(folder + sample_id + '_predict_donut_{0:03d}_{1:03d}'.format(i, j) + IMAGE_EXT, predict_donut, cmap='gray')
                    else:
                        plt.imsave(folder+sample_id+'_truth_{0:03d}_{1:03d}'.format(i, j)+IMAGE_EXT, labels[tm.output_name()][i, :, :, j, 0], cmap='gray')
                        plt.imsave(folder+sample_id+'_prediction_{0:03d}_{1:03d}'.format(i, j)+IMAGE_EXT, y[i, :, :, j, 0], cmap='gray')


def plot_while_learning(
    model, tensor_maps_in: List[TensorMap], tensor_maps_out: List[TensorMap],
    generate_train: Generator[Tuple[Dict[str, np.ndarray], Dict[str, np.ndarray], Optional[List[str]]], None, None],
    test_data: Dict[str, np.ndarray], test_labels: Dict[str, np.ndarray], test_paths: List[str], epochs: int, batch_size: int,
    training_steps: int, folder: str, write_pngs: bool,
):
    if not os.path.exists(folder):
        os.makedirs(folder)

    for i in range(epochs):
        rocs = []
        scatters = []
        predictions = model.predict(test_data, batch_size=batch_size)
        if len(tensor_maps_out) == 1:
            predictions = [predictions]
        for y, tm in zip(predictions, tensor_maps_out):
            for im in tensor_maps_in:
                if im.dependent_map == tm:
                    break
            if not write_pngs:
                mri_in = test_data[im.input_name()]
                vmin = np.min(mri_in)
                vmax = np.max(mri_in)
                logging.info(f"epoch:{i} write segmented mris y shape:{y.shape} label shape:{test_labels[tm.output_name()].shape} to folder:{folder}")
                if tm.is_categorical() and len(tm.shape) == 3:
                    for yi in range(y.shape[0]):
                        plt.imsave(f"{folder}batch_{yi}_truth_epoch_{i:03d}{IMAGE_EXT}", np.argmax(test_labels[tm.output_name()][yi], axis=-1), cmap='gray')
                        plt.imsave(f"{folder}batch_{yi}_prediction_epoch_{i:03d}{IMAGE_EXT}", np.argmax(y[yi], axis=-1), cmap='gray')
                        plt.imsave(f"{folder}batch_{yi}_mri_epoch_{i:03d}{IMAGE_EXT}", mri_in[yi, :, :, 0], cmap='gray', vmin=vmin, vmax=vmax)
                elif tm.is_categorical() and len(tm.shape) == 4:
                    for yi in range(y.shape[0]):
                        for j in range(y.shape[3]):
                            truth = np.argmax(test_labels[tm.output_name()][yi, :, :, j, :], axis=-1)
                            prediction = np.argmax(y[yi, :, :, j, :], axis=-1)
                            true_donut = np.ma.masked_where(truth == 2, mri_in[yi, :, :, j, 0])
                            predict_donut = np.ma.masked_where(prediction == 2, mri_in[yi, :, :, j, 0])
                            plt.imsave(f"{folder}batch_{yi}_slice_{j:03d}_prediction_epoch_{i:03d}{IMAGE_EXT}", prediction, cmap='gray')
                            plt.imsave(f"{folder}batch_{yi}_slice_{j:03d}_p_donut_epoch_{i:03d}{IMAGE_EXT}", predict_donut, cmap='gray', vmin=vmin, vmax=vmax)
                            if i == 0:
                                plt.imsave(f"{folder}batch_{yi}_slice_{j:03d}_truth_epoch_{i:03d}{IMAGE_EXT}", truth, cmap='gray')
                                plt.imsave(f"{folder}batch_{yi}_slice_{j:03d}_t_donut_epoch_{i:03d}{IMAGE_EXT}", true_donut, cmap='gray', vmin=vmin, vmax=vmax)
                                plt.imsave(f"{folder}batch_{yi}_slice_{j:03d}_mri_epoch_{i:03d}{IMAGE_EXT}", mri_in[yi, :, :, j, 0], cmap='gray', vmin=vmin, vmax=vmax)
                else:
                    logging.warning(f'Not writing PNGs')
            elif write_pngs:
                if len(tensor_maps_out) == 1:
                    y = predictions[0]
                evaluate_predictions(tm, y, test_labels[tm.output_name()], f"{tm.name}_epoch_{i:03d}", folder, test_paths, rocs=rocs, scatters=scatters)
        if len(rocs) > 1:
            subplot_rocs(rocs, folder+f"epoch_{i:03d}_")
        if len(scatters) > 1:
            subplot_scatters(scatters, folder+f"epoch_{i:03d}_")

        model.fit_generator(generate_train, steps_per_epoch=training_steps, epochs=1, verbose=1)


def plot_histograms_of_tensors_in_pdf(
    run_id: str,
    tensor_folder: str,
    output_folder: str,
    max_samples: int = None,
) -> None:
    """
    :param id: name for the plotting run
    :param tensor_folder: directory with tensor files to plot histograms from
    :param output_folder: folder containing the output plot
    :param max_samples: specifies how many tensor files to down-sample from; by default all tensors are used
    """
    stats, num_tensor_files = _collect_continuous_stats_from_tensor_files(tensor_folder, max_samples)
    logging.info(f"Collected continuous stats for {len(stats)} fields. Now plotting histograms of them...")
    plot_histograms_in_pdf(stats, num_tensor_files, run_id, output_folder)


def plot_heatmap_of_tensors(
    id: str,
    tensor_folder: str,
    output_folder: str,
    min_samples: int,
    max_samples: int = None,
) -> None:
    """
    :param id: name for the plotting run
    :param tensor_folder: directory with tensor files to plot histograms from
    :param output_folder: folder containing the output plot
    :param min_samples: calculate correlation coefficient only if both fields have values from that many common samples
    :param max_samples: specifies how many tensor files to down-sample from; by default all tensors are used
    """
    stats, _ = _collect_continuous_stats_from_tensor_files(tensor_folder, max_samples, ['0'], 0)
    logging.info(f"Collected continuous stats for {len(stats)} fields. Now plotting a heatmap of their correlations...")
    plot_heatmap(stats, id, min_samples, output_folder)


def tabulate_correlations_of_tensors(
    run_id: str,
    tensor_folder: str,
    output_folder: str,
    min_samples: int,
    max_samples: int = None,
) -> None:
    """
    :param id: name for the plotting run
    :param tensor_folder: directory with tensor files to plot histograms from
    :param output_folder: folder containing the output plot
    :param min_samples: calculate correlation coefficient only if both fields have values from that many common samples
    :param max_samples: specifies how many tensor files to down-sample from; by default all tensors are used
    """
    stats, _ = _collect_continuous_stats_from_tensor_files(tensor_folder, max_samples)
    logging.info(f"Collected continuous stats for {len(stats)} fields. Now tabulating their cross-correlations...")
    _tabulate_correlations(stats, run_id, min_samples, output_folder)


def mri_dates(tensors: str, output_folder: str, run_id: str):
    incident_dates = []
    prevalent_dates = []
    disease = 'hypertension'
    disease_date_key = disease + '_date'
    data_date_key = 'assessment-date_0_0'
    tensor_paths = [tensors + tp for tp in os.listdir(tensors) if os.path.splitext(tp)[-1].lower() == TENSOR_EXT]
    for tp in tensor_paths:
        try:
            with h5py.File(tp, 'r') as hd5:
                if data_date_key in hd5 and disease_date_key in hd5:
                    if int(hd5[disease][0]) == 1:
                        data_date = str2date(str(hd5[data_date_key][0]))
                        disease_date = str2date(str(hd5[disease_date_key][0]))
                        if data_date < disease_date:
                            incident_dates.append(disease_date)
                        else:
                            prevalent_dates.append(disease_date)
        except:
            logging.exception(f"Broken tensor at:{tp}")

    plt.figure(figsize=(12, 12))
    plt.xlabel(data_date_key)
    plt.hist(incident_dates, bins=60)
    plt.savefig(os.path.join(output_folder, run_id, disease+'_'+data_date_key+'_incident'+IMAGE_EXT))
    plt.figure(figsize=(12,12))
    plt.xlabel(data_date_key)
    plt.hist(prevalent_dates, bins=60)
    plt.savefig(os.path.join(output_folder, run_id, disease+'_'+data_date_key+'_prevalent'+IMAGE_EXT))


def ecg_dates(tensors: str, output_folder: str, run_id: str):
    incident_dates = []
    prevalent_dates = []
    tensor_paths = [tensors + tp for tp in os.listdir(tensors) if os.path.splitext(tp)[-1].lower()==TENSOR_EXT]
    for tp in tensor_paths:
        try:
            with h5py.File(tp, 'r') as hd5:
                if 'ecg_bike_date_0' in hd5 and 'coronary_artery_disease_soft_date' in hd5:
                    ecg_date = str2date(str(hd5['ecg_bike_date_0'][0]))
                    cad_date = str2date(str(hd5['coronary_artery_disease_soft_date'][0]))
                    if ecg_date < cad_date:
                        incident_dates.append(ecg_date)
                    else:
                        prevalent_dates.append(ecg_date)
        except:
            logging.exception(f"Broken tensor at:{tp}")

    plt.figure(figsize=(12, 12))
    plt.xlabel('ECG Acquisition Date')
    plt.hist(incident_dates, bins=60)
    plt.savefig(os.path.join(output_folder, run_id, 'ecg_dates_incident'+IMAGE_EXT))
    plt.figure(figsize=(12, 12))
    plt.xlabel('ECG Acquisition Date')
    plt.hist(prevalent_dates, bins=60)
    plt.savefig(os.path.join(output_folder, run_id, 'ecg_dates_prevalent'+IMAGE_EXT))


def str2date(d):
    parts = d.split('-')
    if len(parts) < 2:
        return datetime.datetime.now().date()
    return datetime.date(int(parts[0]), int(parts[1]), int(parts[2]))


def sample_from_char_model(char_model: Model, test_batch: Dict[str, np.ndarray], test_paths: List[str]) -> None:
    window_size = test_batch['input_ecg_rest_text_ecg_text'].shape[1]
    alphabet_size = test_batch['input_ecg_rest_text_ecg_text'].shape[2]
    for i in range(test_batch['input_embed_hidden_layer'].shape[0]):
        count = 0
        sentence = ''
        next_char = ''
        embed_in = test_batch['input_embed_hidden_layer'][i:i+1, :]
        burn_in = np.zeros((1, window_size, alphabet_size), dtype=np.float32)
        window_size = burn_in.shape[1]
        with h5py.File(test_paths[i], 'r') as hd5:
            logging.info(f"\n")
            logging.info(f"Real text: {str(hd5['ecg_rest_text'][0]).strip()}")
        while next_char != '!' and count < 400:
            cur_test = {'input_embed_hidden_layer': embed_in, 'input_ecg_rest_text_ecg_text': burn_in}
            y_pred = char_model.predict(cur_test)
            next_char = ECG_IDX_2_CHAR[_sample_with_heat(y_pred[0, :], 0.7)]
            sentence += next_char
            burn_in = np.zeros((1,) + test_batch['input_ecg_rest_text_ecg_text'].shape[1:], dtype=np.float32)
            for j, c in enumerate(reversed(sentence)):
                if j == window_size:
                    break
                burn_in[0, window_size-j-1, ECG_CHAR_2_IDX[c]] = 1.0
            count += 1
        logging.info(f"Model text:{sentence}")


def tensors_to_label_dictionary(
    categorical_labels: List,
    continuous_labels: List,
    gene_labels: List,
    samples2genes: Dict[str, str],
    test_paths: List,
) -> Dict[str, np.ndarray]:
    label_dict = {k: np.zeros((len(test_paths))) for k in categorical_labels + continuous_labels + gene_labels}
    for i, tp in enumerate(test_paths):
        hd5 = h5py.File(tp, 'r')
        for k in categorical_labels:
            if k in hd5['categorical']:
                label_dict[k][i] = 1
            elif k in hd5 and hd5[k][0] == 1:
                label_dict[k][i] = 1
        for mk in continuous_labels:
            for k in mk.split('|'):
                if k in hd5['continuous']:
                    label_dict[mk][i] = hd5['continuous'][k][0]
        for k in gene_labels:
            if tp in samples2genes and samples2genes[tp] == k:
                label_dict[k][i] = 1

    return label_dict


def test_labels_to_label_map(test_labels: Dict[TensorMap, np.ndarray], examples: int) -> Tuple[Dict[str, np.ndarray], List[str], List[str]]:
    label_dict = {tm: np.zeros((examples,)) for tm in test_labels}
    categorical_labels = []
    continuous_labels = []

    for tm in test_labels:
        for i in range(examples):
            if tm.is_continuous() and tm.axes() == 1:
                label_dict[tm][i] = tm.rescale(test_labels[tm][i])
                continuous_labels.append(tm)
            elif tm.is_categorical() and tm.axes() == 1:
                label_dict[tm][i] = np.argmax(test_labels[tm][i])
                categorical_labels.append(tm)

    return label_dict, categorical_labels, continuous_labels


def infer_with_pixels(args):
    stats = Counter()
    tensor_paths_inferred = {}
    args.num_workers = 0
    inference_tsv = os.path.join(args.output_folder, args.id, 'pixel_inference_' + args.id + '.tsv')
    tensor_paths = [args.tensors + tp for tp in sorted(os.listdir(args.tensors)) if os.path.splitext(tp)[-1].lower() == TENSOR_EXT]
    # hard code batch size to 1 so we can iterate over file names and generated tensors together in the tensor_paths for loop
    model = make_multimodal_multitask_model(**args.__dict__)
    generate_test = TensorGenerator(
        1, args.tensor_maps_in, args.tensor_maps_out, tensor_paths, num_workers=args.num_workers,
        cache_size=args.cache_size, keep_paths=True, mixup=args.mixup_alpha,
    )
    with open(inference_tsv, mode='w') as inference_file:
        inference_writer = csv.writer(inference_file, delimiter='\t', quotechar='"', quoting=csv.QUOTE_MINIMAL)
        header = ['sample_id']
        for ot, otm in zip(args.output_tensors, args.tensor_maps_out):
            if len(otm.shape) == 1 and otm.is_continuous():
                header.extend([ot+'_prediction', ot+'_actual'])
            elif len(otm.shape) == 1 and otm.is_categorical():
                channel_columns = []
                for k in otm.channel_map:
                    channel_columns.append(ot + '_' + k + '_prediction')
                    channel_columns.append(ot + '_' + k + '_actual')
                header.extend(channel_columns)
            elif otm.name in ['mri_systole_diastole_8_segmented', 'sax_all_diastole_segmented']:
                pix_tm = args.tensor_maps_in[1]
                header.extend(['pixel_size', 'background_pixel_prediction', 'background_pixel_actual', 'ventricle_pixel_prediction', 'ventricle_pixel_actual', 'myocardium_pixel_prediction', 'myocardium_pixel_actual'])
                if otm.name == 'sax_all_diastole_segmented':
                    header.append('total_b_slices')
        inference_writer.writerow(header)

        while True:
            input_data, true_label, tensor_path = next(generate_test)
            if tensor_path[0] in tensor_paths_inferred:
                logging.info(f"Inference on {stats['count']} tensors finished. Inference TSV file at: {inference_tsv}")
                break

            prediction = model.predict(input_data)
            if len(args.tensor_maps_out) == 1:
                prediction = [prediction]

            csv_row = [os.path.basename(tensor_path[0]).replace(TENSOR_EXT, '')]  # extract sample id
            for y, tm in zip(prediction, args.tensor_maps_out):
                if len(tm.shape) == 1 and tm.is_continuous():
                    csv_row.append(str(tm.rescale(y)[0][0]))  # first index into batch then index into the 1x1 structure
                    if tm.sentinel is not None and tm.sentinel == true_label[tm.output_name()][0][0]:
                        csv_row.append("NA")
                    else:
                        csv_row.append(str(tm.rescale(true_label[tm.output_name()])[0][0]))
                elif len(tm.shape) == 1 and tm.is_categorical():
                    for k in tm.channel_map:
                        csv_row.append(str(y[0][tm.channel_map[k]]))
                        csv_row.append(str(true_label[tm.output_name()][0][tm.channel_map[k]]))
                elif tm.name in ['mri_systole_diastole_8_segmented', 'sax_all_diastole_segmented']:
                    csv_row.append(f"{pix_tm.rescale(input_data['input_mri_pixel_width_cine_segmented_sax_inlinevf_continuous'][0][0]):0.3f}")
                    csv_row.append(f'{np.sum(np.argmax(y, axis=-1) == MRI_SEGMENTED_CHANNEL_MAP["background"]):0.2f}')
                    csv_row.append(f'{np.sum(true_label[tm.output_name()][..., MRI_SEGMENTED_CHANNEL_MAP["background"]]):0.1f}')
                    csv_row.append(f'{np.sum(np.argmax(y, axis=-1) == MRI_SEGMENTED_CHANNEL_MAP["ventricle"]):0.2f}')
                    csv_row.append(f'{np.sum(true_label[tm.output_name()][..., MRI_SEGMENTED_CHANNEL_MAP["ventricle"]]):0.1f}')
                    csv_row.append(f'{np.sum(np.argmax(y, axis=-1) == MRI_SEGMENTED_CHANNEL_MAP["myocardium"]):0.2f}')
                    csv_row.append(f'{np.sum(true_label[tm.output_name()][..., MRI_SEGMENTED_CHANNEL_MAP["myocardium"]]):0.1f}')
                    if tm.name == 'sax_all_diastole_segmented':
                        background_counts = np.count_nonzero(true_label[tm.output_name()][..., MRI_SEGMENTED_CHANNEL_MAP["background"]] == 0, axis=(0, 1, 2))
                        csv_row.append(f'{np.count_nonzero(background_counts):0.0f}')

            inference_writer.writerow(csv_row)
            tensor_paths_inferred[tensor_path[0]] = True
            stats['count'] += 1
            if stats['count'] % 250 == 0:
                logging.info(f"Wrote:{stats['count']} rows of inference.  Last tensor:{tensor_path[0]}")


def _sample_with_heat(preds, temperature=1.0):
    # helper function to sample an index from a probability array
    preds = np.asarray(preds).astype('float64')
    preds = np.log(preds) / temperature
    exp_preds = np.exp(preds)
    preds = exp_preds / np.sum(exp_preds)
    probas = np.random.multinomial(1, preds, 1)
    return np.argmax(probas)


<<<<<<< HEAD
def _tabulate_correlations(
    stats: Dict[str, Dict[str, List[float]]],
    output_file_name: str,
    min_samples: int,
    output_folder_path: str,
) -> None:
=======
def _2d_bbox_to_corner_and_size(bbox):
    total_axes = bbox.shape[-1] // 2
    lower_left_corner = (bbox[1], bbox[0])
    height = bbox[total_axes] - bbox[0]
    width = bbox[total_axes+1] - bbox[1]
    return lower_left_corner, width, height


def _plot_3d_tensor_slices_as_gray(tensor, figure_path, cols=3, rows=10, bboxes=[]):
    colors = ['blue', 'red', 'green', 'yellow']
    _, axes = plt.subplots(rows, cols, figsize=(cols * 4, rows * 4))
    vmin = np.min(tensor)
    vmax = np.max(tensor)
    for i in range(tensor.shape[-1]):
        axes[i // cols, i % cols].imshow(tensor[:, :, i], cmap='gray', vmin=vmin, vmax=vmax)
        axes[i // cols, i % cols].set_yticklabels([])
        axes[i // cols, i % cols].set_xticklabels([])
        for c, bbox in enumerate(bboxes):
            corner, width, height = _2d_bbox_to_corner_and_size(bbox)
            axes[i // cols, i % cols].add_patch(matplotlib.patches.Rectangle(corner, width, height, linewidth=1, edgecolor=colors[c], facecolor='none'))

    if not os.path.exists(os.path.dirname(figure_path)):
        os.makedirs(os.path.dirname(figure_path))
    plt.savefig(figure_path)


def _tabulate_correlations(stats: Dict[str, Dict[str, List[float]]],
                           output_file_name: str,
                           min_samples: int,
                           output_folder_path: str) -> None:
>>>>>>> a513ef41

    """
    Tabulate in pdf correlations of field values given in 'stats'
    :param stats: field names extracted from hd5 dataset names to list of values, one per sample_instance_arrayidx
    :param output_file_name: name of output file in pdf
    :param output_folder_path: directory that output file will be written to
    :param min_samples: calculate correlation coefficient only if both fields have values from that many common samples
    :return: None
    """

    fields = stats.keys()
    num_fields = len(fields)
    field_pairs = combinations(fields, 2)
    table_rows: List[list] = []
    logging.info(f"There are {int(num_fields * (num_fields - 1) / 2)} field pairs.")
    processed_field_pair_count = 0
    nan_counter = Counter()  # keep track of if we've seen a field have NaNs
    for field1, field2 in field_pairs:
        if field1 not in nan_counter.keys() and field2 not in nan_counter.keys():
            common_samples = set(stats[field1].keys()).intersection(stats[field2].keys())
            num_common_samples = len(common_samples)
            processed_field_pair_count += 1
            if processed_field_pair_count % 50000 == 0:
                logging.debug(f"Processed {processed_field_pair_count} field pairs.")
            if num_common_samples >= min_samples:
                field1_values = reduce(operator.concat, [stats[field1][sample] for sample in common_samples])
                field2_values = reduce(operator.concat, [stats[field2][sample] for sample in common_samples])

                num_field1_nans = len(list(filter(math.isnan, field1_values)))
                num_field2_nans = len(list(filter(math.isnan, field2_values)))
                at_least_one_field_has_nans = False
                if num_field1_nans != 0:
                    nan_counter[field1] = True
                    at_least_one_field_has_nans = True
                if num_field2_nans != 0:
                    nan_counter[field2] = True
                    at_least_one_field_has_nans = True
                if at_least_one_field_has_nans:
                    continue

                if len(field1_values) == len(field2_values):
                    if len(set(field1_values)) == 1 or len(set(field2_values)) == 1:
                        logging.debug(
                            f"Not calculating correlation for fields {field1} and {field2} because at least one of "
                            f"the fields has all the same values for the {num_common_samples} common samples.",
                        )
                        continue
                    corr = np.corrcoef(field1_values, field2_values)[1, 0]
                    if not math.isnan(corr):
                        table_rows.append([field1, field2, corr, corr * corr, num_common_samples])
                    else:
                        logging.warning(f"Pearson correlation for fields {field1} and {field2} is NaN.")
                else:
                    logging.debug(
                        f"Not calculating correlation for fields '{field1}' and '{field2}' "
                        f"because they have different number of values ({len(field1_values)} vs. {len(field2_values)}).",
                    )
        else:
            continue

    # Note: NaNs mess up sorting unless they are handled specially by a custom sorting function
    sorted_table_rows = sorted(table_rows, key=operator.itemgetter(2), reverse=True)
    logging.info(f"Total number of correlations: {len(sorted_table_rows)}")

    fields_with_nans = nan_counter.keys()
    if len(fields_with_nans) != 0:
        logging.warning(f"The {len(fields_with_nans)} fields containing NaNs are: {', '.join(fields_with_nans)}.")

    table_path = os.path.join(output_folder_path, output_file_name + CSV_EXT)
    table_header = ["Field 1", "Field 2", "Pearson R", "Pearson R^2",  "Sample Size"]
    df = pd.DataFrame(sorted_table_rows, columns=table_header)
    df.to_csv(table_path, index=False)

    logging.info(f"Saved correlations table at: {table_path}")


def _collect_continuous_stats_from_tensor_files(
    tensor_folder: str,
    max_samples: int = None,
    instances: List[str] = ['0', '1', '2'],
    max_arr_idx: int = None,
) -> Tuple[DefaultDict[str, DefaultDict[str, List[float]]], int]:
    if not os.path.exists(tensor_folder):
        raise ValueError('Source directory does not exist: ', tensor_folder)
    all_tensor_files = list(filter(lambda file: file.endswith(TENSOR_EXT), os.listdir(tensor_folder)))
    if max_samples is not None:
        if len(all_tensor_files) < max_samples:
            logging.warning(
                f"{max_samples} was specified as number of samples to use but there are only "
                f"{len(all_tensor_files)} tensor files in directory '{tensor_folder}'. Proceeding with those...",
            )
            max_samples = len(all_tensor_files)
        tensor_files = np.random.choice(all_tensor_files, max_samples, replace=False)
    else:
        tensor_files = all_tensor_files

    num_tensor_files = len(tensor_files)
    logging.info(f"Collecting continuous stats from {num_tensor_files} of {len(all_tensor_files)} tensors at {tensor_folder}...")

    # Declare the container to hold {field_1: {sample_1: [values], sample_2: [values], field_2:...}}
    stats: DefaultDict[str, DefaultDict[str, List[float]]] = defaultdict(lambda: defaultdict(list))
    file_count = 0
    for tensor_file in tensor_files:
        _collect_continuous_stats_from_tensor_file(tensor_folder, tensor_file, stats, instances, max_arr_idx)
        file_count += 1
        if file_count % 1000 == 0:
            logging.debug(f"Collected continuous stats from {file_count}.")

    return stats, num_tensor_files


def _collect_continuous_stats_from_tensor_file(
    tensor_folder: str,
    tensor_file: str,
    stats: DefaultDict[str, DefaultDict[str, List[float]]],
    instances: List[str],
    max_arr_idx,
) -> None:
    # Inlining the method below to be able to reference more from the scope than the arguments of the function
    # 'h5py.visititems()' expects. It expects a func(<name>, <object>) => <None or return value>).
    def _field_meaning_to_values_dict(_, obj):
        if _is_continuous_valid_scalar_hd5_dataset(obj):
            value_in_tensor_file = obj[0]
            if value_in_tensor_file in CODING_VALUES_LESS_THAN_ONE:
                field_value = 0.5
            else:
                field_value = value_in_tensor_file
            dataset_name_parts = os.path.basename(obj.name).split(JOIN_CHAR)
            if len(dataset_name_parts) == 4:  # e.g. /continuous/1488_Tea-intake_0_0
                field_id = dataset_name_parts[0]
                field_meaning = dataset_name_parts[1]
                instance = dataset_name_parts[2]
                array_idx = dataset_name_parts[3]
                if instance in instances:
                    if max_arr_idx is None or (max_arr_idx is not None and int(array_idx) <= max_arr_idx):
                        stats[f"{field_meaning}{JOIN_CHAR}{field_id}{JOIN_CHAR}{instance}"][sample_id].append(field_value)
            else:  # e.g. /continuous/VentricularRate
                field_meaning = dataset_name_parts[0]
                stats[field_meaning][sample_id].append(field_value)
    tensor_file_path = os.path.join(tensor_folder, tensor_file)
    sample_id = os.path.splitext(tensor_file)[0]
    with h5py.File(tensor_file_path, 'r') as hd5_handle:
        hd5_handle.visititems(_field_meaning_to_values_dict)


def _is_continuous_valid_scalar_hd5_dataset(obj) -> bool:
    return obj.name.startswith('/continuous') and \
           isinstance(obj, h5py.Dataset) and \
           obj[0] not in CODING_VALUES_MISSING and \
           len(obj.shape) == 1<|MERGE_RESOLUTION|>--- conflicted
+++ resolved
@@ -62,16 +62,11 @@
         logging.info(f'{k} has {v}')
 
 
-<<<<<<< HEAD
 def predictions_to_pngs(
     predictions: np.ndarray, tensor_maps_in: List[TensorMap], tensor_maps_out: List[TensorMap], data: Dict[str, np.ndarray],
     labels: Dict[str, np.ndarray], paths: List[str], folder: str,
 ) -> None:
-=======
-def predictions_to_pngs(predictions: np.ndarray, tensor_maps_in: List[TensorMap], tensor_maps_out: List[TensorMap], data: Dict[str, np.ndarray],
-                        labels: Dict[str, np.ndarray], paths: List[str], folder: str) -> None:
     # TODO Remove this command line order dependency
->>>>>>> a513ef41
     input_map = tensor_maps_in[0]
     if not os.path.exists(folder):
         os.makedirs(folder)
@@ -495,14 +490,6 @@
     return np.argmax(probas)
 
 
-<<<<<<< HEAD
-def _tabulate_correlations(
-    stats: Dict[str, Dict[str, List[float]]],
-    output_file_name: str,
-    min_samples: int,
-    output_folder_path: str,
-) -> None:
-=======
 def _2d_bbox_to_corner_and_size(bbox):
     total_axes = bbox.shape[-1] // 2
     lower_left_corner = (bbox[1], bbox[0])
@@ -529,11 +516,12 @@
     plt.savefig(figure_path)
 
 
-def _tabulate_correlations(stats: Dict[str, Dict[str, List[float]]],
-                           output_file_name: str,
-                           min_samples: int,
-                           output_folder_path: str) -> None:
->>>>>>> a513ef41
+def _tabulate_correlations(
+    stats: Dict[str, Dict[str, List[float]]],
+    output_file_name: str,
+    min_samples: int,
+    output_folder_path: str,
+) -> None:
 
     """
     Tabulate in pdf correlations of field values given in 'stats'
