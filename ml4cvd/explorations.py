--- conflicted
+++ resolved
@@ -315,11 +315,7 @@
 
 def sample_from_language_model(tensor_maps_in: List[TensorMap], language_output: TensorMap, model, test_data, max_samples=16):
     for tm in tensor_maps_in:
-<<<<<<< HEAD
-        if tm.interpretation == Interpretation.LANGUAGE:
-=======
         if 'next' not in tm.name and tm.interpretation == Interpretation.LANGUAGE:
->>>>>>> 7a7c88ef
             language_input = tm
     burn_in = np.zeros((1,) + language_input.shape, dtype=np.float32)
     index_2_token = {v: k for k, v in language_output.channel_map.items()}
