# explorations.py

# Imports
import os
import csv
import math
import operator
import datetime
from operator import itemgetter
from functools import reduce
from itertools import combinations
from collections import defaultdict, Counter
from multiprocess import Pool, Value
from typing import Dict, List, Tuple, Generator, Optional, DefaultDict

import h5py
import logging
import numpy as np
import pandas as pd
from tensorflow.keras.models import Model

import matplotlib
matplotlib.use('Agg')  # Need this to write images from the GSA servers.  Order matters:
import matplotlib.pyplot as plt  # First import matplotlib, then use Agg, then import plt

from ml4cvd.models import make_multimodal_multitask_model
<<<<<<< HEAD
from ml4cvd.TensorMap import TensorMap, Interpretation, decompress_data
=======
from ml4cvd.TensorMap import TensorMap, Interpretation, _decompress_data
>>>>>>> 5e035390
from ml4cvd.tensor_generators import TensorGenerator, test_train_valid_tensor_generators, BATCH_INPUT_INDEX, BATCH_OUTPUT_INDEX, BATCH_PATHS_INDEX
from ml4cvd.plots import plot_histograms_in_pdf, plot_heatmap, evaluate_predictions, subplot_rocs, subplot_scatters
from ml4cvd.defines import JOIN_CHAR, MRI_SEGMENTED_CHANNEL_MAP, CODING_VALUES_MISSING, CODING_VALUES_LESS_THAN_ONE
from ml4cvd.defines import TENSOR_EXT, IMAGE_EXT, ECG_CHAR_2_IDX, ECG_IDX_2_CHAR, PARTNERS_CHAR_2_IDX, PARTNERS_IDX_2_CHAR, PARTNERS_READ_TEXT


CSV_EXT = '.tsv'


def sort_csv(tensors, tensor_maps_in):
    stats = Counter()
    for folder in sorted(os.listdir(tensors)):

        for name in sorted(os.listdir(os.path.join(tensors, folder))):
            try:
                with h5py.File(os.path.join(tensors, folder, name), "r") as hd5:
                    for tm in tensor_maps_in:
                        tensor = tm.postprocess_tensor(tm.tensor_from_file(tm, hd5, {}), augment=False, hd5=hd5)

                        if tm.name == 'lead_v6_zeros' and tensor[0] > 1874:
                            stats[f'Total_{tm.name}_zero_padded'] += 1
                            stats[f'{folder}_{tm.name}_zero_padded'] += 1
                        elif tm.name == 'lead_i_zeros' and tensor[0] > 1249:
                            stats[f'Total_{tm.name}_zero_padded'] += 1
                            stats[f'{folder}_{tm.name}_zero_padded'] += 1
                        elif tm.name not in ['lead_i_zeros', 'lead_v6_zeros']:
                            stats[f'{folder}_{tm.name}_{tensor[0]}'] += 1
                            stats[f'Total_{tm.name}_{tensor[0]}'] += 1
            except (IndexError, KeyError, ValueError, OSError, RuntimeError) as e:
                pass
                #logging.info(f'Got error at {name} error:\n {e} {traceback.format_exc()}')

        logging.info(f'In folder {folder} with {len(os.listdir(os.path.join(tensors, folder)))} ECGs')
        if len(os.listdir(os.path.join(tensors, folder))) > 0:
            logging.info(f'I Zero padded has:{stats[f"{folder}_lead_i_zeros_zero_padded"]}, {100 * stats[f"{folder}_lead_i_zeros_zero_padded"] / len(os.listdir(os.path.join(tensors, folder))):.1f}%')
            logging.info(f'V6 Zero padded has:{stats[f"{folder}_lead_v6_zeros_zero_padded"]}, {100*stats[f"{folder}_lead_v6_zeros_zero_padded"]/len(os.listdir(os.path.join(tensors, folder))):.1f}%')
    for k, v in sorted(stats.items(), key=lambda x: x[0]):
        logging.info(f'{k} has {v}')


def predictions_to_pngs(
    predictions: np.ndarray, tensor_maps_in: List[TensorMap], tensor_maps_out: List[TensorMap], data: Dict[str, np.ndarray],
    labels: Dict[str, np.ndarray], paths: List[str], folder: str,
) -> None:
    # TODO Remove this command line order dependency
    input_map = tensor_maps_in[0]
    if not os.path.exists(folder):
        os.makedirs(folder)
    for y, tm in zip(predictions, tensor_maps_out):
        if not isinstance(predictions, list):  # When models have a single output model.predict returns a ndarray otherwise it returns a list
            y = predictions
        for im in tensor_maps_in:
            if tm.is_categorical() and im.dependent_map == tm:
                input_map = im
            elif len(tm.shape) == len(im.shape):
                input_map = im
        logging.info(f"Write predictions as PNGs y:{y.shape} labels:{labels[tm.output_name()].shape} folder:{folder}")
        if tm.is_mesh():
            vmin = np.min(data[input_map.input_name()])
            vmax = np.max(data[input_map.input_name()])
            for i in range(y.shape[0]):
                sample_id = os.path.basename(paths[i]).replace(TENSOR_EXT, '')
                if input_map.axes() == 4 and input_map.shape[-1] == 1:
                    sample_data = data[input_map.input_name()][i, ..., 0]
                    cols = max(2, int(math.ceil(math.sqrt(sample_data.shape[-1]))))
                    rows = max(2, int(math.ceil(sample_data.shape[-1] / cols)))
                    path_prefix = f'{folder}{sample_id}_bbox_batch_{i:02d}{IMAGE_EXT}'
                    logging.info(f"sample_data shape: {sample_data.shape} cols {cols}, {rows} Predicted BBox: {y[i]}, True BBox: {labels[tm.output_name()][i]} Vmin {vmin} Vmax{vmax}")
                    _plot_3d_tensor_slices_as_gray(sample_data, path_prefix, cols, rows, bboxes=[labels[tm.output_name()][i], y[i]])
                else:
                    fig, ax = plt.subplots(1)
                    if input_map.axes() == 3 and input_map.shape[-1] == 1:
                        ax.imshow(data[input_map.input_name()][i, :, :, 0], cmap='gray', vmin=vmin, vmax=vmax)
                    elif input_map.axes() == 2:
                        ax.imshow(data[input_map.input_name()][i, :, :], cmap='gray', vmin=vmin, vmax=vmax)
                    corner, width, height = _2d_bbox_to_corner_and_size(labels[tm.output_name()][i])
                    ax.add_patch(matplotlib.patches.Rectangle(corner, width, height, linewidth=1, edgecolor='g', facecolor='none'))
                    y_corner, y_width, y_height = _2d_bbox_to_corner_and_size(y[i])
                    ax.add_patch(matplotlib.patches.Rectangle(y_corner, y_width, y_height, linewidth=1, edgecolor='y', facecolor='none'))
                    logging.info(f"True BBox: {corner}, {width}, {height} Predicted BBox: {y_corner}, {y_width}, {y_height} Vmin {vmin} Vmax{vmax}")
                plt.savefig(f"{folder}{sample_id}_bbox_batch_{i:02d}{IMAGE_EXT}")
        elif len(tm.shape) in [1, 2]:
            vmin = np.min(data[input_map.input_name()])
            vmax = np.max(data[input_map.input_name()])
            for i in range(y.shape[0]):
                sample_id = os.path.basename(paths[i]).replace(TENSOR_EXT, '')
                if input_map.axes() == 4 and input_map.shape[-1] == 1:
                    sample_data = data[input_map.input_name()][i, ..., 0]
                    cols = max(2, int(math.ceil(math.sqrt(sample_data.shape[-1]))))
                    rows = max(2, int(math.ceil(sample_data.shape[-1] / cols)))
                    path_prefix = f'{folder}{sample_id}_bbox_batch_{i:02d}{IMAGE_EXT}'
                    logging.info(f"sample_data shape: {sample_data.shape} cols {cols}, {rows} Predicted BBox: {y[i]}, True BBox: {labels[tm.output_name()][i]} Vmin {vmin} Vmax{vmax}")
                    _plot_3d_tensor_slices_as_gray(sample_data, path_prefix, cols, rows, bboxes=[labels[tm.output_name()][i], y[i]])
                else:
                    fig, ax = plt.subplots(1)
                    if input_map.axes() == 3 and input_map.shape[-1] == 1:
                        ax.imshow(data[input_map.input_name()][i, :, :, 0], cmap='gray', vmin=vmin, vmax=vmax)
                    elif input_map.axes() == 2:
                        ax.imshow(data[input_map.input_name()][i, :, :], cmap='gray', vmin=vmin, vmax=vmax)
                    corner, width, height = _2d_bbox_to_corner_and_size(labels[tm.output_name()][i])
                    ax.add_patch(matplotlib.patches.Rectangle(corner, width, height, linewidth=1, edgecolor='g', facecolor='none'))
                    y_corner, y_width, y_height = _2d_bbox_to_corner_and_size(y[i])
                    ax.add_patch(matplotlib.patches.Rectangle(y_corner, y_width, y_height, linewidth=1, edgecolor='y', facecolor='none'))
                    logging.info(f"True BBox: {corner}, {width}, {height} Predicted BBox: {y_corner}, {y_width}, {y_height} Vmin {vmin} Vmax{vmax}")
                plt.savefig(f"{folder}{sample_id}_bbox_batch_{i:02d}{IMAGE_EXT}")
        elif len(tm.shape) == 3:
            for i in range(y.shape[0]):
                sample_id = os.path.basename(paths[i]).replace(TENSOR_EXT, '')
                if tm.is_categorical():
                    plt.imsave(f"{folder}{sample_id}_truth_{i:02d}{IMAGE_EXT}", np.argmax(labels[tm.output_name()][i], axis=-1, cmap='gray'))
                    plt.imsave(f"{folder}{sample_id}_prediction_{i:02d}{IMAGE_EXT}", np.argmax(y[i], axis=-1), cmap='gray')
                    if input_map is not None:
                        plt.imsave(f"{folder}{sample_id}_mri_slice_{i:02d}{IMAGE_EXT}", data[input_map.input_name()][i, :, :, 0], cmap='gray')
                else:
                    for j in range(y.shape[3]):
                        plt.imsave(f"{folder}{sample_id}_truth_{i:02d}_{j:02d}{IMAGE_EXT}", labels[tm.output_name()][i, :, :, j], cmap='gray')
                        plt.imsave(f"{folder}{sample_id}_prediction_{i:02d}_{j:02d}{IMAGE_EXT}", y[i, :, :, j], cmap='gray')
                        plt.imsave(f"{folder}{sample_id}_mri_slice_{i:02d}_{j:02d}{IMAGE_EXT}", data[input_map.input_name()][i, :, :, j], cmap='gray')
        elif len(tm.shape) == 4:
            for im in tensor_maps_in:
                if im.dependent_map == tm:
                    break
            for i in range(y.shape[0]):
                sample_id = os.path.basename(paths[i]).replace(TENSOR_EXT, '')
                for j in range(y.shape[3]):
                    if tm.is_categorical():
                        truth = np.argmax(labels[tm.output_name()][i, :, :, j, :], axis=-1)
                        prediction = np.argmax(y[i, :, :, j, :], axis=-1)
                        true_donut = np.ma.masked_where(truth == 2, data[im.input_name()][i, :, :, j, 0])
                        predict_donut = np.ma.masked_where(prediction == 2, data[im.input_name()][i, :, :, j, 0])
                        plt.imsave(folder+sample_id+'_truth_{0:03d}_{1:03d}'.format(i, j)+IMAGE_EXT, truth, cmap='gray')
                        plt.imsave(folder+sample_id+'_prediction_{0:03d}_{1:03d}'.format(i, j)+IMAGE_EXT, prediction, cmap='gray')
                        plt.imsave(folder+sample_id+'_mri_slice_{0:03d}_{1:03d}'.format(i, j)+IMAGE_EXT, data[im.input_name()][i, :, :, j, 0], cmap='gray')
                        plt.imsave(folder+sample_id + '_true_donut_{0:03d}_{1:03d}'.format(i, j) + IMAGE_EXT, true_donut, cmap='gray')
                        plt.imsave(folder + sample_id + '_predict_donut_{0:03d}_{1:03d}'.format(i, j) + IMAGE_EXT, predict_donut, cmap='gray')
                    else:
                        plt.imsave(folder+sample_id+'_truth_{0:03d}_{1:03d}'.format(i, j)+IMAGE_EXT, labels[tm.output_name()][i, :, :, j, 0], cmap='gray')
                        plt.imsave(folder+sample_id+'_prediction_{0:03d}_{1:03d}'.format(i, j)+IMAGE_EXT, y[i, :, :, j, 0], cmap='gray')


def plot_while_learning(
    model, tensor_maps_in: List[TensorMap], tensor_maps_out: List[TensorMap],
    generate_train: Generator[Tuple[Dict[str, np.ndarray], Dict[str, np.ndarray], Optional[List[str]]], None, None],
    test_data: Dict[str, np.ndarray], test_labels: Dict[str, np.ndarray], test_paths: List[str], epochs: int, batch_size: int,
    training_steps: int, folder: str, write_pngs: bool,
):
    if not os.path.exists(folder):
        os.makedirs(folder)

    for i in range(epochs):
        rocs = []
        scatters = []
        predictions = model.predict(test_data, batch_size=batch_size)
        if len(tensor_maps_out) == 1:
            predictions = [predictions]
        for y, tm in zip(predictions, tensor_maps_out):
            for im in tensor_maps_in:
                if im.dependent_map == tm:
                    break
            if not write_pngs:
                mri_in = test_data[im.input_name()]
                vmin = np.min(mri_in)
                vmax = np.max(mri_in)
                logging.info(f"epoch:{i} write segmented mris y shape:{y.shape} label shape:{test_labels[tm.output_name()].shape} to folder:{folder}")
                if tm.is_categorical() and len(tm.shape) == 3:
                    for yi in range(y.shape[0]):
                        plt.imsave(f"{folder}batch_{yi}_truth_epoch_{i:03d}{IMAGE_EXT}", np.argmax(test_labels[tm.output_name()][yi], axis=-1), cmap='gray')
                        plt.imsave(f"{folder}batch_{yi}_prediction_epoch_{i:03d}{IMAGE_EXT}", np.argmax(y[yi], axis=-1), cmap='gray')
                        plt.imsave(f"{folder}batch_{yi}_mri_epoch_{i:03d}{IMAGE_EXT}", mri_in[yi, :, :, 0], cmap='gray', vmin=vmin, vmax=vmax)
                elif tm.is_categorical() and len(tm.shape) == 4:
                    for yi in range(y.shape[0]):
                        for j in range(y.shape[3]):
                            truth = np.argmax(test_labels[tm.output_name()][yi, :, :, j, :], axis=-1)
                            prediction = np.argmax(y[yi, :, :, j, :], axis=-1)
                            true_donut = np.ma.masked_where(truth == 2, mri_in[yi, :, :, j, 0])
                            predict_donut = np.ma.masked_where(prediction == 2, mri_in[yi, :, :, j, 0])
                            plt.imsave(f"{folder}batch_{yi}_slice_{j:03d}_prediction_epoch_{i:03d}{IMAGE_EXT}", prediction, cmap='gray')
                            plt.imsave(f"{folder}batch_{yi}_slice_{j:03d}_p_donut_epoch_{i:03d}{IMAGE_EXT}", predict_donut, cmap='gray', vmin=vmin, vmax=vmax)
                            if i == 0:
                                plt.imsave(f"{folder}batch_{yi}_slice_{j:03d}_truth_epoch_{i:03d}{IMAGE_EXT}", truth, cmap='gray')
                                plt.imsave(f"{folder}batch_{yi}_slice_{j:03d}_t_donut_epoch_{i:03d}{IMAGE_EXT}", true_donut, cmap='gray', vmin=vmin, vmax=vmax)
                                plt.imsave(f"{folder}batch_{yi}_slice_{j:03d}_mri_epoch_{i:03d}{IMAGE_EXT}", mri_in[yi, :, :, j, 0], cmap='gray', vmin=vmin, vmax=vmax)
                else:
                    logging.warning(f'Not writing PNGs')
            elif write_pngs:
                if len(tensor_maps_out) == 1:
                    y = predictions[0]
                evaluate_predictions(tm, y, test_labels[tm.output_name()], f"{tm.name}_epoch_{i:03d}", folder, test_paths, rocs=rocs, scatters=scatters)
        if len(rocs) > 1:
            subplot_rocs(rocs, folder+f"epoch_{i:03d}_")
        if len(scatters) > 1:
            subplot_scatters(scatters, folder+f"epoch_{i:03d}_")

        model.fit_generator(generate_train, steps_per_epoch=training_steps, epochs=1, verbose=1)


def plot_histograms_of_tensors_in_pdf(
    run_id: str,
    tensor_folder: str,
    output_folder: str,
    max_samples: int = None,
) -> None:
    """
    :param id: name for the plotting run
    :param tensor_folder: directory with tensor files to plot histograms from
    :param output_folder: folder containing the output plot
    :param max_samples: specifies how many tensor files to down-sample from; by default all tensors are used
    """
    stats, num_tensor_files = _collect_continuous_stats_from_tensor_files(tensor_folder, max_samples)
    logging.info(f"Collected continuous stats for {len(stats)} fields. Now plotting histograms of them...")
    plot_histograms_in_pdf(stats, num_tensor_files, run_id, output_folder)


def plot_heatmap_of_tensors(
    id: str,
    tensor_folder: str,
    output_folder: str,
    min_samples: int,
    max_samples: int = None,
) -> None:
    """
    :param id: name for the plotting run
    :param tensor_folder: directory with tensor files to plot histograms from
    :param output_folder: folder containing the output plot
    :param min_samples: calculate correlation coefficient only if both fields have values from that many common samples
    :param max_samples: specifies how many tensor files to down-sample from; by default all tensors are used
    """
    stats, _ = _collect_continuous_stats_from_tensor_files(tensor_folder, max_samples, ['0'], 0)
    logging.info(f"Collected continuous stats for {len(stats)} fields. Now plotting a heatmap of their correlations...")
    plot_heatmap(stats, id, min_samples, output_folder)


def tabulate_correlations_of_tensors(
    run_id: str,
    tensor_folder: str,
    output_folder: str,
    min_samples: int,
    max_samples: int = None,
) -> None:
    """
    :param id: name for the plotting run
    :param tensor_folder: directory with tensor files to plot histograms from
    :param output_folder: folder containing the output plot
    :param min_samples: calculate correlation coefficient only if both fields have values from that many common samples
    :param max_samples: specifies how many tensor files to down-sample from; by default all tensors are used
    """
    stats, _ = _collect_continuous_stats_from_tensor_files(tensor_folder, max_samples)
    logging.info(f"Collected continuous stats for {len(stats)} fields. Now tabulating their cross-correlations...")
    _tabulate_correlations(stats, run_id, min_samples, output_folder)


def mri_dates(tensors: str, output_folder: str, run_id: str):
    incident_dates = []
    prevalent_dates = []
    disease = 'hypertension'
    disease_date_key = disease + '_date'
    data_date_key = 'assessment-date_0_0'
    tensor_paths = [tensors + tp for tp in os.listdir(tensors) if os.path.splitext(tp)[-1].lower() == TENSOR_EXT]
    for tp in tensor_paths:
        try:
            with h5py.File(tp, 'r') as hd5:
                if data_date_key in hd5 and disease_date_key in hd5:
                    if int(hd5[disease][0]) == 1:
                        data_date = str2date(str(hd5[data_date_key][0]))
                        disease_date = str2date(str(hd5[disease_date_key][0]))
                        if data_date < disease_date:
                            incident_dates.append(disease_date)
                        else:
                            prevalent_dates.append(disease_date)
        except:
            logging.exception(f"Broken tensor at:{tp}")

    plt.figure(figsize=(12, 12))
    plt.xlabel(data_date_key)
    plt.hist(incident_dates, bins=60)
    plt.savefig(os.path.join(output_folder, run_id, disease+'_'+data_date_key+'_incident'+IMAGE_EXT))
    plt.figure(figsize=(12,12))
    plt.xlabel(data_date_key)
    plt.hist(prevalent_dates, bins=60)
    plt.savefig(os.path.join(output_folder, run_id, disease+'_'+data_date_key+'_prevalent'+IMAGE_EXT))


def ecg_dates(tensors: str, output_folder: str, run_id: str):
    incident_dates = []
    prevalent_dates = []
    tensor_paths = [tensors + tp for tp in os.listdir(tensors) if os.path.splitext(tp)[-1].lower()==TENSOR_EXT]
    for tp in tensor_paths:
        try:
            with h5py.File(tp, 'r') as hd5:
                if 'ecg_bike_date_0' in hd5 and 'coronary_artery_disease_soft_date' in hd5:
                    ecg_date = str2date(str(hd5['ecg_bike_date_0'][0]))
                    cad_date = str2date(str(hd5['coronary_artery_disease_soft_date'][0]))
                    if ecg_date < cad_date:
                        incident_dates.append(ecg_date)
                    else:
                        prevalent_dates.append(ecg_date)
        except:
            logging.exception(f"Broken tensor at:{tp}")

    plt.figure(figsize=(12, 12))
    plt.xlabel('ECG Acquisition Date')
    plt.hist(incident_dates, bins=60)
    plt.savefig(os.path.join(output_folder, run_id, 'ecg_dates_incident'+IMAGE_EXT))
    plt.figure(figsize=(12, 12))
    plt.xlabel('ECG Acquisition Date')
    plt.hist(prevalent_dates, bins=60)
    plt.savefig(os.path.join(output_folder, run_id, 'ecg_dates_prevalent'+IMAGE_EXT))


def str2date(d):
    parts = d.split('-')
    if len(parts) < 2:
        return datetime.datetime.now().date()
    return datetime.date(int(parts[0]), int(parts[1]), int(parts[2]))


def sample_from_char_model(tensor_maps_in: List[TensorMap], char_model: Model, test_batch: Dict[str, np.ndarray], test_paths: List[str]) -> None:
    for tm in tensor_maps_in:
        if tm.interpretation == Interpretation.LANGUAGE:
            language_map = tm
            if PARTNERS_READ_TEXT in tm.name:
                index_map = PARTNERS_IDX_2_CHAR
                char_map = PARTNERS_CHAR_2_IDX
            else:
                index_map = ECG_IDX_2_CHAR
                char_map = ECG_CHAR_2_IDX
        elif tm.interpretation == Interpretation.EMBEDDING:
            embed_map = tm

    try:
        embed_map
    except NameError:
        raise ValueError(f'Sampling from a character level model requires an embedding tmap.')

    window_size = test_batch[language_map.input_name()].shape[1]
    alphabet_size = test_batch[language_map.input_name()].shape[2]
    for i in range(test_batch[embed_map.input_name()].shape[0]):
        count = 0
        sentence = ''
        next_char = ''
        embed_in = test_batch[embed_map.input_name()][i:i+1, :]
        burn_in = np.zeros((1, window_size, alphabet_size), dtype=np.float32)
        window_size = burn_in.shape[1]
        with h5py.File(test_paths[i], 'r') as hd5:
            logging.info(f"\n")
            if 'read_' in language_map.name:
                caption = decompress_data(data_compressed=hd5[tm.name][()], dtype=hd5[tm.name].attrs['dtype'])
            else:
                caption = str(tm.hd5_first_dataset_in_group(hd5, tm.hd5_key_guess())[()]).strip()
            logging.info(f"Real text: {caption}")
        while next_char != '!' and count < 400:
            cur_test = {embed_map.input_name(): embed_in, language_map.input_name(): burn_in}
            y_pred = char_model.predict(cur_test)
            next_char = index_map[_sample_with_heat(y_pred[0, :], 0.7)]
            sentence += next_char
            burn_in = np.zeros((1,) + test_batch[language_map.input_name()].shape[1:], dtype=np.float32)
            for j, c in enumerate(reversed(sentence)):
                if j == window_size:
                    break
                burn_in[0, window_size-j-1, char_map[c]] = 1.0
            count += 1
        logging.info(f"Model text:{sentence}")


def tensors_to_label_dictionary(
    categorical_labels: List,
    continuous_labels: List,
    gene_labels: List,
    samples2genes: Dict[str, str],
    test_paths: List,
) -> Dict[str, np.ndarray]:
    label_dict = {k: np.zeros((len(test_paths))) for k in categorical_labels + continuous_labels + gene_labels}
    for i, tp in enumerate(test_paths):
        hd5 = h5py.File(tp, 'r')
        for k in categorical_labels:
            if k in hd5['categorical']:
                label_dict[k][i] = 1
            elif k in hd5 and hd5[k][0] == 1:
                label_dict[k][i] = 1
        for mk in continuous_labels:
            for k in mk.split('|'):
                if k in hd5['continuous']:
                    label_dict[mk][i] = hd5['continuous'][k][0]
        for k in gene_labels:
            if tp in samples2genes and samples2genes[tp] == k:
                label_dict[k][i] = 1

    return label_dict


def test_labels_to_label_map(test_labels: Dict[TensorMap, np.ndarray], examples: int) -> Tuple[Dict[str, np.ndarray], List[str], List[str]]:
    label_dict = {tm: np.zeros((examples,)) for tm in test_labels}
    categorical_labels = []
    continuous_labels = []

    for tm in test_labels:
        for i in range(examples):
            if tm.is_continuous() and tm.axes() == 1:
                label_dict[tm][i] = tm.rescale(test_labels[tm][i])
                continuous_labels.append(tm)
            elif tm.is_categorical() and tm.axes() == 1:
                label_dict[tm][i] = np.argmax(test_labels[tm][i])
                categorical_labels.append(tm)

    return label_dict, categorical_labels, continuous_labels


def infer_with_pixels(args):
    stats = Counter()
    tensor_paths_inferred = {}
    args.num_workers = 0
    inference_tsv = os.path.join(args.output_folder, args.id, 'pixel_inference_' + args.id + '.tsv')
    tensor_paths = [args.tensors + tp for tp in sorted(os.listdir(args.tensors)) if os.path.splitext(tp)[-1].lower() == TENSOR_EXT]
    # hard code batch size to 1 so we can iterate over file names and generated tensors together in the tensor_paths for loop
    model = make_multimodal_multitask_model(**args.__dict__)
    generate_test = TensorGenerator(
        1, args.tensor_maps_in, args.tensor_maps_out, tensor_paths, num_workers=args.num_workers,
        cache_size=args.cache_size, keep_paths=True, mixup=args.mixup_alpha,
    )
    with open(inference_tsv, mode='w') as inference_file:
        inference_writer = csv.writer(inference_file, delimiter='\t', quotechar='"', quoting=csv.QUOTE_MINIMAL)
        header = ['sample_id']
        for ot, otm in zip(args.output_tensors, args.tensor_maps_out):
            if len(otm.shape) == 1 and otm.is_continuous():
                header.extend([ot+'_prediction', ot+'_actual'])
            elif len(otm.shape) == 1 and otm.is_categorical():
                channel_columns = []
                for k in otm.channel_map:
                    channel_columns.append(ot + '_' + k + '_prediction')
                    channel_columns.append(ot + '_' + k + '_actual')
                header.extend(channel_columns)
            elif otm.name in ['mri_systole_diastole_8_segmented', 'sax_all_diastole_segmented']:
                pix_tm = args.tensor_maps_in[1]
                header.extend(['pixel_size', 'background_pixel_prediction', 'background_pixel_actual', 'ventricle_pixel_prediction', 'ventricle_pixel_actual', 'myocardium_pixel_prediction', 'myocardium_pixel_actual'])
                if otm.name == 'sax_all_diastole_segmented':
                    header.append('total_b_slices')
        inference_writer.writerow(header)

        while True:
            batch = next(generate_test)
            input_data, output_data, tensor_paths = batch[BATCH_INPUT_INDEX], batch[BATCH_OUTPUT_INDEX], batch[BATCH_PATHS_INDEX]
            if tensor_paths[0] in tensor_paths_inferred:
                logging.info(f"Inference on {stats['count']} tensors finished. Inference TSV file at: {inference_tsv}")
                break

            prediction = model.predict(input_data)
            if len(args.tensor_maps_out) == 1:
                prediction = [prediction]

            csv_row = [os.path.basename(tensor_paths[0]).replace(TENSOR_EXT, '')]  # extract sample id
            for y, tm in zip(prediction, args.tensor_maps_out):
                if len(tm.shape) == 1 and tm.is_continuous():
                    csv_row.append(str(tm.rescale(y)[0][0]))  # first index into batch then index into the 1x1 structure
                    if tm.sentinel is not None and tm.sentinel == output_data[tm.output_name()][0][0]:
                        csv_row.append("NA")
                    else:
                        csv_row.append(str(tm.rescale(output_data[tm.output_name()])[0][0]))
                elif len(tm.shape) == 1 and tm.is_categorical():
                    for k in tm.channel_map:
                        csv_row.append(str(y[0][tm.channel_map[k]]))
                        csv_row.append(str(output_data[tm.output_name()][0][tm.channel_map[k]]))
                elif tm.name in ['mri_systole_diastole_8_segmented', 'sax_all_diastole_segmented']:
                    csv_row.append(f"{pix_tm.rescale(input_data['input_mri_pixel_width_cine_segmented_sax_inlinevf_continuous'][0][0]):0.3f}")
                    csv_row.append(f'{np.sum(np.argmax(y, axis=-1) == MRI_SEGMENTED_CHANNEL_MAP["background"]):0.2f}')
                    csv_row.append(f'{np.sum(output_data[tm.output_name()][..., MRI_SEGMENTED_CHANNEL_MAP["background"]]):0.1f}')
                    csv_row.append(f'{np.sum(np.argmax(y, axis=-1) == MRI_SEGMENTED_CHANNEL_MAP["ventricle"]):0.2f}')
                    csv_row.append(f'{np.sum(output_data[tm.output_name()][..., MRI_SEGMENTED_CHANNEL_MAP["ventricle"]]):0.1f}')
                    csv_row.append(f'{np.sum(np.argmax(y, axis=-1) == MRI_SEGMENTED_CHANNEL_MAP["myocardium"]):0.2f}')
                    csv_row.append(f'{np.sum(output_data[tm.output_name()][..., MRI_SEGMENTED_CHANNEL_MAP["myocardium"]]):0.1f}')
                    if tm.name == 'sax_all_diastole_segmented':
                        background_counts = np.count_nonzero(output_data[tm.output_name()][..., MRI_SEGMENTED_CHANNEL_MAP["background"]] == 0, axis=(0, 1, 2))
                        csv_row.append(f'{np.count_nonzero(background_counts):0.0f}')

            inference_writer.writerow(csv_row)
            tensor_paths_inferred[tensor_paths[0]] = True
            stats['count'] += 1
            if stats['count'] % 250 == 0:
                logging.info(f"Wrote:{stats['count']} rows of inference.  Last tensor:{tensor_paths[0]}")


def _sample_with_heat(preds, temperature=1.0):
    # helper function to sample an index from a probability array
    preds = np.asarray(preds).astype('float64')
    preds = np.log(preds) / temperature
    exp_preds = np.exp(preds)
    preds = exp_preds / np.sum(exp_preds)
    probas = np.random.multinomial(1, preds, 1)
    return np.argmax(probas)


def _2d_bbox_to_corner_and_size(bbox):
    total_axes = bbox.shape[-1] // 2
    lower_left_corner = (bbox[1], bbox[0])
    height = bbox[total_axes] - bbox[0]
    width = bbox[total_axes+1] - bbox[1]
    return lower_left_corner, width, height


def _plot_3d_tensor_slices_as_gray(tensor, figure_path, cols=3, rows=10, bboxes=[]):
    colors = ['blue', 'red', 'green', 'yellow']
    _, axes = plt.subplots(rows, cols, figsize=(cols * 4, rows * 4))
    vmin = np.min(tensor)
    vmax = np.max(tensor)
    for i in range(tensor.shape[-1]):
        axes[i // cols, i % cols].imshow(tensor[:, :, i], cmap='gray', vmin=vmin, vmax=vmax)
        axes[i // cols, i % cols].set_yticklabels([])
        axes[i // cols, i % cols].set_xticklabels([])
        for c, bbox in enumerate(bboxes):
            corner, width, height = _2d_bbox_to_corner_and_size(bbox)
            axes[i // cols, i % cols].add_patch(matplotlib.patches.Rectangle(corner, width, height, linewidth=1, edgecolor=colors[c], facecolor='none'))

    if not os.path.exists(os.path.dirname(figure_path)):
        os.makedirs(os.path.dirname(figure_path))
    plt.savefig(figure_path)


def _tabulate_correlations(
    stats: Dict[str, Dict[str, List[float]]],
    output_file_name: str,
    min_samples: int,
    output_folder_path: str,
) -> None:

    """
    Tabulate in pdf correlations of field values given in 'stats'
    :param stats: field names extracted from hd5 dataset names to list of values, one per sample_instance_arrayidx
    :param output_file_name: name of output file in pdf
    :param output_folder_path: directory that output file will be written to
    :param min_samples: calculate correlation coefficient only if both fields have values from that many common samples
    :return: None
    """

    fields = stats.keys()
    num_fields = len(fields)
    field_pairs = combinations(fields, 2)
    table_rows: List[list] = []
    logging.info(f"There are {int(num_fields * (num_fields - 1) / 2)} field pairs.")
    processed_field_pair_count = 0
    nan_counter = Counter()  # keep track of if we've seen a field have NaNs
    for field1, field2 in field_pairs:
        if field1 not in nan_counter.keys() and field2 not in nan_counter.keys():
            common_samples = set(stats[field1].keys()).intersection(stats[field2].keys())
            num_common_samples = len(common_samples)
            processed_field_pair_count += 1
            if processed_field_pair_count % 50000 == 0:
                logging.debug(f"Processed {processed_field_pair_count} field pairs.")
            if num_common_samples >= min_samples:
                field1_values = reduce(operator.concat, [stats[field1][sample] for sample in common_samples])
                field2_values = reduce(operator.concat, [stats[field2][sample] for sample in common_samples])

                num_field1_nans = len(list(filter(math.isnan, field1_values)))
                num_field2_nans = len(list(filter(math.isnan, field2_values)))
                at_least_one_field_has_nans = False
                if num_field1_nans != 0:
                    nan_counter[field1] = True
                    at_least_one_field_has_nans = True
                if num_field2_nans != 0:
                    nan_counter[field2] = True
                    at_least_one_field_has_nans = True
                if at_least_one_field_has_nans:
                    continue

                if len(field1_values) == len(field2_values):
                    if len(set(field1_values)) == 1 or len(set(field2_values)) == 1:
                        logging.debug(
                            f"Not calculating correlation for fields {field1} and {field2} because at least one of "
                            f"the fields has all the same values for the {num_common_samples} common samples.",
                        )
                        continue
                    corr = np.corrcoef(field1_values, field2_values)[1, 0]
                    if not math.isnan(corr):
                        table_rows.append([field1, field2, corr, corr * corr, num_common_samples])
                    else:
                        logging.warning(f"Pearson correlation for fields {field1} and {field2} is NaN.")
                else:
                    logging.debug(
                        f"Not calculating correlation for fields '{field1}' and '{field2}' "
                        f"because they have different number of values ({len(field1_values)} vs. {len(field2_values)}).",
                    )
        else:
            continue

    # Note: NaNs mess up sorting unless they are handled specially by a custom sorting function
    sorted_table_rows = sorted(table_rows, key=operator.itemgetter(2), reverse=True)
    logging.info(f"Total number of correlations: {len(sorted_table_rows)}")

    fields_with_nans = nan_counter.keys()
    if len(fields_with_nans) != 0:
        logging.warning(f"The {len(fields_with_nans)} fields containing NaNs are: {', '.join(fields_with_nans)}.")

    table_path = os.path.join(output_folder_path, output_file_name + CSV_EXT)
    table_header = ["Field 1", "Field 2", "Pearson R", "Pearson R^2",  "Sample Size"]
    df = pd.DataFrame(sorted_table_rows, columns=table_header)
    df.to_csv(table_path, index=False)

    logging.info(f"Saved correlations table at: {table_path}")


def _collect_continuous_stats_from_tensor_files(
    tensor_folder: str,
    max_samples: int = None,
    instances: List[str] = ['0', '1', '2'],
    max_arr_idx: int = None,
) -> Tuple[DefaultDict[str, DefaultDict[str, List[float]]], int]:
    if not os.path.exists(tensor_folder):
        raise ValueError('Source directory does not exist: ', tensor_folder)
    all_tensor_files = list(filter(lambda file: file.endswith(TENSOR_EXT), os.listdir(tensor_folder)))
    if max_samples is not None:
        if len(all_tensor_files) < max_samples:
            logging.warning(
                f"{max_samples} was specified as number of samples to use but there are only "
                f"{len(all_tensor_files)} tensor files in directory '{tensor_folder}'. Proceeding with those...",
            )
            max_samples = len(all_tensor_files)
        tensor_files = np.random.choice(all_tensor_files, max_samples, replace=False)
    else:
        tensor_files = all_tensor_files

    num_tensor_files = len(tensor_files)
    logging.info(f"Collecting continuous stats from {num_tensor_files} of {len(all_tensor_files)} tensors at {tensor_folder}...")

    # Declare the container to hold {field_1: {sample_1: [values], sample_2: [values], field_2:...}}
    stats: DefaultDict[str, DefaultDict[str, List[float]]] = defaultdict(lambda: defaultdict(list))
    file_count = 0
    for tensor_file in tensor_files:
        _collect_continuous_stats_from_tensor_file(tensor_folder, tensor_file, stats, instances, max_arr_idx)
        file_count += 1
        if file_count % 1000 == 0:
            logging.debug(f"Collected continuous stats from {file_count}.")

    return stats, num_tensor_files


def _collect_continuous_stats_from_tensor_file(
    tensor_folder: str,
    tensor_file: str,
    stats: DefaultDict[str, DefaultDict[str, List[float]]],
    instances: List[str],
    max_arr_idx,
) -> None:
    # Inlining the method below to be able to reference more from the scope than the arguments of the function
    # 'h5py.visititems()' expects. It expects a func(<name>, <object>) => <None or return value>).
    def _field_meaning_to_values_dict(_, obj):
        if _is_continuous_valid_scalar_hd5_dataset(obj):
            value_in_tensor_file = obj[0]
            if value_in_tensor_file in CODING_VALUES_LESS_THAN_ONE:
                field_value = 0.5
            else:
                field_value = value_in_tensor_file
            dataset_name_parts = os.path.basename(obj.name).split(JOIN_CHAR)
            if len(dataset_name_parts) == 4:  # e.g. /continuous/1488_Tea-intake_0_0
                field_id = dataset_name_parts[0]
                field_meaning = dataset_name_parts[1]
                instance = dataset_name_parts[2]
                array_idx = dataset_name_parts[3]
                if instance in instances:
                    if max_arr_idx is None or (max_arr_idx is not None and int(array_idx) <= max_arr_idx):
                        stats[f"{field_meaning}{JOIN_CHAR}{field_id}{JOIN_CHAR}{instance}"][sample_id].append(field_value)
            else:  # e.g. /continuous/VentricularRate
                field_meaning = dataset_name_parts[0]
                stats[field_meaning][sample_id].append(field_value)
    tensor_file_path = os.path.join(tensor_folder, tensor_file)
    sample_id = os.path.splitext(tensor_file)[0]
    with h5py.File(tensor_file_path, 'r') as hd5_handle:
        hd5_handle.visititems(_field_meaning_to_values_dict)


def _is_continuous_valid_scalar_hd5_dataset(obj) -> bool:
    return obj.name.startswith('/continuous') and \
           isinstance(obj, h5py.Dataset) and \
           obj[0] not in CODING_VALUES_MISSING and \
           len(obj.shape) == 1


def _init_dict_of_tensors(tmaps: list) -> dict:
    # Iterate through tmaps and initialize dict in which to store
    # tensors, error types, and fpath
    dict_of_tensors = defaultdict(dict)
    for tm in tmaps:
        if tm.channel_map:
            for cm in tm.channel_map:
                dict_of_tensors[tm.name].update({(tm.name, cm): list()})
        else:
            dict_of_tensors[tm.name].update({f'{tm.name}': list()})
        dict_of_tensors[tm.name].update({f'error_type_{tm.name}': list()})
        dict_of_tensors[tm.name].update({'fpath': list()})
    return dict_of_tensors


def _hd5_to_dict(tmaps, path, gen_name, tot):
    with count.get_lock():
        i = count.value
        if (i+1) % 500 == 0:
            logging.info(f"{gen_name} - Parsing {i}/{tot} ({i/tot*100:.1f}%) done")
        count.value += 1
    try:
        with h5py.File(path, "r") as hd5:
            dict_of_tensor_dicts = defaultdict(lambda: _init_dict_of_tensors(tmaps))
            # Iterate through each tmap
            for tm in tmaps:
                shape = tm.shape if tm.shape[0] is not None else tm.shape[1:]
                try:
                    tensors = tm.tensor_from_file(tm, hd5)
                    if tm.shape[0] is not None:
                        # If not a multi-tensor tensor, wrap in array to loop through
                        tensors = np.array([tensors])
                    for i, tensor in enumerate(tensors):
                        if tensor == None:
                            break

                        error_type = ''
                        try:
                            tensor = tm.postprocess_tensor(tensor, augment=False, hd5=hd5)
                            # Append tensor to dict
                            if tm.channel_map:
                                for cm in tm.channel_map:
                                    dict_of_tensor_dicts[i][tm.name][(tm.name, cm)] = tensor[tm.channel_map[cm]]
                            else:
                                # If tensor is a scalar, isolate the value in the array;
                                # otherwise, retain the value as array
                                if shape[0] == 1:
                                    if type(tensor) == np.ndarray:
                                        tensor = tensor.item()
                                dict_of_tensor_dicts[i][tm.name][tm.name] = tensor
                        except (IndexError, KeyError, ValueError, OSError, RuntimeError) as e:
                            if tm.channel_map:
                                for cm in tm.channel_map:
                                    dict_of_tensor_dicts[i][tm.name][(tm.name, cm)] = np.nan
                            else:
                                dict_of_tensor_dicts[i][tm.name][tm.name] = np.full(shape, np.nan)[0]
                            error_type = type(e).__name__

                        # Save error type, fpath, and generator name (set)
                        dict_of_tensor_dicts[i][tm.name][f'error_type_{tm.name}'] = error_type
                        dict_of_tensor_dicts[i][tm.name]['fpath'] = path
                        dict_of_tensor_dicts[i][tm.name]['generator'] = gen_name

                except (IndexError, KeyError, ValueError, OSError, RuntimeError) as e:
                    # Most likely error came from tensor_from_file and dict_of_tensor_dicts is empty
                    if tm.channel_map:
                        for cm in tm.channel_map:
                            dict_of_tensor_dicts[0][tm.name][(tm.name, cm)] = np.nan
                    else:
                        dict_of_tensor_dicts[0][tm.name][tm.name] = np.full(shape, np.nan)[0]
                    dict_of_tensor_dicts[0][tm.name][f'error_type_{tm.name}'] = type(e).__name__
                    dict_of_tensor_dicts[0][tm.name]['fpath'] = path
                    dict_of_tensor_dicts[0][tm.name]['generator'] = gen_name

            # Append list of dicts with tensor_dict
            return dict_of_tensor_dicts
    except OSError as e:
        logging.info(f"OSError {e}")
        return None


def _tensors_to_df(args):
    generators = test_train_valid_tensor_generators(**args.__dict__)
    tmaps = [tm for tm in args.tensor_maps_in]
    global count # TODO figure out how to not use global
    count = Value('l', 0)
    paths = [(path, gen.name) for gen in generators for path in gen.path_iters[0].paths]
    tot = len(paths)
    with Pool(processes=None) as pool:
        list_of_dicts_of_dicts = pool.starmap(_hd5_to_dict, [(tmaps, path, gen_name, tot) for path, gen_name in paths])

    num_hd5 = len(list_of_dicts_of_dicts)
    list_of_tensor_dicts = [dotd[i] for dotd in list_of_dicts_of_dicts for i in dotd if dotd is not None]

    # Now we have a list of dicts where each dict has {tmaps:values} and
    # each HD5 -> one dict in the list
    # Next, convert list of dicts -> dataframe
    df = pd.DataFrame()

    for tm in tmaps:
        # Isolate all {tmap:values} from the list of dicts for this tmap
        list_of_tmap_dicts = list(map(itemgetter(tm.name), list_of_tensor_dicts))

        # Convert this tmap-specific list of dicts into dict of lists
        dict_of_tmap_lists = {
            k: [d[k] for d in list_of_tmap_dicts]
            for k in list_of_tmap_dicts[0]
        }

        # Convert list of dicts into dataframe and concatenate to big df
        df = pd.concat([df, pd.DataFrame(dict_of_tmap_lists)], axis=1)

    # Remove duplicate columns: error_types, fpath
    df = df.loc[:, ~df.columns.duplicated()]

    # Remove "_worker" from "generator" values
    df["generator"].replace("_worker", "", regex=True, inplace=True)

    # Rearrange df columns so fpath and generator are at the end
    cols = [col for col in df if col not in ["fpath", "generator"]] \
           + ["fpath", "generator"]
    df = df[cols]

    # Cast dtype of some columns to string. Note this is necessary; although a
    # df (or pd.series) of floats will have the type "float", a df of strings
    # assumes a dtype of "object". Casting to dtype "string" will confer performnace
    # improvements in future versions of Pandas
    df["fpath"] = df["fpath"].astype("string")
    df["generator"] = df["generator"].astype("string")

    # Iterate through tensor (and channel) maps and cast Pandas dtype to string
    if Interpretation.LANGUAGE in [tm.interpretation for tm in tmaps]:
        for tm in [tm for tm in args.tensor_maps_in if tm.interpretation is Interpretation.LANGUAGE]:
            if tm.channel_map:
                for cm in tm.channel_map:
                    key = (tm.name, cm)
                    df[key] = df[key].astype("string")
            else:
                key = tm.name
                df[key] = df[key].astype("string")
    logging.info(f"Extracted {len(tmaps)} tmaps from {df.shape[0]} tensors across {num_hd5} hd5 files into DataFrame")
    return df


def explore(args):
    args.num_workers = 0
    tmaps = args.tensor_maps_in
    fpath_prefix = "summary_stats"

    if any([len(tm.shape) != 1 for tm in tmaps]) and any([(len(tm.shape) == 2) and (tm.shape[0] is not None) for tm in tmaps]):
        raise ValueError("Explore only works for 1D tensor maps, but len(tm.shape) returned a value other than 1.")

    # Iterate through tensors, get tmaps, and save to dataframe
    df = _tensors_to_df(args)

    # Save dataframe to CSV
    fpath = os.path.join(args.output_folder, args.id, "tensors_all_union.csv")
    df.to_csv(fpath, index=False)
    fpath = os.path.join(args.output_folder, args.id, "tensors_all_intersect.csv")
    df.dropna().to_csv(fpath, index=False)
    logging.info(f"Saved dataframe of tensors (union and intersect) to {fpath}")

    #fpath = os.path.join(args.output_folder, args.id, "tensors_all_union.csv")
    #logging.info(f"Loading {fpath} to Pandas DataFrame")
    #df = pd.read_csv(fpath, keep_default_na=False)
    #logging.info(f"Loaded {fpath} to Pandas DataFrame")

    # Check if any tmaps are categorical
    if Interpretation.CATEGORICAL in [tm.interpretation for tm in tmaps]:

        # Iterate through 1) df, 2) df without NaN-containing rows (intersect)
        for df_cur, df_str in zip([df, df.dropna()], ["union", "intersect"]):
            for tm in [tm for tm in tmaps if tm.interpretation is Interpretation.CATEGORICAL]:
                counts = []
                counts_missing = []
                if tm.channel_map:
                    for cm in tm.channel_map:
                        key = (tm.name, cm)
                        counts.append(df_cur[key].sum())
                        counts_missing.append(df_cur[key].isna().sum())
                else:
                    key = tm.name
                    counts.append(df_cur[key].sum())
                    counts_missing.append(df_cur[key].isna().sum())

                # Append list with missing counts
                counts.append(counts_missing[0])

                # Append list with total counts
                counts.append(sum(counts))

                # Create list of row names
                cm_names = [cm for cm in tm.channel_map] + [f"missing", f"total"]

                # Transform list into dataframe indexed by channel maps
                df_stats = pd.DataFrame(counts, index=cm_names, columns=["counts"])

                # Add new column: percent of all counts
                df_stats["fraction_of_total"] = df_stats["counts"] / df_stats.loc[f"total"]["counts"]

                # Save parent dataframe to CSV on disk
                fpath = os.path.join(
                    args.output_folder, args.id,
                    f"{fpath_prefix}_{Interpretation.CATEGORICAL}_{tm.name}_{df_str}.csv",
                )
                df_stats.to_csv(fpath)
                logging.info(f"Saved summary stats of {Interpretation.CATEGORICAL} {tm.name} tmaps to {fpath}")

    # Check if any tmaps are continuous
    if Interpretation.CONTINUOUS in [tm.interpretation for tm in tmaps]:

        # Iterate through 1) df, 2) df without NaN-containing rows (intersect)
        for df_cur, df_str in zip([df, df.dropna()], ["union", "intersect"]):
            df_stats = pd.DataFrame()
            if df_cur.empty:
                logging.info(f"{df_str} of tensors results in empty dataframe. Skipping calculations of {Interpretation.CONTINUOUS} summary statistics")
            else:
                for tm in [tm for tm in tmaps if tm.interpretation is Interpretation.CONTINUOUS]:
                    if tm.channel_map:
                        for cm in tm.channel_map:
                            stats = dict()
                            key = (tm.name, cm)
                            stats["min"] = df_cur[key].min()
                            stats["max"] = df_cur[key].max()
                            stats["mean"] = df_cur[key].mean()
                            stats["median"] = df_cur[key].median()
                            stats["mode"] = df_cur[key].mode()[0]
                            stats["variance"] = df_cur[key].var()
                            stats["count"] = df_cur[key].count()
                            stats["missing"] = df_cur[key].isna().sum()
                            stats["total"] = len(df_cur[key])
                            stats["missing_fraction"] = stats["missing"] / stats["total"]
                            df_stats = pd.concat([df_stats, pd.DataFrame([stats], index=[cm])])
                    else:
                        stats = dict()
                        key = tm.name
                        stats["min"] = df_cur[key].min()
                        stats["max"] = df_cur[key].max()
                        stats["mean"] = df_cur[key].mean()
                        stats["median"] = df_cur[key].median()
                        stats["mode"] = df_cur[key].mode()[0]
                        stats["variance"] = df_cur[key].var()
                        stats["count"] = df_cur[key].count()
                        stats["missing"] = df_cur[key].isna().sum()
                        stats["total"] = len(df_cur[key])
                        stats["missing_fraction"] = stats["missing"] / stats["total"]
                        df_stats = pd.concat([df_stats, pd.DataFrame([stats], index=[key])])

                # Save parent dataframe to CSV on disk
                fpath = os.path.join(
                    args.output_folder, args.id,
                    f"{fpath_prefix}_{Interpretation.CONTINUOUS}_{df_str}.csv",
                )
                df_stats.to_csv(fpath)
                logging.info(f"Saved summary stats of {Interpretation.CONTINUOUS} tmaps to {fpath}")

    # Check if any tmaps are language (strings)
    if Interpretation.LANGUAGE in [tm.interpretation for tm in tmaps]:
        for df_cur, df_str in zip([df, df.dropna()], ["union", "intersect"]):
            df_stats = pd.DataFrame()
            if df_cur.empty:
                logging.info(f"{df_str} of tensors results in empty dataframe. Skipping calculations of {Interpretation.LANGUAGE} summary statistics")
            else:
                for tm in [tm for tm in tmaps if tm.interpretation is Interpretation.LANGUAGE]:
                    if tm.channel_map:
                        for cm in tm.channel_map:
                            stats = dict()
                            key = (tm.name, cm)
                            stats["count"] = df_cur[key].count()
                            stats["count_unique"] = len(df_cur[key].value_counts())
                            stats["missing"] = df_cur[key].isna().sum()
                            stats["total"] = len(df_cur[key])
                            stats["missing_fraction"] = stats["missing"] / stats["total"]
                            df_stats = pd.concat([df_stats, pd.DataFrame([stats], index=[cm])])
                    else:
                        stats = dict()
                        key = tm.name
                        stats["count"] = df_cur[key].count()
                        stats["count_unique"] = len(df_cur[key].value_counts())
                        stats["missing"] = df_cur[key].isna().sum()
                        stats["total"] = len(df_cur[key])
                        stats["missing_fraction"] = stats["missing"] / stats["total"]
                        df_stats = pd.concat([df_stats, pd.DataFrame([stats], index=[tm.name])])

                # Save parent dataframe to CSV on disk
                fpath = os.path.join(
                    args.output_folder, args.id,
                    f"{fpath_prefix}_{Interpretation.LANGUAGE}_{df_str}.csv",
                )
                df_stats.to_csv(fpath)
                logging.info(f"Saved summary stats of {Interpretation.LANGUAGE} tmaps to {fpath}")<|MERGE_RESOLUTION|>--- conflicted
+++ resolved
@@ -20,22 +20,44 @@
 from tensorflow.keras.models import Model
 
 import matplotlib
-matplotlib.use('Agg')  # Need this to write images from the GSA servers.  Order matters:
+
+matplotlib.use("Agg")  # Need this to write images from the GSA servers.  Order matters:
 import matplotlib.pyplot as plt  # First import matplotlib, then use Agg, then import plt
 
 from ml4cvd.models import make_multimodal_multitask_model
-<<<<<<< HEAD
 from ml4cvd.TensorMap import TensorMap, Interpretation, decompress_data
-=======
-from ml4cvd.TensorMap import TensorMap, Interpretation, _decompress_data
->>>>>>> 5e035390
-from ml4cvd.tensor_generators import TensorGenerator, test_train_valid_tensor_generators, BATCH_INPUT_INDEX, BATCH_OUTPUT_INDEX, BATCH_PATHS_INDEX
-from ml4cvd.plots import plot_histograms_in_pdf, plot_heatmap, evaluate_predictions, subplot_rocs, subplot_scatters
-from ml4cvd.defines import JOIN_CHAR, MRI_SEGMENTED_CHANNEL_MAP, CODING_VALUES_MISSING, CODING_VALUES_LESS_THAN_ONE
-from ml4cvd.defines import TENSOR_EXT, IMAGE_EXT, ECG_CHAR_2_IDX, ECG_IDX_2_CHAR, PARTNERS_CHAR_2_IDX, PARTNERS_IDX_2_CHAR, PARTNERS_READ_TEXT
-
-
-CSV_EXT = '.tsv'
+from ml4cvd.tensor_generators import (
+    TensorGenerator,
+    test_train_valid_tensor_generators,
+    BATCH_INPUT_INDEX,
+    BATCH_OUTPUT_INDEX,
+    BATCH_PATHS_INDEX,
+)
+from ml4cvd.plots import (
+    plot_histograms_in_pdf,
+    plot_heatmap,
+    evaluate_predictions,
+    subplot_rocs,
+    subplot_scatters,
+)
+from ml4cvd.defines import (
+    JOIN_CHAR,
+    MRI_SEGMENTED_CHANNEL_MAP,
+    CODING_VALUES_MISSING,
+    CODING_VALUES_LESS_THAN_ONE,
+)
+from ml4cvd.defines import (
+    TENSOR_EXT,
+    IMAGE_EXT,
+    ECG_CHAR_2_IDX,
+    ECG_IDX_2_CHAR,
+    PARTNERS_CHAR_2_IDX,
+    PARTNERS_IDX_2_CHAR,
+    PARTNERS_READ_TEXT,
+)
+
+
+CSV_EXT = ".tsv"
 
 
 def sort_csv(tensors, tensor_maps_in):
@@ -46,134 +68,321 @@
             try:
                 with h5py.File(os.path.join(tensors, folder, name), "r") as hd5:
                     for tm in tensor_maps_in:
-                        tensor = tm.postprocess_tensor(tm.tensor_from_file(tm, hd5, {}), augment=False, hd5=hd5)
-
-                        if tm.name == 'lead_v6_zeros' and tensor[0] > 1874:
-                            stats[f'Total_{tm.name}_zero_padded'] += 1
-                            stats[f'{folder}_{tm.name}_zero_padded'] += 1
-                        elif tm.name == 'lead_i_zeros' and tensor[0] > 1249:
-                            stats[f'Total_{tm.name}_zero_padded'] += 1
-                            stats[f'{folder}_{tm.name}_zero_padded'] += 1
-                        elif tm.name not in ['lead_i_zeros', 'lead_v6_zeros']:
-                            stats[f'{folder}_{tm.name}_{tensor[0]}'] += 1
-                            stats[f'Total_{tm.name}_{tensor[0]}'] += 1
+                        tensor = tm.postprocess_tensor(
+                            tm.tensor_from_file(tm, hd5, {}), augment=False, hd5=hd5
+                        )
+
+                        if tm.name == "lead_v6_zeros" and tensor[0] > 1874:
+                            stats[f"Total_{tm.name}_zero_padded"] += 1
+                            stats[f"{folder}_{tm.name}_zero_padded"] += 1
+                        elif tm.name == "lead_i_zeros" and tensor[0] > 1249:
+                            stats[f"Total_{tm.name}_zero_padded"] += 1
+                            stats[f"{folder}_{tm.name}_zero_padded"] += 1
+                        elif tm.name not in ["lead_i_zeros", "lead_v6_zeros"]:
+                            stats[f"{folder}_{tm.name}_{tensor[0]}"] += 1
+                            stats[f"Total_{tm.name}_{tensor[0]}"] += 1
             except (IndexError, KeyError, ValueError, OSError, RuntimeError) as e:
                 pass
-                #logging.info(f'Got error at {name} error:\n {e} {traceback.format_exc()}')
-
-        logging.info(f'In folder {folder} with {len(os.listdir(os.path.join(tensors, folder)))} ECGs')
+                # logging.info(f'Got error at {name} error:\n {e} {traceback.format_exc()}')
+
+        logging.info(
+            f"In folder {folder} with {len(os.listdir(os.path.join(tensors, folder)))} ECGs"
+        )
         if len(os.listdir(os.path.join(tensors, folder))) > 0:
-            logging.info(f'I Zero padded has:{stats[f"{folder}_lead_i_zeros_zero_padded"]}, {100 * stats[f"{folder}_lead_i_zeros_zero_padded"] / len(os.listdir(os.path.join(tensors, folder))):.1f}%')
-            logging.info(f'V6 Zero padded has:{stats[f"{folder}_lead_v6_zeros_zero_padded"]}, {100*stats[f"{folder}_lead_v6_zeros_zero_padded"]/len(os.listdir(os.path.join(tensors, folder))):.1f}%')
+            logging.info(
+                f'I Zero padded has:{stats[f"{folder}_lead_i_zeros_zero_padded"]}, {100 * stats[f"{folder}_lead_i_zeros_zero_padded"] / len(os.listdir(os.path.join(tensors, folder))):.1f}%'
+            )
+            logging.info(
+                f'V6 Zero padded has:{stats[f"{folder}_lead_v6_zeros_zero_padded"]}, {100*stats[f"{folder}_lead_v6_zeros_zero_padded"]/len(os.listdir(os.path.join(tensors, folder))):.1f}%'
+            )
     for k, v in sorted(stats.items(), key=lambda x: x[0]):
-        logging.info(f'{k} has {v}')
+        logging.info(f"{k} has {v}")
 
 
 def predictions_to_pngs(
-    predictions: np.ndarray, tensor_maps_in: List[TensorMap], tensor_maps_out: List[TensorMap], data: Dict[str, np.ndarray],
-    labels: Dict[str, np.ndarray], paths: List[str], folder: str,
+    predictions: np.ndarray,
+    tensor_maps_in: List[TensorMap],
+    tensor_maps_out: List[TensorMap],
+    data: Dict[str, np.ndarray],
+    labels: Dict[str, np.ndarray],
+    paths: List[str],
+    folder: str,
 ) -> None:
     # TODO Remove this command line order dependency
     input_map = tensor_maps_in[0]
     if not os.path.exists(folder):
         os.makedirs(folder)
     for y, tm in zip(predictions, tensor_maps_out):
-        if not isinstance(predictions, list):  # When models have a single output model.predict returns a ndarray otherwise it returns a list
+        if not isinstance(
+            predictions, list
+        ):  # When models have a single output model.predict returns a ndarray otherwise it returns a list
             y = predictions
         for im in tensor_maps_in:
             if tm.is_categorical() and im.dependent_map == tm:
                 input_map = im
             elif len(tm.shape) == len(im.shape):
                 input_map = im
-        logging.info(f"Write predictions as PNGs y:{y.shape} labels:{labels[tm.output_name()].shape} folder:{folder}")
+        logging.info(
+            f"Write predictions as PNGs y:{y.shape} labels:{labels[tm.output_name()].shape} folder:{folder}"
+        )
         if tm.is_mesh():
             vmin = np.min(data[input_map.input_name()])
             vmax = np.max(data[input_map.input_name()])
             for i in range(y.shape[0]):
-                sample_id = os.path.basename(paths[i]).replace(TENSOR_EXT, '')
+                sample_id = os.path.basename(paths[i]).replace(TENSOR_EXT, "")
                 if input_map.axes() == 4 and input_map.shape[-1] == 1:
                     sample_data = data[input_map.input_name()][i, ..., 0]
                     cols = max(2, int(math.ceil(math.sqrt(sample_data.shape[-1]))))
                     rows = max(2, int(math.ceil(sample_data.shape[-1] / cols)))
-                    path_prefix = f'{folder}{sample_id}_bbox_batch_{i:02d}{IMAGE_EXT}'
-                    logging.info(f"sample_data shape: {sample_data.shape} cols {cols}, {rows} Predicted BBox: {y[i]}, True BBox: {labels[tm.output_name()][i]} Vmin {vmin} Vmax{vmax}")
-                    _plot_3d_tensor_slices_as_gray(sample_data, path_prefix, cols, rows, bboxes=[labels[tm.output_name()][i], y[i]])
+                    path_prefix = f"{folder}{sample_id}_bbox_batch_{i:02d}{IMAGE_EXT}"
+                    logging.info(
+                        f"sample_data shape: {sample_data.shape} cols {cols}, {rows} Predicted BBox: {y[i]}, True BBox: {labels[tm.output_name()][i]} Vmin {vmin} Vmax{vmax}"
+                    )
+                    _plot_3d_tensor_slices_as_gray(
+                        sample_data,
+                        path_prefix,
+                        cols,
+                        rows,
+                        bboxes=[labels[tm.output_name()][i], y[i]],
+                    )
                 else:
                     fig, ax = plt.subplots(1)
                     if input_map.axes() == 3 and input_map.shape[-1] == 1:
-                        ax.imshow(data[input_map.input_name()][i, :, :, 0], cmap='gray', vmin=vmin, vmax=vmax)
+                        ax.imshow(
+                            data[input_map.input_name()][i, :, :, 0],
+                            cmap="gray",
+                            vmin=vmin,
+                            vmax=vmax,
+                        )
                     elif input_map.axes() == 2:
-                        ax.imshow(data[input_map.input_name()][i, :, :], cmap='gray', vmin=vmin, vmax=vmax)
-                    corner, width, height = _2d_bbox_to_corner_and_size(labels[tm.output_name()][i])
-                    ax.add_patch(matplotlib.patches.Rectangle(corner, width, height, linewidth=1, edgecolor='g', facecolor='none'))
+                        ax.imshow(
+                            data[input_map.input_name()][i, :, :],
+                            cmap="gray",
+                            vmin=vmin,
+                            vmax=vmax,
+                        )
+                    corner, width, height = _2d_bbox_to_corner_and_size(
+                        labels[tm.output_name()][i]
+                    )
+                    ax.add_patch(
+                        matplotlib.patches.Rectangle(
+                            corner,
+                            width,
+                            height,
+                            linewidth=1,
+                            edgecolor="g",
+                            facecolor="none",
+                        )
+                    )
                     y_corner, y_width, y_height = _2d_bbox_to_corner_and_size(y[i])
-                    ax.add_patch(matplotlib.patches.Rectangle(y_corner, y_width, y_height, linewidth=1, edgecolor='y', facecolor='none'))
-                    logging.info(f"True BBox: {corner}, {width}, {height} Predicted BBox: {y_corner}, {y_width}, {y_height} Vmin {vmin} Vmax{vmax}")
+                    ax.add_patch(
+                        matplotlib.patches.Rectangle(
+                            y_corner,
+                            y_width,
+                            y_height,
+                            linewidth=1,
+                            edgecolor="y",
+                            facecolor="none",
+                        )
+                    )
+                    logging.info(
+                        f"True BBox: {corner}, {width}, {height} Predicted BBox: {y_corner}, {y_width}, {y_height} Vmin {vmin} Vmax{vmax}"
+                    )
                 plt.savefig(f"{folder}{sample_id}_bbox_batch_{i:02d}{IMAGE_EXT}")
         elif len(tm.shape) in [1, 2]:
             vmin = np.min(data[input_map.input_name()])
             vmax = np.max(data[input_map.input_name()])
             for i in range(y.shape[0]):
-                sample_id = os.path.basename(paths[i]).replace(TENSOR_EXT, '')
+                sample_id = os.path.basename(paths[i]).replace(TENSOR_EXT, "")
                 if input_map.axes() == 4 and input_map.shape[-1] == 1:
                     sample_data = data[input_map.input_name()][i, ..., 0]
                     cols = max(2, int(math.ceil(math.sqrt(sample_data.shape[-1]))))
                     rows = max(2, int(math.ceil(sample_data.shape[-1] / cols)))
-                    path_prefix = f'{folder}{sample_id}_bbox_batch_{i:02d}{IMAGE_EXT}'
-                    logging.info(f"sample_data shape: {sample_data.shape} cols {cols}, {rows} Predicted BBox: {y[i]}, True BBox: {labels[tm.output_name()][i]} Vmin {vmin} Vmax{vmax}")
-                    _plot_3d_tensor_slices_as_gray(sample_data, path_prefix, cols, rows, bboxes=[labels[tm.output_name()][i], y[i]])
+                    path_prefix = f"{folder}{sample_id}_bbox_batch_{i:02d}{IMAGE_EXT}"
+                    logging.info(
+                        f"sample_data shape: {sample_data.shape} cols {cols}, {rows} Predicted BBox: {y[i]}, True BBox: {labels[tm.output_name()][i]} Vmin {vmin} Vmax{vmax}"
+                    )
+                    _plot_3d_tensor_slices_as_gray(
+                        sample_data,
+                        path_prefix,
+                        cols,
+                        rows,
+                        bboxes=[labels[tm.output_name()][i], y[i]],
+                    )
                 else:
                     fig, ax = plt.subplots(1)
                     if input_map.axes() == 3 and input_map.shape[-1] == 1:
-                        ax.imshow(data[input_map.input_name()][i, :, :, 0], cmap='gray', vmin=vmin, vmax=vmax)
+                        ax.imshow(
+                            data[input_map.input_name()][i, :, :, 0],
+                            cmap="gray",
+                            vmin=vmin,
+                            vmax=vmax,
+                        )
                     elif input_map.axes() == 2:
-                        ax.imshow(data[input_map.input_name()][i, :, :], cmap='gray', vmin=vmin, vmax=vmax)
-                    corner, width, height = _2d_bbox_to_corner_and_size(labels[tm.output_name()][i])
-                    ax.add_patch(matplotlib.patches.Rectangle(corner, width, height, linewidth=1, edgecolor='g', facecolor='none'))
+                        ax.imshow(
+                            data[input_map.input_name()][i, :, :],
+                            cmap="gray",
+                            vmin=vmin,
+                            vmax=vmax,
+                        )
+                    corner, width, height = _2d_bbox_to_corner_and_size(
+                        labels[tm.output_name()][i]
+                    )
+                    ax.add_patch(
+                        matplotlib.patches.Rectangle(
+                            corner,
+                            width,
+                            height,
+                            linewidth=1,
+                            edgecolor="g",
+                            facecolor="none",
+                        )
+                    )
                     y_corner, y_width, y_height = _2d_bbox_to_corner_and_size(y[i])
-                    ax.add_patch(matplotlib.patches.Rectangle(y_corner, y_width, y_height, linewidth=1, edgecolor='y', facecolor='none'))
-                    logging.info(f"True BBox: {corner}, {width}, {height} Predicted BBox: {y_corner}, {y_width}, {y_height} Vmin {vmin} Vmax{vmax}")
+                    ax.add_patch(
+                        matplotlib.patches.Rectangle(
+                            y_corner,
+                            y_width,
+                            y_height,
+                            linewidth=1,
+                            edgecolor="y",
+                            facecolor="none",
+                        )
+                    )
+                    logging.info(
+                        f"True BBox: {corner}, {width}, {height} Predicted BBox: {y_corner}, {y_width}, {y_height} Vmin {vmin} Vmax{vmax}"
+                    )
                 plt.savefig(f"{folder}{sample_id}_bbox_batch_{i:02d}{IMAGE_EXT}")
         elif len(tm.shape) == 3:
             for i in range(y.shape[0]):
-                sample_id = os.path.basename(paths[i]).replace(TENSOR_EXT, '')
+                sample_id = os.path.basename(paths[i]).replace(TENSOR_EXT, "")
                 if tm.is_categorical():
-                    plt.imsave(f"{folder}{sample_id}_truth_{i:02d}{IMAGE_EXT}", np.argmax(labels[tm.output_name()][i], axis=-1, cmap='gray'))
-                    plt.imsave(f"{folder}{sample_id}_prediction_{i:02d}{IMAGE_EXT}", np.argmax(y[i], axis=-1), cmap='gray')
+                    plt.imsave(
+                        f"{folder}{sample_id}_truth_{i:02d}{IMAGE_EXT}",
+                        np.argmax(labels[tm.output_name()][i], axis=-1, cmap="gray"),
+                    )
+                    plt.imsave(
+                        f"{folder}{sample_id}_prediction_{i:02d}{IMAGE_EXT}",
+                        np.argmax(y[i], axis=-1),
+                        cmap="gray",
+                    )
                     if input_map is not None:
-                        plt.imsave(f"{folder}{sample_id}_mri_slice_{i:02d}{IMAGE_EXT}", data[input_map.input_name()][i, :, :, 0], cmap='gray')
+                        plt.imsave(
+                            f"{folder}{sample_id}_mri_slice_{i:02d}{IMAGE_EXT}",
+                            data[input_map.input_name()][i, :, :, 0],
+                            cmap="gray",
+                        )
                 else:
                     for j in range(y.shape[3]):
-                        plt.imsave(f"{folder}{sample_id}_truth_{i:02d}_{j:02d}{IMAGE_EXT}", labels[tm.output_name()][i, :, :, j], cmap='gray')
-                        plt.imsave(f"{folder}{sample_id}_prediction_{i:02d}_{j:02d}{IMAGE_EXT}", y[i, :, :, j], cmap='gray')
-                        plt.imsave(f"{folder}{sample_id}_mri_slice_{i:02d}_{j:02d}{IMAGE_EXT}", data[input_map.input_name()][i, :, :, j], cmap='gray')
+                        plt.imsave(
+                            f"{folder}{sample_id}_truth_{i:02d}_{j:02d}{IMAGE_EXT}",
+                            labels[tm.output_name()][i, :, :, j],
+                            cmap="gray",
+                        )
+                        plt.imsave(
+                            f"{folder}{sample_id}_prediction_{i:02d}_{j:02d}{IMAGE_EXT}",
+                            y[i, :, :, j],
+                            cmap="gray",
+                        )
+                        plt.imsave(
+                            f"{folder}{sample_id}_mri_slice_{i:02d}_{j:02d}{IMAGE_EXT}",
+                            data[input_map.input_name()][i, :, :, j],
+                            cmap="gray",
+                        )
         elif len(tm.shape) == 4:
             for im in tensor_maps_in:
                 if im.dependent_map == tm:
                     break
             for i in range(y.shape[0]):
-                sample_id = os.path.basename(paths[i]).replace(TENSOR_EXT, '')
+                sample_id = os.path.basename(paths[i]).replace(TENSOR_EXT, "")
                 for j in range(y.shape[3]):
                     if tm.is_categorical():
-                        truth = np.argmax(labels[tm.output_name()][i, :, :, j, :], axis=-1)
+                        truth = np.argmax(
+                            labels[tm.output_name()][i, :, :, j, :], axis=-1
+                        )
                         prediction = np.argmax(y[i, :, :, j, :], axis=-1)
-                        true_donut = np.ma.masked_where(truth == 2, data[im.input_name()][i, :, :, j, 0])
-                        predict_donut = np.ma.masked_where(prediction == 2, data[im.input_name()][i, :, :, j, 0])
-                        plt.imsave(folder+sample_id+'_truth_{0:03d}_{1:03d}'.format(i, j)+IMAGE_EXT, truth, cmap='gray')
-                        plt.imsave(folder+sample_id+'_prediction_{0:03d}_{1:03d}'.format(i, j)+IMAGE_EXT, prediction, cmap='gray')
-                        plt.imsave(folder+sample_id+'_mri_slice_{0:03d}_{1:03d}'.format(i, j)+IMAGE_EXT, data[im.input_name()][i, :, :, j, 0], cmap='gray')
-                        plt.imsave(folder+sample_id + '_true_donut_{0:03d}_{1:03d}'.format(i, j) + IMAGE_EXT, true_donut, cmap='gray')
-                        plt.imsave(folder + sample_id + '_predict_donut_{0:03d}_{1:03d}'.format(i, j) + IMAGE_EXT, predict_donut, cmap='gray')
+                        true_donut = np.ma.masked_where(
+                            truth == 2, data[im.input_name()][i, :, :, j, 0]
+                        )
+                        predict_donut = np.ma.masked_where(
+                            prediction == 2, data[im.input_name()][i, :, :, j, 0]
+                        )
+                        plt.imsave(
+                            folder
+                            + sample_id
+                            + "_truth_{0:03d}_{1:03d}".format(i, j)
+                            + IMAGE_EXT,
+                            truth,
+                            cmap="gray",
+                        )
+                        plt.imsave(
+                            folder
+                            + sample_id
+                            + "_prediction_{0:03d}_{1:03d}".format(i, j)
+                            + IMAGE_EXT,
+                            prediction,
+                            cmap="gray",
+                        )
+                        plt.imsave(
+                            folder
+                            + sample_id
+                            + "_mri_slice_{0:03d}_{1:03d}".format(i, j)
+                            + IMAGE_EXT,
+                            data[im.input_name()][i, :, :, j, 0],
+                            cmap="gray",
+                        )
+                        plt.imsave(
+                            folder
+                            + sample_id
+                            + "_true_donut_{0:03d}_{1:03d}".format(i, j)
+                            + IMAGE_EXT,
+                            true_donut,
+                            cmap="gray",
+                        )
+                        plt.imsave(
+                            folder
+                            + sample_id
+                            + "_predict_donut_{0:03d}_{1:03d}".format(i, j)
+                            + IMAGE_EXT,
+                            predict_donut,
+                            cmap="gray",
+                        )
                     else:
-                        plt.imsave(folder+sample_id+'_truth_{0:03d}_{1:03d}'.format(i, j)+IMAGE_EXT, labels[tm.output_name()][i, :, :, j, 0], cmap='gray')
-                        plt.imsave(folder+sample_id+'_prediction_{0:03d}_{1:03d}'.format(i, j)+IMAGE_EXT, y[i, :, :, j, 0], cmap='gray')
+                        plt.imsave(
+                            folder
+                            + sample_id
+                            + "_truth_{0:03d}_{1:03d}".format(i, j)
+                            + IMAGE_EXT,
+                            labels[tm.output_name()][i, :, :, j, 0],
+                            cmap="gray",
+                        )
+                        plt.imsave(
+                            folder
+                            + sample_id
+                            + "_prediction_{0:03d}_{1:03d}".format(i, j)
+                            + IMAGE_EXT,
+                            y[i, :, :, j, 0],
+                            cmap="gray",
+                        )
 
 
 def plot_while_learning(
-    model, tensor_maps_in: List[TensorMap], tensor_maps_out: List[TensorMap],
-    generate_train: Generator[Tuple[Dict[str, np.ndarray], Dict[str, np.ndarray], Optional[List[str]]], None, None],
-    test_data: Dict[str, np.ndarray], test_labels: Dict[str, np.ndarray], test_paths: List[str], epochs: int, batch_size: int,
-    training_steps: int, folder: str, write_pngs: bool,
+    model,
+    tensor_maps_in: List[TensorMap],
+    tensor_maps_out: List[TensorMap],
+    generate_train: Generator[
+        Tuple[Dict[str, np.ndarray], Dict[str, np.ndarray], Optional[List[str]]],
+        None,
+        None,
+    ],
+    test_data: Dict[str, np.ndarray],
+    test_labels: Dict[str, np.ndarray],
+    test_paths: List[str],
+    epochs: int,
+    batch_size: int,
+    training_steps: int,
+    folder: str,
+    write_pngs: bool,
 ):
     if not os.path.exists(folder):
         os.makedirs(folder)
@@ -192,44 +401,100 @@
                 mri_in = test_data[im.input_name()]
                 vmin = np.min(mri_in)
                 vmax = np.max(mri_in)
-                logging.info(f"epoch:{i} write segmented mris y shape:{y.shape} label shape:{test_labels[tm.output_name()].shape} to folder:{folder}")
+                logging.info(
+                    f"epoch:{i} write segmented mris y shape:{y.shape} label shape:{test_labels[tm.output_name()].shape} to folder:{folder}"
+                )
                 if tm.is_categorical() and len(tm.shape) == 3:
                     for yi in range(y.shape[0]):
-                        plt.imsave(f"{folder}batch_{yi}_truth_epoch_{i:03d}{IMAGE_EXT}", np.argmax(test_labels[tm.output_name()][yi], axis=-1), cmap='gray')
-                        plt.imsave(f"{folder}batch_{yi}_prediction_epoch_{i:03d}{IMAGE_EXT}", np.argmax(y[yi], axis=-1), cmap='gray')
-                        plt.imsave(f"{folder}batch_{yi}_mri_epoch_{i:03d}{IMAGE_EXT}", mri_in[yi, :, :, 0], cmap='gray', vmin=vmin, vmax=vmax)
+                        plt.imsave(
+                            f"{folder}batch_{yi}_truth_epoch_{i:03d}{IMAGE_EXT}",
+                            np.argmax(test_labels[tm.output_name()][yi], axis=-1),
+                            cmap="gray",
+                        )
+                        plt.imsave(
+                            f"{folder}batch_{yi}_prediction_epoch_{i:03d}{IMAGE_EXT}",
+                            np.argmax(y[yi], axis=-1),
+                            cmap="gray",
+                        )
+                        plt.imsave(
+                            f"{folder}batch_{yi}_mri_epoch_{i:03d}{IMAGE_EXT}",
+                            mri_in[yi, :, :, 0],
+                            cmap="gray",
+                            vmin=vmin,
+                            vmax=vmax,
+                        )
                 elif tm.is_categorical() and len(tm.shape) == 4:
                     for yi in range(y.shape[0]):
                         for j in range(y.shape[3]):
-                            truth = np.argmax(test_labels[tm.output_name()][yi, :, :, j, :], axis=-1)
+                            truth = np.argmax(
+                                test_labels[tm.output_name()][yi, :, :, j, :], axis=-1
+                            )
                             prediction = np.argmax(y[yi, :, :, j, :], axis=-1)
-                            true_donut = np.ma.masked_where(truth == 2, mri_in[yi, :, :, j, 0])
-                            predict_donut = np.ma.masked_where(prediction == 2, mri_in[yi, :, :, j, 0])
-                            plt.imsave(f"{folder}batch_{yi}_slice_{j:03d}_prediction_epoch_{i:03d}{IMAGE_EXT}", prediction, cmap='gray')
-                            plt.imsave(f"{folder}batch_{yi}_slice_{j:03d}_p_donut_epoch_{i:03d}{IMAGE_EXT}", predict_donut, cmap='gray', vmin=vmin, vmax=vmax)
+                            true_donut = np.ma.masked_where(
+                                truth == 2, mri_in[yi, :, :, j, 0]
+                            )
+                            predict_donut = np.ma.masked_where(
+                                prediction == 2, mri_in[yi, :, :, j, 0]
+                            )
+                            plt.imsave(
+                                f"{folder}batch_{yi}_slice_{j:03d}_prediction_epoch_{i:03d}{IMAGE_EXT}",
+                                prediction,
+                                cmap="gray",
+                            )
+                            plt.imsave(
+                                f"{folder}batch_{yi}_slice_{j:03d}_p_donut_epoch_{i:03d}{IMAGE_EXT}",
+                                predict_donut,
+                                cmap="gray",
+                                vmin=vmin,
+                                vmax=vmax,
+                            )
                             if i == 0:
-                                plt.imsave(f"{folder}batch_{yi}_slice_{j:03d}_truth_epoch_{i:03d}{IMAGE_EXT}", truth, cmap='gray')
-                                plt.imsave(f"{folder}batch_{yi}_slice_{j:03d}_t_donut_epoch_{i:03d}{IMAGE_EXT}", true_donut, cmap='gray', vmin=vmin, vmax=vmax)
-                                plt.imsave(f"{folder}batch_{yi}_slice_{j:03d}_mri_epoch_{i:03d}{IMAGE_EXT}", mri_in[yi, :, :, j, 0], cmap='gray', vmin=vmin, vmax=vmax)
+                                plt.imsave(
+                                    f"{folder}batch_{yi}_slice_{j:03d}_truth_epoch_{i:03d}{IMAGE_EXT}",
+                                    truth,
+                                    cmap="gray",
+                                )
+                                plt.imsave(
+                                    f"{folder}batch_{yi}_slice_{j:03d}_t_donut_epoch_{i:03d}{IMAGE_EXT}",
+                                    true_donut,
+                                    cmap="gray",
+                                    vmin=vmin,
+                                    vmax=vmax,
+                                )
+                                plt.imsave(
+                                    f"{folder}batch_{yi}_slice_{j:03d}_mri_epoch_{i:03d}{IMAGE_EXT}",
+                                    mri_in[yi, :, :, j, 0],
+                                    cmap="gray",
+                                    vmin=vmin,
+                                    vmax=vmax,
+                                )
                 else:
-                    logging.warning(f'Not writing PNGs')
+                    logging.warning(f"Not writing PNGs")
             elif write_pngs:
                 if len(tensor_maps_out) == 1:
                     y = predictions[0]
-                evaluate_predictions(tm, y, test_labels[tm.output_name()], f"{tm.name}_epoch_{i:03d}", folder, test_paths, rocs=rocs, scatters=scatters)
+                evaluate_predictions(
+                    tm,
+                    y,
+                    test_labels[tm.output_name()],
+                    f"{tm.name}_epoch_{i:03d}",
+                    folder,
+                    test_paths,
+                    rocs=rocs,
+                    scatters=scatters,
+                )
         if len(rocs) > 1:
-            subplot_rocs(rocs, folder+f"epoch_{i:03d}_")
+            subplot_rocs(rocs, folder + f"epoch_{i:03d}_")
         if len(scatters) > 1:
-            subplot_scatters(scatters, folder+f"epoch_{i:03d}_")
-
-        model.fit_generator(generate_train, steps_per_epoch=training_steps, epochs=1, verbose=1)
+            subplot_scatters(scatters, folder + f"epoch_{i:03d}_")
+
+        model.fit_generator(
+            generate_train, steps_per_epoch=training_steps, epochs=1, verbose=1
+        )
 
 
 def plot_histograms_of_tensors_in_pdf(
-    run_id: str,
-    tensor_folder: str,
-    output_folder: str,
-    max_samples: int = None,
+    run_id: str, tensor_folder: str, output_folder: str, max_samples: int = None,
 ) -> None:
     """
     :param id: name for the plotting run
@@ -237,8 +502,12 @@
     :param output_folder: folder containing the output plot
     :param max_samples: specifies how many tensor files to down-sample from; by default all tensors are used
     """
-    stats, num_tensor_files = _collect_continuous_stats_from_tensor_files(tensor_folder, max_samples)
-    logging.info(f"Collected continuous stats for {len(stats)} fields. Now plotting histograms of them...")
+    stats, num_tensor_files = _collect_continuous_stats_from_tensor_files(
+        tensor_folder, max_samples
+    )
+    logging.info(
+        f"Collected continuous stats for {len(stats)} fields. Now plotting histograms of them..."
+    )
     plot_histograms_in_pdf(stats, num_tensor_files, run_id, output_folder)
 
 
@@ -256,8 +525,12 @@
     :param min_samples: calculate correlation coefficient only if both fields have values from that many common samples
     :param max_samples: specifies how many tensor files to down-sample from; by default all tensors are used
     """
-    stats, _ = _collect_continuous_stats_from_tensor_files(tensor_folder, max_samples, ['0'], 0)
-    logging.info(f"Collected continuous stats for {len(stats)} fields. Now plotting a heatmap of their correlations...")
+    stats, _ = _collect_continuous_stats_from_tensor_files(
+        tensor_folder, max_samples, ["0"], 0
+    )
+    logging.info(
+        f"Collected continuous stats for {len(stats)} fields. Now plotting a heatmap of their correlations..."
+    )
     plot_heatmap(stats, id, min_samples, output_folder)
 
 
@@ -276,20 +549,26 @@
     :param max_samples: specifies how many tensor files to down-sample from; by default all tensors are used
     """
     stats, _ = _collect_continuous_stats_from_tensor_files(tensor_folder, max_samples)
-    logging.info(f"Collected continuous stats for {len(stats)} fields. Now tabulating their cross-correlations...")
+    logging.info(
+        f"Collected continuous stats for {len(stats)} fields. Now tabulating their cross-correlations..."
+    )
     _tabulate_correlations(stats, run_id, min_samples, output_folder)
 
 
 def mri_dates(tensors: str, output_folder: str, run_id: str):
     incident_dates = []
     prevalent_dates = []
-    disease = 'hypertension'
-    disease_date_key = disease + '_date'
-    data_date_key = 'assessment-date_0_0'
-    tensor_paths = [tensors + tp for tp in os.listdir(tensors) if os.path.splitext(tp)[-1].lower() == TENSOR_EXT]
+    disease = "hypertension"
+    disease_date_key = disease + "_date"
+    data_date_key = "assessment-date_0_0"
+    tensor_paths = [
+        tensors + tp
+        for tp in os.listdir(tensors)
+        if os.path.splitext(tp)[-1].lower() == TENSOR_EXT
+    ]
     for tp in tensor_paths:
         try:
-            with h5py.File(tp, 'r') as hd5:
+            with h5py.File(tp, "r") as hd5:
                 if data_date_key in hd5 and disease_date_key in hd5:
                     if int(hd5[disease][0]) == 1:
                         data_date = str2date(str(hd5[data_date_key][0]))
@@ -304,23 +583,44 @@
     plt.figure(figsize=(12, 12))
     plt.xlabel(data_date_key)
     plt.hist(incident_dates, bins=60)
-    plt.savefig(os.path.join(output_folder, run_id, disease+'_'+data_date_key+'_incident'+IMAGE_EXT))
-    plt.figure(figsize=(12,12))
+    plt.savefig(
+        os.path.join(
+            output_folder,
+            run_id,
+            disease + "_" + data_date_key + "_incident" + IMAGE_EXT,
+        )
+    )
+    plt.figure(figsize=(12, 12))
     plt.xlabel(data_date_key)
     plt.hist(prevalent_dates, bins=60)
-    plt.savefig(os.path.join(output_folder, run_id, disease+'_'+data_date_key+'_prevalent'+IMAGE_EXT))
+    plt.savefig(
+        os.path.join(
+            output_folder,
+            run_id,
+            disease + "_" + data_date_key + "_prevalent" + IMAGE_EXT,
+        )
+    )
 
 
 def ecg_dates(tensors: str, output_folder: str, run_id: str):
     incident_dates = []
     prevalent_dates = []
-    tensor_paths = [tensors + tp for tp in os.listdir(tensors) if os.path.splitext(tp)[-1].lower()==TENSOR_EXT]
+    tensor_paths = [
+        tensors + tp
+        for tp in os.listdir(tensors)
+        if os.path.splitext(tp)[-1].lower() == TENSOR_EXT
+    ]
     for tp in tensor_paths:
         try:
-            with h5py.File(tp, 'r') as hd5:
-                if 'ecg_bike_date_0' in hd5 and 'coronary_artery_disease_soft_date' in hd5:
-                    ecg_date = str2date(str(hd5['ecg_bike_date_0'][0]))
-                    cad_date = str2date(str(hd5['coronary_artery_disease_soft_date'][0]))
+            with h5py.File(tp, "r") as hd5:
+                if (
+                    "ecg_bike_date_0" in hd5
+                    and "coronary_artery_disease_soft_date" in hd5
+                ):
+                    ecg_date = str2date(str(hd5["ecg_bike_date_0"][0]))
+                    cad_date = str2date(
+                        str(hd5["coronary_artery_disease_soft_date"][0])
+                    )
                     if ecg_date < cad_date:
                         incident_dates.append(ecg_date)
                     else:
@@ -329,23 +629,28 @@
             logging.exception(f"Broken tensor at:{tp}")
 
     plt.figure(figsize=(12, 12))
-    plt.xlabel('ECG Acquisition Date')
+    plt.xlabel("ECG Acquisition Date")
     plt.hist(incident_dates, bins=60)
-    plt.savefig(os.path.join(output_folder, run_id, 'ecg_dates_incident'+IMAGE_EXT))
+    plt.savefig(os.path.join(output_folder, run_id, "ecg_dates_incident" + IMAGE_EXT))
     plt.figure(figsize=(12, 12))
-    plt.xlabel('ECG Acquisition Date')
+    plt.xlabel("ECG Acquisition Date")
     plt.hist(prevalent_dates, bins=60)
-    plt.savefig(os.path.join(output_folder, run_id, 'ecg_dates_prevalent'+IMAGE_EXT))
+    plt.savefig(os.path.join(output_folder, run_id, "ecg_dates_prevalent" + IMAGE_EXT))
 
 
 def str2date(d):
-    parts = d.split('-')
+    parts = d.split("-")
     if len(parts) < 2:
         return datetime.datetime.now().date()
     return datetime.date(int(parts[0]), int(parts[1]), int(parts[2]))
 
 
-def sample_from_char_model(tensor_maps_in: List[TensorMap], char_model: Model, test_batch: Dict[str, np.ndarray], test_paths: List[str]) -> None:
+def sample_from_char_model(
+    tensor_maps_in: List[TensorMap],
+    char_model: Model,
+    test_batch: Dict[str, np.ndarray],
+    test_paths: List[str],
+) -> None:
     for tm in tensor_maps_in:
         if tm.interpretation == Interpretation.LANGUAGE:
             language_map = tm
@@ -361,34 +666,45 @@
     try:
         embed_map
     except NameError:
-        raise ValueError(f'Sampling from a character level model requires an embedding tmap.')
+        raise ValueError(
+            f"Sampling from a character level model requires an embedding tmap."
+        )
 
     window_size = test_batch[language_map.input_name()].shape[1]
     alphabet_size = test_batch[language_map.input_name()].shape[2]
     for i in range(test_batch[embed_map.input_name()].shape[0]):
         count = 0
-        sentence = ''
-        next_char = ''
-        embed_in = test_batch[embed_map.input_name()][i:i+1, :]
+        sentence = ""
+        next_char = ""
+        embed_in = test_batch[embed_map.input_name()][i : i + 1, :]
         burn_in = np.zeros((1, window_size, alphabet_size), dtype=np.float32)
         window_size = burn_in.shape[1]
-        with h5py.File(test_paths[i], 'r') as hd5:
+        with h5py.File(test_paths[i], "r") as hd5:
             logging.info(f"\n")
-            if 'read_' in language_map.name:
-                caption = decompress_data(data_compressed=hd5[tm.name][()], dtype=hd5[tm.name].attrs['dtype'])
+            if "read_" in language_map.name:
+                caption = decompress_data(
+                    data_compressed=hd5[tm.name][()], dtype=hd5[tm.name].attrs["dtype"]
+                )
             else:
-                caption = str(tm.hd5_first_dataset_in_group(hd5, tm.hd5_key_guess())[()]).strip()
+                caption = str(
+                    tm.hd5_first_dataset_in_group(hd5, tm.hd5_key_guess())[()]
+                ).strip()
             logging.info(f"Real text: {caption}")
-        while next_char != '!' and count < 400:
-            cur_test = {embed_map.input_name(): embed_in, language_map.input_name(): burn_in}
+        while next_char != "!" and count < 400:
+            cur_test = {
+                embed_map.input_name(): embed_in,
+                language_map.input_name(): burn_in,
+            }
             y_pred = char_model.predict(cur_test)
             next_char = index_map[_sample_with_heat(y_pred[0, :], 0.7)]
             sentence += next_char
-            burn_in = np.zeros((1,) + test_batch[language_map.input_name()].shape[1:], dtype=np.float32)
+            burn_in = np.zeros(
+                (1,) + test_batch[language_map.input_name()].shape[1:], dtype=np.float32
+            )
             for j, c in enumerate(reversed(sentence)):
                 if j == window_size:
                     break
-                burn_in[0, window_size-j-1, char_map[c]] = 1.0
+                burn_in[0, window_size - j - 1, char_map[c]] = 1.0
             count += 1
         logging.info(f"Model text:{sentence}")
 
@@ -400,18 +716,21 @@
     samples2genes: Dict[str, str],
     test_paths: List,
 ) -> Dict[str, np.ndarray]:
-    label_dict = {k: np.zeros((len(test_paths))) for k in categorical_labels + continuous_labels + gene_labels}
+    label_dict = {
+        k: np.zeros((len(test_paths)))
+        for k in categorical_labels + continuous_labels + gene_labels
+    }
     for i, tp in enumerate(test_paths):
-        hd5 = h5py.File(tp, 'r')
+        hd5 = h5py.File(tp, "r")
         for k in categorical_labels:
-            if k in hd5['categorical']:
+            if k in hd5["categorical"]:
                 label_dict[k][i] = 1
             elif k in hd5 and hd5[k][0] == 1:
                 label_dict[k][i] = 1
         for mk in continuous_labels:
-            for k in mk.split('|'):
-                if k in hd5['continuous']:
-                    label_dict[mk][i] = hd5['continuous'][k][0]
+            for k in mk.split("|"):
+                if k in hd5["continuous"]:
+                    label_dict[mk][i] = hd5["continuous"][k][0]
         for k in gene_labels:
             if tp in samples2genes and samples2genes[tp] == k:
                 label_dict[k][i] = 1
@@ -419,7 +738,9 @@
     return label_dict
 
 
-def test_labels_to_label_map(test_labels: Dict[TensorMap, np.ndarray], examples: int) -> Tuple[Dict[str, np.ndarray], List[str], List[str]]:
+def test_labels_to_label_map(
+    test_labels: Dict[TensorMap, np.ndarray], examples: int
+) -> Tuple[Dict[str, np.ndarray], List[str], List[str]]:
     label_dict = {tm: np.zeros((examples,)) for tm in test_labels}
     categorical_labels = []
     continuous_labels = []
@@ -440,78 +761,147 @@
     stats = Counter()
     tensor_paths_inferred = {}
     args.num_workers = 0
-    inference_tsv = os.path.join(args.output_folder, args.id, 'pixel_inference_' + args.id + '.tsv')
-    tensor_paths = [args.tensors + tp for tp in sorted(os.listdir(args.tensors)) if os.path.splitext(tp)[-1].lower() == TENSOR_EXT]
+    inference_tsv = os.path.join(
+        args.output_folder, args.id, "pixel_inference_" + args.id + ".tsv"
+    )
+    tensor_paths = [
+        args.tensors + tp
+        for tp in sorted(os.listdir(args.tensors))
+        if os.path.splitext(tp)[-1].lower() == TENSOR_EXT
+    ]
     # hard code batch size to 1 so we can iterate over file names and generated tensors together in the tensor_paths for loop
     model = make_multimodal_multitask_model(**args.__dict__)
     generate_test = TensorGenerator(
-        1, args.tensor_maps_in, args.tensor_maps_out, tensor_paths, num_workers=args.num_workers,
-        cache_size=args.cache_size, keep_paths=True, mixup=args.mixup_alpha,
+        1,
+        args.tensor_maps_in,
+        args.tensor_maps_out,
+        tensor_paths,
+        num_workers=args.num_workers,
+        cache_size=args.cache_size,
+        keep_paths=True,
+        mixup=args.mixup_alpha,
     )
-    with open(inference_tsv, mode='w') as inference_file:
-        inference_writer = csv.writer(inference_file, delimiter='\t', quotechar='"', quoting=csv.QUOTE_MINIMAL)
-        header = ['sample_id']
+    with open(inference_tsv, mode="w") as inference_file:
+        inference_writer = csv.writer(
+            inference_file, delimiter="\t", quotechar='"', quoting=csv.QUOTE_MINIMAL
+        )
+        header = ["sample_id"]
         for ot, otm in zip(args.output_tensors, args.tensor_maps_out):
             if len(otm.shape) == 1 and otm.is_continuous():
-                header.extend([ot+'_prediction', ot+'_actual'])
+                header.extend([ot + "_prediction", ot + "_actual"])
             elif len(otm.shape) == 1 and otm.is_categorical():
                 channel_columns = []
                 for k in otm.channel_map:
-                    channel_columns.append(ot + '_' + k + '_prediction')
-                    channel_columns.append(ot + '_' + k + '_actual')
+                    channel_columns.append(ot + "_" + k + "_prediction")
+                    channel_columns.append(ot + "_" + k + "_actual")
                 header.extend(channel_columns)
-            elif otm.name in ['mri_systole_diastole_8_segmented', 'sax_all_diastole_segmented']:
+            elif otm.name in [
+                "mri_systole_diastole_8_segmented",
+                "sax_all_diastole_segmented",
+            ]:
                 pix_tm = args.tensor_maps_in[1]
-                header.extend(['pixel_size', 'background_pixel_prediction', 'background_pixel_actual', 'ventricle_pixel_prediction', 'ventricle_pixel_actual', 'myocardium_pixel_prediction', 'myocardium_pixel_actual'])
-                if otm.name == 'sax_all_diastole_segmented':
-                    header.append('total_b_slices')
+                header.extend(
+                    [
+                        "pixel_size",
+                        "background_pixel_prediction",
+                        "background_pixel_actual",
+                        "ventricle_pixel_prediction",
+                        "ventricle_pixel_actual",
+                        "myocardium_pixel_prediction",
+                        "myocardium_pixel_actual",
+                    ]
+                )
+                if otm.name == "sax_all_diastole_segmented":
+                    header.append("total_b_slices")
         inference_writer.writerow(header)
 
         while True:
             batch = next(generate_test)
-            input_data, output_data, tensor_paths = batch[BATCH_INPUT_INDEX], batch[BATCH_OUTPUT_INDEX], batch[BATCH_PATHS_INDEX]
+            input_data, output_data, tensor_paths = (
+                batch[BATCH_INPUT_INDEX],
+                batch[BATCH_OUTPUT_INDEX],
+                batch[BATCH_PATHS_INDEX],
+            )
             if tensor_paths[0] in tensor_paths_inferred:
-                logging.info(f"Inference on {stats['count']} tensors finished. Inference TSV file at: {inference_tsv}")
+                logging.info(
+                    f"Inference on {stats['count']} tensors finished. Inference TSV file at: {inference_tsv}"
+                )
                 break
 
             prediction = model.predict(input_data)
             if len(args.tensor_maps_out) == 1:
                 prediction = [prediction]
 
-            csv_row = [os.path.basename(tensor_paths[0]).replace(TENSOR_EXT, '')]  # extract sample id
+            csv_row = [
+                os.path.basename(tensor_paths[0]).replace(TENSOR_EXT, "")
+            ]  # extract sample id
             for y, tm in zip(prediction, args.tensor_maps_out):
                 if len(tm.shape) == 1 and tm.is_continuous():
-                    csv_row.append(str(tm.rescale(y)[0][0]))  # first index into batch then index into the 1x1 structure
-                    if tm.sentinel is not None and tm.sentinel == output_data[tm.output_name()][0][0]:
+                    csv_row.append(
+                        str(tm.rescale(y)[0][0])
+                    )  # first index into batch then index into the 1x1 structure
+                    if (
+                        tm.sentinel is not None
+                        and tm.sentinel == output_data[tm.output_name()][0][0]
+                    ):
                         csv_row.append("NA")
                     else:
-                        csv_row.append(str(tm.rescale(output_data[tm.output_name()])[0][0]))
+                        csv_row.append(
+                            str(tm.rescale(output_data[tm.output_name()])[0][0])
+                        )
                 elif len(tm.shape) == 1 and tm.is_categorical():
                     for k in tm.channel_map:
                         csv_row.append(str(y[0][tm.channel_map[k]]))
-                        csv_row.append(str(output_data[tm.output_name()][0][tm.channel_map[k]]))
-                elif tm.name in ['mri_systole_diastole_8_segmented', 'sax_all_diastole_segmented']:
-                    csv_row.append(f"{pix_tm.rescale(input_data['input_mri_pixel_width_cine_segmented_sax_inlinevf_continuous'][0][0]):0.3f}")
-                    csv_row.append(f'{np.sum(np.argmax(y, axis=-1) == MRI_SEGMENTED_CHANNEL_MAP["background"]):0.2f}')
-                    csv_row.append(f'{np.sum(output_data[tm.output_name()][..., MRI_SEGMENTED_CHANNEL_MAP["background"]]):0.1f}')
-                    csv_row.append(f'{np.sum(np.argmax(y, axis=-1) == MRI_SEGMENTED_CHANNEL_MAP["ventricle"]):0.2f}')
-                    csv_row.append(f'{np.sum(output_data[tm.output_name()][..., MRI_SEGMENTED_CHANNEL_MAP["ventricle"]]):0.1f}')
-                    csv_row.append(f'{np.sum(np.argmax(y, axis=-1) == MRI_SEGMENTED_CHANNEL_MAP["myocardium"]):0.2f}')
-                    csv_row.append(f'{np.sum(output_data[tm.output_name()][..., MRI_SEGMENTED_CHANNEL_MAP["myocardium"]]):0.1f}')
-                    if tm.name == 'sax_all_diastole_segmented':
-                        background_counts = np.count_nonzero(output_data[tm.output_name()][..., MRI_SEGMENTED_CHANNEL_MAP["background"]] == 0, axis=(0, 1, 2))
-                        csv_row.append(f'{np.count_nonzero(background_counts):0.0f}')
+                        csv_row.append(
+                            str(output_data[tm.output_name()][0][tm.channel_map[k]])
+                        )
+                elif tm.name in [
+                    "mri_systole_diastole_8_segmented",
+                    "sax_all_diastole_segmented",
+                ]:
+                    csv_row.append(
+                        f"{pix_tm.rescale(input_data['input_mri_pixel_width_cine_segmented_sax_inlinevf_continuous'][0][0]):0.3f}"
+                    )
+                    csv_row.append(
+                        f'{np.sum(np.argmax(y, axis=-1) == MRI_SEGMENTED_CHANNEL_MAP["background"]):0.2f}'
+                    )
+                    csv_row.append(
+                        f'{np.sum(output_data[tm.output_name()][..., MRI_SEGMENTED_CHANNEL_MAP["background"]]):0.1f}'
+                    )
+                    csv_row.append(
+                        f'{np.sum(np.argmax(y, axis=-1) == MRI_SEGMENTED_CHANNEL_MAP["ventricle"]):0.2f}'
+                    )
+                    csv_row.append(
+                        f'{np.sum(output_data[tm.output_name()][..., MRI_SEGMENTED_CHANNEL_MAP["ventricle"]]):0.1f}'
+                    )
+                    csv_row.append(
+                        f'{np.sum(np.argmax(y, axis=-1) == MRI_SEGMENTED_CHANNEL_MAP["myocardium"]):0.2f}'
+                    )
+                    csv_row.append(
+                        f'{np.sum(output_data[tm.output_name()][..., MRI_SEGMENTED_CHANNEL_MAP["myocardium"]]):0.1f}'
+                    )
+                    if tm.name == "sax_all_diastole_segmented":
+                        background_counts = np.count_nonzero(
+                            output_data[tm.output_name()][
+                                ..., MRI_SEGMENTED_CHANNEL_MAP["background"]
+                            ]
+                            == 0,
+                            axis=(0, 1, 2),
+                        )
+                        csv_row.append(f"{np.count_nonzero(background_counts):0.0f}")
 
             inference_writer.writerow(csv_row)
             tensor_paths_inferred[tensor_paths[0]] = True
-            stats['count'] += 1
-            if stats['count'] % 250 == 0:
-                logging.info(f"Wrote:{stats['count']} rows of inference.  Last tensor:{tensor_paths[0]}")
+            stats["count"] += 1
+            if stats["count"] % 250 == 0:
+                logging.info(
+                    f"Wrote:{stats['count']} rows of inference.  Last tensor:{tensor_paths[0]}"
+                )
 
 
 def _sample_with_heat(preds, temperature=1.0):
     # helper function to sample an index from a probability array
-    preds = np.asarray(preds).astype('float64')
+    preds = np.asarray(preds).astype("float64")
     preds = np.log(preds) / temperature
     exp_preds = np.exp(preds)
     preds = exp_preds / np.sum(exp_preds)
@@ -523,22 +913,33 @@
     total_axes = bbox.shape[-1] // 2
     lower_left_corner = (bbox[1], bbox[0])
     height = bbox[total_axes] - bbox[0]
-    width = bbox[total_axes+1] - bbox[1]
+    width = bbox[total_axes + 1] - bbox[1]
     return lower_left_corner, width, height
 
 
 def _plot_3d_tensor_slices_as_gray(tensor, figure_path, cols=3, rows=10, bboxes=[]):
-    colors = ['blue', 'red', 'green', 'yellow']
+    colors = ["blue", "red", "green", "yellow"]
     _, axes = plt.subplots(rows, cols, figsize=(cols * 4, rows * 4))
     vmin = np.min(tensor)
     vmax = np.max(tensor)
     for i in range(tensor.shape[-1]):
-        axes[i // cols, i % cols].imshow(tensor[:, :, i], cmap='gray', vmin=vmin, vmax=vmax)
+        axes[i // cols, i % cols].imshow(
+            tensor[:, :, i], cmap="gray", vmin=vmin, vmax=vmax
+        )
         axes[i // cols, i % cols].set_yticklabels([])
         axes[i // cols, i % cols].set_xticklabels([])
         for c, bbox in enumerate(bboxes):
             corner, width, height = _2d_bbox_to_corner_and_size(bbox)
-            axes[i // cols, i % cols].add_patch(matplotlib.patches.Rectangle(corner, width, height, linewidth=1, edgecolor=colors[c], facecolor='none'))
+            axes[i // cols, i % cols].add_patch(
+                matplotlib.patches.Rectangle(
+                    corner,
+                    width,
+                    height,
+                    linewidth=1,
+                    edgecolor=colors[c],
+                    facecolor="none",
+                )
+            )
 
     if not os.path.exists(os.path.dirname(figure_path)):
         os.makedirs(os.path.dirname(figure_path))
@@ -570,14 +971,22 @@
     nan_counter = Counter()  # keep track of if we've seen a field have NaNs
     for field1, field2 in field_pairs:
         if field1 not in nan_counter.keys() and field2 not in nan_counter.keys():
-            common_samples = set(stats[field1].keys()).intersection(stats[field2].keys())
+            common_samples = set(stats[field1].keys()).intersection(
+                stats[field2].keys()
+            )
             num_common_samples = len(common_samples)
             processed_field_pair_count += 1
             if processed_field_pair_count % 50000 == 0:
                 logging.debug(f"Processed {processed_field_pair_count} field pairs.")
             if num_common_samples >= min_samples:
-                field1_values = reduce(operator.concat, [stats[field1][sample] for sample in common_samples])
-                field2_values = reduce(operator.concat, [stats[field2][sample] for sample in common_samples])
+                field1_values = reduce(
+                    operator.concat,
+                    [stats[field1][sample] for sample in common_samples],
+                )
+                field2_values = reduce(
+                    operator.concat,
+                    [stats[field2][sample] for sample in common_samples],
+                )
 
                 num_field1_nans = len(list(filter(math.isnan, field1_values)))
                 num_field2_nans = len(list(filter(math.isnan, field2_values)))
@@ -600,9 +1009,13 @@
                         continue
                     corr = np.corrcoef(field1_values, field2_values)[1, 0]
                     if not math.isnan(corr):
-                        table_rows.append([field1, field2, corr, corr * corr, num_common_samples])
+                        table_rows.append(
+                            [field1, field2, corr, corr * corr, num_common_samples]
+                        )
                     else:
-                        logging.warning(f"Pearson correlation for fields {field1} and {field2} is NaN.")
+                        logging.warning(
+                            f"Pearson correlation for fields {field1} and {field2} is NaN."
+                        )
                 else:
                     logging.debug(
                         f"Not calculating correlation for fields '{field1}' and '{field2}' "
@@ -617,10 +1030,12 @@
 
     fields_with_nans = nan_counter.keys()
     if len(fields_with_nans) != 0:
-        logging.warning(f"The {len(fields_with_nans)} fields containing NaNs are: {', '.join(fields_with_nans)}.")
+        logging.warning(
+            f"The {len(fields_with_nans)} fields containing NaNs are: {', '.join(fields_with_nans)}."
+        )
 
     table_path = os.path.join(output_folder_path, output_file_name + CSV_EXT)
-    table_header = ["Field 1", "Field 2", "Pearson R", "Pearson R^2",  "Sample Size"]
+    table_header = ["Field 1", "Field 2", "Pearson R", "Pearson R^2", "Sample Size"]
     df = pd.DataFrame(sorted_table_rows, columns=table_header)
     df.to_csv(table_path, index=False)
 
@@ -630,12 +1045,14 @@
 def _collect_continuous_stats_from_tensor_files(
     tensor_folder: str,
     max_samples: int = None,
-    instances: List[str] = ['0', '1', '2'],
+    instances: List[str] = ["0", "1", "2"],
     max_arr_idx: int = None,
 ) -> Tuple[DefaultDict[str, DefaultDict[str, List[float]]], int]:
     if not os.path.exists(tensor_folder):
-        raise ValueError('Source directory does not exist: ', tensor_folder)
-    all_tensor_files = list(filter(lambda file: file.endswith(TENSOR_EXT), os.listdir(tensor_folder)))
+        raise ValueError("Source directory does not exist: ", tensor_folder)
+    all_tensor_files = list(
+        filter(lambda file: file.endswith(TENSOR_EXT), os.listdir(tensor_folder))
+    )
     if max_samples is not None:
         if len(all_tensor_files) < max_samples:
             logging.warning(
@@ -648,13 +1065,19 @@
         tensor_files = all_tensor_files
 
     num_tensor_files = len(tensor_files)
-    logging.info(f"Collecting continuous stats from {num_tensor_files} of {len(all_tensor_files)} tensors at {tensor_folder}...")
+    logging.info(
+        f"Collecting continuous stats from {num_tensor_files} of {len(all_tensor_files)} tensors at {tensor_folder}..."
+    )
 
     # Declare the container to hold {field_1: {sample_1: [values], sample_2: [values], field_2:...}}
-    stats: DefaultDict[str, DefaultDict[str, List[float]]] = defaultdict(lambda: defaultdict(list))
+    stats: DefaultDict[str, DefaultDict[str, List[float]]] = defaultdict(
+        lambda: defaultdict(list)
+    )
     file_count = 0
     for tensor_file in tensor_files:
-        _collect_continuous_stats_from_tensor_file(tensor_folder, tensor_file, stats, instances, max_arr_idx)
+        _collect_continuous_stats_from_tensor_file(
+            tensor_folder, tensor_file, stats, instances, max_arr_idx
+        )
         file_count += 1
         if file_count % 1000 == 0:
             logging.debug(f"Collected continuous stats from {file_count}.")
@@ -685,22 +1108,29 @@
                 instance = dataset_name_parts[2]
                 array_idx = dataset_name_parts[3]
                 if instance in instances:
-                    if max_arr_idx is None or (max_arr_idx is not None and int(array_idx) <= max_arr_idx):
-                        stats[f"{field_meaning}{JOIN_CHAR}{field_id}{JOIN_CHAR}{instance}"][sample_id].append(field_value)
+                    if max_arr_idx is None or (
+                        max_arr_idx is not None and int(array_idx) <= max_arr_idx
+                    ):
+                        stats[
+                            f"{field_meaning}{JOIN_CHAR}{field_id}{JOIN_CHAR}{instance}"
+                        ][sample_id].append(field_value)
             else:  # e.g. /continuous/VentricularRate
                 field_meaning = dataset_name_parts[0]
                 stats[field_meaning][sample_id].append(field_value)
+
     tensor_file_path = os.path.join(tensor_folder, tensor_file)
     sample_id = os.path.splitext(tensor_file)[0]
-    with h5py.File(tensor_file_path, 'r') as hd5_handle:
+    with h5py.File(tensor_file_path, "r") as hd5_handle:
         hd5_handle.visititems(_field_meaning_to_values_dict)
 
 
 def _is_continuous_valid_scalar_hd5_dataset(obj) -> bool:
-    return obj.name.startswith('/continuous') and \
-           isinstance(obj, h5py.Dataset) and \
-           obj[0] not in CODING_VALUES_MISSING and \
-           len(obj.shape) == 1
+    return (
+        obj.name.startswith("/continuous")
+        and isinstance(obj, h5py.Dataset)
+        and obj[0] not in CODING_VALUES_MISSING
+        and len(obj.shape) == 1
+    )
 
 
 def _init_dict_of_tensors(tmaps: list) -> dict:
@@ -712,16 +1142,16 @@
             for cm in tm.channel_map:
                 dict_of_tensors[tm.name].update({(tm.name, cm): list()})
         else:
-            dict_of_tensors[tm.name].update({f'{tm.name}': list()})
-        dict_of_tensors[tm.name].update({f'error_type_{tm.name}': list()})
-        dict_of_tensors[tm.name].update({'fpath': list()})
+            dict_of_tensors[tm.name].update({f"{tm.name}": list()})
+        dict_of_tensors[tm.name].update({f"error_type_{tm.name}": list()})
+        dict_of_tensors[tm.name].update({"fpath": list()})
     return dict_of_tensors
 
 
 def _hd5_to_dict(tmaps, path, gen_name, tot):
     with count.get_lock():
         i = count.value
-        if (i+1) % 500 == 0:
+        if (i + 1) % 500 == 0:
             logging.info(f"{gen_name} - Parsing {i}/{tot} ({i/tot*100:.1f}%) done")
         count.value += 1
     try:
@@ -739,13 +1169,17 @@
                         if tensor == None:
                             break
 
-                        error_type = ''
+                        error_type = ""
                         try:
-                            tensor = tm.postprocess_tensor(tensor, augment=False, hd5=hd5)
+                            tensor = tm.postprocess_tensor(
+                                tensor, augment=False, hd5=hd5
+                            )
                             # Append tensor to dict
                             if tm.channel_map:
                                 for cm in tm.channel_map:
-                                    dict_of_tensor_dicts[i][tm.name][(tm.name, cm)] = tensor[tm.channel_map[cm]]
+                                    dict_of_tensor_dicts[i][tm.name][
+                                        (tm.name, cm)
+                                    ] = tensor[tm.channel_map[cm]]
                             else:
                                 # If tensor is a scalar, isolate the value in the array;
                                 # otherwise, retain the value as array
@@ -753,18 +1187,30 @@
                                     if type(tensor) == np.ndarray:
                                         tensor = tensor.item()
                                 dict_of_tensor_dicts[i][tm.name][tm.name] = tensor
-                        except (IndexError, KeyError, ValueError, OSError, RuntimeError) as e:
+                        except (
+                            IndexError,
+                            KeyError,
+                            ValueError,
+                            OSError,
+                            RuntimeError,
+                        ) as e:
                             if tm.channel_map:
                                 for cm in tm.channel_map:
-                                    dict_of_tensor_dicts[i][tm.name][(tm.name, cm)] = np.nan
+                                    dict_of_tensor_dicts[i][tm.name][
+                                        (tm.name, cm)
+                                    ] = np.nan
                             else:
-                                dict_of_tensor_dicts[i][tm.name][tm.name] = np.full(shape, np.nan)[0]
+                                dict_of_tensor_dicts[i][tm.name][tm.name] = np.full(
+                                    shape, np.nan
+                                )[0]
                             error_type = type(e).__name__
 
                         # Save error type, fpath, and generator name (set)
-                        dict_of_tensor_dicts[i][tm.name][f'error_type_{tm.name}'] = error_type
-                        dict_of_tensor_dicts[i][tm.name]['fpath'] = path
-                        dict_of_tensor_dicts[i][tm.name]['generator'] = gen_name
+                        dict_of_tensor_dicts[i][tm.name][
+                            f"error_type_{tm.name}"
+                        ] = error_type
+                        dict_of_tensor_dicts[i][tm.name]["fpath"] = path
+                        dict_of_tensor_dicts[i][tm.name]["generator"] = gen_name
 
                 except (IndexError, KeyError, ValueError, OSError, RuntimeError) as e:
                     # Most likely error came from tensor_from_file and dict_of_tensor_dicts is empty
@@ -772,10 +1218,14 @@
                         for cm in tm.channel_map:
                             dict_of_tensor_dicts[0][tm.name][(tm.name, cm)] = np.nan
                     else:
-                        dict_of_tensor_dicts[0][tm.name][tm.name] = np.full(shape, np.nan)[0]
-                    dict_of_tensor_dicts[0][tm.name][f'error_type_{tm.name}'] = type(e).__name__
-                    dict_of_tensor_dicts[0][tm.name]['fpath'] = path
-                    dict_of_tensor_dicts[0][tm.name]['generator'] = gen_name
+                        dict_of_tensor_dicts[0][tm.name][tm.name] = np.full(
+                            shape, np.nan
+                        )[0]
+                    dict_of_tensor_dicts[0][tm.name][f"error_type_{tm.name}"] = type(
+                        e
+                    ).__name__
+                    dict_of_tensor_dicts[0][tm.name]["fpath"] = path
+                    dict_of_tensor_dicts[0][tm.name]["generator"] = gen_name
 
             # Append list of dicts with tensor_dict
             return dict_of_tensor_dicts
@@ -787,15 +1237,19 @@
 def _tensors_to_df(args):
     generators = test_train_valid_tensor_generators(**args.__dict__)
     tmaps = [tm for tm in args.tensor_maps_in]
-    global count # TODO figure out how to not use global
-    count = Value('l', 0)
+    global count  # TODO figure out how to not use global
+    count = Value("l", 0)
     paths = [(path, gen.name) for gen in generators for path in gen.path_iters[0].paths]
     tot = len(paths)
     with Pool(processes=None) as pool:
-        list_of_dicts_of_dicts = pool.starmap(_hd5_to_dict, [(tmaps, path, gen_name, tot) for path, gen_name in paths])
+        list_of_dicts_of_dicts = pool.starmap(
+            _hd5_to_dict, [(tmaps, path, gen_name, tot) for path, gen_name in paths]
+        )
 
     num_hd5 = len(list_of_dicts_of_dicts)
-    list_of_tensor_dicts = [dotd[i] for dotd in list_of_dicts_of_dicts for i in dotd if dotd is not None]
+    list_of_tensor_dicts = [
+        dotd[i] for dotd in list_of_dicts_of_dicts for i in dotd if dotd is not None
+    ]
 
     # Now we have a list of dicts where each dict has {tmaps:values} and
     # each HD5 -> one dict in the list
@@ -808,8 +1262,7 @@
 
         # Convert this tmap-specific list of dicts into dict of lists
         dict_of_tmap_lists = {
-            k: [d[k] for d in list_of_tmap_dicts]
-            for k in list_of_tmap_dicts[0]
+            k: [d[k] for d in list_of_tmap_dicts] for k in list_of_tmap_dicts[0]
         }
 
         # Convert list of dicts into dataframe and concatenate to big df
@@ -822,8 +1275,10 @@
     df["generator"].replace("_worker", "", regex=True, inplace=True)
 
     # Rearrange df columns so fpath and generator are at the end
-    cols = [col for col in df if col not in ["fpath", "generator"]] \
-           + ["fpath", "generator"]
+    cols = [col for col in df if col not in ["fpath", "generator"]] + [
+        "fpath",
+        "generator",
+    ]
     df = df[cols]
 
     # Cast dtype of some columns to string. Note this is necessary; although a
@@ -835,7 +1290,11 @@
 
     # Iterate through tensor (and channel) maps and cast Pandas dtype to string
     if Interpretation.LANGUAGE in [tm.interpretation for tm in tmaps]:
-        for tm in [tm for tm in args.tensor_maps_in if tm.interpretation is Interpretation.LANGUAGE]:
+        for tm in [
+            tm
+            for tm in args.tensor_maps_in
+            if tm.interpretation is Interpretation.LANGUAGE
+        ]:
             if tm.channel_map:
                 for cm in tm.channel_map:
                     key = (tm.name, cm)
@@ -843,7 +1302,9 @@
             else:
                 key = tm.name
                 df[key] = df[key].astype("string")
-    logging.info(f"Extracted {len(tmaps)} tmaps from {df.shape[0]} tensors across {num_hd5} hd5 files into DataFrame")
+    logging.info(
+        f"Extracted {len(tmaps)} tmaps from {df.shape[0]} tensors across {num_hd5} hd5 files into DataFrame"
+    )
     return df
 
 
@@ -852,8 +1313,12 @@
     tmaps = args.tensor_maps_in
     fpath_prefix = "summary_stats"
 
-    if any([len(tm.shape) != 1 for tm in tmaps]) and any([(len(tm.shape) == 2) and (tm.shape[0] is not None) for tm in tmaps]):
-        raise ValueError("Explore only works for 1D tensor maps, but len(tm.shape) returned a value other than 1.")
+    if any([len(tm.shape) != 1 for tm in tmaps]) and any(
+        [(len(tm.shape) == 2) and (tm.shape[0] is not None) for tm in tmaps]
+    ):
+        raise ValueError(
+            "Explore only works for 1D tensor maps, but len(tm.shape) returned a value other than 1."
+        )
 
     # Iterate through tensors, get tmaps, and save to dataframe
     df = _tensors_to_df(args)
@@ -865,17 +1330,19 @@
     df.dropna().to_csv(fpath, index=False)
     logging.info(f"Saved dataframe of tensors (union and intersect) to {fpath}")
 
-    #fpath = os.path.join(args.output_folder, args.id, "tensors_all_union.csv")
-    #logging.info(f"Loading {fpath} to Pandas DataFrame")
-    #df = pd.read_csv(fpath, keep_default_na=False)
-    #logging.info(f"Loaded {fpath} to Pandas DataFrame")
+    # fpath = os.path.join(args.output_folder, args.id, "tensors_all_union.csv")
+    # logging.info(f"Loading {fpath} to Pandas DataFrame")
+    # df = pd.read_csv(fpath, keep_default_na=False)
+    # logging.info(f"Loaded {fpath} to Pandas DataFrame")
 
     # Check if any tmaps are categorical
     if Interpretation.CATEGORICAL in [tm.interpretation for tm in tmaps]:
 
         # Iterate through 1) df, 2) df without NaN-containing rows (intersect)
         for df_cur, df_str in zip([df, df.dropna()], ["union", "intersect"]):
-            for tm in [tm for tm in tmaps if tm.interpretation is Interpretation.CATEGORICAL]:
+            for tm in [
+                tm for tm in tmaps if tm.interpretation is Interpretation.CATEGORICAL
+            ]:
                 counts = []
                 counts_missing = []
                 if tm.channel_map:
@@ -901,15 +1368,20 @@
                 df_stats = pd.DataFrame(counts, index=cm_names, columns=["counts"])
 
                 # Add new column: percent of all counts
-                df_stats["fraction_of_total"] = df_stats["counts"] / df_stats.loc[f"total"]["counts"]
+                df_stats["fraction_of_total"] = (
+                    df_stats["counts"] / df_stats.loc[f"total"]["counts"]
+                )
 
                 # Save parent dataframe to CSV on disk
                 fpath = os.path.join(
-                    args.output_folder, args.id,
+                    args.output_folder,
+                    args.id,
                     f"{fpath_prefix}_{Interpretation.CATEGORICAL}_{tm.name}_{df_str}.csv",
                 )
                 df_stats.to_csv(fpath)
-                logging.info(f"Saved summary stats of {Interpretation.CATEGORICAL} {tm.name} tmaps to {fpath}")
+                logging.info(
+                    f"Saved summary stats of {Interpretation.CATEGORICAL} {tm.name} tmaps to {fpath}"
+                )
 
     # Check if any tmaps are continuous
     if Interpretation.CONTINUOUS in [tm.interpretation for tm in tmaps]:
@@ -918,9 +1390,13 @@
         for df_cur, df_str in zip([df, df.dropna()], ["union", "intersect"]):
             df_stats = pd.DataFrame()
             if df_cur.empty:
-                logging.info(f"{df_str} of tensors results in empty dataframe. Skipping calculations of {Interpretation.CONTINUOUS} summary statistics")
+                logging.info(
+                    f"{df_str} of tensors results in empty dataframe. Skipping calculations of {Interpretation.CONTINUOUS} summary statistics"
+                )
             else:
-                for tm in [tm for tm in tmaps if tm.interpretation is Interpretation.CONTINUOUS]:
+                for tm in [
+                    tm for tm in tmaps if tm.interpretation is Interpretation.CONTINUOUS
+                ]:
                     if tm.channel_map:
                         for cm in tm.channel_map:
                             stats = dict()
@@ -934,8 +1410,12 @@
                             stats["count"] = df_cur[key].count()
                             stats["missing"] = df_cur[key].isna().sum()
                             stats["total"] = len(df_cur[key])
-                            stats["missing_fraction"] = stats["missing"] / stats["total"]
-                            df_stats = pd.concat([df_stats, pd.DataFrame([stats], index=[cm])])
+                            stats["missing_fraction"] = (
+                                stats["missing"] / stats["total"]
+                            )
+                            df_stats = pd.concat(
+                                [df_stats, pd.DataFrame([stats], index=[cm])]
+                            )
                     else:
                         stats = dict()
                         key = tm.name
@@ -949,24 +1429,33 @@
                         stats["missing"] = df_cur[key].isna().sum()
                         stats["total"] = len(df_cur[key])
                         stats["missing_fraction"] = stats["missing"] / stats["total"]
-                        df_stats = pd.concat([df_stats, pd.DataFrame([stats], index=[key])])
+                        df_stats = pd.concat(
+                            [df_stats, pd.DataFrame([stats], index=[key])]
+                        )
 
                 # Save parent dataframe to CSV on disk
                 fpath = os.path.join(
-                    args.output_folder, args.id,
+                    args.output_folder,
+                    args.id,
                     f"{fpath_prefix}_{Interpretation.CONTINUOUS}_{df_str}.csv",
                 )
                 df_stats.to_csv(fpath)
-                logging.info(f"Saved summary stats of {Interpretation.CONTINUOUS} tmaps to {fpath}")
+                logging.info(
+                    f"Saved summary stats of {Interpretation.CONTINUOUS} tmaps to {fpath}"
+                )
 
     # Check if any tmaps are language (strings)
     if Interpretation.LANGUAGE in [tm.interpretation for tm in tmaps]:
         for df_cur, df_str in zip([df, df.dropna()], ["union", "intersect"]):
             df_stats = pd.DataFrame()
             if df_cur.empty:
-                logging.info(f"{df_str} of tensors results in empty dataframe. Skipping calculations of {Interpretation.LANGUAGE} summary statistics")
+                logging.info(
+                    f"{df_str} of tensors results in empty dataframe. Skipping calculations of {Interpretation.LANGUAGE} summary statistics"
+                )
             else:
-                for tm in [tm for tm in tmaps if tm.interpretation is Interpretation.LANGUAGE]:
+                for tm in [
+                    tm for tm in tmaps if tm.interpretation is Interpretation.LANGUAGE
+                ]:
                     if tm.channel_map:
                         for cm in tm.channel_map:
                             stats = dict()
@@ -975,8 +1464,12 @@
                             stats["count_unique"] = len(df_cur[key].value_counts())
                             stats["missing"] = df_cur[key].isna().sum()
                             stats["total"] = len(df_cur[key])
-                            stats["missing_fraction"] = stats["missing"] / stats["total"]
-                            df_stats = pd.concat([df_stats, pd.DataFrame([stats], index=[cm])])
+                            stats["missing_fraction"] = (
+                                stats["missing"] / stats["total"]
+                            )
+                            df_stats = pd.concat(
+                                [df_stats, pd.DataFrame([stats], index=[cm])]
+                            )
                     else:
                         stats = dict()
                         key = tm.name
@@ -985,12 +1478,17 @@
                         stats["missing"] = df_cur[key].isna().sum()
                         stats["total"] = len(df_cur[key])
                         stats["missing_fraction"] = stats["missing"] / stats["total"]
-                        df_stats = pd.concat([df_stats, pd.DataFrame([stats], index=[tm.name])])
+                        df_stats = pd.concat(
+                            [df_stats, pd.DataFrame([stats], index=[tm.name])]
+                        )
 
                 # Save parent dataframe to CSV on disk
                 fpath = os.path.join(
-                    args.output_folder, args.id,
+                    args.output_folder,
+                    args.id,
                     f"{fpath_prefix}_{Interpretation.LANGUAGE}_{df_str}.csv",
                 )
                 df_stats.to_csv(fpath)
-                logging.info(f"Saved summary stats of {Interpretation.LANGUAGE} tmaps to {fpath}")+                logging.info(
+                    f"Saved summary stats of {Interpretation.LANGUAGE} tmaps to {fpath}"
+                )