# explorations.py

# Imports
import os
from collections import defaultdict

import h5py
import logging
import datetime
import numpy as np
from typing import Dict, List, Tuple, Generator, Optional, DefaultDict

import matplotlib
matplotlib.use('Agg')  # Need this to write images from the GSA servers.  Order matters:
import matplotlib.pyplot as plt  # First import matplotlib, then use Agg, then import plt

from keras.models import Model

from ml4cvd.TensorMap import TensorMap
from ml4cvd.plots import evaluate_predictions, plot_histograms_in_pdf, plot_heatmap_in_pdf
from ml4cvd.defines import TENSOR_EXT, IMAGE_EXT, ECG_CHAR_2_IDX, ECG_IDX_2_CHAR, CODING_VALUES_MISSING, CODING_VALUES_LESS_THAN_ONE, JOIN_CHAR


def find_tensors(text_file, tensor_folder, tensor_maps_out):
    with open(text_file, 'w') as f:
        for tensor_file in sorted([tensor_folder + tp for tp in os.listdir(tensor_folder) if os.path.splitext(tp)[-1].lower() == TENSOR_EXT]):
            with h5py.File(tensor_file, 'r') as hd5:
                for tm in tensor_maps_out:
                    if tm.is_categorical_date():
                        index = int(hd5[tm.name][0])
                        if index != 0:
                            disease_date = str2date(str(hd5[tm.name + '_date'][0]))
                            assess_date = str2date(str(hd5['assessment-date_0_0'][0]))
                            if disease_date < assess_date:
                                f.write(f"{tensor_file}\tPrevalent {tm.name}\n")
                            else:
                                f.write(f"{tensor_file}\tIncident {tm.name}\n")


def predictions_to_pngs(predictions: np.ndarray, tensor_maps_in: List[TensorMap],
                        tensor_maps_out: List[TensorMap],
                        data: Dict[str, np.ndarray],
                        labels: Dict[str, np.ndarray],
                        paths: List[str],
                        folder: str):
    for y, tm in zip(predictions, tensor_maps_out):
        logging.info(f"Write segmented MRI y:{y.shape} labels:{labels[tm.output_name()].shape} folder:{folder}")
        if tm.is_categorical_any() and len(tm.shape) == 3:
            for im in tensor_maps_in:
                if im.dependent_map == tm:
                    break
            for i in range(y.shape[0]):
                sample_id = os.path.basename(paths[i]).replace(TENSOR_EXT, '')
                plt.imsave(folder + sample_id + '_truth_{0:03d}'.format(i) + IMAGE_EXT,
                           np.argmax(labels[tm.output_name()][i], axis=-1))
                plt.imsave(folder + sample_id + '_prediction_{0:03d}'.format(i) + IMAGE_EXT, np.argmax(y[i], axis=-1))
                plt.imsave(folder + sample_id + '_mri_slice_{0:03d}'.format(i)+IMAGE_EXT, data[im.input_name()][i, :, :, 0])

        elif tm.is_categorical_any() and len(tm.shape) == 4:
            for im in tensor_maps_in:
                if im.dependent_map == tm:
                    break
            for i in range(y.shape[0]):
                sample_id = os.path.basename(paths[i]).replace(TENSOR_EXT, '')
                for j in range(y.shape[3]):
                    truth = np.argmax(labels[tm.output_name()][i, :, :, j, :], axis=-1)
                    prediction = np.argmax(y[i, :, :, j, :], axis=-1)
                    true_donut = np.ma.masked_where(truth == 2, data[im.input_name()][i, :, :, j, 0])
                    predict_donut = np.ma.masked_where(prediction == 2, data[im.input_name()][i, :, :, j, 0])
                    plt.imsave(folder+sample_id+'_truth_{0:03d}_{1:03d}'.format(i, j)+IMAGE_EXT, truth)
                    plt.imsave(folder+sample_id+'_prediction_{0:03d}_{1:03d}'.format(i, j)+IMAGE_EXT, prediction)
                    plt.imsave(folder+sample_id+'_mri_slice_{0:03d}_{1:03d}'.format(i, j)+IMAGE_EXT, data[im.input_name()][i, :, :, j, 0])
                    plt.imsave(folder+sample_id+'_true_donut_{0:03d}_{1:03d}'.format(i, j)+IMAGE_EXT, true_donut)
                    plt.imsave(folder+sample_id+'_predict_donut_{0:03d}_{1:03d}'.format(i, j)+IMAGE_EXT, predict_donut)


def plot_while_learning(model, tensor_maps_in: List[TensorMap], tensor_maps_out: List[TensorMap],
                        generate_train: Generator[Tuple[Dict[str, np.ndarray], Dict[str, np.ndarray], Optional[List[str]]], None, None],
                        data: Dict[str, np.ndarray], labels: Dict[str, np.ndarray], test_paths: List[str], epochs: int, batch_size: int,
                        training_steps: int, folder: str, run_id: str, write_pngs: bool):
    if not os.path.exists(folder):
        os.makedirs(folder)
    for i in range(epochs):
        predictions = model.predict(data, batch_size=batch_size)
        for y, tm in zip(predictions, tensor_maps_out):
            if len(tensor_maps_out) == 1:
                predictions = [predictions]
            if not write_pngs:
                if tm.is_categorical_any() and len(tm.shape) == 3:
                    for im in tensor_maps_in:
                        if im.dependent_map == tm:
                            break
                    logging.info(f"epoch:{i} write segmented mris y shape:{y.shape} label shape:{labels[tm.output_name()].shape} to folder:{folder}")
                    for yi in range(y.shape[0]):
                        plt.imsave(folder+str(yi)+'_truth_epoch_{0:03d}'.format(i)+IMAGE_EXT, np.argmax(labels[tm.output_name()][yi], axis=-1))
                        plt.imsave(folder+str(yi)+'_prediction_epoch_{0:03d}'.format(i)+IMAGE_EXT, np.argmax(y[yi], axis=-1))
                        plt.imsave(folder+str(yi)+'_mri_slice_epoch_{0:03d}'.format(i)+IMAGE_EXT, data[im.input_name()][yi,:,:,0])
                elif tm.is_categorical_any() and len(tm.shape) == 4:
                    for im in tensor_maps_in:
                        if im.dependent_map == tm:
                            break
                    logging.info(f"epoch:{i} write segmented mris y shape:{y.shape} label shape:{labels[tm.output_name()].shape} to folder:{folder}")
                    for yi in range(y.shape[0]):
                        for j in range(y.shape[3]):
                            truth = np.argmax(labels[tm.output_name()][yi,:,:,j,:], axis=-1)
                            prediction = np.argmax(y[yi,:,:,j,:], axis=-1)
                            true_donut = np.ma.masked_where(truth == 2, data[im.input_name()][yi,:,:,j,0])
                            predict_donut = np.ma.masked_where(prediction == 2, data[im.input_name()][yi,:,:,j,0])
                            plt.imsave(folder+str(yi)+'_slice_{0:03d}_prediction_epoch_{1:03d}'.format(j, i)+IMAGE_EXT, prediction)
                            plt.imsave(folder+str(yi)+'_slice_{0:03d}_predict_donut_epoch_{1:03d}'.format(j, i)+IMAGE_EXT, predict_donut)
                            if i == 0:
                                plt.imsave(folder+str(yi)+'_slice_{0:03d}_truth_epoch_{1:03d}'.format(j, i)+IMAGE_EXT, truth)
                                plt.imsave(folder+str(yi)+'_slice_{0:03d}_true_donut_epoch_{1:03d}'.format(j, i)+IMAGE_EXT, true_donut)
                                plt.imsave(folder+str(yi)+'_slice_{0:03d}_mri_epoch_{1:03d}'.format(j, i)+IMAGE_EXT, data[im.input_name()][yi,:,:,j,0])

            elif write_pngs:
                title = tm.name+'_epoch_{0:03d}'.format(i)
                metric_folder = os.path.join(folder, run_id, 'training_metrics/')
                if len(tensor_maps_out) == 1:
                    y = predictions[0]
                evaluate_predictions(tm, y, labels, data, title, metric_folder)

        model.fit_generator(generate_train, steps_per_epoch=training_steps, epochs=1, verbose=1)


def plot_histograms_from_tensor_files_in_pdf(id: str,
                                             tensor_folder: str,
                                             output_folder: str,
                                             num_samples: int = None) -> None:
    """
    :param id: name for the plotting run
    :param tensor_folder: directory with tensor files to plot histograms from
    :param output_folder: folder containing the output plot
    :param num_samples: specifies how many tensor files to down-sample from; by default all tensors are used
    """

    if not os.path.exists(tensor_folder):
        raise ValueError('Source directory does not exist: ', tensor_folder)
    all_tensor_files = list(filter(lambda file: file.endswith(TENSOR_EXT), os.listdir(tensor_folder)))
<<<<<<< HEAD
    if num_samples is not None:
        if len(all_tensor_files) < num_samples:
            logging.warning(f"{num_samples} was specified as number of samples to use but there are only "
                            f"{len(all_tensor_files)} tensor files in directory '{tensor_folder}'. Proceeding with those...")
            num_samples = len(all_tensor_files)
        tensor_files = np.random.choice(all_tensor_files, num_samples, replace=False)
    else:
        tensor_files = all_tensor_files

    num_tensor_files = len(tensor_files)
    logging.info(f"Collecting continuous stats from {num_tensor_files} of {len(all_tensor_files)} tensors at {tensor_folder}...")

    # Declare the container to hold {field_1: {sample_1: [values], sample_2: [values], field_2:...}}
    stats: DefaultDict[str, DefaultDict[str, List[float]]] = defaultdict(lambda: defaultdict(list))
    file_count = 0
    for tensor_file in tensor_files:
        _collect_continuous_stats_from_tensor_file(tensor_folder, tensor_file, stats)
        file_count += 1
        if file_count % 1000 == 0:
            logging.debug(f"Processed {file_count} tensors for histograming.")
    logging.info(f"Collected continuous stats for {len(stats)} fields. Now plotting histograms of them...")
    plot_histograms_in_pdf(stats, num_tensor_files, id, output_folder)


def plot_heatmap_from_tensor_files_in_pdf(id: str,
                                          tensor_folder: str,
                                          output_folder: str,
                                          num_samples: int = None) -> None:
    """
    :param id: name for the plotting run
    :param tensor_folder: directory with tensor files to plot histograms from
    :param output_folder: folder containing the output plot
    :param num_samples: specifies how many tensor files to down-sample from; by default all tensors are used
    """

    if not os.path.exists(tensor_folder):
        raise ValueError('Source directory does not exist: ', tensor_folder)
    all_tensor_files = list(filter(lambda file: file.endswith(TENSOR_EXT), os.listdir(tensor_folder)))
=======
>>>>>>> 87b5887b
    if num_samples is not None:
        if len(all_tensor_files) < num_samples:
            logging.warning(f"{num_samples} was specified as number of samples to use but there are only "
                            f"{len(all_tensor_files)} tensor files in directory '{tensor_folder}'. Proceeding with those...")
            num_samples = len(all_tensor_files)
        tensor_files = np.random.choice(all_tensor_files, num_samples, replace=False)
    else:
        tensor_files = all_tensor_files

    num_tensor_files = len(tensor_files)
    logging.info(f"Collecting continuous stats from {num_tensor_files} of {len(all_tensor_files)} tensors at {tensor_folder}...")

    # Declare the container to hold {field_1: {sample_1: [values], sample_2: [values], field_2:...}}
    stats: DefaultDict[str, DefaultDict[str, List[float]]] = defaultdict(lambda: defaultdict(list))
    file_count = 0
    for tensor_file in tensor_files:
        _collect_continuous_stats_from_tensor_file(tensor_folder, tensor_file, stats)
        file_count += 1
        if file_count % 1000 == 0:
            logging.debug(f"Processed {file_count} tensors for histograming.")
    logging.info(f"Collected continuous stats for {len(stats)} fields. Now plotting histograms of them...")
<<<<<<< HEAD
    plot_heatmap_in_pdf(stats, num_tensor_files, id, output_folder)
=======
    plot_histograms_in_pdf(stats, num_tensor_files, id, output_folder)
>>>>>>> 87b5887b


def mri_dates(tensors: str, output_folder: str, run_id: str):
    incident_dates = []
    prevalent_dates = []
    disease = 'hypertension'
    disease_date_key = disease + '_date'
    data_date_key = 'assessment-date_0_0'
    tensor_paths = [tensors + tp for tp in os.listdir(tensors) if os.path.splitext(tp)[-1].lower() == TENSOR_EXT]
    for tp in tensor_paths:
        try:
            with h5py.File(tp, 'r') as hd5:
                if data_date_key in hd5 and disease_date_key in hd5:
                    if int(hd5[disease][0]) == 1:
                        data_date = str2date(str(hd5[data_date_key][0]))
                        disease_date = str2date(str(hd5[disease_date_key][0]))
                        if data_date < disease_date:
                            incident_dates.append(disease_date)
                        else:
                            prevalent_dates.append(disease_date)
        except:
            logging.exception(f"Broken tensor at:{tp}")

    plt.figure(figsize=(12, 12))
    plt.xlabel(data_date_key)
    plt.hist(incident_dates, bins=60)
    plt.savefig(os.path.join(output_folder, run_id, disease+'_'+data_date_key+'_incident'+IMAGE_EXT))
    plt.figure(figsize=(12,12))
    plt.xlabel(data_date_key)
    plt.hist(prevalent_dates, bins=60)
    plt.savefig(os.path.join(output_folder, run_id, disease+'_'+data_date_key+'_prevalent'+IMAGE_EXT))


def ecg_dates(tensors: str, output_folder: str, run_id: str):
    incident_dates = []
    prevalent_dates = []
    tensor_paths = [tensors + tp for tp in os.listdir(tensors) if os.path.splitext(tp)[-1].lower()==TENSOR_EXT]
    for tp in tensor_paths:
        try:
            with h5py.File(tp, 'r') as hd5:
                if 'ecg_bike_date_0' in hd5 and 'coronary_artery_disease_soft_date' in hd5:
                    ecg_date = str2date(str(hd5['ecg_bike_date_0'][0]))
                    cad_date = str2date(str(hd5['coronary_artery_disease_soft_date'][0]))
                    if ecg_date < cad_date:
                        incident_dates.append(ecg_date)
                    else:
                        prevalent_dates.append(ecg_date)
        except:
            logging.exception(f"Broken tensor at:{tp}")

    plt.figure(figsize=(12, 12))
    plt.xlabel('ECG Acquisition Date')
    plt.hist(incident_dates, bins=60)
    plt.savefig(os.path.join(output_folder, run_id, 'ecg_dates_incident'+IMAGE_EXT))
    plt.figure(figsize=(12, 12))
    plt.xlabel('ECG Acquisition Date')
    plt.hist(prevalent_dates, bins=60)
    plt.savefig(os.path.join(output_folder, run_id, 'ecg_dates_prevalent'+IMAGE_EXT))


def str2date(d):
    parts = d.split('-')
    if len(parts) < 2:
        return datetime.datetime.now().date()
    return datetime.date(int(parts[0]), int(parts[1]), int(parts[2]))


def sample_from_char_model(char_model: Model, test_batch: Dict[str, np.ndarray], test_paths: List[str]) -> None:
    window_size = test_batch['input_ecg_rest_text_ecg_text'].shape[1]
    alphabet_size = test_batch['input_ecg_rest_text_ecg_text'].shape[2]
    for i in range(test_batch['input_embed_hidden_layer'].shape[0]):
        count = 0
        sentence = ''
        next_char = ''
        embed_in = test_batch['input_embed_hidden_layer'][i:i+1, :]
        burn_in = np.zeros((1, window_size, alphabet_size), dtype=np.float32)
        window_size = burn_in.shape[1]
        with h5py.File(test_paths[i], 'r') as hd5:
            logging.info(f"\n")
            logging.info(f"Real text: {str(hd5['ecg_rest_text'][0]).strip()}")
        while next_char != '!' and count < 400:
            cur_test = {'input_embed_hidden_layer': embed_in, 'input_ecg_rest_text_ecg_text': burn_in}
            y_pred = char_model.predict(cur_test)
            next_char = ECG_IDX_2_CHAR[_sample_with_heat(y_pred[0, :], 0.7)]
            sentence += next_char
            burn_in = np.zeros((1,) + test_batch['input_ecg_rest_text_ecg_text'].shape[1:], dtype=np.float32)
            for j, c in enumerate(reversed(sentence)):
                if j == window_size:
                    break
                burn_in[0, window_size-j-1, ECG_CHAR_2_IDX[c]] = 1.0
            count += 1
        logging.info(f"Model text:{sentence}")


def _sample_with_heat(preds, temperature=1.0):
    # helper function to sample an index from a probability array
    preds = np.asarray(preds).astype('float64')
    preds = np.log(preds) / temperature
    exp_preds = np.exp(preds)
    preds = exp_preds / np.sum(exp_preds)
    probas = np.random.multinomial(1, preds, 1)
    return np.argmax(probas)


def _collect_continuous_stats_from_tensor_file(tensor_folder: str,
                                               tensor_file: str,
                                               stats: DefaultDict[str, DefaultDict[str, List[float]]]) -> None:
    # Inlining the method below to be able to reference more from the scope than the arguments of the function
    # 'h5py.visititems()' expects. It expects a func(<name>, <object>) => <None or return value>).
    def _field_meaning_to_values_dict(_, obj):
        if _is_continuous_valid_scalar_hd5_dataset(obj):
            value_in_tensor_file = obj[0]
            if value_in_tensor_file in CODING_VALUES_LESS_THAN_ONE:
                field_value = 0.5
            else:
                field_value = value_in_tensor_file
            dataset_name_parts = os.path.basename(obj.name).split(JOIN_CHAR)
            if len(dataset_name_parts) == 4:  # e.g. /continuous/1488_Tea-intake_0_0
                field_id = dataset_name_parts[0]
                field_meaning = dataset_name_parts[1]
                instance = dataset_name_parts[2]
                array_idx = dataset_name_parts[3]
                stats[f"{field_meaning}{JOIN_CHAR}{field_id}{JOIN_CHAR}{instance}"][sample_id].append(field_value)
<<<<<<< HEAD
            elif len(dataset_name_parts) == 1:  # e.g. /continuous/VentricularRate
                field_meaning = dataset_name_parts[0]
                stats[field_meaning][sample_id].append(field_value)
            else:
                raise ValueError(f"Dataset name '{obj.name}' is not in format "
                                 f"<field_id>_<field_meaning>_<instance>_<array_idx> or <field_meaning>")
=======
            else:  # e.g. /continuous/VentricularRate
                field_meaning = dataset_name_parts[0]
                stats[field_meaning][sample_id].append(field_value)
>>>>>>> 87b5887b
    tensor_file_path = os.path.join(tensor_folder, tensor_file)
    sample_id = os.path.splitext(tensor_file)[0]
    with h5py.File(tensor_file_path, 'r') as hd5_handle:
        hd5_handle.visititems(_field_meaning_to_values_dict)


def _is_continuous_valid_scalar_hd5_dataset(obj) -> bool:
    return obj.name.startswith('/continuous') and \
           isinstance(obj, h5py.Dataset) and \
           obj[0] not in CODING_VALUES_MISSING and \
           len(obj.shape) == 1<|MERGE_RESOLUTION|>--- conflicted
+++ resolved
@@ -137,7 +137,6 @@
     if not os.path.exists(tensor_folder):
         raise ValueError('Source directory does not exist: ', tensor_folder)
     all_tensor_files = list(filter(lambda file: file.endswith(TENSOR_EXT), os.listdir(tensor_folder)))
-<<<<<<< HEAD
     if num_samples is not None:
         if len(all_tensor_files) < num_samples:
             logging.warning(f"{num_samples} was specified as number of samples to use but there are only "
@@ -176,8 +175,6 @@
     if not os.path.exists(tensor_folder):
         raise ValueError('Source directory does not exist: ', tensor_folder)
     all_tensor_files = list(filter(lambda file: file.endswith(TENSOR_EXT), os.listdir(tensor_folder)))
-=======
->>>>>>> 87b5887b
     if num_samples is not None:
         if len(all_tensor_files) < num_samples:
             logging.warning(f"{num_samples} was specified as number of samples to use but there are only "
@@ -199,11 +196,7 @@
         if file_count % 1000 == 0:
             logging.debug(f"Processed {file_count} tensors for histograming.")
     logging.info(f"Collected continuous stats for {len(stats)} fields. Now plotting histograms of them...")
-<<<<<<< HEAD
     plot_heatmap_in_pdf(stats, num_tensor_files, id, output_folder)
-=======
-    plot_histograms_in_pdf(stats, num_tensor_files, id, output_folder)
->>>>>>> 87b5887b
 
 
 def mri_dates(tensors: str, output_folder: str, run_id: str):
@@ -327,18 +320,9 @@
                 instance = dataset_name_parts[2]
                 array_idx = dataset_name_parts[3]
                 stats[f"{field_meaning}{JOIN_CHAR}{field_id}{JOIN_CHAR}{instance}"][sample_id].append(field_value)
-<<<<<<< HEAD
-            elif len(dataset_name_parts) == 1:  # e.g. /continuous/VentricularRate
-                field_meaning = dataset_name_parts[0]
-                stats[field_meaning][sample_id].append(field_value)
-            else:
-                raise ValueError(f"Dataset name '{obj.name}' is not in format "
-                                 f"<field_id>_<field_meaning>_<instance>_<array_idx> or <field_meaning>")
-=======
             else:  # e.g. /continuous/VentricularRate
                 field_meaning = dataset_name_parts[0]
                 stats[field_meaning][sample_id].append(field_value)
->>>>>>> 87b5887b
     tensor_file_path = os.path.join(tensor_folder, tensor_file)
     sample_id = os.path.splitext(tensor_file)[0]
     with h5py.File(tensor_file_path, 'r') as hd5_handle:
