--- conflicted
+++ resolved
@@ -38,11 +38,8 @@
     EMBEDDING = auto()
     LANGUAGE = auto()
     COX_PROPORTIONAL_HAZARDS = auto()
-<<<<<<< HEAD
+    DISCRETIZED = auto()
     MESH = auto()
-=======
-    DISCRETIZED = auto()
->>>>>>> fe972ec5
 
     def __str__(self):
         """class Interpretation.FLOAT_ARRAY becomes float_array"""
