--- conflicted
+++ resolved
@@ -4,7 +4,6 @@
 from dateutil import relativedelta
 
 import numpy as np
-from scipy.ndimage import zoom
 from keras.utils import to_categorical
 
 from ml4cvd.metrics import sentinel_logcosh_loss, survival_likelihood_loss, pearson
@@ -161,17 +160,6 @@
         self.validator = validator
         self.cacheable = cacheable
         self.discretization = discretization
-<<<<<<< HEAD
-=======
-
-        if self.name == 'QTIntervalQuantile':
-            print(f'discretization with {len(discretization)} classes')
-            print(f'channel map: {channel_map}')
-
-        if self.channel_map is None and self.discretization:
-            logging.info(f'generating channel_map for discretization with {len(self.discretization)} classes')
-            self.channel_map = {f'class_{i}': i for i in range(len(self.discretization))}
->>>>>>> de0b7633
 
         if self.shape is None:
             if self.is_multi_field_continuous_with_missing_channel():
