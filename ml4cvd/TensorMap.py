# TensorMap.py
#
# The TensorMap takes any kind of data stored in an hd5 file
# tags it with a semantic interpretation and converts it into a structured numpy tensor.
# TensorMaps can be used as inputs, outputs, or hidden layers of models made by the model factory.
# TensorMaps can perform any computation by providing a callback function called tensor_from_file.
# A default tensor_from_file will be attempted when a callback tensor_from_file is not provided.
# TensorMaps guarantee shape, name, interpretation and mapping from hd5 to numpy array.

import logging
import datetime
from enum import Enum, auto
from typing import Any, Union, Callable, Dict, List, Optional, Tuple

import h5py
import keras
import numpy as np

from ml4cvd.defines import StorageType, EPS, JOIN_CHAR, STOP_CHAR
from ml4cvd.metrics import sentinel_logcosh_loss, survival_likelihood_loss, pearson
from ml4cvd.metrics import per_class_recall, per_class_recall_3d, per_class_recall_4d, per_class_recall_5d
<<<<<<< HEAD
from ml4cvd.defines import EPS, JOIN_CHAR, IMPUTATION_RANDOM, IMPUTATION_MEAN, CODING_VALUES_LESS_THAN_ONE
from ml4cvd.defines import DataSetType, CODING_VALUES_MISSING, TENSOR_MAP_GROUP_MISSING_CONTINUOUS, TENSOR_MAP_GROUP_CONTINUOUS
from ml4cvd.defines import MRI_FRAMES, MRI_SEGMENTED, MRI_TO_SEGMENT, MRI_ZOOM_INPUT, MRI_ZOOM_MASK, MRI_ANNOTATION_NAME, MRI_ANNOTATION_CHANNEL_MAP

np.set_printoptions(threshold=np.inf)

CONTINUOUS_NEVER_ZERO = [
    'bike_max_hr', 'bike_resting_hr', 'ecg-bike-max-pred-hr-no0',
    '25006_Volume-of-grey-matter_2', '25021_Volume-of-amygdala-left_2',
    '25737_Discrepancy-between-dMRI-brain-image-and-T1-brain-image_2', '25738_Discrepancy-between-SWI-brain-image-and-T1-brain-image_2',
    '25739_Discrepancy-between-rfMRI-brain-image-and-T1-brain-image_2', '25740_Discrepancy-between-tfMRI-brain-image-and-T1-brain-image_2',
    '25736_Discrepancy-between-T2-FLAIR-brain-image-and-T1-brain-image_2',
]

CONTINUOUS_WITH_CATEGORICAL_ANSWERS = [
    '92_Operation-yearage-first-occurred_0_0', '1807_Fathers-age-at-death_0_0',
    '130_Place-of-birth-in-UK--east-coordinate_0_0',
    '87_Noncancer-illness-yearage-first-occurred_0_0',
    '1883_Number-of-full-sisters_0_0', '2966_Age-high-blood-pressure-diagnosed_0_0',
    '129_Place-of-birth-in-UK--north-coordinate_0_0',
    '1070_Time-spent-watching-television-TV_0_0', '1438_Bread-intake_0_0',
    '3526_Mothers-age-at-death_0_0',
    '2217_Age-started-wearing-glasses-or-contact-lenses_0_0', '1488_Tea-intake_0_0',
    '1060_Time-spent-outdoors-in-winter_0_0', '1528_Water-intake_0_0',
    '874_Duration-of-walks_0_0', '894_Duration-of-moderate-activity_0_0',
    '1458_Cereal-intake_0_0',
    '884_Number-of-daysweek-of-moderate-physical-activity-10-minutes_0_0',
    '1873_Number-of-full-brothers_0_0', '1845_Mothers-age_0_0',
    '1090_Time-spent-driving_0_0', '1289_Cooked-vegetable-intake_0_0',
    '3809_Time-since-last-prostate-specific-antigen-PSA-test_0_0',
    '1568_Average-weekly-red-wine-intake_0_0', '2897_Age-stopped-smoking_0_0',
    '864_Number-of-daysweek-walked-10-minutes_0_0',
    '1588_Average-weekly-beer-plus-cider-intake_0_0',
    '2355_Most-recent-bowel-cancer-screening_0_0', '2976_Age-diabetes-diagnosed_0_0',
    '3761_Age-hay-fever-rhinitis-or-eczema-diagnosed_0_0',
    '3786_Age-asthma-diagnosed_0_0',
    '1578_Average-weekly-champagne-plus-white-wine-intake_0_0',
    '1598_Average-weekly-spirits-intake_0_0',
    '1608_Average-weekly-fortified-wine-intake_0_0',
    '1299_Salad--raw-vegetable-intake_0_0', '1309_Fresh-fruit-intake_0_0',
    '1319_Dried-fruit-intake_0_0', '3680_Age-when-last-ate-meat_0_0',
    '914_Duration-of-vigorous-activity_0_0',
    '1050_Time-spend-outdoors-in-summer_0_0', '1737_Childhood-sunburn-occasions_0_0',
    '1269_Exposure-to-tobacco-smoke-at-home_0_0',
    '2867_Age-started-smoking-in-former-smokers_0_0',
    '2887_Number-of-cigarettes-previously-smoked-daily_0_0',
    '2926_Number-of-unsuccessful-stopsmoking-attempts_0_0',
    '2684_Years-since-last-breast-cancer-screening--mammogram_0_0',
    '2734_Number-of-live-births_0_0',
    '2804_Age-when-last-used-oral-contraceptive-pill_0_0',
    '2824_Age-at-hysterectomy_0_0',
    '3536_Age-started-hormonereplacement-therapy-HRT_0_0',
    '3546_Age-last-used-hormonereplacement-therapy-HRT_0_0',
    '3581_Age-at-menopause-last-menstrual-period_0_0',
    '3839_Number-of-spontaneous-miscarriages_0_0',
    '2405_Number-of-children-fathered_0_0',
    '3992_Age-emphysemachronic-bronchitis-diagnosed_0_0',
    '4022_Age-pulmonary-embolism-blood-clot-in-lung-diagnosed_0_0',
    '4429_Average-monthly-beer-plus-cider-intake_0_0',
]

MRI_ANNOTATION_GOOD_NEEDED = ['corrected_extracted_lvesv', 'corrected_extracted_lvedv', 'corrected_extracted_lvef']

MERGED_MAPS = ['mothers_age_0', 'fathers_age_0']
NOT_MISSING = 'not-missing'
=======
from ml4cvd.metrics import per_class_precision, per_class_precision_3d, per_class_precision_4d, per_class_precision_5d
>>>>>>> 332d063b

MEAN_IDX = 0
STD_IDX = 1


class Interpretation(Enum):
    """Interpretations give TensorMaps semantics encoded by the numpy array the TensorMap yields.
    Interpretations tell us the kind of thing stored but nothing about its size.
    For example, a binary label and 2D pixel mask for segmentation should both have interpretation CATEGORICAL.
    CONTINUOUS Interpretations are the default and make sense for scalar values like height and weight
    as well as multidimensional arrays of raw pixel or voxel values.
    Providing explicit interpretations in TensorMap constructors is encouraged.
    Interpretations are used to set reasonable defaults values when explicit arguments are not provided."""
    CONTINUOUS = auto()
    CATEGORICAL = auto()
    EMBEDDING = auto()
    LANGUAGE = auto()
    COX_PROPORTIONAL_HAZARDS = auto()

    def __str__(self):
        """class Interpretation.FLOAT_ARRAY becomes float_array"""
        return str.lower(super().__str__().split('.')[1])


class TensorMap(object):
    """Tensor maps encode the semantics, shapes and types of tensors available

        The mapping can be to numpy nd arrays, categorical labels, or continuous values.
        The tensor shapes can be inferred for categorical TensorMaps which provide a channel mapping dictionary.
        The channel map is a dict mapping a description string to an index into a numpy array i.e the tensor.
        For categorical data the resulting tensor is a one hot vector with a 1 at the channel index and zeros elsewhere.
        In general, new data sources require new TensorMaps and new tensor writers.
        Input and output names are treated differently to allow self mappings, for example auto-encoders
    """
<<<<<<< HEAD
    def __init__(
        self,
        name,
        shape=None,
        group=None,
        loss=None,
        model=None,
        metrics=None,
        parents=None,
        sentinel=None,
        activation=None,
        loss_weight=1.0,
        channel_map=None,
        hd5_override=None,
        dependent_map=None,
        required_inputs=None,
        normalization=None,
        annotation_units=32,
        imputation=None,
        tensor_from_file=None,
        dtype=None,
        validator=None,
        cacheable=True,
    ):
=======
    def __init__(self,
                 name: str,
                 interpretation: Optional[Interpretation] = Interpretation.CONTINUOUS,
                 loss: Optional[Union[str, Callable]] = None,
                 shape: Optional[Tuple[int]] = None,
                 model: Optional[keras.Model] = None,
                 metrics: Optional[List[Union[str, Callable]]] = None,
                 parents: Optional[List["TensorMap"]] = None,
                 sentinel: Optional[float] = None,
                 validator: Optional[Callable] = None,
                 cacheable: Optional[bool] = True,
                 activation: Optional[Union[str, Callable]] = None,
                 path_prefix: Optional[str] = None,
                 loss_weight: Optional[float] = 1.0,
                 channel_map: Optional[Dict[str, int]] = None,
                 storage_type: Optional[StorageType] = None,
                 dependent_map: Optional[str] = None,
                 normalization: Optional[Dict[str, Any]] = None,  # TODO what type is this really?
                 annotation_units: Optional[int] = 32,
                 tensor_from_file: Optional[Callable] = None,
                 ):
>>>>>>> 332d063b
        """TensorMap constructor


        :param name: String name of the tensor mapping
        :param interpretation: Enum specifying semantic interpretation of the tensor: is it a label, a continuous value an embedding...
        :param loss: Loss function or str specifying pre-defined loss function
        :param shape: Tuple of integers specifying tensor shape
        :param model: The model that computes the embedding layer, only used by embedding tensor maps
        :param metrics: List of metric functions of strings
        :param parents: List of TensorMaps which must be attached to the model graph before this one
        :param sentinel: If set, this value should never naturally occur in this TensorMap, it will be used for masking loss function
        :param validator: boolean function that validates a numpy arrays (eg checks ranges or NaNs)
        :param activation: String specifying activation function
        :param path_prefix: Path prefix of HD5 file groups where the data we are tensor mapping is located inside hd5 files
        :param loss_weight: Relative weight of the loss from this tensormap
        :param channel_map: Dictionary mapping strings indicating channel meaning to channel index integers
        :param storage_type: StorageType of tensor map
        :param dependent_map: TensorMap that depends on or is determined by this one
        :param normalization: Dictionary specifying normalization values
        :param annotation_units: Size of embedding dimension for unstructured input tensor maps.
        :param tensor_from_file: Function that returns numpy array from hd5 file for this TensorMap
        """
        self.name = name
        self.interpretation = interpretation

        self.loss = loss
        self.model = model
        self.shape = shape
        self.path_prefix = path_prefix
        self.metrics = metrics
        self.parents = parents
        self.sentinel = sentinel
        self.validator = validator
        self.cacheable = cacheable
        self.activation = activation
        self.loss_weight = loss_weight
        self.channel_map = channel_map
        self.storage_type = storage_type
        self.normalization = normalization
        self.dependent_map = dependent_map
        self.annotation_units = annotation_units
        self.tensor_from_file = tensor_from_file

        if self.shape is None:
            self.shape = (len(channel_map),)

        if self.activation is None and self.is_categorical():
            self.activation = 'softmax'
        elif self.activation is None and self.is_continuous():
            self.activation = 'linear'

        if self.loss is None and self.is_categorical():
            self.loss = 'categorical_crossentropy'
        elif self.loss is None and self.is_continuous() and self.sentinel is not None:
            self.loss = sentinel_logcosh_loss(self.sentinel)
        elif self.loss is None and self.is_continuous():
            self.loss = 'mse'
        elif self.loss is None and self.is_cox_proportional_hazard():
            self.loss = survival_likelihood_loss(self.shape[0]//2)
            self.activation = 'sigmoid'
        elif self.loss is None and self.is_language():
            self.loss = 'categorical_crossentropy'
            self.activation = 'softmax'
        elif self.loss is None:
            self.loss = 'mse'

        if self.metrics is None and self.is_categorical():
            self.metrics = ['categorical_accuracy']
            if self.axes() == 1:
                self.metrics += per_class_precision(self.channel_map)
                self.metrics += per_class_recall(self.channel_map)
            elif self.axes() == 2:
                self.metrics += per_class_precision_3d(self.channel_map)
                self.metrics += per_class_recall_3d(self.channel_map)
            elif self.axes() == 3:
                self.metrics += per_class_precision_4d(self.channel_map)
                self.metrics += per_class_recall_4d(self.channel_map)
            elif self.axes() == 4:
                self.metrics += per_class_precision_5d(self.channel_map)
                self.metrics += per_class_recall_5d(self.channel_map)
        elif self.metrics is None and self.is_continuous() and self.shape[-1] == 1:
            self.metrics = [pearson]
        elif self.metrics is None:
            self.metrics = []

        if self.tensor_from_file is None:
            self.tensor_from_file = _default_tensor_from_file

        if self.validator is None:
            self.validator = lambda tm, x: x

    def __hash__(self):
        return hash((self.name, self.shape, self.interpretation))

    def __eq__(self, other):
        if not isinstance(other, TensorMap):
            return NotImplemented
        else:
            self_attributes = self.__dict__.items()
            other_attributes = other.__dict__.items()

            for (self_field, self_value), (other_field, other_value) in zip(self_attributes, other_attributes):
                if self_field != other_field:
                    return False
                if not _is_equal_field(self_value, other_value):
<<<<<<< HEAD
                    logging.debug(
                        f"Comparing two '{self.name}' tensor maps: "
                        f"'{self_field}' values '{self_value}' and '{other_value}' are not equal.",
                    )
=======
                    logging.debug(f"Comparing two '{self.name}' tensor maps: '{self_field}' values '{self_value}' and '{other_value}' are not equal.")
>>>>>>> 332d063b
                    return False
            return True

    def output_name(self):
        return JOIN_CHAR.join(['output', self.name, str(self.interpretation)])

    def input_name(self):
        return JOIN_CHAR.join(['input', self.name, str(self.interpretation)])

    def is_categorical(self):
        return self.interpretation == Interpretation.CATEGORICAL

    def is_continuous(self):
        return self.interpretation == Interpretation.CONTINUOUS

    def is_embedding(self):
        return self.interpretation == Interpretation.EMBEDDING

    def is_language(self):
        return self.interpretation == Interpretation.LANGUAGE

    def is_cox_proportional_hazard(self):
        return self.interpretation == Interpretation.COX_PROPORTIONAL_HAZARDS

    def axes(self):
        return len(self.shape)

    def hd5_key_guess(self):
        if self.path_prefix is None:
            return f'/{self.name}/'
        else:
            return f'/{self.path_prefix}/{self.name}/'

    def hd5_first_dataset_in_group(self, hd5, key_prefix):
        if key_prefix not in hd5:
            raise ValueError(f'Could not find key:{key_prefix} in hd5.')
        data = hd5[key_prefix]
        if isinstance(data, h5py.Dataset):
            return data
        deeper_key_prefix = f'{key_prefix}{min(hd5[key_prefix])}/'
        return self.hd5_first_dataset_in_group(hd5, deeper_key_prefix)

    def normalize_and_validate(self, np_tensor):
        self.validator(self, np_tensor)
        if self.normalization is None:
            return np_tensor
        elif 'zero_mean_std1' in self.normalization:
            np_tensor -= np.mean(np_tensor)
            np_tensor /= np.std(np_tensor) + EPS
            return np_tensor
        elif 'mean' in self.normalization and 'std' in self.normalization:
            np_tensor -= self.normalization['mean']
            np_tensor /= (self.normalization['std'] + EPS)
            return np_tensor
        else:
            raise ValueError(f'No way to normalize Tensor Map named:{self.name}')

    def rescale(self, np_tensor):
        if self.normalization is None:
            return np_tensor
        elif 'mean' in self.normalization and 'std' in self.normalization:
            np_tensor = np.array(np_tensor) * self.normalization['std']
            np_tensor = np.array(np_tensor) + self.normalization['mean']
            return np_tensor
        elif 'zero_mean_std1' in self.normalization:
            return self.zero_mean_std1(np_tensor)
        else:
            return np_tensor


def make_range_validator(minimum: float, maximum: float):
    def _range_validator(tm: TensorMap, tensor: np.ndarray):
        if not ((tensor > minimum).all() and (tensor < maximum).all()):
            raise ValueError(f'TensorMap {tm.name} failed range check.')
    return _range_validator


def no_nans(tm: TensorMap, tensor: np.ndarray):
    if np.isnan(tensor).any():
        raise ValueError(f'Skipping TensorMap {tm.name} with NaNs.')


def _translate(val, cur_min, cur_max, new_min, new_max):
    val -= cur_min
    val /= (cur_max - cur_min)
    val *= (new_max - new_min)
    val += new_min
    return val


def str2date(d):
    parts = d.split('-')
    if len(parts) < 2:
        return datetime.datetime.now().date()
    return datetime.date(int(parts[0]), int(parts[1]), int(parts[2]))


def _is_equal_field(field1: Any, field2: Any) -> bool:
    """We consider two fields equal if
            a. they are not functions and they are equal, or
            b. one or both are functions and their names match
        If the fields are lists, we check for the above equality for corresponding
        elements from the list.
    """
    if isinstance(field1, list) and isinstance(field2, list):
        if len(field1) != len(field2):
            return False
        elif len(field1) == 0:
            return True

        fields1 = map(_get_name_if_function, field1)
        fields2 = map(_get_name_if_function, field2)

        return all([f1 == f2] for f1, f2 in zip(sorted(fields1), sorted(fields2)))
    else:
        return _get_name_if_function(field1) == _get_name_if_function(field2)


def _get_name_if_function(field: Any) -> Any:
    """We assume 'field' is a function if it's 'callable()'"""
    if callable(field):
        return field.__name__
    else:
        return field


def _default_tensor_from_file(tm, hd5, dependents={}):
    """Reconstruct a tensor from an hd5 file

    Arguments
        tm: The TensorMap that describes the type of tensor to make
        hd5: The file where the tensor was saved
        dependents: A dict that maps dependent TensorMaps to numpy arrays
            if self has a dependent TensorMap it will be constructed and added here

    Returns
        A numpy array whose dimension and type is dictated by tm
    """
    if tm.is_categorical():
        index = 0
        categorical_data = np.zeros(tm.shape, dtype=np.float32)
        if tm.hd5_key_guess() in hd5:
            data = tm.hd5_first_dataset_in_group(hd5, tm.hd5_key_guess())
            if tm.storage_type == StorageType.CATEGORICAL_INDEX or tm.storage_type == StorageType.CATEGORICAL_FLAG:
                index = int(data[0])
                categorical_data[index] = 1.0
            else:
                categorical_data = np.array(data)
        elif tm.storage_type == StorageType.CATEGORICAL_FLAG:
            categorical_data[index] = 1.0
        elif tm.path_prefix in hd5 and tm.channel_map is not None:
            for k in tm.channel_map:
                if k in hd5[tm.path_prefix]:
                    categorical_data[tm.channel_map[k]] = hd5[tm.path_prefix][k][0]
        else:
            raise ValueError(f"No HD5 data found at prefix {tm.path_prefix} found for tensor map: {tm.name}.")
        return categorical_data
    elif tm.is_continuous():
        missing = True
        continuous_data = np.zeros(tm.shape, dtype=np.float32)
        if tm.hd5_key_guess() in hd5:
            missing = False
            data = tm.hd5_first_dataset_in_group(hd5, tm.hd5_key_guess())
            if tm.axes() > 1:
                continuous_data = np.array(data)
            elif hasattr(data, "__shape__"):
                continuous_data[0] = data[0]
            else:
                continuous_data[0] = data[()]
        if missing and tm.channel_map is not None and tm.hd5_key_guess() in hd5:
            for k in tm.channel_map:
                if k in hd5[tm.hd5_key_guess()]:
                    missing = False
                    continuous_data[tm.channel_map[k]] = hd5[tm.hd5_key_guess()][k][0]
        if missing and tm.sentinel is None:
            raise ValueError(f'No value found for {tm.name}, a continuous TensorMap with no sentinel value.')
        elif missing:
            continuous_data[:] = tm.sentinel
        return continuous_data
    elif tm.is_embedding():
        input_dict = {}
        for input_parent_tm in tm.parents:
            input_dict[input_parent_tm.input_name()] = np.expand_dims(input_parent_tm.tensor_from_file(input_parent_tm, hd5), axis=0)
        return tm.model.predict(input_dict)
    elif tm.is_language():
        tensor = np.zeros(tm.shape, dtype=np.float32)
        caption = str(hd5[tm.name][0]).strip()
        char_idx = np.random.randint(len(caption) + 1)
        if char_idx == len(caption):
            next_char = STOP_CHAR
        else:
            next_char = caption[char_idx]
        if tm.dependent_map is not None:
            dependents[tm.dependent_map] = np.zeros(tm.dependent_map.shape, dtype=np.float32)
            dependents[tm.dependent_map][tm.dependent_map.channel_map[next_char]] = 1.0
            window_offset = max(0, tm.shape[0] - char_idx)
            for k in range(max(0, char_idx - tm.shape[0]), char_idx):
                tensor[window_offset, tm.dependent_map.channel_map[caption[k]]] = 1.0
                window_offset += 1
        return tensor
    else:
        raise ValueError(f'No default tensor_from_file for TensorMap {tm.name} with interpretation: {tm.interpretation}')<|MERGE_RESOLUTION|>--- conflicted
+++ resolved
@@ -19,75 +19,7 @@
 from ml4cvd.defines import StorageType, EPS, JOIN_CHAR, STOP_CHAR
 from ml4cvd.metrics import sentinel_logcosh_loss, survival_likelihood_loss, pearson
 from ml4cvd.metrics import per_class_recall, per_class_recall_3d, per_class_recall_4d, per_class_recall_5d
-<<<<<<< HEAD
-from ml4cvd.defines import EPS, JOIN_CHAR, IMPUTATION_RANDOM, IMPUTATION_MEAN, CODING_VALUES_LESS_THAN_ONE
-from ml4cvd.defines import DataSetType, CODING_VALUES_MISSING, TENSOR_MAP_GROUP_MISSING_CONTINUOUS, TENSOR_MAP_GROUP_CONTINUOUS
-from ml4cvd.defines import MRI_FRAMES, MRI_SEGMENTED, MRI_TO_SEGMENT, MRI_ZOOM_INPUT, MRI_ZOOM_MASK, MRI_ANNOTATION_NAME, MRI_ANNOTATION_CHANNEL_MAP
-
-np.set_printoptions(threshold=np.inf)
-
-CONTINUOUS_NEVER_ZERO = [
-    'bike_max_hr', 'bike_resting_hr', 'ecg-bike-max-pred-hr-no0',
-    '25006_Volume-of-grey-matter_2', '25021_Volume-of-amygdala-left_2',
-    '25737_Discrepancy-between-dMRI-brain-image-and-T1-brain-image_2', '25738_Discrepancy-between-SWI-brain-image-and-T1-brain-image_2',
-    '25739_Discrepancy-between-rfMRI-brain-image-and-T1-brain-image_2', '25740_Discrepancy-between-tfMRI-brain-image-and-T1-brain-image_2',
-    '25736_Discrepancy-between-T2-FLAIR-brain-image-and-T1-brain-image_2',
-]
-
-CONTINUOUS_WITH_CATEGORICAL_ANSWERS = [
-    '92_Operation-yearage-first-occurred_0_0', '1807_Fathers-age-at-death_0_0',
-    '130_Place-of-birth-in-UK--east-coordinate_0_0',
-    '87_Noncancer-illness-yearage-first-occurred_0_0',
-    '1883_Number-of-full-sisters_0_0', '2966_Age-high-blood-pressure-diagnosed_0_0',
-    '129_Place-of-birth-in-UK--north-coordinate_0_0',
-    '1070_Time-spent-watching-television-TV_0_0', '1438_Bread-intake_0_0',
-    '3526_Mothers-age-at-death_0_0',
-    '2217_Age-started-wearing-glasses-or-contact-lenses_0_0', '1488_Tea-intake_0_0',
-    '1060_Time-spent-outdoors-in-winter_0_0', '1528_Water-intake_0_0',
-    '874_Duration-of-walks_0_0', '894_Duration-of-moderate-activity_0_0',
-    '1458_Cereal-intake_0_0',
-    '884_Number-of-daysweek-of-moderate-physical-activity-10-minutes_0_0',
-    '1873_Number-of-full-brothers_0_0', '1845_Mothers-age_0_0',
-    '1090_Time-spent-driving_0_0', '1289_Cooked-vegetable-intake_0_0',
-    '3809_Time-since-last-prostate-specific-antigen-PSA-test_0_0',
-    '1568_Average-weekly-red-wine-intake_0_0', '2897_Age-stopped-smoking_0_0',
-    '864_Number-of-daysweek-walked-10-minutes_0_0',
-    '1588_Average-weekly-beer-plus-cider-intake_0_0',
-    '2355_Most-recent-bowel-cancer-screening_0_0', '2976_Age-diabetes-diagnosed_0_0',
-    '3761_Age-hay-fever-rhinitis-or-eczema-diagnosed_0_0',
-    '3786_Age-asthma-diagnosed_0_0',
-    '1578_Average-weekly-champagne-plus-white-wine-intake_0_0',
-    '1598_Average-weekly-spirits-intake_0_0',
-    '1608_Average-weekly-fortified-wine-intake_0_0',
-    '1299_Salad--raw-vegetable-intake_0_0', '1309_Fresh-fruit-intake_0_0',
-    '1319_Dried-fruit-intake_0_0', '3680_Age-when-last-ate-meat_0_0',
-    '914_Duration-of-vigorous-activity_0_0',
-    '1050_Time-spend-outdoors-in-summer_0_0', '1737_Childhood-sunburn-occasions_0_0',
-    '1269_Exposure-to-tobacco-smoke-at-home_0_0',
-    '2867_Age-started-smoking-in-former-smokers_0_0',
-    '2887_Number-of-cigarettes-previously-smoked-daily_0_0',
-    '2926_Number-of-unsuccessful-stopsmoking-attempts_0_0',
-    '2684_Years-since-last-breast-cancer-screening--mammogram_0_0',
-    '2734_Number-of-live-births_0_0',
-    '2804_Age-when-last-used-oral-contraceptive-pill_0_0',
-    '2824_Age-at-hysterectomy_0_0',
-    '3536_Age-started-hormonereplacement-therapy-HRT_0_0',
-    '3546_Age-last-used-hormonereplacement-therapy-HRT_0_0',
-    '3581_Age-at-menopause-last-menstrual-period_0_0',
-    '3839_Number-of-spontaneous-miscarriages_0_0',
-    '2405_Number-of-children-fathered_0_0',
-    '3992_Age-emphysemachronic-bronchitis-diagnosed_0_0',
-    '4022_Age-pulmonary-embolism-blood-clot-in-lung-diagnosed_0_0',
-    '4429_Average-monthly-beer-plus-cider-intake_0_0',
-]
-
-MRI_ANNOTATION_GOOD_NEEDED = ['corrected_extracted_lvesv', 'corrected_extracted_lvedv', 'corrected_extracted_lvef']
-
-MERGED_MAPS = ['mothers_age_0', 'fathers_age_0']
-NOT_MISSING = 'not-missing'
-=======
 from ml4cvd.metrics import per_class_precision, per_class_precision_3d, per_class_precision_4d, per_class_precision_5d
->>>>>>> 332d063b
 
 MEAN_IDX = 0
 STD_IDX = 1
@@ -122,32 +54,6 @@
         In general, new data sources require new TensorMaps and new tensor writers.
         Input and output names are treated differently to allow self mappings, for example auto-encoders
     """
-<<<<<<< HEAD
-    def __init__(
-        self,
-        name,
-        shape=None,
-        group=None,
-        loss=None,
-        model=None,
-        metrics=None,
-        parents=None,
-        sentinel=None,
-        activation=None,
-        loss_weight=1.0,
-        channel_map=None,
-        hd5_override=None,
-        dependent_map=None,
-        required_inputs=None,
-        normalization=None,
-        annotation_units=32,
-        imputation=None,
-        tensor_from_file=None,
-        dtype=None,
-        validator=None,
-        cacheable=True,
-    ):
-=======
     def __init__(self,
                  name: str,
                  interpretation: Optional[Interpretation] = Interpretation.CONTINUOUS,
@@ -169,7 +75,6 @@
                  annotation_units: Optional[int] = 32,
                  tensor_from_file: Optional[Callable] = None,
                  ):
->>>>>>> 332d063b
         """TensorMap constructor
 
 
@@ -275,14 +180,7 @@
                 if self_field != other_field:
                     return False
                 if not _is_equal_field(self_value, other_value):
-<<<<<<< HEAD
-                    logging.debug(
-                        f"Comparing two '{self.name}' tensor maps: "
-                        f"'{self_field}' values '{self_value}' and '{other_value}' are not equal.",
-                    )
-=======
                     logging.debug(f"Comparing two '{self.name}' tensor maps: '{self_field}' values '{self_value}' and '{other_value}' are not equal.")
->>>>>>> 332d063b
                     return False
             return True
 
