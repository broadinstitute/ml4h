--- conflicted
+++ resolved
@@ -99,13 +99,8 @@
         (wide_df['quality_prediction'].isin(selected_quality_idx)) &
         (wide_df['canonical_prediction'].isin(selected_canonical_idx))
         ]
-<<<<<<< HEAD
-    wide_df_selected.to_csv(f'/data/ewok/alalusim/echo_mvp/wide_df_selected_2024_06_025.csv')
-
-=======
-    wide_df_selected.to_csv(f'/home/wide_df_selected.csv')
-    
->>>>>>> 859c3984
+    wide_df_selected.to_csv(f'/data/ewok/alalusim/echo_mvp/wide_df_selected_2024_07_11.csv')
+
     # Fill entries without measurements and get all sample_ids
     for olabel in output_labels:
         wide_df_selected.loc[wide_df_selected[olabel].isna(), olabel] = -1
