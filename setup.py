import pathlib
from setuptools import setup, find_packages

here = pathlib.Path(__file__).parent.resolve()
# Get the requirements from the requirements file
#requirements = (here / 'docker/vm_boot_images/config/tensorflow-requirements.txt').read_text(encoding='utf-8')
long_description = (here / 'README.md').read_text(encoding='utf-8')


setup(
    name='ml4h',
<<<<<<< HEAD
    version='0.0.17',
=======
    version='0.0.13',
>>>>>>> 230466df
    description='Machine Learning for Health python package',
    long_description=long_description,  # Optional
    long_description_content_type='text/markdown',
    url='https://github.com/broadinstitute/ml4h',
    python_requires='>=3.6',
<<<<<<< HEAD
    #install_requires=["ml4ht", "tensorflow", "pytest", "numcodecs"], # requirements
    install_requires=requirements,
=======
    install_requires=["ml4ht", "tensorflow", "pytest", "numcodecs"],  # requirements
>>>>>>> 230466df
    #install_requires=requirements,
    packages=find_packages(),
)<|MERGE_RESOLUTION|>--- conflicted
+++ resolved
@@ -3,28 +3,18 @@
 
 here = pathlib.Path(__file__).parent.resolve()
 # Get the requirements from the requirements file
-#requirements = (here / 'docker/vm_boot_images/config/tensorflow-requirements.txt').read_text(encoding='utf-8')
+requirements = (here / 'docker/vm_boot_images/config/tensorflow-requirements.txt').read_text(encoding='utf-8')
 long_description = (here / 'README.md').read_text(encoding='utf-8')
 
 
 setup(
     name='ml4h',
-<<<<<<< HEAD
     version='0.0.17',
-=======
-    version='0.0.13',
->>>>>>> 230466df
     description='Machine Learning for Health python package',
     long_description=long_description,  # Optional
     long_description_content_type='text/markdown',
     url='https://github.com/broadinstitute/ml4h',
     python_requires='>=3.6',
-<<<<<<< HEAD
-    #install_requires=["ml4ht", "tensorflow", "pytest", "numcodecs"], # requirements
     install_requires=requirements,
-=======
-    install_requires=["ml4ht", "tensorflow", "pytest", "numcodecs"],  # requirements
->>>>>>> 230466df
-    #install_requires=requirements,
     packages=find_packages(),
 )