# arguments.py
#
# Command Line Arguments for Machine Learning 4 CardioVascular Disease
# Shared by recipes.py and other command-line runnable files.
# These arguments are a bit of a hodge-podge and are used promiscuously throughout these files.
# Sometimes code overwrites user-provided arguments to enforce assumptions or sanity.
#
# October 2018
# Sam Friedman
# sam@broadinstitute.org

# Imports
import os
import sys
import copy
import logging
import hashlib
import argparse
import operator
import datetime
import importlib
import numpy as np
import multiprocessing
from collections import defaultdict
from typing import Set, Dict, List, Optional, Tuple

from ml4h.logger import load_config
from ml4h.TensorMap import TensorMap, TimeSeriesOrder
from ml4h.defines import IMPUTATION_RANDOM, IMPUTATION_MEAN
from ml4h.tensormap.mgb.dynamic import make_mgb_dynamic_tensor_maps
<<<<<<< HEAD
from ml4h.tensormap.tensor_map_maker import generate_categorical_tensor_map_from_file, \
    generate_latent_tensor_map_from_file
=======
>>>>>>> 7c4d078e
from ml4h.models.legacy_models import parent_sort, check_no_bottleneck
from ml4h.tensormap.tensor_map_maker import make_test_tensor_maps, generate_random_pixel_as_text_tensor_maps
from ml4h.models.legacy_models import NORMALIZATION_CLASSES, CONV_REGULARIZATION_CLASSES, DENSE_REGULARIZATION_CLASSES
from ml4h.tensormap.tensor_map_maker import generate_continuous_tensor_map_from_file, generate_random_text_tensor_maps
<<<<<<< HEAD
=======
from ml4h.tensormap.tensor_map_maker import generate_categorical_tensor_map_from_file, generate_latent_tensor_map_from_file
>>>>>>> 7c4d078e


def parse_args():
    parser = argparse.ArgumentParser()

    parser.add_argument('--mode', default='mlp', help='What would you like to do?')

    # Config arguments
    parser.add_argument(
        "--logging_level", default='INFO', choices=["DEBUG", "INFO", "WARNING", "ERROR", "CRITICAL"],
        help="Logging level. Overrides any configuration given in the logging configuration file.",
    )

    # Tensor Map arguments
    parser.add_argument('--input_tensors', default=[], nargs='*')
    parser.add_argument('--output_tensors', default=[], nargs='*')
    parser.add_argument('--protected_tensors', default=[], nargs='*')
    parser.add_argument('--tensor_maps_in', default=[], help='Do not set this directly. Use input_tensors')
    parser.add_argument('--tensor_maps_out', default=[], help='Do not set this directly. Use output_tensors')
    parser.add_argument('--tensor_maps_protected', default=[], help='Do not set this directly. Use protected_tensors')

    # Input and Output files and directories
    parser.add_argument(
        '--bigquery_credentials_file', default='/mnt/ml4cvd/projects/jamesp/bigquery/bigquery-viewer-credentials.json',
        help='Path to service account credentials for looking up BigQuery tables.',
    )
    parser.add_argument('--bigquery_dataset', default='broad-ml4cvd.ukbb7089_r10data', help='BigQuery dataset containing tables we want to query.')
    parser.add_argument('--xml_folder', default='/mnt/disks/ecg-rest-xml/', help='Path to folder of XMLs of ECG data.')
    parser.add_argument('--zip_folder', default='/mnt/disks/sax-mri-zip/', help='Path to folder of zipped dicom images.')
    parser.add_argument('--dicoms', default='./dicoms/', help='Path to folder of dicoms.')
    parser.add_argument('--sample_csv', default=None, help='Path to CSV with Sample IDs to restrict tensor paths')
    parser.add_argument('--tsv_style', default='standard', choices=['standard', 'genetics'], help='Format choice for the TSV file produced in output by infer and explore modes.')
    parser.add_argument('--app_csv', help='Path to file used by the recipe')
    parser.add_argument('--tensors', help='Path to folder containing tensors, or where tensors will be written.')
    parser.add_argument('--output_folder', default='./recipes_output/', help='Path to output folder for recipes.py runs.')
    parser.add_argument('--model_file', help='Path to a saved model architecture and weights (hd5).')
    parser.add_argument('--model_files', nargs='*', default=[], help='List of paths to saved model architectures and weights (hd5).')
    parser.add_argument('--model_layers', help='Path to a model file (hd5) which will be loaded by layer, useful for transfer learning.')
    parser.add_argument('--freeze_model_layers', default=False, action='store_true', help='Whether to freeze the layers from model_layers.')
    parser.add_argument('--text_file', default=None, help='Path to a file with text.')
    parser.add_argument(
        '--continuous_file', default=None, help='Path to a file containing continuous values from which a output TensorMap will be made.'
        'Note that setting this argument has the effect of linking the first output_tensors'
        'argument to the TensorMap made from this file.',
    )
    parser.add_argument('--gcs_cloud_bucket', default=None, help='Path to google cloud buckets to be used as output folders for ml4h training and inference runs.')

    # Data selection parameters

    parser.add_argument('--continuous_file_columns', nargs='*', default=[], help='Column headers in file from which continuous TensorMap(s) will be made.')
    parser.add_argument('--continuous_file_normalize', default=False, action='store_true', help='Whether to normalize a continuous TensorMap made from a file.')
    parser.add_argument(
        '--continuous_file_discretization_bounds', default=[], nargs='*', type=float,
        help='Bin boundaries to use to discretize a continuous TensorMap read from a file.',
    )
    parser.add_argument(
        '--categorical_file', default=None, help='Path to a file containing categorical values from which a output TensorMap will be made.'
        'Note that setting this argument has the effect of linking the first output_tensors'
        'argument to the TensorMap made from this file.',
    )
    parser.add_argument(
        '--categorical_file_columns', nargs='*', default=[],
        help='Column headers in file from which categorical TensorMap(s) will be made.',
    )
    parser.add_argument(
        '--latent_input_file', default=None, help=
        'Path to a file containing latent space values from which an input TensorMap will be made.'
        'Note that setting this argument has the effect of linking the first input_tensors'
        'argument to the TensorMap made from this file.',
    )
    parser.add_argument(
<<<<<<< HEAD
        '--latent_output_file', default=None, help=
=======
        '--latent_output_files', nargs='*', default=[], help=
>>>>>>> 7c4d078e
        'Path to a file containing latent space values from which an input TensorMap will be made.'
        'Note that setting this argument has the effect of linking the first output_tensors'
        'argument to the TensorMap made from this file.',
    )
    parser.add_argument(
        '--categorical_field_ids', nargs='*', default=[], type=int,
        help='List of field ids from which input features will be collected.',
    )
    parser.add_argument(
        '--continuous_field_ids', nargs='*', default=[], type=int,
        help='List of field ids from which continuous real-valued input features will be collected.',
    )
    parser.add_argument('--include_array', default=False, action='store_true', help='Include array idx for UKBB phenotypes.')
    parser.add_argument('--include_instance', default=False, action='store_true', help='Include instances for UKBB phenotypes.')
    parser.add_argument('--min_values', default=10, type=int, help='Per feature size minimum.')
    parser.add_argument('--min_samples', default=3, type=int, help='Min number of samples to require for calculating correlations.')
    parser.add_argument(
        '--max_samples', type=int, default=None,
        help='Max number of samples to use for tensor reporting -- all samples are used if not specified.',
    )
    parser.add_argument('--mri_field_ids', default=['20208', '20209'], nargs='*', help='Field id for MR images.')
    parser.add_argument('--xml_field_ids', default=['20205', '6025'], nargs='*', help='Field id for XMLs of resting and exercise ECG data.')
    parser.add_argument('--max_patients', default=999999, type=int,  help='Maximum number of patient data to read')
    parser.add_argument('--min_sample_id', default=0, type=int, help='Minimum sample id to write to tensor.')
    parser.add_argument('--max_sample_id', default=7000000, type=int, help='Maximum sample id to write to tensor.')
    parser.add_argument('--max_slices', default=999999, type=int, help='Maximum number of dicom slices to read')
    parser.add_argument('--dicom_series', default='cine_segmented_sax_b6', help='Maximum number of dicom slices to read')
    parser.add_argument(
        '--b_slice_force', default=None,
        help='If set, will only load specific b slice for short axis MRI diastole systole tensor maps (i.e b0, b1, b2, ... b10).',
    )
    parser.add_argument(
        '--include_missing_continuous_channel', default=False, action='store_true',
        help='Include missing channels in continuous tensors',
    )
    parser.add_argument(
        '--imputation_method_for_continuous_fields', default=IMPUTATION_RANDOM, help='can be random or mean',
        choices=[IMPUTATION_RANDOM, IMPUTATION_MEAN],
    )

    # Model Architecture Parameters
    parser.add_argument('--x', default=256, type=int, help='x tensor resolution')
    parser.add_argument('--y', default=256, type=int, help='y tensor resolution')
    parser.add_argument('--zoom_x', default=50, type=int, help='zoom_x tensor resolution')
    parser.add_argument('--zoom_y', default=35, type=int, help='zoom_y tensor resolution')
    parser.add_argument('--zoom_width', default=96, type=int, help='zoom_width tensor resolution')
    parser.add_argument('--zoom_height', default=96, type=int, help='zoom_height tensor resolution')
    parser.add_argument('--z', default=48, type=int, help='z tensor resolution')
    parser.add_argument('--t', default=48, type=int, help='Number of time slices')
    parser.add_argument('--mlp_concat', default=False, action='store_true', help='Concatenate input with every multiplayer perceptron layer.')  # TODO: should be the same style as u_connect
    parser.add_argument('--dense_layers', nargs='*', default=[256], type=int, help='List of number of hidden units in neural nets dense layers.')
    parser.add_argument('--dense_regularize_rate', default=0.0, type=float, help='Rate parameter for dense_regularize.')
    parser.add_argument('--dense_regularize', default=None, choices=list(DENSE_REGULARIZATION_CLASSES), help='Type of regularization layer for dense layers.')
    parser.add_argument('--dense_normalize', default=None, choices=list(NORMALIZATION_CLASSES), help='Type of normalization layer for dense layers.')
    parser.add_argument('--activation', default='swish',  help='Activation function for hidden units in neural nets dense layers.')
    parser.add_argument('--conv_layers', nargs='*', default=[32], type=int, help='List of number of kernels in convolutional layers.')
    parser.add_argument(
        '--conv_width', default=[71], nargs='*', type=int,
        help='X dimension of convolutional kernel for 1D models. Filter sizes are specified per layer given by conv_layers and per block given by dense_blocks. Filter sizes are repeated if there are less than the number of layers/blocks.',
    )
    parser.add_argument(
        '--conv_x', default=[3], nargs='*', type=int,
        help='X dimension of convolutional kernel. Filter sizes are specified per layer given by conv_layers and per block given by dense_blocks. Filter sizes are repeated if there are less than the number of layers/blocks.',
    )
    parser.add_argument(
        '--conv_y', default=[3], nargs='*', type=int,
        help='Y dimension of convolutional kernel. Filter sizes are specified per layer given by conv_layers and per block given by dense_blocks. Filter sizes are repeated if there are less than the number of layers/blocks.',
    )
    parser.add_argument(
        '--conv_z', default=[2], nargs='*', type=int,
        help='Z dimension of convolutional kernel. Filter sizes are specified per layer given by conv_layers and per block given by dense_blocks. Filter sizes are repeated if there are less than the number of layers/blocks.',
    )
    parser.add_argument('--conv_dilate', default=False, action='store_true', help='Dilate the convolutional layers.')
    parser.add_argument('--conv_type', default='conv', choices=['conv', 'separable', 'depth'], help='Type of convolutional layer')
    parser.add_argument('--conv_normalize', default=None, choices=list(NORMALIZATION_CLASSES), help='Type of normalization layer for convolutions')
    parser.add_argument('--conv_regularize', default=None, choices=list(CONV_REGULARIZATION_CLASSES), help='Type of regularization layer for convolutions.')
    parser.add_argument('--conv_regularize_rate', default=0.0, type=float, help='Rate parameter for conv_regularize.')
    parser.add_argument('--conv_strides', default=1, type=int, help='Strides to take during convolution')
    parser.add_argument('--conv_without_bias', default=False, action='store_true', help='If True, Do not add bias to convolutional layers.')
    parser.add_argument('--conv_bias_initializer', default='zeros', help='Initializer for the bias vector')
    parser.add_argument('--conv_kernel_initializer', default='glorot_uniform', help='Initializer for the convolutional weight kernel')
    parser.add_argument('--max_pools', nargs='*', default=[], type=int, help='List of maxpooling layers.')
    parser.add_argument('--pool_type', default='max', choices=['max', 'average'], help='Type of pooling layers.')
    parser.add_argument('--pool_x', default=2, type=int, help='Pooling size in the x-axis, if 1 no pooling will be performed.')
    parser.add_argument('--pool_y', default=2, type=int, help='Pooling size in the y-axis, if 1 no pooling will be performed.')
    parser.add_argument('--pool_z', default=1, type=int, help='Pooling size in the z-axis, if 1 no pooling will be performed.')
    parser.add_argument('--padding', default='same', help='Valid or same border padding on the convolutional layers.')
    parser.add_argument('--dense_blocks', nargs='*', default=[32, 32, 32], type=int, help='List of number of kernels in convolutional layers.')
    parser.add_argument('--merge_dimension', default=3, type=int, help='Dimension of the merge layer.')
    parser.add_argument('--merge_dense_blocks', nargs='*', default=[32], type=int, help='List of number of kernels in convolutional merge layer.')
    parser.add_argument('--decoder_dense_blocks', nargs='*', default=[32, 32, 32], type=int, help='List of number of kernels in convolutional decoder layers.')
    parser.add_argument('--encoder_blocks', nargs='*', default=['conv_encode'], help='List of encoding blocks.')
    parser.add_argument('--merge_blocks', nargs='*', default=['concat'], help='List of merge blocks.')
    parser.add_argument('--decoder_blocks', nargs='*', default=['conv_decode', 'dense_decode'], help='List of decoding blocks.')
    parser.add_argument('--block_size', default=3, type=int, help='Number of convolutional layers within a block.')
    parser.add_argument(
        '--u_connect', nargs=2, action='append',
        help='U-Net connect first TensorMap to second TensorMap. They must be the same shape except for number of channels. Can be provided multiple times.',
    )
    parser.add_argument(
        '--pairs', nargs=2, action='append',
        help='TensorMap pairs for paired autoencoder. The pair_loss metric will encourage similar embeddings for each two input TensorMap pairs. Can be provided multiple times.',
    )

    parser.add_argument('--pair_loss', default='contrastive', help='Distance metric between paired embeddings', choices=['euclid', 'cosine', 'contrastive'])
    parser.add_argument('--pair_merge', default='dropout', help='Merging method for paired modality embeddings', choices=['average', 'concat', 'dropout', 'kronecker'])
    parser.add_argument('--pair_loss_weight', type=float, default=1.0, help='Weight on the pair loss term relative to other losses')
    parser.add_argument(
        '--max_parameters', default=50000000, type=int,
        help='Maximum number of trainable parameters in a model during hyperparameter optimization.',
    )
    parser.add_argument('--hidden_layer', default='embed', help='Name of a hidden layer for inspections.')
    parser.add_argument('--language_layer', default='ecg_rest_text', help='Name of TensorMap for learning language models (eg train_char_model).')
    parser.add_argument('--language_prefix', default='ukb_ecg_rest', help='Path prefix for a TensorMap to learn language models (eg train_char_model)')
    parser.add_argument('--text_window', default=32, type=int, help='Size of text window in number of tokens.')
    parser.add_argument('--hd5_as_text', default=None, help='Path prefix for a TensorMap to learn language models from flattened HD5 arrays.')
    parser.add_argument('--attention_heads', default=4, type=int, help='Number of attention heads in Multi-headed attention layers')
    parser.add_argument(
        '--attention_window', default=4, type=int,
        help='For diffusion models, when U-Net representation size is smaller than attention_window '
             'Cross-Attention is applied',
    )
    parser.add_argument(
        '--attention_modulo', default=3, type=int,
        help='For diffusion models, this controls how frequently Cross-Attention is applied. '
             '2 means every other residual block, 3 would mean every third.',
    )
    parser.add_argument(
        '--diffusion_condition_strategy', default='cross_attention',
        choices=['cross_attention', 'concat', 'film'],
        help='For diffusion models, this controls conditional embeddings are integrated into the U-NET',
    )
    parser.add_argument(
        '--diffusion_loss', default='sigmoid',
        help='Loss function to use for diffusion models. Can be sigmoid, mean_absolute_error, or mean_squared_error',
    )
    parser.add_argument(
        '--sigmoid_beta', default=-3, type=float,
        help='Beta to use with sigmoid loss for diffusion models.',
    )
    parser.add_argument(
        '--supervision_scalar', default=0.01, type=float,
        help='For `train_diffusion_supervise` mode, this weights the supervision loss from phenotype prediction on denoised data.',
    )
    parser.add_argument(
         '--transformer_size', default=32, type=int,
         help='Number of output neurons in Transformer encoders and decoders, '
              'the number of internal neurons and the number of layers are set by the --dense_layers',
    )
    parser.add_argument('--pretrain_trainable', default=False, action='store_true', help='If set, do not freeze pretrained layers.')

    # Training and Hyper-Parameter Optimization Parameters
    parser.add_argument('--epochs', default=10, type=int, help='Number of training epochs.')
    parser.add_argument('--batch_size', default=8, type=int, help='Mini batch size for stochastic gradient descent algorithms.')
    parser.add_argument('--train_csv', help='Path to CSV with Sample IDs to reserve for training.')
    parser.add_argument('--valid_csv', help='Path to CSV with Sample IDs to reserve for validation. Takes precedence over valid_ratio.')
    parser.add_argument('--test_csv', help='Path to CSV with Sample IDs to reserve for testing. Takes precedence over test_ratio.')
    parser.add_argument(
        '--valid_ratio', default=0.1, type=float,
        help='Rate of training tensors to save for validation must be in [0.0, 1.0]. '
             'If any of train/valid/test csv is specified, split by ratio is applied on the remaining tensors after reserving tensors given by csvs. '
             'If not specified, default 0.2 is used. If default ratios are used with train_csv, some tensors may be ignored because ratios do not sum to 1.',
    )
    parser.add_argument(
        '--test_ratio', default=0.1, type=float,
        help='Rate of training tensors to save for testing must be in [0.0, 1.0]. '
             'If any of train/valid/test csv is specified, split by ratio is applied on the remaining tensors after reserving tensors given by csvs. '
             'If not specified, default 0.1 is used. If default ratios are used with train_csv, some tensors may be ignored because ratios do not sum to 1.',
    )
    parser.add_argument('--test_steps', default=32, type=int, help='Number of batches to use for testing.')
    parser.add_argument('--training_steps', default=96, type=int, help='Number of training batches to examine in an epoch.')
    parser.add_argument('--validation_steps', default=32, type=int, help='Number of validation batches to examine in an epoch validation.')
    parser.add_argument('--learning_rate', default=0.00005, type=float, help='Learning rate during training.')
    parser.add_argument('--mixup_alpha', default=0, type=float, help='If positive apply mixup and sample from a Beta with this value as shape parameter alpha.')
    parser.add_argument(
        '--label_weights', nargs='*', type=float,
        help='List of per-label weights for weighted categorical cross entropy. If provided, must map 1:1 to number of labels.',
    )
    parser.add_argument(
        '--patience', default=8, type=int,
        help='Early Stopping parameter: Maximum number of epochs to run without validation loss improvements.',
    )
    parser.add_argument(
        '--max_models', default=16, type=int,
        help='Maximum number of models for the hyper-parameter optimizer to evaluate before returning.',
    )
    parser.add_argument('--balance_csvs', default=[], nargs='*', help='Balances batches with representation from sample IDs in this list of CSVs')
    parser.add_argument('--optimizer', default='adam', type=str, help='Optimizer for model training')
    parser.add_argument('--learning_rate_schedule', default=None, type=str, choices=['triangular', 'triangular2', 'cosine_decay'], help='Adjusts learning rate during training.')
    parser.add_argument('--anneal_rate', default=0., type=float, help='Annealing rate in epochs of loss terms during training')
    parser.add_argument('--anneal_shift', default=0., type=float, help='Annealing offset in epochs of loss terms during training')
    parser.add_argument('--anneal_max', default=2.0, type=float, help='Annealing maximum value')
    parser.add_argument(
        '--save_last_model', default=False, action='store_true',
        help='If true saves the model weights from the last training epoch, otherwise the model with best validation loss is saved.',
    )

    # 2D image data augmentation parameters
    parser.add_argument('--rotation_factor', default=0., type=float, help='for data augmentation, a float represented as fraction of 2 Pi, e.g., rotation_factor = 0.014 results in an output rotated by a random amount in the range [-5 degrees, 5 degrees]')
    parser.add_argument('--zoom_factor', default=0., type=float, help='for data augmentation, a float represented as fraction of value, e.g., zoom_factor = 0.05 results in an output zoomed in a random amount in the range [-5%, 5%]')
    parser.add_argument('--translation_factor', default=0., type=float, help='for data augmentation, a float represented as a fraction of value, e.g., translation_factor = 0.05 results in an output shifted by a random amount in the range [-5%, 5%] in the x- and y- directions')

    # Run specific and debugging arguments
    parser.add_argument('--id', default='no_id', help='Identifier for this run, user-defined string to keep experiments organized.')
    parser.add_argument('--random_seed', default=12878, type=int, help='Random seed to use throughout run.  Always use np.random.')
    parser.add_argument('--write_pngs', default=False, action='store_true', help='Write pngs of slices.')
    parser.add_argument('--dpi', default=300, type=int, help='Dots per inch of figures made in plots.py')
    parser.add_argument('--plot_width', default=6, type=int, help='Width in inches of figures made in plots.py')
    parser.add_argument('--plot_height', default=6, type=int, help='Height in inches of figures made in plots.py')
    parser.add_argument('--debug', default=False, action='store_true', help='Run in debug mode.')
    parser.add_argument('--eager', default=False, action='store_true', help='Run tensorflow functions in eager execution mode (helpful for debugging).')
    parser.add_argument('--inspect_model', default=False, action='store_true', help='Plot model architecture, measure inference and training speeds.')
    parser.add_argument('--inspect_show_labels', default=True, action='store_true', help='Plot model architecture with labels for each layer.')
    parser.add_argument('--alpha', default=0.5, type=float, help='Alpha transparency for t-SNE plots must in [0.0-1.0].')
    parser.add_argument('--plot_mode', default='clinical', choices=['clinical', 'full'], help='ECG view to plot for mgb ECGs.')
    parser.add_argument("--embed_visualization", help="Method to visualize embed layer. Options: None, tsne, or umap")
    parser.add_argument('--attractor_iterations', default=3, type=int, help='Number of iterations for autoencoder generated fixed points.')
    parser.add_argument("--explore_export_errors", default=False, action="store_true", help="Export error_type columns in tensors_all*.csv generated by explore.")
    parser.add_argument('--plot_hist', default=True, help='Plot histograms of continuous tensors in explore mode.')

    # Training optimization options
    parser.add_argument('--num_workers', default=multiprocessing.cpu_count(), type=int, help="Number of workers to use for every tensor generator.")
    parser.add_argument('--cache_size', default=3.5e9/multiprocessing.cpu_count(), type=float, help="Tensor map cache size per worker.")

    # Cross reference arguments
    parser.add_argument(
        '--tensors_source',
        help='Either a csv or directory of hd5 containing a source dataset.',
    )
    parser.add_argument(
        '--tensors_name', default='Tensors',
        help='Name of dataset at tensors, e.g. ECG. '
             'Adds contextual detail to summary CSV and plots.',
    )
    parser.add_argument(
        '--join_tensors', default=['partners_ecg_patientid_clean'], nargs='+',
        help='TensorMap or column name in csv of value in tensors used in join with reference. '
             'Can be more than 1 join value.',
    )
    parser.add_argument(
        '--time_tensor', default='partners_ecg_datetime',
        help='TensorMap or column name in csv of value in tensors to perform time cross-ref on. '
             'Time cross referencing is optional.',
    )
    parser.add_argument(
        '--reference_tensors',
        help='Either a csv or directory of hd5 containing a reference dataset.',
    )
    parser.add_argument(
        '--reference_name', default='Reference',
        help='Name of dataset at reference, e.g. STS. '
             'Adds contextual detail to summary CSV and plots.',
    )
    parser.add_argument(
        '--reference_join_tensors', nargs='+',
        help='TensorMap or column name in csv of value in reference used in join in tensors. '
             'Can be more than 1 join value.',
    )
    parser.add_argument(
        '--reference_start_time_tensor', action='append', nargs='+',
        help='TensorMap or column name in csv of start of time window in reference. '
             'Define multiple time windows by using this argument more than once. '
             'The number of time windows must match across all time window arguments. '
             'An integer can be provided as a second argument to specify an offset to the start time. '
             'e.g. tStart -30',
    )
    parser.add_argument(
        '--reference_end_time_tensor', action='append', nargs='+',
        help='TensorMap or column name in csv of end of time window in reference. '
             'Define multiple time windows by using this argument more than once. '
             'The number of time windows must match across all time window arguments. '
             'An integer can be provided as a second argument to specify an offset to the end time. '
             'e.g. tEnd 30',
    )
    parser.add_argument(
        '--window_name', action='append',
        help='Name of time window. By default, the name of the window is the index of the window. '
             'Define multiple time windows by using this argument more than once. '
             'The number of time windows must match across all time window arguments.',
    )
    parser.add_argument(
        '--order_in_window', action='append', choices=['newest', 'oldest', 'random'],
        help='If specified, exactly --number_in_window rows with join tensor are used in time window. '
             'Defines which source tensors in a time series to use in time window. '
             'Define multiple time windows by using this argument more than once. '
             'The number of time windows must match across all time window arguments.',
    )
    parser.add_argument(
        '--number_per_window', type=int, default=1,
        help='Minimum number of rows with join tensor to use in each time window. '
             'By default, 1 tensor is used for each window.',
    )
    parser.add_argument(
        '--match_any_window', action='store_true', default=False,
        help='If specified, join tensor does not need to be found in every time window. '
             'Join tensor needs only be found in at least 1 time window. '
             'Default only use rows with join tensor that appears across all time windows.',
    )
    parser.add_argument(
        '--reference_labels', nargs='+',
        help='TensorMap or column name of values in csv to report distribution on, e.g. mortality. '
             'Label distribution reporting is optional. Can list multiple labels to report.',
    )
    parser.add_argument(
        '--time_frequency',
        help='Frequency string indicating resolution of counts over time. Also multiples are accepted, e.g. "3M".',
        default='3M',
    )

    # Arguments for explorations/infer_stats_from_segmented_regions
    parser.add_argument('--analyze_ground_truth', default=False, action='store_true', help='Whether or not to filter by images with ground truth segmentations, for comparison')
    parser.add_argument('--structures_to_analyze', nargs='*', default=[], help='Structure names to include in the .tsv files and scatter plots. Must be in the same order as the output channel map. Use + to merge structures before postprocessing, and ++ to merge structures after postprocessing. E.g., --structures_to_analyze interventricular_septum LV_free_wall anterolateral_pap posteromedial_pap interventricular_septum+LV_free_wall anterolateral_pap++posteromedial_pap')
    parser.add_argument('--erosion_radius', nargs='*', default=[], type=int, help='Radius of the unit disk structuring element for erosion preprocessing, optionally as a list per structure to analyze')
    parser.add_argument('--intensity_thresh', type=float, help='Threshold value for preprocessing')
    parser.add_argument('--intensity_thresh_in_structures', nargs='*', default=[], help='Structure names whose pixels should be replaced if the images has intensity above the threshold')
    parser.add_argument('--intensity_thresh_out_structure', help='Replacement structure name')
    parser.add_argument('--intensity_thresh_auto', default=None, type=str, help='Preprocessing using histograms or k-means into two clusters, using the image or a region')
    parser.add_argument('--intensity_thresh_auto_region_radius', default=5, type=int, help='Radius of the unit disk structuring element for auto-thresholidng in a region')
    parser.add_argument('--intensity_thresh_auto_clip_low', default=0.65, type=float, help='Lower clip value before auto thresholding')
    parser.add_argument('--intensity_thresh_auto_clip_high', default=2, type=float, help='Higher clip value before auto thresholding')


    # TensorMap prefix for convenience
    parser.add_argument('--tensormap_prefix', default="ml4h.tensormap", type=str, help="Module prefix path for TensorMaps. Defaults to \"ml4h.tensormap\"")

    #Parent Sort enable or disable
    parser.add_argument('--parent_sort', default=True, type=lambda x: x.lower() == 'true', help='disable or enable parent_sort on output tmaps')
    #Dictionary outputs
    parser.add_argument('--named_outputs', default=False, type=lambda x: x.lower() == 'true', help='pass output tmaps as dictionaries if true else pass as list')
    args = parser.parse_args()
    _process_args(args)
    return args


def tensormap_lookup(module_string: str, prefix: str = "ml4h.tensormap"):
    tm = make_mgb_dynamic_tensor_maps(module_string)
    if isinstance(tm, TensorMap) == True:
        return tm

    tm = make_test_tensor_maps(module_string)
    if isinstance(tm, TensorMap) == True:
        return tm

    if isinstance(module_string, str) == False:
        raise TypeError(f"Input name must be a string. Given: {type(module_string)}")
    if len(module_string) == 0:
        raise ValueError(f"Input name cannot be empty.")
    path_string = module_string
    if prefix:
        if isinstance(prefix, str) == False:
            raise TypeError(f"Prefix must be a string. Given: {type(prefix)}")
        if len(prefix) == 0:
            raise ValueError(f"Prefix cannot be set to an emtpy string.")
        path_string = '.'.join([prefix, module_string])
    else:
        if '.'.join(path_string.split('.')[0:2]) != 'ml4h.tensormap':
            raise ValueError(f"TensorMaps must reside in the path 'ml4h.tensormap.*'. Given: {module_string}")

    try:
        i = importlib.import_module('.'.join(path_string.split('.')[:-1]))
    except ModuleNotFoundError:
        raise ModuleNotFoundError(f"Could not resolve library {'.'.join(path_string.split('.')[:-1])} for target tensormap {module_string}")
    try:
        tm = getattr(i, path_string.split('.')[-1])
    except AttributeError:
        logging.warning(f"Module {'.'.join(path_string.split('.')[:-1])} has no TensorMap called {path_string.split('.')[-1]}")
        return None
        #raise AttributeError(f"Module {'.'.join(path_string.split('.')[:-1])} has no TensorMap called {path_string.split('.')[-1]}")

    if isinstance(tm, TensorMap) == False:
        raise TypeError(f"Target value is not a TensorMap object. Returned: {type(tm)}")

    return tm


def _process_u_connect_args(u_connect: Optional[List[List]], tensormap_prefix) -> Dict[TensorMap, Set[TensorMap]]:
    u_connect = u_connect or []
    new_u_connect = defaultdict(set)
    for connect_pair in u_connect:
        tmap_key_in, tmap_key_out = connect_pair[0], connect_pair[1]
        tmap_in, tmap_out = tensormap_lookup(tmap_key_in, tensormap_prefix), tensormap_lookup(tmap_key_out, tensormap_prefix)
        if tmap_in.shape[:-1] != tmap_out.shape[:-1]:
            raise TypeError(f'u_connect of {tmap_in} {tmap_out} requires matching shapes besides channel dimension.')
        if tmap_in.axes() < 2 or tmap_out.axes() < 2:
            raise TypeError(f'Cannot u_connect 1d TensorMaps ({tmap_in} {tmap_out}).')
        new_u_connect[tmap_in].add(tmap_out)
    return new_u_connect


def _process_pair_args(pairs: Optional[List[List]], tensormap_prefix) -> List[Tuple[TensorMap, TensorMap]]:
    pairs = pairs or []
    new_pairs = []
    for pair in pairs:
        new_pairs.append((tensormap_lookup(pair[0], tensormap_prefix), tensormap_lookup(pair[1], tensormap_prefix)))
    return new_pairs


def generate_tensormap_id(tm):
    return hashlib.sha256(str(tm).encode("utf-8")).hexdigest()


def generate_model_id(model_name: str, tensor_maps_in: List[TensorMap], tensor_maps_out: List[TensorMap]):
    str_i = '_'.join([str(tmi) for tmi in tensor_maps_in])
    str_o = '_'.join([str(tmo) for tmo in tensor_maps_out])
    model_str = f'{str_i}&{str_o}'
    return hashlib.sha256(model_str.encode("utf-8")).hexdigest()


def _process_args(args):
    now_string = datetime.datetime.now().strftime('%Y-%m-%d_%H-%M')
    args_file = os.path.join(args.output_folder, args.id, 'arguments_' + now_string + '.txt')
    command_line = f"\n./scripts/tf.sh {' '.join(sys.argv)}\n"
    if not os.path.exists(os.path.dirname(args_file)):
        os.makedirs(os.path.dirname(args_file))
    with open(args_file, 'w') as f:
        f.write(command_line)
        for k, v in sorted(args.__dict__.items(), key=operator.itemgetter(0)):
            f.write(k + ' = ' + str(v) + '\n')
    load_config(args.logging_level, os.path.join(args.output_folder, args.id), 'log_' + now_string, args.min_sample_id)
    args.u_connect = _process_u_connect_args(args.u_connect, args.tensormap_prefix)
    args.pairs = _process_pair_args(args.pairs, args.tensormap_prefix)

    args.tensor_maps_in = []
    args.tensor_maps_out = []
    if args.text_file is not None or args.hd5_as_text is not None:
        del args.input_tensors[0]
        del args.output_tensors[0]
        if args.hd5_as_text is not None:
            window_shape = (int(np.sqrt(args.text_window)), int(np.sqrt(args.text_window)))
            input_map, output_map = generate_random_pixel_as_text_tensor_maps(args.tensors, args.hd5_as_text, window_shape)
        else:
            input_map, output_map = generate_random_text_tensor_maps(args.text_file, args.text_window)
        args.tensor_maps_in.append(input_map)
        args.tensor_maps_out.append(output_map)

    if args.latent_input_file is not None:
        args.tensor_maps_in.append(
<<<<<<< HEAD
            generate_latent_tensor_map_from_file(args.latent_input_file, args.input_tensors.pop(0))
=======
            generate_latent_tensor_map_from_file(args.latent_input_file, args.input_tensors.pop(0)),
>>>>>>> 7c4d078e
        )
    args.tensor_maps_in.extend([tensormap_lookup(it, args.tensormap_prefix) for it in args.input_tensors])

    if args.continuous_file is not None:
        # Continuous TensorMap(s) generated from file is given the name specified by the first output_tensors argument
        for column in args.continuous_file_columns:
            args.tensor_maps_out.append(
                generate_continuous_tensor_map_from_file(
                    args.continuous_file,
                    column,
                    args.output_tensors.pop(0),
                    args.continuous_file_normalize,
                    args.continuous_file_discretization_bounds,
                ),
            )
    if args.categorical_file is not None:
        # Categorical TensorMap(s) generated from file is given the name specified by the first output_tensors argument
        for column in args.categorical_file_columns:
            args.tensor_maps_out.append(
                generate_categorical_tensor_map_from_file(
                    args.categorical_file,
                    column,
                    args.output_tensors.pop(0),
                ),
            )
<<<<<<< HEAD
    if args.latent_output_file is not None:
        args.tensor_maps_out.append(
            generate_latent_tensor_map_from_file(args.latent_output_file, args.output_tensors.pop(0))
        )
=======
    if len(args.latent_output_files) > 0:
        for lof in args.latent_output_files:
            args.tensor_maps_out.append(
                generate_latent_tensor_map_from_file(lof, args.output_tensors.pop(0)),
            )
>>>>>>> 7c4d078e
    args.tensor_maps_out.extend([tensormap_lookup(ot, args.tensormap_prefix) for ot in args.output_tensors])
    args.tensor_maps_out = parent_sort(args.tensor_maps_out)
    args.tensor_maps_protected = [tensormap_lookup(it, args.tensormap_prefix) for it in args.protected_tensors]

    check_no_bottleneck(args.u_connect, args.tensor_maps_out)

    if args.learning_rate_schedule is not None and args.patience < args.epochs:
        raise ValueError(f'learning_rate_schedule is not compatible with ReduceLROnPlateau. Set patience > epochs.')

    np.random.seed(args.random_seed)

    logging.info(f"Command Line was: {command_line}")
    logging.info(f'Input SHA256s: {[(tm.name, generate_tensormap_id(tm)) for tm in args.tensor_maps_in]}')
    logging.info(f'Output SHA256s: {[(tm.name, generate_tensormap_id(tm)) for tm in args.tensor_maps_out]}')
    logging.info(f'Model SHA256: {generate_model_id(args.id, args.tensor_maps_in, args.tensor_maps_out)}')
    logging.info(f"Arguments are {args}\n")

    if args.eager:
        import tensorflow as tf
        tf.config.experimental_run_functions_eagerly(True)


def _build_mgb_time_series_tensor_maps(
        needed_name: str,
        time_series_limit: int = 1,
) -> Dict[str, TensorMap]:
    if needed_name.endswith('_newest'):
        base_split = '_newest'
        time_series_order = TimeSeriesOrder.NEWEST
    elif needed_name.endswith('_oldest'):
        base_split = '_oldest'
        time_series_order = TimeSeriesOrder.OLDEST
    elif needed_name.endswith('_random'):
        base_split = '_random'
        time_series_order = TimeSeriesOrder.RANDOM
    else:
        return None

    base_name = needed_name.split(base_split)[0]
    time_tmap = copy.deepcopy(tensormap_lookup(base_name, prefix="ml4h.tensormap.mgb.ecg"))
    time_tmap.name = needed_name
    time_tmap.shape = time_tmap.shape[1:]
    time_tmap.time_series_limit = time_series_limit
    time_tmap.time_series_order = time_series_order
    time_tmap.metrics = None
    time_tmap.infer_metrics()

    return time_tmap<|MERGE_RESOLUTION|>--- conflicted
+++ resolved
@@ -28,19 +28,14 @@
 from ml4h.TensorMap import TensorMap, TimeSeriesOrder
 from ml4h.defines import IMPUTATION_RANDOM, IMPUTATION_MEAN
 from ml4h.tensormap.mgb.dynamic import make_mgb_dynamic_tensor_maps
-<<<<<<< HEAD
 from ml4h.tensormap.tensor_map_maker import generate_categorical_tensor_map_from_file, \
     generate_latent_tensor_map_from_file
-=======
->>>>>>> 7c4d078e
+
 from ml4h.models.legacy_models import parent_sort, check_no_bottleneck
 from ml4h.tensormap.tensor_map_maker import make_test_tensor_maps, generate_random_pixel_as_text_tensor_maps
 from ml4h.models.legacy_models import NORMALIZATION_CLASSES, CONV_REGULARIZATION_CLASSES, DENSE_REGULARIZATION_CLASSES
 from ml4h.tensormap.tensor_map_maker import generate_continuous_tensor_map_from_file, generate_random_text_tensor_maps
-<<<<<<< HEAD
-=======
 from ml4h.tensormap.tensor_map_maker import generate_categorical_tensor_map_from_file, generate_latent_tensor_map_from_file
->>>>>>> 7c4d078e
 
 
 def parse_args():
@@ -112,11 +107,7 @@
         'argument to the TensorMap made from this file.',
     )
     parser.add_argument(
-<<<<<<< HEAD
-        '--latent_output_file', default=None, help=
-=======
         '--latent_output_files', nargs='*', default=[], help=
->>>>>>> 7c4d078e
         'Path to a file containing latent space values from which an input TensorMap will be made.'
         'Note that setting this argument has the effect of linking the first output_tensors'
         'argument to the TensorMap made from this file.',
@@ -554,11 +545,7 @@
 
     if args.latent_input_file is not None:
         args.tensor_maps_in.append(
-<<<<<<< HEAD
             generate_latent_tensor_map_from_file(args.latent_input_file, args.input_tensors.pop(0))
-=======
-            generate_latent_tensor_map_from_file(args.latent_input_file, args.input_tensors.pop(0)),
->>>>>>> 7c4d078e
         )
     args.tensor_maps_in.extend([tensormap_lookup(it, args.tensormap_prefix) for it in args.input_tensors])
 
@@ -584,18 +571,13 @@
                     args.output_tensors.pop(0),
                 ),
             )
-<<<<<<< HEAD
-    if args.latent_output_file is not None:
-        args.tensor_maps_out.append(
-            generate_latent_tensor_map_from_file(args.latent_output_file, args.output_tensors.pop(0))
-        )
-=======
+
     if len(args.latent_output_files) > 0:
         for lof in args.latent_output_files:
             args.tensor_maps_out.append(
                 generate_latent_tensor_map_from_file(lof, args.output_tensors.pop(0)),
             )
->>>>>>> 7c4d078e
+
     args.tensor_maps_out.extend([tensormap_lookup(ot, args.tensormap_prefix) for ot in args.output_tensors])
     args.tensor_maps_out = parent_sort(args.tensor_maps_out)
     args.tensor_maps_protected = [tensormap_lookup(it, args.tensormap_prefix) for it in args.protected_tensors]
