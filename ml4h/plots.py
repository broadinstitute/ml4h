# plots.py

# Imports
import os
import re
import math
import h5py
import glob
import logging
import hashlib
import operator
from textwrap import wrap
from functools import reduce
from datetime import datetime
from multiprocessing import Pool
from itertools import islice, product
from collections import Counter, OrderedDict, defaultdict
from typing import Iterable, DefaultDict, Dict, List, Tuple, Optional, Union, Callable
import statsmodels.api as sm

import numpy as np
import pandas as pd
from tensorflow.keras.optimizers.schedules import LearningRateSchedule

import matplotlib

from ml4h.tensor_generators import _sample_csv_to_set

matplotlib.use("Agg")  # Need this to write images from the GSA servers.  Order matters:
import matplotlib.pyplot as plt  # First import matplotlib, then use Agg, then import plt
from matplotlib.ticker import NullFormatter
from matplotlib.backends.backend_pdf import PdfPages
from matplotlib.ticker import AutoMinorLocator, MultipleLocator

from sklearn import manifold
from sklearn.decomposition import PCA
from sklearn.metrics import (
    roc_curve,
    auc,
    precision_recall_curve,
    average_precision_score,
)
from sklearn.metrics import (
    brier_score_loss,
    precision_score,
    recall_score,
    f1_score,
    roc_auc_score,
)
from sklearn.calibration import calibration_curve

import seaborn as sns
from biosppy.signals import ecg
from scipy.ndimage.filters import gaussian_filter
from scipy import stats

import ml4h.tensormap.ukb.ecg
import ml4h.tensormap.mgb.ecg
from ml4h.tensormap.mgb.dynamic import make_waveform_maps
from ml4h.TensorMap import TensorMap
from ml4h.metrics import concordance_index, concordance_index_censored, coefficient_of_determination
from ml4h.defines import (
    IMAGE_EXT,
    JOIN_CHAR,
    PDF_EXT,
    TENSOR_EXT,
    ECG_REST_LEADS,
    ECG_REST_MEDIAN_LEADS,
    PARTNERS_DATETIME_FORMAT,
    PARTNERS_DATE_FORMAT,
)

RECALL_LABEL = "Recall | Sensitivity | True Positive Rate | TP/(TP+FN)"
FALLOUT_LABEL = "Fallout | 1 - Specificity | False Positive Rate | FP/(FP+TN)"
PRECISION_LABEL = "Precision | Positive Predictive Value | TP/(TP+FP)"

SUBPLOT_SIZE = 8

COLOR_ARRAY = [
    "tan",
    "indigo",
    "cyan",
    "pink",
    "purple",
    "blue",
    "chartreuse",
    "deepskyblue",
    "green",
    "salmon",
    "aqua",
    "magenta",
    "aquamarine",
    "red",
    "coral",
    "tomato",
    "grey",
    "black",
    "maroon",
    "hotpink",
    "steelblue",
    "orange",
    "papayawhip",
    "wheat",
    "chocolate",
    "darkkhaki",
    "gold",
    "orange",
    "crimson",
    "slategray",
    "violet",
    "cadetblue",
    "midnightblue",
    "darkorchid",
    "paleturquoise",
    "plum",
    "lime",
    "teal",
    "peru",
    "silver",
    "darkgreen",
    "rosybrown",
    "firebrick",
    "saddlebrown",
    "dodgerblue",
    "orangered",
]

ECG_REST_PLOT_DEFAULT_YRANGE = 3.0
ECG_REST_PLOT_MAX_YRANGE = 10.0
ECG_REST_PLOT_LEADS = [
    ["strip_I", "strip_aVR", "strip_V1", "strip_V4"],
    ["strip_II", "strip_aVL", "strip_V2", "strip_V5"],
    ["strip_III", "strip_aVF", "strip_V3", "strip_V6"],
]
ECG_REST_PLOT_MEDIAN_LEADS = [
    ["median_I", "median_aVR", "median_V1", "median_V4"],
    ["median_II", "median_aVL", "median_V2", "median_V5"],
    ["median_III", "median_aVF", "median_V3", "median_V6"],
]
ECG_REST_PLOT_AMP_LEADS = [
    [0, 3, 6, 9],
    [1, 4, 7, 10],
    [2, 5, 8, 11],
]


def evaluate_predictions(
    tm: TensorMap,
    y_predictions: np.ndarray,
    y_truth: np.ndarray,
    protected: Dict[TensorMap, np.ndarray],
    title: str,
    folder: str,
    test_paths: List[str] = None,
    max_melt: int = 2500000,
    rocs: List[Tuple[np.ndarray, np.ndarray, Dict[str, int]]] = [],
    scatters: List[Tuple[np.ndarray, np.ndarray, str, List[str]]] = [],
) -> Dict[str, float]:
    """Evaluate predictions for a given TensorMap with truth data and plot the appropriate metrics.
    Accumulates data in the rocs and scatters lists to facilitate subplotting.

    :param tm: The TensorMap predictions to evaluate
    :param y_predictions: The predictions
    :param y_truth: The truth
    :param title: A title for the plots
    :param folder: The folder to save the plots at
    :param test_paths: The tensor paths that were predicted
    :param max_melt: For multi-dimensional prediction the maximum number of prediction to allow in the flattened array
    :param protected: TensorMaps and tensors sensitive to bias
    :param rocs: (output) List of Tuples which are inputs for ROC curve plotting to allow subplotting downstream
    :param scatters: (output) List of Tuples which are inputs for scatter plots to allow subplotting downstream
    :return: Dictionary of performance metrics with string keys for labels and float values
    """
    performance_metrics = {}
    if tm.is_categorical() and tm.axes() == 1:
        logging.info(
            f"For tm:{tm.name} with channel map:{tm.channel_map} examples:{y_predictions.shape[0]}",
        )
        logging.info(
            f"\nSum Truth:{np.sum(y_truth, axis=0)} \nSum pred :{np.sum(y_predictions, axis=0)}",
        )
        plot_precision_recall_per_class(
            y_predictions, y_truth, tm.channel_map, title, folder,
        )
        plot_prediction_calibration(
            y_predictions, y_truth, tm.channel_map, title, folder,
        )
        performance_metrics.update(
            subplot_roc_per_class(
                y_predictions, y_truth, tm.channel_map, protected, title, folder,
            ),
        )
        rocs.append((y_predictions, y_truth, tm.channel_map))
    elif tm.is_categorical() and tm.axes() == 2:
        melt_shape = (
            y_predictions.shape[0] * y_predictions.shape[1],
            y_predictions.shape[2],
        )
        idx = np.random.choice(
            np.arange(melt_shape[0]), min(melt_shape[0], max_melt), replace=False,
        )
        y_predictions = y_predictions.reshape(melt_shape)[idx]
        y_truth = y_truth.reshape(melt_shape)[idx]
        performance_metrics.update(
            subplot_roc_per_class(
                y_predictions, y_truth, tm.channel_map, protected, title, folder,
            ),
        )
        performance_metrics.update(
            plot_precision_recall_per_class(
                y_predictions, y_truth, tm.channel_map, title, folder,
            ),
        )
        plot_prediction_calibration(
            y_predictions, y_truth, tm.channel_map, title, folder,
        )
        rocs.append((y_predictions, y_truth, tm.channel_map))
    elif tm.is_categorical() and tm.axes() == 3:
        melt_shape = (
            y_predictions.shape[0] * y_predictions.shape[1] * y_predictions.shape[2],
            y_predictions.shape[3],
        )
        idx = np.random.choice(
            np.arange(melt_shape[0]), min(melt_shape[0], max_melt), replace=False,
        )
        y_predictions = y_predictions.reshape(melt_shape)[idx]
        y_truth = y_truth.reshape(melt_shape)[idx]
        performance_metrics.update(
            subplot_roc_per_class(
                y_predictions, y_truth, tm.channel_map, protected, title, folder,
            ),
        )
        performance_metrics.update(
            plot_precision_recall_per_class(
                y_predictions, y_truth, tm.channel_map, title, folder,
            ),
        )
        plot_prediction_calibration(
            y_predictions, y_truth, tm.channel_map, title, folder,
        )
        rocs.append((y_predictions, y_truth, tm.channel_map))
    elif tm.is_categorical() and tm.axes() == 4:
        melt_shape = (
            y_predictions.shape[0]
            * y_predictions.shape[1]
            * y_predictions.shape[2]
            * y_predictions.shape[3],
            y_predictions.shape[4],
        )
        idx = np.random.choice(
            np.arange(melt_shape[0]), min(melt_shape[0], max_melt), replace=False,
        )
        y_predictions = y_predictions.reshape(melt_shape)[idx]
        y_truth = y_truth.reshape(melt_shape)[idx]
        performance_metrics.update(
            subplot_roc_per_class(
                y_predictions, y_truth, tm.channel_map, protected, title, folder,
            ),
        )
        performance_metrics.update(
            plot_precision_recall_per_class(
                y_predictions, y_truth, tm.channel_map, title, folder,
            ),
        )
        plot_prediction_calibration(
            y_predictions, y_truth, tm.channel_map, title, folder,
        )
        rocs.append((y_predictions, y_truth, tm.channel_map))
    elif tm.is_survival_curve():
        performance_metrics.update(
            plot_survival(
                y_predictions, y_truth, title, days_window=tm.days_window, prefix=folder,
            ),
        )
        plot_survival_curves(
            y_predictions,
            y_truth,
            title,
            days_window=tm.days_window,
            prefix=folder,
            paths=test_paths,
        )
        time_steps = tm.shape[-1] // 2
        days_per_step = 1 + tm.days_window // time_steps
        predictions_at_end = (
            1 - np.cumprod(y_predictions[:, :time_steps], axis=-1)[:, -1]
        )
        events_at_end = np.cumsum(y_truth[:, time_steps:], axis=-1)[:, -1]
        follow_up = np.cumsum(y_truth[:, :time_steps], axis=-1)[:, -1] * days_per_step
        logging.info(
            f"Shapes event {events_at_end.shape}, preds shape {predictions_at_end.shape} new ax shape {events_at_end[:, np.newaxis].shape}",
        )
        calibration_title = f"{title}_at_{tm.days_window}_days"
        plot_prediction_calibration(
            predictions_at_end[:, np.newaxis],
            events_at_end[:, np.newaxis],
            {tm.name: 0},
            calibration_title,
            folder,
        )
        plot_survivorship(
            events_at_end,
            follow_up,
            predictions_at_end,
            tm.name,
            folder,
            tm.days_window,
        )
    elif tm.is_time_to_event():
        c_index = concordance_index_censored(y_truth[:, 0] == 1.0, y_truth[:, 1], y_predictions[:, 0])
        concordance_return_values = [
            "C-Index",
            "Concordant Pairs",
            "Discordant Pairs",
            "Tied Predicted Risk",
            "Tied Event Time",
        ]
        logging.info(
            f"{[f'{label}: {value:.3f}' for label, value in zip(concordance_return_values, c_index)]}",
        )
        new_title = f"{title}_C_Index_{c_index[0]:0.3f}"
        performance_metrics.update(
            subplot_roc_per_class(
                y_predictions,
                y_truth[:, 0, np.newaxis],
                {f"{new_title}_vs_ROC": 0},
                protected,
                new_title,
                folder,
            ),
        )
        calibration_title = f"{title}_at_{tm.days_window}_days"
        plot_prediction_calibration(
            y_predictions,
            y_truth[:, 0, np.newaxis],
            {tm.name: 0},
            calibration_title,
            folder,
        )
        plot_survivorship(
            y_truth[:, 0],
            y_truth[:, 1],
            y_predictions[:, 0],
            tm.name,
            folder,
            tm.days_window,
        )
    elif tm.is_language():
        prediction_1hot = y_predictions.reshape((y_predictions.shape[0]*y_predictions.shape[1], y_predictions.shape[2]))
        truth_1hot = make_one_hot(y_truth.flatten()[:max_melt], len(tm.channel_map))
        logging.info(f"shapes are: {prediction_1hot.shape} {truth_1hot.shape} {y_predictions.shape}, {y_truth.shape}")
        performance_metrics.update(
            subplot_roc_per_class(
                prediction_1hot, truth_1hot, tm.channel_map, protected, title, folder,
            ),
        )
        performance_metrics.update(
            plot_precision_recall_per_class(
                prediction_1hot, truth_1hot, tm.channel_map, title, folder,
            ),
        )
    elif tm.axes() > 1 or tm.is_mesh():
        prediction_flat = tm.rescale(y_predictions).flatten()[:max_melt]
        truth_flat = tm.rescale(y_truth).flatten()[:max_melt]
        protected_repeated = {}
        for ptm in protected:
            repeat_axis = 0 if ptm.shape[0] > 1 else None
            protected_repeated[ptm] = np.repeat(protected[ptm], np.prod(tm.shape), axis=repeat_axis)
            logging.info(f'Protected TM {ptm} had shape {protected[ptm].shape} now has {protected_repeated[ptm].shape} ')
            protected_repeated[ptm] = protected_repeated[ptm][:max_melt]
        if tm.sentinel is not None:
            y_predictions = y_predictions[y_truth != tm.sentinel]
            y_truth = y_truth[y_truth != tm.sentinel]
        plot_reconstruction(tm, y_truth, y_predictions, folder, test_paths)
        if prediction_flat.shape[0] == truth_flat.shape[0]:
            performance_metrics.update(
                subplot_pearson_per_class(
                    prediction_flat,
                    truth_flat,
                    tm.channel_map,
                    protected_repeated,
                    title,
                    prefix=folder,
                ),
            )
    elif tm.is_continuous():
        if tm.sentinel is not None:
            y_predictions = y_predictions[y_truth != tm.sentinel, np.newaxis]
            y_truth = y_truth[y_truth != tm.sentinel, np.newaxis]
        performance_metrics.update(
            subplot_pearson_per_class(
                tm.rescale(y_predictions),
                tm.rescale(y_truth),
                tm.channel_map,
                protected,
                title,
                folder,
            ),
        )
        scatters.append(
            (tm.rescale(y_predictions), tm.rescale(y_truth), title, test_paths),
        )
    else:
        logging.warning(f"No evaluation clause for tensor map {tm.name}")

    if tm.name == "median":
        plot_waves(y_predictions, y_truth, "median_waves_" + title, folder)

    return performance_metrics


def make_one_hot(y, num_labels):
    ohy = np.zeros((y.shape[-1], num_labels))
    for i in range(0, y.shape[-1]):
        ohy[i, int(y[i])] = 1.0
    return ohy


def plot_metric_history(history, training_steps: int, title: str, prefix="./figures/"):
    row = 0
    col = 0
    total_plots = int(
        math.ceil(len(history.history) / 2),
    )  # divide by 2 because we plot validation and train histories together
    cols = max(2, int(math.ceil(math.sqrt(total_plots))))
    rows = max(2, int(math.ceil(total_plots / cols)))
    f, axes = plt.subplots(
        rows, cols, figsize=(int(cols * SUBPLOT_SIZE), int(rows * SUBPLOT_SIZE)),
    )
    logging.info(f"all keys {list(sorted(history.history.keys()))}")
    for k in sorted(history.history.keys()):
        if not k.startswith("val_"):
            if isinstance(history.history[k][0], LearningRateSchedule):
                history.history[k] = [
                    history.history[k][0](i * training_steps)
                    for i in range(len(history.history[k]))
                ]
            axes[row, col].plot(history.history[k])
            k_split = str(k).replace("output_", "").split("_")
            k_title = " ".join(OrderedDict.fromkeys(k_split))
            axes[row, col].set_title(k_title)
            axes[row, col].set_xlabel("epoch")
            if "val_" + k in history.history:
                axes[row, col].plot(history.history["val_" + k])
                labels = ["train", "valid"]
            else:
                labels = [k]
            axes[row, col].legend(labels, loc="upper left")

            row += 1
            if row == rows:
                row = 0
                col += 1
                if col >= cols:
                    break

    plt.tight_layout()
    now_string = datetime.now().strftime('%Y-%m-%d_%H-%M')
    figure_path = os.path.join(prefix, f'metrics_{now_string}_{title}{IMAGE_EXT}')
    if not os.path.exists(os.path.dirname(figure_path)):
        os.makedirs(os.path.dirname(figure_path))
    plt.savefig(figure_path)
    logging.info(f"Saved learning curves at:{figure_path}")


def plot_rocs(
    predictions: Dict[str, np.ndarray],
    truth: np.ndarray,
    labels: Dict[str, int],
    title: str,
    prefix: str = "./figures/",
):
    """Plot Receiver Operating Characteristic (ROC) curves from a dictionary of predictions

    Typically this function is used to compare several models predictions across multiple labels.
    As a hack to avoid repetitive ROC curves for binary classification label string containing 'no_' are skipped.

    :param predictions: The keys are strings identifying the model the values are numpy arrays
                        The arrays have shape (num_samples, num_classes)
    :param truth: The true classifications of each class, one hot encoded of shape (num_samples, num_classes)
    :param labels: Dictionary mapping strings describing each class to their corresponding index in the arrays
    :param title: The name of this plot
    :param prefix: Optional path prefix where the plot will be saved
    """
    lw = 2
    true_sums = np.sum(truth, axis=0)
    plt.figure(figsize=(SUBPLOT_SIZE, SUBPLOT_SIZE))

    for p in predictions:
        fpr, tpr, roc_auc = get_fpr_tpr_roc_pred(predictions[p], truth, labels)
        for key in labels:
            if "no_" in key and len(labels) == 2:
                continue
            color = _hash_string_to_color(p + key)
            label_text = f"{p}_{key} area:{roc_auc[labels[key]]:.3f} n={true_sums[labels[key]]:.0f}"
            plt.plot(
                fpr[labels[key]], tpr[labels[key]], color=color, lw=lw, label=label_text,
            )
            logging.info(f"ROC Label {label_text}")

    plt.xlim([0.0, 1.0])
    plt.ylim([-0.02, 1.03])
    plt.ylabel(RECALL_LABEL)
    plt.xlabel(FALLOUT_LABEL)
    plt.legend(loc="lower right")
    plt.plot([0, 1], [0, 1], "k:", lw=0.5)
    plt.title(f"ROC {title} n={np.sum(true_sums):.0f}\n")

    figure_path = os.path.join(prefix, "per_class_roc_" + title + IMAGE_EXT)
    if not os.path.exists(os.path.dirname(figure_path)):
        os.makedirs(os.path.dirname(figure_path))
    plt.savefig(figure_path)
    logging.info(f"Saved ROC curve at: {figure_path}")


def plot_prediction_calibrations(
    predictions: Dict[str, np.ndarray],
    truth: np.ndarray,
    labels: Dict[str, int],
    title: str,
    prefix: str = "./figures/",
    n_bins: int = 10,
):
    """Plot calibration performance and compute Brier Score.

    Typically this function is used to compare several models predictions across multiple labels.

    :param predictions: The keys are strings identifying the model the values are numpy arrays
                        The arrays have shape (num_samples, num_classes)
    :param truth: The true classifications of each class, one hot encoded of shape (num_samples, num_classes)
    :param labels: Dictionary mapping strings describing each class to their corresponding index in the arrays
    :param title: The name of this plot
    :param prefix: Optional path prefix where the plot will be saved
    :param n_bins: Number of bins to quantize predictions into
    """
    _ = plt.figure(figsize=(SUBPLOT_SIZE, SUBPLOT_SIZE))
    ax1 = plt.subplot2grid((3, 1), (0, 0), rowspan=2)
    ax2 = plt.subplot2grid((3, 1), (2, 0))

    true_sums = np.sum(truth, axis=0)
    ax1.plot([0, 1], [0, 1], "k:", label="Perfectly calibrated Brier score: 0.0")

    for p in predictions:
        for k in labels:
            color = _hash_string_to_color(p + k)
            brier_score = brier_score_loss(
                truth[..., labels[k]], predictions[p][..., labels[k]], pos_label=1,
            )
            fraction_of_positives, mean_predicted_value = calibration_curve(
                truth[..., labels[k]], predictions[p][..., labels[k]], n_bins=n_bins,
            )
            ax1.plot(
                mean_predicted_value,
                fraction_of_positives,
                "s-",
                label=f"{p} {k} Brier: {brier_score:0.3f}",
                color=color,
            )
            ax2.hist(
                predictions[p][..., labels[k]],
                range=(0, 1),
                bins=10,
                label=f"{p} {k} n={true_sums[labels[k]]:.0f}",
                histtype="step",
                lw=2,
                color=color,
            )
            logging.info(
                f"{p} {k} n={true_sums[labels[k]]:.0f}\nBrier score: {brier_score:0.3f}",
            )
    ax1.set_ylabel("Fraction of positives")
    ax1.set_ylim([-0.05, 1.05])
    ax1.legend(loc="lower right")
    ax1.set_title("Calibrations plots  (reliability curve)")

    ax2.set_xlabel("Mean predicted value")
    ax2.set_ylabel("Count")
    ax2.legend(loc="upper center")
    plt.tight_layout()

    figure_path = os.path.join(prefix, "calibrations_" + title + IMAGE_EXT)
    if not os.path.exists(os.path.dirname(figure_path)):
        os.makedirs(os.path.dirname(figure_path))
    logging.info(f"Try to save calibration comparison plot at: {figure_path}")
    plt.savefig(figure_path)


def plot_prediction_calibration(
    prediction: np.ndarray,
    truth: np.ndarray,
    labels: Dict[str, int],
    title: str,
    prefix: str = "./figures/",
    n_bins: int = 10,
):
    """Plot calibration performance and compute Brier Score.

    :param prediction: Array of probabilistic predictions with shape (num_samples, num_classes)
    :param truth: The true classifications of each class, one hot encoded of shape (num_samples, num_classes)
    :param labels: Dictionary mapping strings describing each class to their corresponding index in the arrays
    :param title: The name of this plot
    :param prefix: Optional path prefix where the plot will be saved
    :param n_bins: Number of bins to quantize predictions into
    """
    _, (ax1, ax3, ax2) = plt.subplots(3, figsize=(SUBPLOT_SIZE, 2 * SUBPLOT_SIZE))

    true_sums = np.sum(truth, axis=0)
    ax1.plot([0, 1], [0, 1], "k:", label="Perfectly calibrated Brier score: 0.0")
    ax3.plot([0, 1], [0, 1], "k:", label="Perfectly calibrated Brier score: 0.0")

    for k in labels:
        y_true = truth[..., labels[k]]
        y_prob = prediction[..., labels[k]]
        color = _hash_string_to_color(k)
        brier_score = brier_score_loss(y_true, prediction[..., labels[k]], pos_label=1)
        fraction_of_positives, mean_predicted_value = calibration_curve(
            y_true, y_prob, n_bins=n_bins,
        )
        ax3.plot(
            mean_predicted_value,
            fraction_of_positives,
            "s-",
            label=f"{k} Brier score: {brier_score:0.3f}",
            color=color,
        )
        ax2.hist(
            y_prob,
            range=(0, 1),
            bins=n_bins,
            label=f"{k} n={true_sums[labels[k]]:.0f}",
            histtype="step",
            lw=2,
            color=color,
        )

        bins = stats.mstats.mquantiles(y_prob, np.arange(0.0, 1.0, 1.0 / n_bins))
        binids = np.digitize(y_prob, bins) - 1

        bin_sums = np.bincount(binids, weights=y_prob, minlength=len(bins))
        bin_true = np.bincount(binids, weights=y_true, minlength=len(bins))
        bin_total = np.bincount(binids, minlength=len(bins))

        nonzero = bin_total != 0
        prob_true = bin_true[nonzero] / bin_total[nonzero]
        prob_pred = bin_sums[nonzero] / bin_total[nonzero]
        ax1.plot(
            prob_pred,
            prob_true,
            "s-",
            label=f"{k} Brier score: {brier_score:0.3f}",
            color=color,
        )
    ax1.set_ylabel("Fraction of positives")
    ax1.set_ylim([-0.05, 1.05])
    ax1.legend(loc="lower right")
    ax1.set_title(f'{title.replace("_", " ")}\nCalibration plot (equally sized bins)')
    ax2.set_xlabel("Mean predicted value")
    ax2.set_ylabel("Count")
    ax2.legend(loc="upper center", ncol=2)
    ax3.set_title("Calibration plot (equally spaced bins)")
    plt.tight_layout()

    figure_path = os.path.join(prefix, "calibrations_" + title + IMAGE_EXT)
    if not os.path.exists(os.path.dirname(figure_path)):
        os.makedirs(os.path.dirname(figure_path))
    logging.info(f"Try to save calibrations plot at: {figure_path}")
    plt.savefig(figure_path)


def plot_scatter(
    prediction, truth, title, prefix="./figures/", paths=None, top_k=3, alpha=0.5,
):
    margin = float((np.max(truth) - np.min(truth)) / 100)
    fig, (ax1, ax2) = plt.subplots(2, 1, figsize=(SUBPLOT_SIZE, 2 * SUBPLOT_SIZE))
    ax1.plot(
        [np.min(truth), np.max(truth)], [np.min(truth), np.max(truth)], linewidth=2,
    )
    ax1.plot(
        [np.min(prediction), np.max(prediction)],
        [np.min(prediction), np.max(prediction)],
        linewidth=4,
    )
    pearson = np.corrcoef(prediction.flatten(), truth.flatten())[
        1, 0,
    ]  # corrcoef returns full covariance matrix
    big_r_squared = coefficient_of_determination(truth, prediction)
    logging.info(
        f"Pearson:{pearson:0.3f} r^2:{pearson*pearson:0.3f} R^2:{big_r_squared:0.3f}",
    )
    ax1.scatter(
        prediction,
        truth,
        label=f"Pearson:{pearson:0.3f} r^2:{pearson*pearson:0.3f} R^2:{big_r_squared:0.3f}",
        marker=".",
        alpha=alpha,
    )
    if paths is not None:
        diff = np.abs(prediction - truth)
        arg_sorted = diff[:, 0].argsort()
        # The path of the best prediction, ie the inlier
        _text_on_plot(
            ax1,
            prediction[arg_sorted[0]] + margin,
            truth[arg_sorted[0]] + margin,
            os.path.basename(paths[arg_sorted[0]]),
        )
        # Plot the paths of the worst predictions ie the outliers
        for idx in arg_sorted[-top_k:]:
            _text_on_plot(
                ax1,
                prediction[idx] + margin,
                truth[idx] + margin,
                os.path.basename(paths[idx]),
            )

    ax1.set_xlabel("Predictions")
    ax1.set_ylabel("Actual")
    ax1.set_title(title + "\n")
    ax1.legend(loc="lower right")

    sns.distplot(prediction, label="Predicted", color="r", ax=ax2)
    sns.distplot(truth, label="Truth", color="b", ax=ax2)
    ax2.legend(loc="upper left")

    figure_path = os.path.join(prefix, "scatter_" + title + IMAGE_EXT)
    if not os.path.exists(os.path.dirname(figure_path)):
        os.makedirs(os.path.dirname(figure_path))
    logging.info("Try to save scatter plot at: {}".format(figure_path))
    plt.savefig(figure_path)
    return {title + "_pearson": pearson}


def plot_scatters(
    predictions, truth, title, prefix="./figures/", paths=None, top_k=3, alpha=0.5,
):
    margin = float((np.max(truth) - np.min(truth)) / 100)
    plt.figure(figsize=(SUBPLOT_SIZE, SUBPLOT_SIZE))
    plt.plot([np.min(truth), np.max(truth)], [np.min(truth), np.max(truth)])
    for k in predictions:
        color = _hash_string_to_color(k)
        pearson = np.corrcoef(predictions[k].flatten(), truth.flatten())[
            1, 0,
        ]  # corrcoef returns full covariance matrix
        r2 = pearson * pearson
        big_r2 = coefficient_of_determination(truth.flatten(), predictions[k].flatten())
        plt.plot(
            [np.min(predictions[k]), np.max(predictions[k])],
            [np.min(predictions[k]), np.max(predictions[k])],
            color=color,
        )
        plt.scatter(
            predictions[k],
            truth,
            color=color,
            label=str(k) + f" Pearson:{pearson:0.3f} r^2:{r2:0.3f} R^2:{big_r2:0.3f}",
            marker=".",
            alpha=alpha,
        )
        if paths is not None:
            diff = np.abs(predictions[k] - truth)
            arg_sorted = diff[:, 0].argsort()
            _text_on_plot(
                plt,
                predictions[k][arg_sorted[0]] + margin,
                truth[arg_sorted[0]] + margin,
                os.path.basename(paths[arg_sorted[0]]),
            )
            for idx in arg_sorted[-top_k:]:
                _text_on_plot(
                    plt,
                    predictions[k][idx] + margin,
                    truth[idx] + margin,
                    os.path.basename(paths[idx]),
                )
    plt.xlabel("Predictions")
    plt.ylabel("Actual")
    plt.title(title + "\n")
    plt.legend(loc="upper left")

    figure_path = os.path.join(prefix, "scatters_" + title + IMAGE_EXT)
    if not os.path.exists(os.path.dirname(figure_path)):
        os.makedirs(os.path.dirname(figure_path))
    plt.savefig(figure_path)
    logging.info("Saved scatter plot at: {}".format(figure_path))


def subplot_pearson_per_class(
    prediction: np.ndarray,
    truth: np.ndarray,
    labels: Dict[str, int],
    protected: Dict[TensorMap, np.ndarray],
    title: str,
    prefix: str = "./figures/",
) -> Dict[str, float]:
    lw = 2
    alpha = 0.5
    labels_to_areas = {}
    total_plots = len(protected) + 1
    if total_plots == 1:
        return plot_scatter(prediction, truth, title, prefix)
    cols = max(2, int(math.ceil(math.sqrt(total_plots))))
    rows = max(2, int(math.ceil(total_plots / cols)))
    fig, axes = plt.subplots(
        rows, cols, figsize=(cols * SUBPLOT_SIZE, rows * SUBPLOT_SIZE),
    )
    _protected_subplots(
        prediction,
        truth,
        protected,
        axes,
        metric=coefficient_of_determination,
        metric_name="$R^2$",
    )

    color = _hash_string_to_color(title)
    axes[-1, -1].plot(
        [np.min(truth), np.max(truth)], [np.min(truth), np.max(truth)], linewidth=2,
    )
    axes[-1, -1].plot(
        [np.min(prediction), np.max(prediction)],
        [np.min(prediction), np.max(prediction)],
        linewidth=4,
    )
    pearson = np.corrcoef(prediction.flatten(), truth.flatten())[1, 0]
    big_r_squared = coefficient_of_determination(truth, prediction)
    label_text = f"Pearson:{pearson:0.3f} r^2:{pearson * pearson:0.3f} R^2:{big_r_squared:0.3f} n={truth.shape[0]:.0f}"
    axes[-1, -1].scatter(
        prediction, truth, color=color, lw=lw, label=label_text, marker=".", alpha=alpha,
    )
    axes[-1, -1].legend(loc="lower right")
    axes[-1, -1].set_title(f"Pearson {title}")

    figure_path = os.path.join(prefix, "per_class_pearson_" + title + IMAGE_EXT)
    if not os.path.exists(os.path.dirname(figure_path)):
        os.makedirs(os.path.dirname(figure_path))
    plt.savefig(figure_path, bbox_inches="tight")
    logging.info(
        f"{label_text} saved at: {figure_path}{f' with {len(protected)} protected TensorMaps.' if len(protected) else '.'}",
    )
    return labels_to_areas


def subplot_scatters(
    scatters: List[Tuple[np.ndarray, np.ndarray, str, Optional[List[str]]]],
    prefix: str = "./figures/",
    top_k: int = 3,
    alpha: float = 0.5,
):
    fig, axes = _figure_and_subplot_axes_from_total(len(scatters))
    for scatter_data, ax in zip(scatters, axes.ravel()):
        prediction, truth, title, paths = scatter_data
        ax.plot([np.min(truth), np.max(truth)], [np.min(truth), np.max(truth)])
        ax.plot(
            [np.min(prediction), np.max(prediction)],
            [np.min(prediction), np.max(prediction)],
        )
        ax.scatter(prediction, truth, marker=".", alpha=alpha)
        margin = float((np.max(truth) - np.min(truth)) / 100)
        if (
            paths is not None
        ):  # If tensor paths are provided we plot the file names of top_k outliers and the #1 inlier
            diff = np.abs(prediction - truth)
            arg_sorted = diff[:, 0].argsort()
            # The path of the best prediction, ie the inlier
            _text_on_plot(
                ax,
                prediction[arg_sorted[0]] + margin,
                truth[arg_sorted[0]] + margin,
                os.path.basename(paths[arg_sorted[0]]),
            )
            # Plot the paths of the worst predictions ie the outliers
            for idx in arg_sorted[-top_k:]:
                _text_on_plot(
                    ax,
                    prediction[idx] + margin,
                    truth[idx] + margin,
                    os.path.basename(paths[idx]),
                )
        ax.set_xlabel("Predictions")
        ax.set_ylabel("Actual")
        ax.set_title(title + "\n")
        pearson = np.corrcoef(prediction.flatten(), truth.flatten())[
            1, 0,
        ]  # corrcoef returns full covariance matrix
        r2 = pearson * pearson
        big_r2 = coefficient_of_determination(truth.flatten(), prediction.flatten())
        ax.text(
            0,
            1,
            f"Pearson:{pearson:0.3f} r^2:{r2:0.3f} R^2:{big_r2:0.3f}",
            verticalalignment="bottom",
            transform=ax.transAxes,
        )

    figure_path = prefix + "scatters_together" + IMAGE_EXT
    if not os.path.exists(os.path.dirname(figure_path)):
        os.makedirs(os.path.dirname(figure_path))
    plt.savefig(figure_path)
    logging.info(f"Saved scatters together at: {figure_path}")


def subplot_comparison_scatters(
    scatters: List[Tuple[Dict[str, np.ndarray], np.ndarray, str, Optional[List[str]]]],
    prefix: str = "./figures/",
    top_k: int = 3,
    alpha: float = 0.5,
):
    fig, axes = _figure_and_subplot_axes_from_total(len(scatters))
    for scatter_data, ax in zip(scatters, axes.ravel()):
        predictions, truth, title, paths = scatter_data
        for k in predictions:
            c = _hash_string_to_color(title + k)
            pearson = np.corrcoef(predictions[k].flatten(), truth.flatten())[
                1, 0,
            ]  # corrcoef returns full covariance matrix
            r2 = pearson * pearson
            big_r2 = coefficient_of_determination(
                truth.flatten(), predictions[k].flatten(),
            )
            ax.plot(
                [np.min(predictions[k]), np.max(predictions[k])],
                [np.min(predictions[k]), np.max(predictions[k])],
                color=c,
            )
            ax.scatter(
                predictions[k],
                truth,
                color=c,
                label=f"{k} r:{pearson:0.3f} r^2:{r2:0.3f} R^2:{big_r2:0.3f}",
                marker=".",
                alpha=alpha,
            )
            ax.legend(loc="upper left")
            if (
                paths is not None
            ):  # If tensor paths are provided we plot the file names of top_k outliers and the #1 inlier
                margin = float((np.max(truth) - np.min(truth)) / 100)
                diff = np.abs(predictions[k] - truth)
                arg_sorted = diff[:, 0].argsort()
                _text_on_plot(
                    ax,
                    predictions[k][arg_sorted[0]] + margin,
                    truth[arg_sorted[0]] + margin,
                    os.path.basename(paths[arg_sorted[0]]),
                )
                for idx in arg_sorted[-top_k:]:
                    _text_on_plot(
                        ax,
                        predictions[k][idx] + margin,
                        truth[idx] + margin,
                        os.path.basename(paths[idx]),
                    )
        ax.set_xlabel("Predictions")
        ax.set_ylabel("Actual")
        ax.set_title(title + "\n")

    figure_path = os.path.join(prefix, "scatters_compared_together" + IMAGE_EXT)
    if not os.path.exists(os.path.dirname(figure_path)):
        os.makedirs(os.path.dirname(figure_path))
    plt.savefig(figure_path)
    logging.info(f"Saved scatter comparisons together at: {figure_path}")


def plot_survivorship(
    events: np.ndarray, days_follow_up: np.ndarray, predictions: np.ndarray,
    title: str, prefix: str = './figures/', days_window: int = 1825,
):
    """Plot Kaplan-Meier survivorship curves and stratify by median model prediction.
    All input arrays have the same shape: (num_samples,)

    :param events: Array indicating if each sample had an event (1) or not (0) by the end of follow up
    :param days_follow_up: Array with the total days of follow up for each sample
    :param predictions: Array with model predictions of an event before the end of follow up.
    :param title: Title for the plot
    :param prefix: Path prefix where plot will be saved
    :param days_window: Maximum days of follow up
    """
    plt.figure(figsize=(SUBPLOT_SIZE, SUBPLOT_SIZE))
    days_sorted_index = np.argsort(days_follow_up)
    days_sorted = days_follow_up[days_sorted_index]
    alive_per_step = len(events)

    sick_per_step = 0
    censored = 0
    survivorship = [1.0]
    real_survivorship = [1.0]
    for cur_day, day_index in enumerate(days_sorted_index):
        if days_follow_up[day_index] > days_window:
            break
        sick_per_step += events[day_index]
        censored += 1 - events[day_index]
        alive_per_step -= events[day_index]
        survivorship.append(1 - (sick_per_step / (alive_per_step+sick_per_step)))
        real_survivorship.append(real_survivorship[cur_day] * (1 - (events[day_index] / alive_per_step)))
    plt.plot([0]+days_sorted[:cur_day+1], real_survivorship[:cur_day+1], marker='.', label='Survivorship')
    groups = ['High risk', 'Low risk']
    predicted_alive = {g: len(events) // 2 for g in groups}

    predicted_sick = {g: 0 for g in groups}
    predicted_days = defaultdict(list)
    predicted_survival = defaultdict(list)
    threshold = np.median(predictions)
    for cur_day, day_index in enumerate(days_sorted_index):
        if days_follow_up[day_index] > days_window:
            break
        group = 'High risk' if predictions[day_index] > threshold else 'Low risk'
        predicted_sick[group] += events[day_index]
        predicted_survival[group].append(1 - (predicted_sick[group] / (predicted_alive[group]+predicted_sick[group])))
        predicted_alive[group] -= events[day_index]
        predicted_days[group].append(days_follow_up[day_index])

    for group in groups:
        plt.plot(
            [0]+predicted_days[group], [1]+predicted_survival[group], color='r' if 'High' in group else 'g', marker='o',
            label=f'{group} group had {predicted_sick[group]} events',
        )

    plt.title(
        f'{title}\nEnrolled: {len(events)}, Censored: {censored:.0f}, {100 * (censored / len(events)):2.1f}%, Events: {sick_per_step:.0f}, '
        f'{100 * (sick_per_step / len(events)):2.1f}%\nMax follow up: {days_window} days, {days_window // 365} years.',
    )
    plt.xlabel('Follow up time (days)')
    plt.ylabel('Proportion Surviving')
    plt.legend(loc="lower left")

    figure_path = os.path.join(prefix, f'survivorship_fu_{days_window}_{title}{IMAGE_EXT}')
    if not os.path.exists(os.path.dirname(figure_path)):
        os.makedirs(os.path.dirname(figure_path))
    logging.info(f'Try to save survival plot at: {figure_path}')
    plt.savefig(figure_path)
    return {}


def plot_survival(
    prediction: np.ndarray, truth: np.ndarray, title: str, days_window: int,
    prefix: str = './figures/',
) -> Dict[str, float]:
    """Plot Kaplan-Meier survivorship and predicted proportion surviving, calculate and return C-Index

    :param prediction: Array with model predictions of an event at each time step, with shape (num_samples, intervals*2).
    :param truth: Array with survival at each time step followed by events, shape is (num_samples, intervals*2)
    :param title: Title for the plot
    :param days_window: Maximum days of follow up
    :param prefix: Path prefix where plot will be saved

    :return: Dictionary mapping metric names to their floating point values
    """
    c_index, concordant, discordant, tied_risk, tied_time = concordance_index(prediction, truth)
    logging.info(f"C-index:{c_index} concordant:{concordant} discordant:{discordant} tied_risk:{tied_risk} tied_time:{tied_time}")
    intervals = truth.shape[-1] // 2
    plt.figure(figsize=(SUBPLOT_SIZE, SUBPLOT_SIZE))

    cumulative_sick = np.cumsum(np.sum(truth[:, intervals:], axis=0))
    cumulative_censored = (truth.shape[0]-np.sum(truth[:, :intervals], axis=0))-cumulative_sick
    alive_per_step = np.sum(truth[:, :intervals], axis=0)
    sick_per_step = np.sum(truth[:, intervals:], axis=0)
    survivorship = np.cumprod(1 - (sick_per_step / alive_per_step))
    logging.debug(f"Sick per step is: {sick_per_step} out of {truth.shape[0]}")
    logging.debug(f"Predicted sick per step is: {list(map(int, np.sum(1-prediction[:, :intervals], axis=0)))} out of {truth.shape[0]}")
    logging.debug(f"Survivors at each step is: {alive_per_step} out of {truth.shape[0]}")
    logging.debug(f"Cumulative Censored: {cumulative_censored} or {np.max(truth[:, :intervals]+truth[:, intervals:])}")
    predicted_proportion = np.sum(np.cumprod(prediction[:, :intervals], axis=1), axis=0) / truth.shape[0]

    plt.plot(range(0, days_window, 1 + days_window // intervals), predicted_proportion, marker='o', label=f'Predicted Proportion C-Index:{c_index:0.3f}')
    plt.plot(range(0, days_window, 1 + days_window // intervals), survivorship, marker='o', label='Survivorship')
    plt.xlabel('Follow up time (days)')
    plt.ylabel('Proportion Surviving')
    plt.title(
        f'{title} C-Index: {c_index:.4f}'
        f'Enrolled: {truth.shape[0]}, Censored: {cumulative_censored[-1]:.0f}, {100 * (cumulative_censored[-1] / truth.shape[0]):2.1f}%, '
        f'Events: {cumulative_sick[-1]:.0f}, {100 * (cumulative_sick[-1] / truth.shape[0]):2.1f}%\nMax follow up: {days_window} days, {days_window // 365} years.',
    )
    plt.legend(loc="upper right")

    figure_path = os.path.join(prefix, f'survivorship_{title}_c_{c_index:.3f}{IMAGE_EXT}')
    if not os.path.exists(os.path.dirname(figure_path)):
        os.makedirs(os.path.dirname(figure_path))
    logging.info(f'Survival plot: {figure_path}')
    plt.savefig(figure_path)
    return {'c_index': c_index, 'concordant': concordant, 'discordant': discordant, 'tied_risk': tied_risk, 'tied_time': tied_time}


def plot_survival_curves(
    prediction,
    truth,
    title,
    days_window,
    prefix="./figures/",
    num_curves=30,
    paths=None,
):
    intervals = truth.shape[-1] // 2
    plt.figure(figsize=(SUBPLOT_SIZE * 2, SUBPLOT_SIZE * 2))
    predicted_survivals = np.cumprod(prediction[:, :intervals], axis=1)
    sick = np.sum(truth[:, intervals:], axis=-1)
    censor_periods = np.argmin(truth[:, :intervals], axis=-1)
    x_days = range(0, days_window, 1 + days_window // intervals)
    cur_sick = 0
    cur_healthy = 0
    min_sick = num_curves * 0.1
    for i in range(truth.shape[0]):
        p = os.path.basename(paths[i]).replace(TENSOR_EXT, "")
        if sick[i] == 1:
            sick_period = np.argmax(truth[i, intervals:])
            sick_day = sick_period * (days_window // intervals)
            plt.plot(
                x_days[: sick_period + 2],
                predicted_survivals[i, : sick_period + 2],
                label=f"Failed:{p} p:{predicted_survivals[i, sick_period]:0.2f}",
                color="red",
            )
            plt.text(
                sick_day,
                predicted_survivals[i, sick_period],
                f"Diagnosed day:{sick_day} id:{p}",
            )
            cur_sick += 1
            if cur_sick >= min_sick and i >= num_curves:
                break
        elif censor_periods[i] != 0:  # individual was censored before failure
            plt.plot(
                x_days[: censor_periods[i]],
                predicted_survivals[i, : censor_periods[i]],
                label=f"Censored:{p} p:{predicted_survivals[i, censor_periods[i]]:0.2f}",
                color="blue",
            )
        elif cur_healthy < num_curves:
            plt.plot(
                x_days,
                predicted_survivals[i],
                label=f"Survived:{p} p:{predicted_survivals[i, -1]:0.2f}",
                color="green",
            )
            cur_healthy += 1
    plt.title(title + "\n")
    plt.legend(loc="lower left")
    plt.xlabel("Follow up time (days)")
    plt.ylabel("Survival Curve Prediction")
    figure_path = os.path.join(prefix, "survival_curves_" + title + IMAGE_EXT)
    if not os.path.exists(os.path.dirname(figure_path)):
        os.makedirs(os.path.dirname(figure_path))
    logging.info("Try to save survival plot at: {}".format(figure_path))
    plt.savefig(figure_path)
    return {}


def plot_noise(noise):
    samples = 240
    real_weight = 2.0
    real_bias = 0.5
    x = np.linspace(10, 100, samples)
    y1_real = real_weight * x + real_bias
    y2_real = 4.0 * x + 0.8
    y1 = y1_real + (np.random.randn(*x.shape) * noise)
    y2 = y2_real + (np.random.randn(*x.shape) * noise)
    y_ratio = (y2 - y1) / y2
    y_ratio_real = (y2_real - y1_real) / y2_real
    pearson = np.corrcoef(y1.flatten(), y1_real.flatten())[1, 0]
    pearson2 = np.corrcoef(y2.flatten(), y2_real.flatten())[1, 0]
    ratio_pearson = np.corrcoef(y_ratio.flatten(), y_ratio_real.flatten())[1, 0]
    return pearson, pearson2, ratio_pearson


def plot_noisy():
    samples = 140
    p1s = []
    p2s = []
    prats = []
    noises = np.linspace(0.0, 0.01, samples)
    for n in noises:
        p1, p2, prat = plot_noise(n)
        p1s.append(1.0 - p1)
        p2s.append(1.0 - p2)
        prats.append(1.0 - prat)

    plt.figure(figsize=(28, 42))
    matplotlib.rcParams.update({"font.size": 36})
    plt.xlabel("Noise")
    plt.ylabel("Error")
    plt.scatter(noises, p1s, color="cyan", label="p1")
    plt.scatter(noises, p2s, color="green", label="p2")
    plt.scatter(noises, prats, color="red", label="p_ratio")
    plt.legend(loc="lower right")
    plt.savefig("./figures/noise_fxn.png")


def plot_value_counter(categories, counts, title, prefix="./figures/"):
    matplotlib.rcParams.update({"font.size": 14})
    counters = defaultdict(Counter)
    for k in categories:
        parts = k.split(JOIN_CHAR)
        group = parts[0]
        label = parts[1]
        counters[group][label] = counts[k]

    rows = int(math.ceil(math.sqrt(len(counters))))
    fig, axes = plt.subplots(rows, rows, figsize=(28, 24))
    for i, group in enumerate(counters):
        ax = plt.subplot(rows, rows, i + 1)
        ax.set_title(group)
        idxs = np.arange(len(counters[group]))
        ax.barh(idxs, list(counters[group].values()))
        ax.set_yticks(idxs)
        ax.set_yticklabels(list(counters[group].keys()))

    plt.tight_layout()

    figure_path = os.path.join(prefix, "counter_" + title + IMAGE_EXT)
    if not os.path.exists(os.path.dirname(figure_path)):
        os.makedirs(os.path.dirname(figure_path))
    plt.savefig(figure_path)
    logging.info(f"Saved counter plot at: {figure_path}")


def plot_histograms(continuous_stats, title, prefix="./figures/", num_bins=50):
    matplotlib.rcParams.update({"font.size": 14})

    rows = int(math.ceil(math.sqrt(len(continuous_stats))))
    fig, axes = plt.subplots(rows, rows, figsize=(28, 24))
    for i, group in enumerate(continuous_stats):
        a = np.array(continuous_stats[group])
        ax = plt.subplot(rows, rows, i + 1)
        ax.set_title(group + "\n Mean:%0.3f STD:%0.3f" % (np.mean(a), np.std(a)))
        ax.hist(continuous_stats[group], bins=num_bins)
    plt.tight_layout()

    figure_path = os.path.join(prefix, "histograms_" + title + IMAGE_EXT)
    if not os.path.exists(os.path.dirname(figure_path)):
        os.makedirs(os.path.dirname(figure_path))
    plt.savefig(figure_path)
    logging.info(f"Saved histograms plot at: {figure_path}")


def plot_histograms_in_pdf(
    stats: Dict[str, Dict[str, List[float]]],
    all_samples_count: int,
    output_file_name: str,
    output_folder_path: str = "./figures",
    num_rows: int = 4,
    num_cols: int = 6,
    num_bins: int = 50,
    title_line_width: int = 50,
) -> None:
    """
    Plots histograms of field values given in 'stats' in pdf
    :param stats: field names extracted from hd5 dataset names to list of values, one per sample_instance_arrayidx
    :param all_samples_count: total number of samples fields were drawn from; samples don't necessarily have values for each field
    :param output_file_name: name of output file in pdf
    :param output_folder_path: directory that output file will be written to
    :param num_rows: number of histograms that will be plotted vertically per pdf page
    :param num_cols: number of histograms that will be plotted horizontally per pdf page
    :param num_bins: number of histogram bins
    :param title_line_width: max number of characters that a plot title line will span; longer lines will be wrapped into multiple lines
    :return: None
    """

    def _sorted_chunks(
        d: Dict[str, Dict[str, List[float]]], size: int,
    ) -> Iterable[DefaultDict[str, List[float]]]:
        """
        :param d: dictionary to be chunked
        :param size: size of chunks
        :return: iterator of dictionary chunks with keys alphabetically sorted
        """
        it = iter(dict(sorted(d.items())))
        for i in range(0, len(d), size):
            yield {k: d[k] for k in islice(it, size)}

    subplot_width = 7.4 * num_cols
    subplot_height = 6 * num_rows
    matplotlib.rcParams.update(
        {"font.size": 14, "figure.figsize": (subplot_width, subplot_height)},
    )

    figure_path = os.path.join(output_folder_path, output_file_name + PDF_EXT)
    with PdfPages(figure_path) as pdf:
        for stats_chunk in _sorted_chunks(stats, num_rows * num_cols):
            plt.subplots(num_rows, num_cols)
            for i, field in enumerate(stats_chunk):
                field_values = reduce(operator.concat, stats_chunk[field].values())
                field_sample_count = len(stats_chunk[field].keys())
                missingness = int(
                    100 * (all_samples_count - field_sample_count) / all_samples_count,
                )
                ax = plt.subplot(num_rows, num_cols, i + 1)
                title_text = "\n".join(wrap(field, title_line_width))
                title_stats = "\n".join(
                    wrap(
                        f"Mean:{np.mean(field_values):.2f} STD:{np.std(field_values):.2f} Missing:{missingness}% #Samples:{field_sample_count}",
                        title_line_width,
                    ),
                )
                ax.set_title(title_text + "\n" + title_stats)
                ax.hist(field_values, bins=min(num_bins, len(set(field_values))))
            plt.tight_layout()
            pdf.savefig()

    logging.info(f"Saved histograms plot at: {figure_path}")


def plot_heatmap(
    stats: Dict[str, Dict[str, List[float]]],
    output_file_name: str,
    min_samples: int,
    output_folder_path: str,
) -> None:

    """
    Plot heatmap of correlations between field pairs derived from 'stats'
    :param stats: field names extracted from hd5 dataset names to list of values, one per sample_instance_arrayidx
    :param output_file_name: name of output file in pdf
    :param output_folder_path: directory that output file will be written to
    :param min_samples: calculate correlation coefficient only if both fields have values from that many common samples
    :return: None
    """
    fields = stats.keys()
    num_fields = len(fields)
    field_pairs = product(fields, fields)
    correlations_by_field_pairs: DefaultDict[Tuple[str, str], float] = defaultdict(
        float,
    )
    logging.info(f"There are {int(num_fields * (num_fields - 1) / 2)} field pairs.")
    processed_field_pair_count = 0
    nan_counter = Counter()  # keep track of if we've seen a field have NaNs
    for field1, field2 in field_pairs:
        if field1 not in nan_counter.keys() and field2 not in nan_counter.keys():
            if field1 == field2:
                correlations_by_field_pairs[(field1, field2)] = 1
            elif (field2, field1) in correlations_by_field_pairs:
                correlations_by_field_pairs[
                    (field1, field2)
                ] = correlations_by_field_pairs[(field2, field1)]
            else:
                common_samples = set(stats[field1].keys()).intersection(
                    stats[field2].keys(),
                )
                num_common_samples = len(common_samples)
                processed_field_pair_count += 1
                if processed_field_pair_count % 50000 == 0:
                    logging.debug(
                        f"Processed {processed_field_pair_count} field pairs.",
                    )
                if num_common_samples >= min_samples:
                    field1_values = reduce(
                        operator.concat,
                        [stats[field1][sample] for sample in common_samples],
                    )
                    field2_values = reduce(
                        operator.concat,
                        [stats[field2][sample] for sample in common_samples],
                    )

                    num_field1_nans = len(list(filter(math.isnan, field1_values)))
                    num_field2_nans = len(list(filter(math.isnan, field2_values)))
                    at_least_one_field_has_nans = False
                    if num_field1_nans != 0:
                        nan_counter[field1] = True
                        at_least_one_field_has_nans = True
                    # Also add field2 to the counter if it has NaNs before 'continue'ing so we can skip it sooner in next iterations
                    if num_field2_nans != 0:
                        nan_counter[field2] = True
                        at_least_one_field_has_nans = True
                    if at_least_one_field_has_nans:
                        continue

                    if len(field1_values) == len(field2_values):
                        if len(set(field1_values)) == 1 or len(set(field2_values)) == 1:
                            logging.debug(
                                f"Not calculating correlation for fields {field1} and {field2} because at least one of "
                                f"the fields has all the same values for the {num_common_samples} common samples.",
                            )
                            continue
                        corr = np.corrcoef(field1_values, field2_values)[1, 0]
                        if not math.isnan(corr):
                            correlations_by_field_pairs[(field1, field2)] = corr
                        else:
                            logging.warning(
                                f"Pearson correlation for fields {field1} and {field2} is NaN.",
                            )
                    else:
                        logging.debug(
                            f"Not calculating correlation for fields '{field1}' and '{field2}' "
                            f"because they have different number of values ({len(field1_values)} vs. {len(field2_values)}).",
                        )
        else:
            continue

    logging.info(f"Total number of correlations: {len(correlations_by_field_pairs)}")

    fields_with_nans = nan_counter.keys()
    if len(fields_with_nans) != 0:
        logging.warning(
            f"The {len(fields_with_nans)} fields containing NaNs are: {', '.join(fields_with_nans)}.",
        )

    # correlations_by_field_pairs = dict(random.sample(correlations_by_field_pairs.items(), 15))
    ser = pd.Series(
        list(correlations_by_field_pairs.values()),
        index=pd.MultiIndex.from_tuples(correlations_by_field_pairs.keys()),
    )
    df = ser.unstack()

    # Scale the figure size with the number of fields
    width = height = int(0.23 * num_fields)
    plt.subplots(figsize=(width, height))

    # Generate a custom diverging colourmap
    cmap = sns.diverging_palette(240, 10, n=9, as_cmap=True)

    # Plot
    ax = sns.heatmap(
        df, cmap=cmap, square=True, vmin=-1, vmax=1, cbar_kws={"shrink": 0.8},
    )

    # Custom-colour missing values
    ax.set_facecolor("xkcd:light grey")

    # Scale the colourbar label font size with the number of fields
    cbar = ax.collections[0].colorbar
    cbar.ax.tick_params(labelsize=int(0.27 * num_fields))

    # Save figure
    fig = ax.get_figure()
    heatmap_path = os.path.join(output_folder_path, output_file_name + IMAGE_EXT)
    fig.savefig(heatmap_path)
    logging.info(f"Plotted heatmap ({df.shape[0]}x{df.shape[1]}) at: {heatmap_path}")


def plot_ecg(data, label, prefix="./figures/"):
    lw = 3
    matplotlib.rcParams.update({"font.size": 36})

    rows = int(math.ceil(math.sqrt(len(data))))
    cols = math.ceil(len(data) / rows)
    fig, axes = plt.subplots(rows, cols, figsize=(28, 24))
    for i, k in enumerate(data):
        color = _hash_string_to_color(k)
        ax = plt.subplot(rows, cols, i + 1)
        ax.set_title(k)
        ax.plot(data[k], color=color, lw=lw, label=str(k))
    plt.tight_layout()

    figure_path = os.path.join(prefix, label + "_ecg" + IMAGE_EXT)
    if not os.path.exists(os.path.dirname(figure_path)):
        os.makedirs(os.path.dirname(figure_path))
    plt.savefig(figure_path)
    logging.info(f"Saved ECG plot at: {figure_path}")


def _plot_partners_text(
    data: Dict[str, Union[np.ndarray, str, Dict]], fig: plt.Figure, w: float, h: float,
) -> None:
    # top text
    dt = datetime.strptime(data["datetime"], PARTNERS_DATETIME_FORMAT)
    dob = data["dob"]
    if dob != "":
        dob = datetime.strptime(dob, PARTNERS_DATE_FORMAT)
        dob = f"{dob:%d-%b-%Y}".upper()
    age = -1
    if not np.isnan(data["age"]):
        age = int(data["age"])
    sex = {value: key for key, value in data["sex"].items()}

    fig.text(
        0.17 / w, 8.04 / h, f"{data['lastname']}, {data['firstname']}", weight="bold",
    )
    fig.text(3.05 / w, 8.04 / h, f"ID:{data['patientid']}", weight="bold")
    fig.text(4.56 / w, 8.04 / h, f"{dt:%d-%b-%Y %H:%M:%S}".upper(), weight="bold")
    fig.text(6.05 / w, 8.04 / h, f"{data['sitename']}", weight="bold")

    fig.text(0.17 / w, 7.77 / h, f"{dob} ({age} yr)", weight="bold")  # TODO age units
    fig.text(0.17 / w, 7.63 / h, f"{sex[1]}".title(), weight="bold")
    fig.text(0.17 / w, 7.35 / h, f"Room: ", weight="bold")  # TODO room?
    fig.text(0.17 / w, 7.21 / h, f"Loc: {data['location']}", weight="bold")

    fig.text(2.15 / w, 7.77 / h, f"Vent. rate", weight="bold")
    fig.text(2.15 / w, 7.63 / h, f"PR interval", weight="bold")
    fig.text(2.15 / w, 7.49 / h, f"QRS duration", weight="bold")
    fig.text(2.15 / w, 7.35 / h, f"QT/QTc", weight="bold")
    fig.text(2.15 / w, 7.21 / h, f"P-R-T axes", weight="bold")

    fig.text(3.91 / w, 7.77 / h, f"{int(data['rate_md'])}", weight="bold", ha="right")
    fig.text(3.91 / w, 7.63 / h, f"{int(data['pr_md'])}", weight="bold", ha="right")
    fig.text(3.91 / w, 7.49 / h, f"{int(data['qrs_md'])}", weight="bold", ha="right")
    fig.text(
        3.91 / w,
        7.35 / h,
        f"{int(data['qt_md'])}/{int(data['qtc_md'])}",
        weight="bold",
        ha="right",
    )
    fig.text(
        3.91 / w,
        7.21 / h,
        f"{int(data['paxis_md'])}   {int(data['raxis_md'])}",
        weight="bold",
        ha="right",
    )

    fig.text(4.30 / w, 7.77 / h, f"BPM", weight="bold", ha="right")
    fig.text(4.30 / w, 7.63 / h, f"ms", weight="bold", ha="right")
    fig.text(4.30 / w, 7.49 / h, f"ms", weight="bold", ha="right")
    fig.text(4.30 / w, 7.35 / h, f"ms", weight="bold", ha="right")
    fig.text(4.30 / w, 7.21 / h, f"{int(data['taxis_md'])}", weight="bold", ha="right")

    fig.text(4.75 / w, 7.21 / h, f"{data['read_md']}", wrap=True, weight="bold")

    # TODO tensorize these values from XML
    fig.text(1.28 / w, 6.65 / h, f"Technician: {''}", weight="bold")
    fig.text(1.28 / w, 6.51 / h, f"Test ind: {''}", weight="bold")
    fig.text(4.75 / w, 6.25 / h, f"Referred by: {''}", weight="bold")
    fig.text(7.63 / w, 6.25 / h, f"Electronically Signed By: {''}", weight="bold")


def _plot_partners_full(voltage: Dict[str, np.ndarray], ax: plt.Axes) -> None:
    full_voltage = np.full((12, 2500), np.nan)
    for i, lead in enumerate(voltage):
        full_voltage[i] = voltage[lead]

    # convert voltage to millivolts
    full_voltage /= 1000

    # calculate space between leads
    min_y, max_y = ax.get_ylim()
    y_offset = (max_y - min_y) / len(voltage)

    text_xoffset = 5
    text_yoffset = -0.01

    # plot signal and add labels
    for i, lead in enumerate(voltage):
        this_offset = (len(voltage) - i - 0.5) * y_offset
        ax.plot(full_voltage[i] + this_offset, color="black", linewidth=0.375)
        ax.text(
            0 + text_xoffset,
            this_offset + text_yoffset,
            lead,
            ha="left",
            va="top",
            weight="bold",
        )


def _plot_partners_clinical(voltage: Dict[str, np.ndarray], ax: plt.Axes) -> None:
    # get voltage in clinical chunks
    clinical_voltage = np.full((6, 2500), np.nan)
    halfgap = 5

    clinical_voltage[0][0 : 625 - halfgap] = voltage["I"][0 : 625 - halfgap]
    clinical_voltage[0][625 + halfgap : 1250 - halfgap] = voltage["aVR"][
        625 + halfgap : 1250 - halfgap
    ]
    clinical_voltage[0][1250 + halfgap : 1875 - halfgap] = voltage["V1"][
        1250 + halfgap : 1875 - halfgap
    ]
    clinical_voltage[0][1875 + halfgap : 2500] = voltage["V4"][1875 + halfgap : 2500]

    clinical_voltage[1][0 : 625 - halfgap] = voltage["II"][0 : 625 - halfgap]
    clinical_voltage[1][625 + halfgap : 1250 - halfgap] = voltage["aVL"][
        625 + halfgap : 1250 - halfgap
    ]
    clinical_voltage[1][1250 + halfgap : 1875 - halfgap] = voltage["V2"][
        1250 + halfgap : 1875 - halfgap
    ]
    clinical_voltage[1][1875 + halfgap : 2500] = voltage["V5"][1875 + halfgap : 2500]

    clinical_voltage[2][0 : 625 - halfgap] = voltage["III"][0 : 625 - halfgap]
    clinical_voltage[2][625 + halfgap : 1250 - halfgap] = voltage["aVF"][
        625 + halfgap : 1250 - halfgap
    ]
    clinical_voltage[2][1250 + halfgap : 1875 - halfgap] = voltage["V3"][
        1250 + halfgap : 1875 - halfgap
    ]
    clinical_voltage[2][1875 + halfgap : 2500] = voltage["V6"][1875 + halfgap : 2500]

    clinical_voltage[3] = voltage["V1"]
    clinical_voltage[4] = voltage["II"]
    clinical_voltage[5] = voltage["V5"]

    voltage = clinical_voltage

    # convert voltage to millivolts
    voltage /= 1000

    # calculate space between leads
    min_y, max_y = ax.get_ylim()
    y_offset = (max_y - min_y) / len(voltage)

    text_xoffset = 5
    text_yoffset = -0.1

    # plot signal and add labels
    for i in range(len(voltage)):
        this_offset = (len(voltage) - i - 0.5) * y_offset
        ax.plot(voltage[i] + this_offset, color="black", linewidth=0.375)
        if i == 0:
            ax.text(
                0 + text_xoffset,
                this_offset + text_yoffset,
                "I",
                ha="left",
                va="top",
                weight="bold",
            )
            ax.text(
                625 + text_xoffset,
                this_offset + text_yoffset,
                "aVR",
                ha="left",
                va="top",
                weight="bold",
            )
            ax.text(
                1250 + text_xoffset,
                this_offset + text_yoffset,
                "V1",
                ha="left",
                va="top",
                weight="bold",
            )
            ax.text(
                1875 + text_xoffset,
                this_offset + text_yoffset,
                "V4",
                ha="left",
                va="top",
                weight="bold",
            )
        elif i == 1:
            ax.text(
                0 + text_xoffset,
                this_offset + text_yoffset,
                "II",
                ha="left",
                va="top",
                weight="bold",
            )
            ax.text(
                625 + text_xoffset,
                this_offset + text_yoffset,
                "aVL",
                ha="left",
                va="top",
                weight="bold",
            )
            ax.text(
                1250 + text_xoffset,
                this_offset + text_yoffset,
                "V2",
                ha="left",
                va="top",
                weight="bold",
            )
            ax.text(
                1875 + text_xoffset,
                this_offset + text_yoffset,
                "V5",
                ha="left",
                va="top",
                weight="bold",
            )
        elif i == 2:
            ax.text(
                0 + text_xoffset,
                this_offset + text_yoffset,
                "III",
                ha="left",
                va="top",
                weight="bold",
            )
            ax.text(
                625 + text_xoffset,
                this_offset + text_yoffset,
                "aVF",
                ha="left",
                va="top",
                weight="bold",
            )
            ax.text(
                1250 + text_xoffset,
                this_offset + text_yoffset,
                "V3",
                ha="left",
                va="top",
                weight="bold",
            )
            ax.text(
                1875 + text_xoffset,
                this_offset + text_yoffset,
                "V6",
                ha="left",
                va="top",
                weight="bold",
            )
        elif i == 3:
            ax.text(
                0 + text_xoffset,
                this_offset + text_yoffset,
                "V1",
                ha="left",
                va="top",
                weight="bold",
            )
        elif i == 4:
            ax.text(
                0 + text_xoffset,
                this_offset + text_yoffset,
                "II",
                ha="left",
                va="top",
                weight="bold",
            )
        elif i == 5:
            ax.text(
                0 + text_xoffset,
                this_offset + text_yoffset,
                "V5",
                ha="left",
                va="top",
                weight="bold",
            )


def _plot_partners_figure(
    data: Dict[str, Union[np.ndarray, str, Dict]],
    plot_signal_function: Callable[[Dict[str, np.ndarray], plt.Axes], None],
    plot_mode: str,
    output_folder: str,
    run_id: str,
) -> None:
    plt.rcParams["font.family"] = "Times New Roman"
    plt.rcParams["font.size"] = 9.5

    w, h = 11, 8.5
    fig = plt.figure(
        figsize=(w, h),
        dpi=100,
    )

    # patient info and ecg text
    _plot_partners_text(data, fig, w, h)

    # define plot area in inches
    left = 0.17
    bottom = h - 7.85
    width = w - 2 * left
    height = h - bottom - 2.3

    # ecg plot area
    ax = fig.add_axes([left / w, bottom / h, width / w, height / h])

    # voltage is in microvolts
    # the entire plot area is 5.55 inches tall, 10.66 inches wide (141 mm, 271 mm)
    # the resolution on the y-axis is 10 mm/mV
    # the resolution on the x-axis is 25 mm/s
    inch2mm = lambda inches: inches * 25.4

    # 1. set y-limit to max 14.1 mV
    y_res = 10  # mm/mV
    max_y = inch2mm(height) / y_res
    min_y = 0
    ax.set_ylim(min_y, max_y)

    # 2. set x-limit to max 10.8 s, center 10 s leads
    sampling_frequency = 250  # Hz
    x_res = 25  # mm/s
    max_x = inch2mm(width) / x_res
    x_buffer = (max_x - 10) / 2
    max_x -= x_buffer
    min_x = -x_buffer
    max_x *= sampling_frequency
    min_x *= sampling_frequency
    ax.set_xlim(min_x, max_x)

    # 3. set ticks for every 0.1 mV or every 1/25 s
    y_tick = 1 / y_res
    x_tick = 1 / x_res * sampling_frequency
    x_major_ticks = np.arange(min_x, max_x, x_tick * 5)
    x_minor_ticks = np.arange(min_x, max_x, x_tick)
    y_major_ticks = np.arange(min_y, max_y, y_tick * 5)
    y_minor_ticks = np.arange(min_y, max_y, y_tick)

    ax.set_xticks(x_major_ticks)
    ax.set_xticks(x_minor_ticks, minor=True)
    ax.set_yticks(y_major_ticks)
    ax.set_yticks(y_minor_ticks, minor=True)

    ax.tick_params(
        which="both", left=False, bottom=False, labelleft=False, labelbottom=False,
    )
    ax.grid(b=True, color="r", which="major", lw=0.5)
    ax.grid(b=True, color="r", which="minor", lw=0.2)

    # signal plot
    voltage = data["2500_raw"]
    plot_signal_function(voltage, ax)

    # bottom text
    fig.text(
        0.17 / w,
        0.46 / h,
        f"{x_res}mm/s    {y_res}mm/mV    {sampling_frequency}Hz",
        ha="left",
        va="center",
        weight="bold",
    )

    # save both pdf and png
    title = re.sub(r"[:/. ]", "", f'{plot_mode}_{data["patientid"]}_{data["datetime"]}')
    plt.savefig(os.path.join(output_folder, run_id, f"{title}{PDF_EXT}"))
    plt.savefig(os.path.join(output_folder, run_id, f"{title}{IMAGE_EXT}"))
    plt.close(fig)


def plot_partners_ecgs(args):
    plot_tensors = [
        ml4h.tensormap.mgb.ecg.partners_ecg_patientid,
        ml4h.tensormap.mgb.ecg.partners_ecg_firstname,
        ml4h.tensormap.mgb.ecg.partners_ecg_lastname,
        ml4h.tensormap.mgb.ecg.partners_ecg_sex,
        ml4h.tensormap.mgb.ecg.partners_ecg_dob,
        ml4h.tensormap.mgb.ecg.partners_ecg_age,
        ml4h.tensormap.mgb.ecg.partners_ecg_datetime,
        ml4h.tensormap.mgb.ecg.partners_ecg_sitename,
        ml4h.tensormap.mgb.ecg.partners_ecg_location,
        ml4h.tensormap.mgb.ecg.partners_ecg_read_md,
        ml4h.tensormap.mgb.ecg.partners_ecg_taxis_md,
        ml4h.tensormap.mgb.ecg.partners_ecg_rate_md,
        ml4h.tensormap.mgb.ecg.partners_ecg_pr_md,
        ml4h.tensormap.mgb.ecg.partners_ecg_qrs_md,
        ml4h.tensormap.mgb.ecg.partners_ecg_qt_md,
        ml4h.tensormap.mgb.ecg.partners_ecg_paxis_md,
        ml4h.tensormap.mgb.ecg.partners_ecg_raxis_md,
        ml4h.tensormap.mgb.ecg.partners_ecg_qtc_md,
    ]
    voltage_tensor = make_waveform_maps("partners_ecg_2500_raw")
    tensor_maps_in = plot_tensors + [voltage_tensor]
    tensor_paths = [
        os.path.join(args.tensors, tp)
        for tp in os.listdir(args.tensors)
        if os.path.splitext(tp)[-1].lower() == TENSOR_EXT
    ]

    if "clinical" == args.plot_mode:
        plot_signal_function = _plot_partners_clinical
    elif "full" == args.plot_mode:
        plot_signal_function = _plot_partners_full
    else:
        raise ValueError(f"Unsupported plot mode: {args.plot_mode}")

    # TODO use TensorGenerator here
    # Get tensors for all hd5
    for tp in tensor_paths:
        try:
            with h5py.File(tp, "r") as hd5:
                skip_hd5 = False
                tdict = defaultdict(dict)
                for tm in tensor_maps_in:
                    key = tm.name.split("partners_ecg_")[1]
                    try:
                        tensors = tm.tensor_from_file(tm, hd5)

                        if tm.shape[0] is not None:
                            # If not a multi-tensor tensor, wrap in array to loop through
                            tensors = np.array([tensors])
                        for i, tensor in enumerate(tensors):
                            if tm.channel_map:
                                tdict[i][key] = dict()
                                for cm in tm.channel_map:
                                    tdict[i][key][cm] = (
                                        tensor[:, tm.channel_map[cm]]
                                        if tm.name == voltage_tensor
                                        else tensor[tm.channel_map[cm]]
                                    )
                            else:
                                if 1 == (
                                    tm.shape[0]
                                    if tm.shape[0] is not None
                                    else tm.shape[1]
                                ):
                                    tensor = tensor.item()
                                tdict[i][key] = tensor
                    except (
                        IndexError,
                        KeyError,
                        ValueError,
                        OSError,
                        RuntimeError,
                    ) as e:
                        logging.warning(
                            f"Could not obtain {tm.name}. Skipping plotting for all ECGs at {tp}",
                        )
                        skip_hd5 = True
                    if skip_hd5:
                        break
                if skip_hd5:
                    continue

                # plot each ecg
                for i in tdict:
                    _plot_partners_figure(
                        data=tdict[i],
                        plot_signal_function=plot_signal_function,
                        plot_mode=args.plot_mode,
                        output_folder=args.output_folder,
                        run_id=args.id,
                    )
        except:
            logging.exception(f"Broken tensor at: {tp}")


def plot_cross_reference(
    args, xref_df, title, time_description, window_start, window_end,
):
    # TODO make this work with multiple time windows
    if xref_df.empty:
        logging.info(f'No cross reference found for "{title}"')
        return

    title = title.replace(" ", "_")

    # compute day diffs
    day_diffs = np.array(
        xref_df.apply(
            lambda row: (row[args.time_tensor] - row[window_end]).days, axis=1,
        ),
    )

    plt.rcParams["font.size"] = 18
    fig = plt.figure(figsize=(15, 9))
    ax = fig.add_subplot(111)
    binwidth = 5
    ax.hist(
        day_diffs, bins=range(day_diffs.min(), day_diffs.max() + binwidth, binwidth),
    )
    ax.set_xlabel("Days relative to event")
    ax.set_ylabel("Number of patients")
    ax.set_title(
        f"Distribution of {args.tensors_name} {time_description}: N={len(day_diffs)}",
    )

    ax.text(0.05, 0.90, f"Min: {day_diffs.min()}", transform=ax.transAxes)
    ax.text(0.05, 0.85, f"Max: {day_diffs.max()}", transform=ax.transAxes)
    ax.text(0.05, 0.80, f"Median: {np.median(day_diffs):.0f}", transform=ax.transAxes)
    plt.tight_layout()

    fpath = os.path.join(
        args.output_folder, args.id, f"distribution_{title}{IMAGE_EXT}",
    )
    fig.savefig(fpath)
    logging.info(f"Saved histogram of days relative to {window_end} to {fpath}")


def plot_categorical_tmap_over_time(counts, tmap_name, dates, fpath):
    f, ax = plt.subplots()
    f.set_size_inches(12, 6.75)
    ax.set_title(tmap_name)
    colors = [[c, c, c] for c in np.linspace(1.0, 0.2, len(counts))]
    bottom = np.zeros(len(dates) - 1)
    for i, (cm, counts_cm) in enumerate(
        sorted(counts.items(), key=lambda kv: np.sum(kv[1]), reverse=True),
    ):
        label = cm + f", n={int(np.sum(counts_cm))}" if i < 20 else None
        ax.bar(
            range(1, len(dates)),
            counts_cm,
            width=1,
            bottom=bottom,
            edgecolor="black",
            linewidth=0.5,
            label=label,
            color=colors[i],
        )
        bottom += np.array(counts_cm)
        ax.legend()
    ax.set_xlim(1, len(dates))
    ax.set_xticks(range(1, len(dates), 12))
    ax.set_xticklabels([date.year for date in dates[1::12]], rotation=45)
    ax.set_ylabel("counts per increment of time frequency")
    ax.legend(loc="upper left")
    f.savefig(fpath, dpi=500)


def _ecg_rest_traces_and_text(hd5):
    """Extracts ECG resting traces from HD5 and returns a dictionary based on biosppy template"""
    path_prefix = "ukb_ecg_rest"
    ecg_text_group = "ecg_rest_text"
    if path_prefix not in hd5:
        raise ValueError("Tensor does not contain resting ECGs")
    twelve_leads = defaultdict(dict)
    leads = list(ECG_REST_LEADS.keys()) + list(ECG_REST_MEDIAN_LEADS.keys())
    oldest_instance = sorted([instance for instance in hd5[path_prefix][leads[0]]])[0]
    for lead in leads:
        twelve_leads[lead]["raw"] = np.array(
            hd5[path_prefix][lead][oldest_instance], dtype=np.float32,
        )
        if len(twelve_leads[lead]["raw"]) == 5000:
            try:
                # Attempt analysis by biosppy, which may fail if not enough beats
                (
                    twelve_leads[lead]["ts_reference"],
                    twelve_leads[lead]["filtered"],
                    twelve_leads[lead]["rpeaks"],
                    twelve_leads[lead]["template_ts"],
                    twelve_leads[lead]["templates"],
                    twelve_leads[lead]["heart_rate_ts"],
                    twelve_leads[lead]["heart_rate"],
                ) = ecg.ecg(
                    signal=twelve_leads[lead]["raw"], sampling_rate=500.0, show=False,
                )
            except:
                twelve_leads[lead]["ts_reference"] = np.linspace(
                    0,
                    len(twelve_leads[lead]["raw"]) / 500.0,
                    len(twelve_leads[lead]["raw"]),
                )
    ecg_rest_text = np.array(hd5[path_prefix][ecg_text_group][oldest_instance]).tolist()
    return twelve_leads, ecg_rest_text


def _ecg_rest_ylims(yrange, yplot):
    """Returns ECG plot y-axis limits based on the range covered by ECG traces"""
    deltas = [-1.0, 1.0]
    extremes = np.array([np.min(yplot), np.max(yplot)])
    delta_ext = extremes[1] - extremes[0]
    yrange = np.max([yrange, delta_ext * 1.10])
    ylim_min = -yrange / 2.0
    ylim_max = yrange / 2.0
    if ((extremes[0] - ylim_min) < yrange * 0.2) or (
        (ylim_max - extremes[1]) < yrange * 0.2
    ):
        ylim_min = extremes[0] - (yrange - delta_ext) / 2.0
        ylim_max = extremes[1] + (yrange - delta_ext) / 2.0
    return ylim_min, ylim_max


def _ecg_rest_yrange(twelve_leads, default_yrange, raw_scale, time_interval):
    """Returns y-range necessary not to cut any of the plotted ECG waveforms"""
    yrange = default_yrange
    for is_median, offset in zip([False, True], [3, 0]):
        for i in range(offset, offset + 3):
            for j in range(0, 4):
                lead_name = ECG_REST_PLOT_LEADS[i - offset][j]
                lead = twelve_leads[lead_name]
                y_plot = np.array([elem_ * raw_scale for elem_ in lead["raw"]])
                if not is_median:
                    y_plot = y_plot[
                        np.logical_and(
                            lead["ts_reference"] > j * time_interval,
                            lead["ts_reference"] < (j + 1) * time_interval,
                        )
                    ]
                ylim_min, ylim_max = _ecg_rest_ylims(yrange, y_plot)
                yrange = ylim_max - ylim_min
    return min(yrange, ECG_REST_PLOT_MAX_YRANGE)


def _subplot_ecg_rest(
    twelve_leads,
    raw_scale,
    time_interval,
    hertz,
    lead_mapping,
    f,
    ax,
    yrange,
    offset,
    pat_df,
    is_median,
    is_blind,
):
    """Fills subplots with either median or raw resting ECG waveforms"""
    # plot will be in seconds vs mV, boxes are
    sec_per_box = 0.04
    mv_per_box = 0.1
    median_interval = 1.2  # 600 samples at 500Hz
    # if available, extract patient metadata and ECG interpretation
    if pat_df is not None:
        avl_yn = "Y" if np.argmax(pat_df["aVL"]) > 0.5 else "N"
        sl_yn = "Y" if np.argmax(pat_df["Sokolow_Lyon"]) > 0.5 else "N"
        cor_yn = "Y" if np.argmax(pat_df["Cornell"]) > 0.5 else "N"
        sex_fm = "F" if ((pat_df["sex"] == "F") or (pat_df["sex"] == "female")) else "M"
        text = f"ID: {pat_df['patient_id']}, sex: {sex_fm}\n"
        if not is_blind:
            text += f"{pat_df['ecg_text']}\n"
            text += f"LVH criteria - aVL: {avl_yn}, Sokolow-Lyon: {sl_yn}, Cornell: {cor_yn}"
        st = f.suptitle(
            text, x=0.0, y=1.05, ha="left", bbox=dict(facecolor="black", alpha=0.1),
        )
    for i in range(offset, offset + 3):
        for j in range(0, 4):
            lead_name = lead_mapping[i - offset][j]
            lead = twelve_leads[lead_name]
            # Convert units to mV
            if isinstance(lead, dict):
                yy = np.array([elem_ * raw_scale for elem_ in lead["raw"]])
            else:
                yy = lead
            if not is_median:
                ax[i, j].set_xlim(j * time_interval, (j + 1) * time_interval)
                # extract portion of waveform that is included in the actual plots
                yplot = yy[
                    int(j * time_interval * hertz) : int(
                        (j + 1) * time_interval * hertz,
                    )
                ]
            else:
                yplot = yy
            ylim_min, ylim_max = _ecg_rest_ylims(yrange, yplot)
            ax[i, j].set_ylim(ylim_min, ylim_max)  # 3.0 mV range
            ax[i, j].xaxis.set_major_locator(
                MultipleLocator(0.2),
            )  # major grids at every .2sec = 5 * 0.04 sec
            ax[i, j].yaxis.set_major_locator(
                MultipleLocator(0.5),
            )  # major grids at every .5mV
            ax[i, j].xaxis.set_minor_locator(AutoMinorLocator(5))
            ax[i, j].yaxis.set_minor_locator(AutoMinorLocator(5))
            ax[i, j].grid(which="major", color="#CCCCCC", linestyle="--")
            ax[i, j].grid(which="minor", color="#CCCCCC", linestyle=":")
            for label in ax[i, j].xaxis.get_ticklabels()[::2]:
                label.set_visible(False)
            if len(ax[i, j].yaxis.get_ticklabels()) > 10:
                for label in ax[i, j].yaxis.get_ticklabels()[::2]:
                    label.set_visible(False)
            # normalize data in muv
            if "ts_reference" in lead:
                ax[i, j].plot(lead["ts_reference"], yy, label="raw")
            else:
                ax[i, j].plot(
                    np.arange(0.0, median_interval, median_interval / len(lead["raw"])),
                    yy,
                    label="raw",
                )
            ax[i, j].set_title(lead_name)
            if is_median and (pat_df is not None):
                # Find where to put the R and S amp text based on ECG baseline position
                dy_ecg = (yy[-1] - ylim_min) / yrange
                if dy_ecg > 0.3:  # Put in bottom right
                    dy_amp = 0.2
                else:  # Put in top right
                    dy_amp = 0.85
                ax[i, j].text(
                    0.9,
                    dy_amp * yrange + ylim_min,
                    f"R: {pat_df['ramp'][ECG_REST_PLOT_AMP_LEADS[i-offset][j]]:.0f}",
                )
                ax[i, j].text(
                    0.9,
                    (dy_amp - 0.15) * yrange + ylim_min,
                    f"S: {pat_df['samp'][ECG_REST_PLOT_AMP_LEADS[i-offset][j]]:.0f}",
                )


def _str_to_list_float(str_list: str) -> List[int]:
    """'[ 3. 4. nan 3 ]' --> [ 3.0, 4.0, nan, 3.0 ]"""
    tmp_str = str_list[1:-1].split()
    return list(map(float, tmp_str))


def _ecg_rest_csv_to_df(csv):
    df = pd.read_csv(csv)
    df["ramp"] = df["ramp"].apply(_str_to_list_float)
    df["samp"] = df["samp"].apply(_str_to_list_float)
    df["patient_id"] = df["patient_id"].apply(str)
    df["Sokolow_Lyon"] = df["Sokolow_Lyon"].apply(float)
    df["Cornell"] = df["Cornell"].apply(float)
    df["aVL"] = df["aVL"].apply(float)
    return df


def _remove_duplicate_rows(df, out_folder):
    arr_list = []
    pdfs = glob.glob(out_folder + "/*.pdf")
    for i, row in df.iterrows():
        if os.path.join(out_folder, row["patient_id"] + ".pdf") not in pdfs:
            arr_list.append(i)
    arr = np.array(arr_list, dtype=np.int)
    return arr


def plot_ecg_rest(
    tensor_paths: List[str],
    rows: List[int],
    out_folder: str,
    is_blind: bool,
) -> None:
    """Plots resting ECGs including annotations and LVH criteria

    :param tensor_paths: list of HDF5 file paths with ECG traces
    :param rows: indices of the subset of tensor_paths to be plotted (used by multiprocessing)
    :param out_folder: destination folder for the plots
    :param is_blind: if True, the plot gets blinded (helpful for review and annotation)
    """
    map_fields_to_tmaps = {
        "ramp": ml4h.tensormap.ukb.ecg.ecg_rest_ramplitude_raw,
        "samp": ml4h.tensormap.ukb.ecg.ecg_rest_samplitude_raw,
        "aVL": ml4h.tensormap.ukb.ecg.ecg_rest_lvh_avl,
        "Sokolow_Lyon": ml4h.tensormap.ukb.ecg.ecg_rest_lvh_sokolow_lyon,
        "Cornell": ml4h.tensormap.ukb.ecg.ecg_rest_lvh_cornell,
    }

    raw_scale = 0.005  # Conversion from raw to mV
    default_yrange = ECG_REST_PLOT_DEFAULT_YRANGE  # mV
    time_interval = 2.5  # time-interval per plot in seconds. ts_Reference data is in s, voltage measurement is 5 uv per lsb
    hertz = 500  # number of samples per second
    for row in rows:
        tensor_path = tensor_paths[row]
        patient_dic = {}
        patient_dic["patient_id"] = os.path.basename(tensor_path).replace(
            TENSOR_EXT, "",
        )
        with h5py.File(tensor_path, "r") as hd5:
            traces, text = _ecg_rest_traces_and_text(hd5)
            for field in map_fields_to_tmaps:
                tm = map_fields_to_tmaps[field]
                patient_dic[field] = np.zeros(tm.shape)
                try:
                    patient_dic[field][:] = tm.tensor_from_file(tm, hd5)
                except ValueError as e:
                    logging.warning(e)
            is_female = "Sex_Female_0_0" in hd5["categorical"]
            patient_dic["sex"] = "F" if is_female else "M"
            patient_dic["ecg_text"] = text
        matplotlib.rcParams.update({"font.size": 20})
        fig, ax = plt.subplots(nrows=6, ncols=4, figsize=(24, 18), tight_layout=True)
        yrange = _ecg_rest_yrange(traces, default_yrange, raw_scale, time_interval)
        _subplot_ecg_rest(
            traces,
            raw_scale,
            time_interval,
            hertz,
            ECG_REST_PLOT_LEADS,
            fig,
            ax,
            yrange,
            offset=3,
            pat_df=None,
            is_median=False,
            is_blind=is_blind,
        )
        _subplot_ecg_rest(
            traces,
            raw_scale,
            time_interval,
            hertz,
            ECG_REST_PLOT_MEDIAN_LEADS,
            fig,
            ax,
            yrange,
            offset=0,
            pat_df=patient_dic,
            is_median=True,
            is_blind=is_blind,
        )
        fig.savefig(
            os.path.join(out_folder, patient_dic["patient_id"] + ".svg"),
            bbox_inches="tight",
        )


def plot_ecg_rest_mp(
    tensors: str,
    min_sample_id: int,
    max_sample_id: int,
    output_folder: str,
    num_workers: int = 1,
    is_blind: bool = False,
) -> None:
    """
    Generates (in parallel) plots for 12-lead resting ECGs given a CSV file pointing to the tensor HDF5s
    :param ecg_csv: name of the CSV file listing the HD5s to plot
    :param min_sample_id: smallest patient id to be plotted
    :param max_sample_id: largest patient id to be plotted
    :param output_folder: directory where output PDFs will be written to
    :param num_workers: number of parallel cores to be used
    :param is_blind: whether ECG interpretation should be included in the plot
    :return: None
    """
    tensor_paths = [
        os.path.join(tensors, tp)
        for tp in os.listdir(tensors)
        if os.path.splitext(tp)[-1].lower() == TENSOR_EXT
    ]
    can_filter = True
    try:
        tensor_sample_ids = np.array(
            [
                os.path.basename(tensor_path).replace(TENSOR_EXT, "")
                for tensor_path in tensor_paths
            ],
            dtype=np.int,
        )
        condition = (tensor_sample_ids > min_sample_id) & (
            tensor_sample_ids < max_sample_id
        )
        tensor_paths = [
            tensor_path for i, tensor_path in enumerate(tensor_paths) if condition[i]
        ]
    except ValueError:
        logging.warning(
            "Cannot select subset of tensors based on sample ids. Discarding min_ and max_sample_id",
        )
    row_split = np.array_split(np.arange(len(tensor_paths)), num_workers)
    pool = Pool(num_workers)
    pool.starmap(
        plot_ecg_rest,
        zip(
            [tensor_paths] * num_workers,
            row_split,
            [output_folder] * num_workers,
            [is_blind] * num_workers,
        ),
    )
    pool.close()
    pool.join()


def plot_counter(counts, title, prefix="./figures/"):
    plt.figure(figsize=(28, 32))
    matplotlib.rcParams.update({"font.size": 12})
    idxs = np.arange(len(counts))

    keyz = []
    vals = []
    for k in sorted(list(counts.keys())):
        keyz.append(k.replace("categorical/", "").replace("continuous/", ""))
        vals.append(counts[k])

    plt.barh(idxs, vals)
    plt.yticks(idxs, keyz)
    plt.tight_layout()
    plt.title(title + "\n")

    figure_path = os.path.join(prefix, "counter_" + title + IMAGE_EXT)
    if not os.path.exists(os.path.dirname(figure_path)):
        os.makedirs(os.path.dirname(figure_path))
    plt.savefig(figure_path)
    logging.info(f"Saved counter plot at: {figure_path}")


def _bootstrap_performance(
    truth: np.ndarray,
    prediction: np.ndarray,
    metric: Callable[[np.ndarray, np.ndarray], float],
    n_samples: int = 1000,
) -> List[float]:
    performance = []
    for _ in range(n_samples):
        idx = np.random.randint(0, truth.shape[0], size=truth.shape[0])
        performance.append(metric(truth[idx], prediction[idx]))
    return performance


def _performance_by_index(
    separated_metric_inputs: List[Tuple[np.ndarray, np.ndarray]],
    metric: Callable[[np.ndarray, np.ndarray], float],
) -> List[List[float]]:
    """
    Input dictionary {name: (truth, predicted)} and performance metric
    output DataFrame {performance: performances, name: names}
    """
    return [
        _bootstrap_performance(truth, pred, metric)
        for truth, pred in separated_metric_inputs
    ]


def _protected_subplots(
    prediction: np.ndarray,
    truth: np.ndarray,
    protected: Dict[TensorMap, np.ndarray],
    axes: np.ndarray,
    metric: Callable[[np.ndarray, np.ndarray], float],
    metric_name: str,
    continuous_quantiles: Tuple[float, ...] = (1 / 3, 2 / 3),
):
    group_col = "Group"
    for p, ax in zip(protected, axes.ravel()):
        ax.set_title(f"Performance by protected {p.name}")
        if p.is_categorical():
            group_names = list(p.channel_map.keys())
            protected_indexes = [
                protected[p][:, class_label] == 1
                for class_label in p.channel_map.values()
            ]
        elif p.is_continuous():
            thresholds = (
                [np.min(protected[p])]
                + np.quantile(protected[p], continuous_quantiles).tolist()
                + [np.max(protected[p])]
            )
            group_names = [
                f"{p.rescale(thresholds[i]):.1f} < x < {p.rescale(thresholds[i + 1]):.1f}"
                for i in range(len(thresholds) - 1)
            ]
            protected_indexes = [
                (protected[p] > thresholds[i]) & (protected[p] <= thresholds[i + 1])
                for i in range(len(thresholds) - 1)
            ]
        else:
            raise NotImplementedError(
                f"Cannot plot {p} with interpretation {p.interpretation}",
            )
        logging.info(f"Beginning bootstrap performance evaluation of protected {p}")
        performances = _performance_by_index(
            [
                (truth[protected_idx], prediction[protected_idx])
                for protected_idx in protected_indexes
            ],
            metric,
        )
        group_names = [
            f"{group_name}\nn = {idx.sum()}"
            for group_name, idx in zip(group_names, protected_indexes)
        ]
        performance_dict = {group_col: [], metric_name: []}
        for performance, group_name in zip(performances, group_names):
            performance_dict[group_col] += [group_name] * len(performance)
            performance_dict[metric_name] += performance
        sns.boxplot(
            x=group_col, y=metric_name, data=pd.DataFrame(performance_dict), ax=ax,
        )


def subplot_roc_per_class(
    prediction: np.ndarray,
    truth: np.ndarray,
    labels: Dict[str, int],
    protected: Dict[TensorMap, np.ndarray],
    title: str,
    prefix: str = "./figures/",
) -> Dict[str, float]:
    lw = 2
    labels_to_areas = {}
    true_sums = np.sum(truth, axis=0)
    total_plots = len(protected) + 1
    if total_plots == 1:
        return plot_roc(prediction, truth, labels, title, prefix)
    cols = max(2, int(math.ceil(math.sqrt(total_plots))))
    rows = max(2, int(math.ceil(total_plots / cols)))
    fig, axes = plt.subplots(
        rows, cols, figsize=(cols * SUBPLOT_SIZE, rows * SUBPLOT_SIZE),
    )
    _protected_subplots(
        prediction, truth, protected, axes, metric=roc_auc_score, metric_name="ROC AUC",
    )
    fpr, tpr, roc_auc = get_fpr_tpr_roc_pred(prediction, truth, labels)

    for key in labels:
        if "no_" in key and len(labels) == 2:
            continue
        labels_to_areas[key] = roc_auc[labels[key]]
        color = _hash_string_to_color(key)
        label_text = (
            f"{key} area: {roc_auc[labels[key]]:.3f} n={true_sums[labels[key]]:.0f}"
        )
        axes[-1, -1].plot(
            fpr[labels[key]], tpr[labels[key]], color=color, lw=lw, label=label_text,
        )
        logging.info(
            f"ROC Label {label_text} Truth shape {truth.shape}, true sums {true_sums}",
        )

    axes[-1, -1].set_title(f"ROC {title} n={truth.shape[0]:.0f}\n")
    axes[-1, -1].legend(loc="lower right")
    figure_path = os.path.join(prefix, "per_class_roc_" + title + IMAGE_EXT)
    if not os.path.exists(os.path.dirname(figure_path)):
        os.makedirs(os.path.dirname(figure_path))
    plt.savefig(figure_path, bbox_inches="tight")
    logging.info(
        f"Saved ROC curve at: {figure_path} with {len(protected)} protected TensorMaps.",
    )
    return labels_to_areas


def plot_roc(prediction, truth, labels, title, prefix="./figures/"):
    lw = 2
    labels_to_areas = {}
    true_sums = np.sum(truth, axis=0)
    plt.figure(figsize=(SUBPLOT_SIZE, SUBPLOT_SIZE))

    fpr, tpr, roc_auc = get_fpr_tpr_roc_pred(prediction, truth, labels)
    for key in labels:
        if "no_" in key and len(labels) == 2:
            continue
        color = _hash_string_to_color(key)
        labels_to_areas[key] = roc_auc[labels[key]]
        label_text = f"{key} area:{roc_auc[labels[key]]:.3f} n={true_sums[labels[key]]:.0f}"
        plt.plot(
            fpr[labels[key]], tpr[labels[key]], color=color, lw=lw, label=label_text,
        )
        logging.info(f"ROC Label {label_text}")

    plt.xlim([0.0, 1.0])
    plt.ylim([-0.02, 1.03])
    plt.ylabel(RECALL_LABEL)
    plt.xlabel(FALLOUT_LABEL)
    plt.legend(loc="lower right")
    plt.plot([0, 1], [0, 1], "k:", lw=0.5)
    plt.title(f"ROC {title} n={np.sum(true_sums):.0f}\n")

    figure_path = os.path.join(prefix, "per_class_roc_" + title + IMAGE_EXT)
    if not os.path.exists(os.path.dirname(figure_path)):
        os.makedirs(os.path.dirname(figure_path))
    plt.savefig(figure_path)
    logging.info(f"Saved ROC curve at: {figure_path}")
    return labels_to_areas


def plot_rocs(predictions, truth, labels, title, prefix="./figures/"):
    lw = 2
    true_sums = np.sum(truth, axis=0)
    plt.figure(figsize=(SUBPLOT_SIZE, SUBPLOT_SIZE))
    for p in predictions:
        fpr, tpr, roc_auc = get_fpr_tpr_roc_pred(predictions[p], truth, labels)
        for key in labels:
            if "no_" in key and len(labels) == 2:
                continue
            color = _hash_string_to_color(p + key)
            label_text = f"{p}_{key} area:{roc_auc[labels[key]]:.3f} n={true_sums[labels[key]]:.0f}"
            plt.plot(
                fpr[labels[key]], tpr[labels[key]], color=color, lw=lw, label=label_text,
            )
            logging.info(f"ROC Label {label_text}")

    plt.xlim([0.0, 1.0])
    plt.ylim([-0.02, 1.03])
    plt.ylabel(RECALL_LABEL)
    plt.xlabel(FALLOUT_LABEL)
    plt.legend(loc="lower right")
    plt.plot([0, 1], [0, 1], "k:", lw=0.5)
    plt.title(f"ROC {title} n={np.sum(true_sums):.0f}\n")

    figure_path = os.path.join(prefix, "per_class_roc_" + title + IMAGE_EXT)
    if not os.path.exists(os.path.dirname(figure_path)):
        os.makedirs(os.path.dirname(figure_path))
    plt.savefig(figure_path)
    logging.info(f"Saved ROC curve at: {figure_path}")


def _figure_and_subplot_axes_from_total(total_plots: int):
    cols = max(2, int(math.ceil(math.sqrt(total_plots))))
    rows = max(2, int(math.ceil(total_plots / cols)))
    return plt.subplots(rows, cols, figsize=(cols * SUBPLOT_SIZE, rows * SUBPLOT_SIZE))


def subplot_rocs(
    rocs: List[Tuple[np.ndarray, np.ndarray, Dict[str, int]]],
    prefix: str = "./figures/",
):
    """Log and tabulate AUCs given as nested dictionaries in the format '{model: {label: auc}}'"""
    lw = 2
    fig, axes = _figure_and_subplot_axes_from_total(len(rocs))
    for roc_data, ax in zip(rocs, axes.ravel()):
        predicted, truth, labels = roc_data
        true_sums = np.sum(truth, axis=0)
        fpr, tpr, roc_auc = get_fpr_tpr_roc_pred(predicted, truth, labels)
        for key in labels:
            if "no_" in key and len(labels) == 2:
                continue
            color = _hash_string_to_color(key)
            label_text = (
                f"{key} area: {roc_auc[labels[key]]:.3f} n={true_sums[labels[key]]:.0f}"
            )
            ax.plot(
                fpr[labels[key]], tpr[labels[key]], color=color, lw=lw, label=label_text,
            )
            logging.info(f"ROC Label {label_text}")
        ax.set_xlim([0.0, 1.0])
        ax.set_ylim([-0.02, 1.03])
        ax.set_ylabel(RECALL_LABEL)
        ax.set_xlabel(FALLOUT_LABEL)
        ax.legend(loc="lower right")
        ax.plot([0, 1], [0, 1], "k:", lw=0.5)
        ax.set_title(f"ROC n={np.sum(true_sums):.0f}")

    figure_path = prefix + "rocs_together" + IMAGE_EXT
    if not os.path.exists(os.path.dirname(figure_path)):
        os.makedirs(os.path.dirname(figure_path))
    plt.savefig(figure_path)


def subplot_comparison_rocs(
    rocs: List[Tuple[Dict[str, np.ndarray], np.ndarray, Dict[str, int]]],
    prefix: str = "./figures/",
):
    """Log and tabulate AUCs given as nested dictionaries in the format '{model: {label: auc}}'"""
    lw = 3
    fig, axes = _figure_and_subplot_axes_from_total(len(rocs))
    for roc_data, ax in zip(rocs, axes.ravel()):
        predictions, truth, labels = roc_data
        true_sums = np.sum(truth, axis=0)
        for p in predictions:
            fpr, tpr, roc_auc = get_fpr_tpr_roc_pred(predictions[p], truth, labels)
            for key in labels:
                if "no_" in key and len(labels) == 2:
                    continue
                color = _hash_string_to_color(p + key)
                label_text = f"{p}_{key} area:{roc_auc[labels[key]]:.3f} n={true_sums[labels[key]]:.0f}"
                ax.plot(
                    fpr[labels[key]],
                    tpr[labels[key]],
                    color=color,
                    lw=lw,
                    label=label_text,
                )
                logging.info(f"ROC Label {label_text}")

        ax.set_xlim([0.0, 1.0])
        ax.set_ylim([-0.02, 1.03])
        ax.set_ylabel(RECALL_LABEL)
        ax.set_xlabel(FALLOUT_LABEL)
        ax.legend(loc="lower right")
        ax.plot([0, 1], [0, 1], "k:", lw=0.5)
        ax.set_title(f"ROC n={np.sum(true_sums):.0f}\n")

    figure_path = os.path.join(prefix, "rocs_compared_together" + IMAGE_EXT)
    if not os.path.exists(os.path.dirname(figure_path)):
        os.makedirs(os.path.dirname(figure_path))
    plt.savefig(figure_path)


def plot_precision_recall_per_class(
    prediction, truth, labels, title, prefix="./figures/",
):
    # Compute Precision-Recall and plot curve
    lw = 2.0
    labels_to_areas = {}
    true_sums = np.sum(truth, axis=0)
    plt.figure(figsize=(SUBPLOT_SIZE, SUBPLOT_SIZE))

    for k in labels:
        c = _hash_string_to_color(k)
        precision, recall, _ = precision_recall_curve(
            truth[:, labels[k]], prediction[:, labels[k]],
        )
        average_precision = average_precision_score(
            truth[:, labels[k]], prediction[:, labels[k]],
        )
        label_text = (
            f"{k} mean precision:{average_precision:.3f} n={true_sums[labels[k]]:.0f}"
        )
        plt.plot(recall, precision, lw=lw, color=c, label=label_text)
        logging.info(f"prAUC Label {label_text}")
        labels_to_areas[k] = average_precision

    plt.xlim([0.0, 1.00])
    plt.ylim([-0.02, 1.03])
    plt.xlabel(RECALL_LABEL)
    plt.ylabel(PRECISION_LABEL)
    plt.legend(loc="lower left")
    plt.title(f"{title} n={np.sum(true_sums):.0f}")

    figure_path = os.path.join(prefix, "precision_recall_" + title + IMAGE_EXT)
    if not os.path.exists(os.path.dirname(figure_path)):
        os.makedirs(os.path.dirname(figure_path))
    plt.savefig(figure_path)
    logging.info(f"Saved Precision Recall curve at: {figure_path}")
    return labels_to_areas


def plot_precision_recalls(predictions, truth, labels, title, prefix="./figures/"):
    # Compute Precision-Recall and plot curve for each model
    lw = 2.0
    true_sums = np.sum(truth, axis=0)
    plt.figure(figsize=(SUBPLOT_SIZE, SUBPLOT_SIZE))

    for p in predictions:
        for k in labels:
            c = _hash_string_to_color(p + k)
            precision, recall, _ = precision_recall_curve(
                truth[:, labels[k]], predictions[p][:, labels[k]],
            )
            average_precision = average_precision_score(
                truth[:, labels[k]], predictions[p][:, labels[k]],
            )
            label_text = f"{p}_{k} mean precision:{average_precision:.3f} n={true_sums[labels[k]]:.0f}"
            plt.plot(recall, precision, lw=lw, color=c, label=label_text)
            logging.info(f"prAUC Label {label_text}")

    plt.xlim([0.0, 1.00])
    plt.ylim([-0.02, 1.03])
    plt.xlabel(RECALL_LABEL)
    plt.ylabel(PRECISION_LABEL)
    plt.legend(loc="lower left")
    plt.title(f"{title} n={np.sum(true_sums):.0f}")

    figure_path = os.path.join(prefix, "precision_recall_" + title + IMAGE_EXT)
    if not os.path.exists(os.path.dirname(figure_path)):
        os.makedirs(os.path.dirname(figure_path))
    plt.savefig(figure_path)
    logging.info("Saved Precision Recall curve at: {}".format(figure_path))


def get_fpr_tpr_roc_pred(y_pred, test_truth, labels):
    # Compute ROC curve and ROC area for each class
    fpr = dict()
    tpr = dict()
    roc_auc = dict()

    for k in labels:
        cur_idx = labels[k]
        aser = roc_curve(test_truth[:, cur_idx], y_pred[:, cur_idx])
        fpr[labels[k]], tpr[labels[k]], _ = aser
        roc_auc[labels[k]] = auc(fpr[labels[k]], tpr[labels[k]])

    return fpr, tpr, roc_auc


def plot_waves(predicted_waves, true_waves, title, plot_path, rows=6, cols=6):
    f, axes = plt.subplots(rows, cols, sharex=True, figsize=(36, 36))
    for i, ax in zip(range(true_waves.shape[0]), axes.ravel()):
        ax.plot(true_waves[i, :, 0], color="blue", label="Actual Wave")
        if predicted_waves is not None:
            ax.plot(predicted_waves[i, :, 0], color="green", label="Predicted")
        ax.set_xlabel("time")
    plt.legend(loc="lower left")

    figure_path = os.path.join(plot_path, title + IMAGE_EXT)
    if not os.path.exists(os.path.dirname(figure_path)):
        os.makedirs(os.path.dirname(figure_path))
    plt.savefig(figure_path)
    logging.info("Saved waves at: {}".format(figure_path))


def plot_tsne(
    x_embed,
    categorical_labels,
    continuous_labels,
    gene_labels,
    label_dict,
    figure_path,
    alpha,
):
    x_embed = np.array(x_embed)
    if len(x_embed.shape) > 2:
        x_embed = np.reshape(x_embed, (x_embed.shape[0], np.prod(x_embed.shape[1:])))

    n_components = 2
    rows = max(2, len(label_dict))
    perplexities = [25, 75]
    (fig, subplots) = plt.subplots(
        rows,
        len(perplexities),
        figsize=(len(perplexities) * SUBPLOT_SIZE * 2, rows * SUBPLOT_SIZE * 2),
    )

    p2y = {}
    for i, p in enumerate(perplexities):
        tsne = manifold.TSNE(
            n_components=n_components,
            init="pca",
            random_state=123,
            perplexity=p,
            learning_rate=20,
            n_iter_without_progress=500,
        )
        p2y[p] = tsne.fit_transform(x_embed)

    j = -1
    for tm in label_dict:
        j += 1
        if j == rows:
            break
        categorical_subsets = {}
        categorical_counts = Counter()
        if tm in categorical_labels + gene_labels:
            for c in tm.channel_map:
                categorical_subsets[tm.channel_map[c]] = (
                    label_dict[tm] == tm.channel_map[c]
                )
                categorical_counts[tm.channel_map[c]] = np.sum(
                    categorical_subsets[tm.channel_map[c]],
                )
        elif tm in continuous_labels:
            colors = label_dict[tm]
        for i, p in enumerate(perplexities):
            ax = subplots[j, i]
            ax.set_title(f"{tm.name} | t-SNE perplexity:{p}")
            if tm in categorical_labels + gene_labels:
                color_labels = []
                for c in tm.channel_map:
                    channel_index = tm.channel_map[c]
                    color = _hash_string_to_color(c)
                    color_labels.append(
                        f"{c} n={categorical_counts[tm.channel_map[c]]}",
                    )
                    ax.scatter(
                        p2y[p][categorical_subsets[channel_index], 0],
                        p2y[p][categorical_subsets[channel_index], 1],
                        c=color,
                        alpha=alpha,
                    )
                ax.legend(color_labels, loc="lower left")
            elif tm in continuous_labels:
                points = ax.scatter(
                    p2y[p][:, 0], p2y[p][:, 1], c=colors, alpha=alpha, cmap="jet",
                )
                if i == len(perplexities) - 1:
                    fig.colorbar(points, ax=ax)

            ax.xaxis.set_major_formatter(NullFormatter())
            ax.yaxis.set_major_formatter(NullFormatter())
            ax.axis("tight")

    figure_path += "tsne_plot" + IMAGE_EXT
    if not os.path.exists(os.path.dirname(figure_path)):
        os.makedirs(os.path.dirname(figure_path))
    plt.savefig(figure_path)
    logging.info(f"Saved T-SNE plot at: {figure_path}")


def plot_find_learning_rate(
    learning_rates: List[float],
    losses: List[float],
    smoothed_losses: List[float],
    picked_learning_rate: Optional[float],
    figure_path: str,
):
    plt.figure(figsize=(2 * SUBPLOT_SIZE, SUBPLOT_SIZE))
    plt.title("Learning rate finder")
    cutoff = smoothed_losses[0]
    plt.ylim(min(smoothed_losses), cutoff * 1.05)
    plt.axhline(
        cutoff, linestyle="--", color="k", label=f"Deltas ignored above {cutoff:.2f}",
    )
    learning_rates = np.log(learning_rates) / np.log(10)
    plt.plot(learning_rates, losses, label="Loss", c="r")
    plt.plot(learning_rates, smoothed_losses, label="Smoothed loss", c="b")
    if picked_learning_rate is not None:
        plt.axvline(
            np.log(picked_learning_rate) / np.log(10),
            label=f"Learning rate found {picked_learning_rate:.2E}",
            color="g",
            linestyle="--",
        )
    plt.xlabel("Log_10 learning rate")
    plt.legend()
    plt.savefig(os.path.join(figure_path, f"find_learning_rate{IMAGE_EXT}"))


def plot_saliency_maps(
    data: np.ndarray, gradients: np.ndarray, paths: List, prefix: str,
):
    """Plot saliency maps of a batch of input tensors.

    Saliency maps for each input tensor in the batch will be saved at the file path indicated by prefix.
    Also creates a mean saliency map across the batch
    2D tensors are assumed to be ECGs and 3D tensors are plotted with each slice as an RGB image.
    The red channel indicates negative gradients, and the green channel positive ones.

    :param data: A batch of input tensors
    :param gradients: A corresponding batch of gradients for those inputs, must be the same shape as data
    :param paths: A List of paths corresponding to each input tensor
    :param prefix: file path prefix where saliency maps will be saved
    """
    if data.shape[-1] == 1:
        data = data[..., 0]
        gradients = gradients[..., 0]

    mean_saliency = np.zeros(data.shape[1:4] + (3,))
    for batch_i, path in enumerate(paths):
        sample_id = os.path.basename(path).replace(TENSOR_EXT, "")
        if len(data.shape) == 3:
            ecgs = {f"{sample_id}_raw": data[batch_i], "gradients": gradients[batch_i]}
            _plot_ecgs(ecgs, f"{prefix}_{sample_id}_saliency_{batch_i}{IMAGE_EXT}")
        elif len(data.shape) == 4:
            cols = max(2, int(math.ceil(math.sqrt(data.shape[-1]))))
            rows = max(2, int(math.ceil(data.shape[-1] / cols)))
            title = f"{prefix}_{sample_id}_saliency_{batch_i}{IMAGE_EXT}"
            _plot_3d_tensor_slices_as_rgb(
                _saliency_map_rgb(data[batch_i], gradients[batch_i]), title, cols, rows,
            )
            saliency = _saliency_blurred_and_scaled(
                gradients[batch_i], blur_radius=5.0, max_value=1.0 / data.shape[0],
            )
            mean_saliency[..., 0] -= saliency
            mean_saliency[..., 1] += saliency
        elif len(data.shape) == 5:
            for j in range(data.shape[-1]):
                cols = max(2, int(math.ceil(math.sqrt(data.shape[-2]))))
                rows = max(2, int(math.ceil(data.shape[-2] / cols)))
                name = f"{prefix}_saliency_{batch_i}_channel_{j}{IMAGE_EXT}"
                _plot_3d_tensor_slices_as_rgb(
                    _saliency_map_rgb(
                        data[batch_i, ..., j], gradients[batch_i, ..., j],
                    ),
                    name,
                    cols,
                    rows,
                )
                saliency = _saliency_blurred_and_scaled(
                    gradients[batch_i, ..., j],
                    blur_radius=5.0,
                    max_value=1.0 / data.shape[0],
                )
                mean_saliency[..., 0] -= saliency
                mean_saliency[..., 1] += saliency
        else:
            logging.warning(f"No method to plot saliency for data shape: {data.shape}")

    if len(data.shape) == 4:
        _plot_3d_tensor_slices_as_rgb(
            _scale_tensor_inplace(mean_saliency),
            f"{prefix}_batch_mean_saliency{IMAGE_EXT}",
            cols,
            rows,
        )
    logging.info(f"Saved saliency maps at:{prefix}")


def _scale_tensor_inplace(tensor, min_value=0.0, max_value=1.0):
    tensor -= tensor.min()
    tensor *= (max_value - min_value) / tensor.max()
    tensor += min_value
    return tensor


def _saliency_blurred_and_scaled(gradients, blur_radius, max_value=1.0):
    blurred = gaussian_filter(gradients, sigma=blur_radius)
    _scale_tensor_inplace(blurred, max_value=max_value)
    blurred -= blurred.mean()
    return blurred


def _saliency_map_rgb(image, gradients, blur_radius=0):
    _scale_tensor_inplace(image)
    rgb_map = np.zeros(image.shape + (3,))
    blurred = _saliency_blurred_and_scaled(gradients, blur_radius)
    rgb_map[..., 0] = image - blurred
    rgb_map[..., 1] = image + blurred
    rgb_map[..., 2] = image
    rgb_map = np.clip(rgb_map, 0, 1)
    # _scale_tensor_inplace(rgb_map)
    return rgb_map


def _plot_ecgs(
    ecgs,
    figure_path,
    rows=3,
    cols=4,
    time_interval=2.5,
    raw_scale=0.005,
    hertz=500,
    lead_dictionary=ECG_REST_LEADS,
):
    index2leads = {v: k for k, v in lead_dictionary.items()}
    _, axes = plt.subplots(rows, cols, figsize=(18, 16), sharey=True)
    for i in range(rows):
        for j in range(cols):
            start = int(i * time_interval * hertz)
            stop = int((i + 1) * time_interval * hertz)
            axes[i, j].set_xlim(start, stop)
            for label in ecgs:
                axes[i, j].plot(
                    range(start, stop),
                    ecgs[label][start:stop, j + i * cols] * raw_scale,
                    label=label,
                )
            axes[i, j].legend(loc="lower right")
            axes[i, j].set_xlabel("milliseconds")
            axes[i, j].set_ylabel("mV")
            axes[i, j].set_title(index2leads[j + i * cols])
    if not os.path.exists(os.path.dirname(figure_path)):
        os.makedirs(os.path.dirname(figure_path))
    plt.savefig(figure_path)


def _plot_3d_tensor_slices_as_rgb(tensor, figure_path, cols=3, rows=10):
    _, axes = plt.subplots(rows, cols, figsize=(cols * 4, rows * 4))
    for i in range(tensor.shape[-2]):
        axes[i // cols, i % cols].imshow(tensor[:, :, i, :])
        axes[i // cols, i % cols].set_yticklabels([])
        axes[i // cols, i % cols].set_xticklabels([])

    if not os.path.exists(os.path.dirname(figure_path)):
        os.makedirs(os.path.dirname(figure_path))
    plt.savefig(figure_path)


def _hash_string_to_color(string):
    """Hash a string to color (using hashlib and not the built-in hash for consistency between runs)"""
    return COLOR_ARRAY[
        int(hashlib.sha1(string.encode("utf-8")).hexdigest(), 16) % len(COLOR_ARRAY)
    ]


def _text_on_plot(axes, x, y, text, alpha=0.8, background="white"):
    t = axes.text(x, y, text)
    t.set_bbox({"facecolor": background, "alpha": alpha, "edgecolor": background})


def plot_reconstruction(
    tm: TensorMap,
    y_true: np.ndarray,
    y_pred: np.ndarray,
    folder: str,
    paths: List[str],
    num_samples: int = 4,
):
    logging.info(f"Plotting {num_samples} reconstructions of {tm}.")
    if None in tm.shape or paths is None or len(paths) == 0:  # can't handle dynamic shapes
        return
    os.makedirs(os.path.dirname(folder), exist_ok=True)
    for i in range(num_samples):
        sample_id = os.path.basename(paths[i]).replace(TENSOR_EXT, "")
        title = f"{tm.name}_{sample_id}_reconstruction"
        y = y_true[i]
        yp = y_pred[i]
        if tm.axes() == 2:
            index2channel = {v: k for k, v in tm.channel_map.items()}
            fig, axes = plt.subplots(
                tm.shape[1], 3, figsize=(3 * SUBPLOT_SIZE, 6 * SUBPLOT_SIZE),
            )  # , sharey=True)
            for j in range(tm.shape[1]):
                axes[j, 0].plot(y[:, j], c="k", label="original")
                axes[j, 1].plot(yp[:, j], c="b", label="reconstruction")
                axes[j, 2].plot(y[:, j], c="k", label="original")
                axes[j, 2].plot(yp[:, j], c="b", label="reconstruction")
                axes[j, 0].set_title(f"Lead: {index2channel[j]}")
                axes[j, 0].legend()
                axes[j, 1].legend()
                axes[j, 2].legend()
            plt.tight_layout()
            plt.savefig(os.path.join(folder, title + IMAGE_EXT))
        elif tm.axes() == 3:
            if tm.is_categorical():
                plt.imsave(
                    f"{folder}{sample_id}_{tm.name}_truth_{i:02d}{IMAGE_EXT}",
                    np.argmax(y, axis=-1),
                    cmap="plasma",
                )
                plt.imsave(
                    f"{folder}{sample_id}_{tm.name}_prediction_{i:02d}{IMAGE_EXT}",
                    np.argmax(yp, axis=-1),
                    cmap="plasma",
                )
            else:
                if y.shape[-1] == 0:
                    plt.imsave(
                        f"{folder}{sample_id}_{tm.name}_truth_{i:02d}{IMAGE_EXT}",
                        y[:, :, 0],
                        cmap="gray",
                    )
                    plt.imsave(
                        f"{folder}{sample_id}_{tm.name}_prediction_{i:02d}{IMAGE_EXT}",
                        yp[:, :, 0],
                        cmap="gray",
                    )
                else:
                    plt.imsave(
                        f"{folder}{sample_id}_{tm.name}_truth_{i:02d}{IMAGE_EXT}",
<<<<<<< HEAD
                        (y[:, :, :]-y.min() )/ (1e-6+ y.max()-y.min()),
                    )
                    plt.imsave(
                        f"{folder}{sample_id}_{tm.name}_prediction_{i:02d}{IMAGE_EXT}",
                        (yp[:, :, :]-yp.min() )/ (1e-6+ yp.max()-yp.min()),
=======
                        (y[:, :, :]-y.min())/ (1e-6+ y.max()-y.min()),
                    )
                    plt.imsave(
                        f"{folder}{sample_id}_{tm.name}_prediction_{i:02d}{IMAGE_EXT}",
                        (yp[:, :, :]-yp.min())/ (1e-6+ yp.max()-yp.min()),
>>>>>>> 059ce6fc
                    )
        elif tm.axes() == 4:
            for j in range(y.shape[3]):
                image_path_base = f"{folder}{sample_id}_{tm.name}_{i:03d}_{j:03d}"
                if tm.is_categorical():
                    truth = np.argmax(yp[:, :, j, :], axis=-1)
                    prediction = np.argmax(y[:, :, j, :], axis=-1)
                    plt.imsave(
                        f"{image_path_base}_truth{IMAGE_EXT}", truth, cmap="plasma",
                    )
                    plt.imsave(
                        f"{image_path_base}_prediction{IMAGE_EXT}",
                        prediction,
                        cmap="plasma",
                    )
                else:
                    plt.imsave(
                        f"{image_path_base}_truth{IMAGE_EXT}",
                        y[:, :, j, 0],
                        cmap="gray",
                    )
                    plt.imsave(
                        f"{image_path_base}_prediction{IMAGE_EXT}",
                        yp[:, :, j, 0],
                        cmap="gray",
                    )


def pca_on_matrix(matrix, pca_components, prefix="./figures/"):
    pca = PCA()
    pca.fit(matrix)
    print(
        f"PCA explains {100 * np.sum(pca.explained_variance_ratio_[:pca_components]):0.1f}% of variance with {pca_components} top PCA components.",
    )
    matrix_reduced = pca.transform(matrix)[:, :pca_components]
    print(
        f"PCA reduces matrix shape:{matrix_reduced.shape} from matrix shape: {matrix.shape}",
    )
    plot_scree(pca_components, 100 * pca.explained_variance_ratio_, prefix)
    return pca, matrix_reduced


def plot_scree(pca_components, percent_explained, prefix="./figures/"):
    _ = plt.figure(figsize=(6, 4))
    plt.plot(range(len(percent_explained)), percent_explained, "g.-", linewidth=1)
    plt.axvline(x=pca_components, c="r", linewidth=3)
    label = f"{np.sum(percent_explained[:pca_components]):0.1f}% of variance explained by top {pca_components} of {len(percent_explained)} components"
    plt.text(
        pca_components + 0.02 * len(percent_explained), percent_explained[1], label,
    )
    plt.title("Scree Plot")
    plt.xlabel("Principal Components")
    plt.ylabel("% of Variance Explained by Each Component")
    figure_path = f"{prefix}pca_{pca_components}_of_{len(percent_explained)}.png"
    if not os.path.exists(os.path.dirname(figure_path)):
        os.makedirs(os.path.dirname(figure_path))
    plt.savefig(figure_path)


def unit_vector(vector):
    """ Returns the unit vector of the vector.  """
    return vector / np.linalg.norm(vector)


def angle_between(v1, v2):
    """Returns the angle in radians between vectors 'v1' and 'v2'::
    angle_between((1, 0, 0), (0, 1, 0))
    90
    angle_between((1, 0, 0), (1, 0, 0))
    0.0
    angle_between((1, 0, 0), (-1, 0, 0))
    180
    """
    v1_u = unit_vector(v1)
    v2_u = unit_vector(v2)
    return np.arccos(np.clip(np.dot(v1_u, v2_u), -1.0, 1.0)) * 180 / 3.141592


def stratify_latent_space(stratify_column, stratify_thresh, latent_cols, latent_df):
    hit = latent_df.loc[latent_df[stratify_column] >= stratify_thresh][
        latent_cols
    ].to_numpy()
    miss = latent_df.loc[latent_df[stratify_column] < stratify_thresh][
        latent_cols
    ].to_numpy()
    miss_mean_vector = np.mean(miss, axis=0)
    hit_mean_vector = np.mean(hit, axis=0)
    angle = angle_between(miss_mean_vector, hit_mean_vector)
    print(
        f"Angle between {stratify_column} and all others: {angle}, \n"
        f"Hit shape {hit.shape}, miss:{miss.shape} threshold:{stratify_thresh}\n"
        f"Distance: {np.linalg.norm(hit_mean_vector - miss_mean_vector):.3f}, "
        f"Hit std {np.std(hit, axis=1).mean():.3f}, miss std:{np.std(miss, axis=1).mean():.3f}\n",
    )
    return hit_mean_vector, miss_mean_vector


def plot_hit_to_miss_transforms(
    latent_df,
    decoders,
    feature="Sex_Female_0_0",
    prefix="./figures/",
    thresh=1.0,
    latent_dimension=256,
    samples=16,
    scalar=3.0,
    cmap="plasma",
    test_csv=None,
):
    latent_cols = [f"latent_{i}" for i in range(latent_dimension)]
    female, male = stratify_latent_space(feature, thresh, latent_cols, latent_df)
    sex_vector = female - male
    if test_csv is not None:
        sample_ids = [
            int(s)
            for s in _sample_csv_to_set(test_csv)
            if len(s) > 4 and int(s) in latent_df.index
        ]
        latent_df = latent_df.loc[sample_ids]
        latent_df.info()
        logging.info(f"Subset to test set with {len(sample_ids)} samples")

    samples = min(len(latent_df.index), samples)
    embeddings = latent_df.iloc[:samples][latent_cols].to_numpy()
    sexes = latent_df.iloc[:samples][feature].to_numpy()
    logging.info(f"Embedding shape: {embeddings.shape} sexes  shape: {sexes.shape}")

    sex_vectors = np.tile(sex_vector, (samples, 1))
    male_to_female = embeddings + (scalar * sex_vectors)
    female_to_male = embeddings - (scalar * sex_vectors)
    for dtm in decoders:
        predictions = decoders[dtm].predict(embeddings)
        m2f = decoders[dtm].predict(male_to_female)
        f2m = decoders[dtm].predict(female_to_male)
        if dtm.axes() == 3:
            fig, axes = plt.subplots(max(2, samples), 2, figsize=(18, samples * 4))
            for i in range(samples):
                axes[i, 0].set_title(f"{feature}: {sexes[i]} ?>=<? {thresh}")
                axes[i, 0].axis("off")
                axes[i, 1].axis("off")
                if dtm.is_categorical():
                    axes[i, 0].imshow(
                        np.argmax(predictions[i, ...], axis=-1), cmap=cmap,
                    )
                    if sexes[i] >= thresh:
                        axes[i, 1].imshow(np.argmax(f2m[i, ...], axis=-1), cmap=cmap)
                        axes[i, 1].set_title(f"{feature} to less than {thresh}")
                    else:
                        axes[i, 1].imshow(np.argmax(m2f[i, ...], axis=-1), cmap=cmap)
                        axes[i, 1].set_title(
                            f"{feature} to more than or equal to {thresh}",
                        )
                else:
                    axes[i, 0].imshow(predictions[i, ..., 0], cmap="gray")
                    if sexes[i] >= thresh:
                        axes[i, 1].imshow(f2m[i, ..., 0], cmap="gray")
                        axes[i, 1].set_title(f"{feature} to less than {thresh}")
                    else:
                        axes[i, 1].imshow(m2f[i, ..., 0], cmap="gray")
                        axes[i, 1].set_title(
                            f"{feature} to more than or equal to {thresh}",
                        )
            figure_path = f"{prefix}/{dtm.name}_{feature}_transform_scalar_{scalar}.png"
            if not os.path.exists(os.path.dirname(figure_path)):
                os.makedirs(os.path.dirname(figure_path))
            plt.savefig(figure_path)


def regplot(
    x: str,
    y: str,
    dataframe: pd.DataFrame,
    hue: str = None,
    destination: str = None,
    res_hue_limit: float = None,
    sizes=(25, 25),
    markers=["o", "o"],
    bins: int = 50,
    figsize=(20, 8),
) -> sm.regression.linear_model.RegressionResultsWrapper:
    """Plots three panels of pair-wise correlation. The arguments `hue` and `res_hue_limit`
    can be used to color points given either a provided set of categories, or a residual threshold,
    respectively. Arguments `sizes`, and `markers` can be used to control the plot output if more
    than two categories are provided to `hue`.

    Plots are in order from left to right:
    1) Feature 1 vs Feature 2
    2) Residuals of linear fit
    3) Density of residuals

    Args:
        x (str): Feature 1 string name corresponding to a column in the provided DataFrame.
        y (str): Feature 2 string name corresponding to a column in the provided DataFrame.
        dataframe (pd.DataFrame): Pandas DataFrame with columns `x` and `y` and optionally `hue`
        hue (str, optional): Hue string name corresponding to a column in the provided DataFrame.. Defaults to None.
        destination (str optional): Path to store output image. Defaults to None.
        res_hue_limit (float, optional): Threshold of residuals deemed outliers. Defaults to None.
        sizes (tuple, optional): Tuple of integers controlling point sizes for hue categories. Defaults to (25, 25).
        markers (tuple, optional): Tuple of chars controlling point types for hue categories. Defalts to ["o", "o"].
        bins (int, optional): Number of bins in the density plot. Defaults to 50.
        figsize (tuple, optional): Tuple of ints controlling the image size. Defaults to (20, 8).

    Example:

    Highlighting residuals using a herustic cut-off value of 0.05:
    ```python
    >>> fit = regplot(y='area_legs', x='volume_legs', res_hue_limit=0.05,
        dataframe=df,destination='output_image.jpg')
    >>> fit.summary()
    ```

    Highlighting points using a provided column:
    ```python
    >>> fit = regplot(y='area_legs', x='volume_legs', hue='outlier',
        dataframe=df)
    >>> fit.summary()
    ```

    Returns:
        sm.regression.linear_model.RegressionResultsWrapper: Fitted OLS results
    """
    sns.set_style("whitegrid")
    mod = sm.OLS(dataframe[y], sm.add_constant(dataframe[x]))
    res = mod.fit()

    test = dataframe[x].drop_duplicates().sort_values()
    predictions = res.get_prediction(sm.add_constant(test))
    predictions = pd.concat([test, predictions.summary_frame(alpha=0.05)], axis=1)

    fig, axes = plt.subplots(1, 3, figsize=figsize)

    res_df = pd.DataFrame({x: dataframe[x], y: dataframe[y], "resy": res.resid})
    if hue is not None:
        res_df[hue] = dataframe[hue]

    if res_hue_limit is not None:
        res_df[hue] = (np.abs(res.resid) >= res_hue_limit).astype(np.uint8)

    sns.scatterplot(
        x=x,
        y=y,
        hue=hue,
        data=res_df,
        ax=axes[0],
        sizes=sizes,
        markers=markers,
    )
    axes[0].plot(predictions[x], predictions["mean"], lw=2)
    axes[0].fill_between(
        x=predictions[x],
        y1=predictions["mean_ci_lower"],
        y2=predictions["mean_ci_upper"],
        facecolor="blue",
        alpha=0.2,
    )

    sns.scatterplot(
        x=x,
        y="resy",
        ax=axes[1],
        hue=hue,
        sizes=sizes,
        markers=markers,
        data=res_df,
    )
    axes[1].axhline(0, ls="--", color="k")

    sns.distplot(res.resid, ax=axes[2], bins=bins)

    if destination is not None:
        fig.savefig(destination)

    return res<|MERGE_RESOLUTION|>--- conflicted
+++ resolved
@@ -3052,19 +3052,11 @@
                 else:
                     plt.imsave(
                         f"{folder}{sample_id}_{tm.name}_truth_{i:02d}{IMAGE_EXT}",
-<<<<<<< HEAD
-                        (y[:, :, :]-y.min() )/ (1e-6+ y.max()-y.min()),
-                    )
-                    plt.imsave(
-                        f"{folder}{sample_id}_{tm.name}_prediction_{i:02d}{IMAGE_EXT}",
-                        (yp[:, :, :]-yp.min() )/ (1e-6+ yp.max()-yp.min()),
-=======
                         (y[:, :, :]-y.min())/ (1e-6+ y.max()-y.min()),
                     )
                     plt.imsave(
                         f"{folder}{sample_id}_{tm.name}_prediction_{i:02d}{IMAGE_EXT}",
                         (yp[:, :, :]-yp.min())/ (1e-6+ yp.max()-yp.min()),
->>>>>>> 059ce6fc
                     )
         elif tm.axes() == 4:
             for j in range(y.shape[3]):
