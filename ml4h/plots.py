# plots.py

# Imports
import os
import re
import math
import h5py
import glob
import logging
import hashlib
import operator
from textwrap import wrap
from functools import reduce
from datetime import datetime
from multiprocessing import Pool
from itertools import islice, product
from collections import Counter, OrderedDict, defaultdict
from typing import Iterable, DefaultDict, Dict, List, Tuple, Optional, Union, Callable
import statsmodels.api as sm

import numpy as np
import pandas as pd
from tensorflow.keras.optimizers.schedules import LearningRateSchedule

import matplotlib

from ml4h.tensor_generators import _sample_csv_to_set

matplotlib.use("Agg")  # Need this to write images from the GSA servers.  Order matters:
import matplotlib.pyplot as plt  # First import matplotlib, then use Agg, then import plt
from matplotlib.ticker import NullFormatter
from matplotlib.backends.backend_pdf import PdfPages
from matplotlib.ticker import AutoMinorLocator, MultipleLocator

from sklearn import manifold
from sklearn.decomposition import PCA
from sklearn.metrics import (
    roc_curve,
    auc,
    precision_recall_curve,
    average_precision_score,
)
from sklearn.metrics import (
    brier_score_loss,
    precision_score,
    recall_score,
    f1_score,
    roc_auc_score,
)
from sklearn.calibration import calibration_curve

import seaborn as sns
from biosppy.signals import ecg
from scipy.ndimage.filters import gaussian_filter
from scipy import stats

import ml4h.tensormap.ukb.ecg
import ml4h.tensormap.mgb.ecg
from ml4h.tensormap.mgb.dynamic import make_waveform_maps
from ml4h.TensorMap import TensorMap
from ml4h.metrics import concordance_index, concordance_index_censored, coefficient_of_determination
from ml4h.defines import (
    IMAGE_EXT,
    JOIN_CHAR,
    PDF_EXT,
    TENSOR_EXT,
    ECG_REST_LEADS,
    ECG_REST_MEDIAN_LEADS,
    PARTNERS_DATETIME_FORMAT,
    PARTNERS_DATE_FORMAT,
)

RECALL_LABEL = "Recall | Sensitivity | True Positive Rate | TP/(TP+FN)"
FALLOUT_LABEL = "Fallout | 1 - Specificity | False Positive Rate | FP/(FP+TN)"
PRECISION_LABEL = "Precision | Positive Predictive Value | TP/(TP+FP)"

SUBPLOT_SIZE = 7

COLOR_ARRAY = [
    "tan",
    "indigo",
    "cyan",
    "pink",
    "purple",
    "blue",
    "chartreuse",
    "deepskyblue",
    "green",
    "salmon",
    "aqua",
    "magenta",
    "aquamarine",
    "red",
    "coral",
    "tomato",
    "grey",
    "black",
    "maroon",
    "hotpink",
    "steelblue",
    "orange",
    "papayawhip",
    "wheat",
    "chocolate",
    "darkkhaki",
    "gold",
    "orange",
    "crimson",
    "slategray",
    "violet",
    "cadetblue",
    "midnightblue",
    "darkorchid",
    "paleturquoise",
    "plum",
    "lime",
    "teal",
    "peru",
    "silver",
    "darkgreen",
    "rosybrown",
    "firebrick",
    "saddlebrown",
    "dodgerblue",
    "orangered",
]

ECG_REST_PLOT_DEFAULT_YRANGE = 3.0
ECG_REST_PLOT_MAX_YRANGE = 10.0
ECG_REST_PLOT_LEADS = [
    ["strip_I", "strip_aVR", "strip_V1", "strip_V4"],
    ["strip_II", "strip_aVL", "strip_V2", "strip_V5"],
    ["strip_III", "strip_aVF", "strip_V3", "strip_V6"],
]
ECG_REST_PLOT_MEDIAN_LEADS = [
    ["median_I", "median_aVR", "median_V1", "median_V4"],
    ["median_II", "median_aVL", "median_V2", "median_V5"],
    ["median_III", "median_aVF", "median_V3", "median_V6"],
]
ECG_REST_PLOT_AMP_LEADS = [
    [0, 3, 6, 9],
    [1, 4, 7, 10],
    [2, 5, 8, 11],
]


def evaluate_predictions(
    tm: TensorMap,
    y_predictions: np.ndarray,
    y_truth: np.ndarray,
    protected: Dict[TensorMap, np.ndarray],
    title: str,
    folder: str,
    test_paths: List[str] = None,
    max_melt: int = 10000000,
    rocs: List[Tuple[np.ndarray, np.ndarray, Dict[str, int]]] = [],
    scatters: List[Tuple[np.ndarray, np.ndarray, str, List[str]]] = [],
    dpi: int = 300,
    width: int = 7,
    height: int = 7,
) -> Dict[str, float]:
    """Evaluate predictions for a given TensorMap with truth data and plot the appropriate metrics.
    Accumulates data in the rocs and scatters lists to facilitate subplotting.

    :param tm: The TensorMap predictions to evaluate
    :param y_predictions: The predictions
    :param y_truth: The truth
    :param title: A title for the plots
    :param folder: The folder to save the plots at
    :param test_paths: The tensor paths that were predicted
    :param max_melt: For multi-dimensional prediction the maximum number of prediction to allow in the flattened array
    :param protected: TensorMaps and tensors sensitive to bias
    :param rocs: (output) List of Tuples which are inputs for ROC curve plotting to allow subplotting downstream
    :param scatters: (output) List of Tuples which are inputs for scatter plots to allow subplotting downstream
    :param dpi: Dots per inch
    :param width: Figure width in inches
    :param height: Figure height in inches
    :return: Dictionary of performance metrics with string keys for labels and float values
    """
    performance_metrics = {}
    if tm.is_categorical() and tm.axes() == 1:
        logging.info(
            f"For tm:{tm.name} with channel map:{tm.channel_map} examples:{y_predictions.shape[0]}",
        )
        logging.info(
            f"\nSum Truth:{np.sum(y_truth, axis=0)} \nSum pred :{np.sum(y_predictions, axis=0)}",
        )
        plot_precision_recall_per_class(
            y_predictions, y_truth, tm.channel_map, title, folder, dpi, width, height,
        )
        plot_prediction_calibration(
            y_predictions, y_truth, tm.channel_map, title, folder, dpi, width, height,
        )
        performance_metrics.update(
            subplot_roc_per_class(
                y_predictions, y_truth, tm.channel_map, protected, title, folder, dpi, width, height,
            ),
        )
        rocs.append((y_predictions, y_truth, tm.channel_map))
    elif tm.is_categorical() and tm.axes() == 2:
        melt_shape = (
            y_predictions.shape[0] * y_predictions.shape[1],
            y_predictions.shape[2],
        )
        idx = np.random.choice(
            np.arange(melt_shape[0]), min(melt_shape[0], max_melt), replace=False,
        )
        y_predictions = y_predictions.reshape(melt_shape)[idx]
        y_truth = y_truth.reshape(melt_shape)[idx]
        performance_metrics.update(
            subplot_roc_per_class(
                y_predictions, y_truth, tm.channel_map, protected, title, folder, dpi, width, height,
            ),
        )
        performance_metrics.update(
            plot_precision_recall_per_class(
                y_predictions, y_truth, tm.channel_map, title, folder, dpi, width, height,
            ),
        )
        plot_prediction_calibration(
            y_predictions, y_truth, tm.channel_map, title, folder, dpi, width, height,
        )
        rocs.append((y_predictions, y_truth, tm.channel_map))
    elif tm.is_categorical() and tm.axes() == 3:
        melt_shape = (
            y_predictions.shape[0] * y_predictions.shape[1] * y_predictions.shape[2],
            y_predictions.shape[3],
        )
        idx = np.random.choice(
            np.arange(melt_shape[0]), min(melt_shape[0], max_melt), replace=False,
        )
        y_predictions = y_predictions.reshape(melt_shape)[idx]
        y_truth = y_truth.reshape(melt_shape)[idx]
        performance_metrics.update(
            subplot_roc_per_class(
                y_predictions, y_truth, tm.channel_map, protected, title, folder, dpi, width, height,
            ),
        )
        performance_metrics.update(
            plot_precision_recall_per_class(
                y_predictions, y_truth, tm.channel_map, title, folder, dpi, width, height,
            ),
        )
        plot_prediction_calibration(
            y_predictions, y_truth, tm.channel_map, title, folder, dpi, width, height,
        )
        rocs.append((y_predictions, y_truth, tm.channel_map))
    elif tm.is_categorical() and tm.axes() == 4:
        melt_shape = (
            y_predictions.shape[0]
            * y_predictions.shape[1]
            * y_predictions.shape[2]
            * y_predictions.shape[3],
            y_predictions.shape[4],
        )
        idx = np.random.choice(
            np.arange(melt_shape[0]), min(melt_shape[0], max_melt), replace=False,
        )
        y_predictions = y_predictions.reshape(melt_shape)[idx]
        y_truth = y_truth.reshape(melt_shape)[idx]
        performance_metrics.update(
            subplot_roc_per_class(
                y_predictions, y_truth, tm.channel_map, protected, title, folder, dpi, width, height,
            ),
        )
        performance_metrics.update(
            plot_precision_recall_per_class(
                y_predictions, y_truth, tm.channel_map, title, folder, dpi, width, height,
            ),
        )
        plot_prediction_calibration(
            y_predictions, y_truth, tm.channel_map, title, folder, dpi, width, height,
        )
        rocs.append((y_predictions, y_truth, tm.channel_map))
    elif tm.is_survival_curve():
        performance_metrics.update(
            plot_survival(
                y_predictions, y_truth, title, days_window=tm.days_window,
                prefix=folder, dpi=dpi, width=width, height=height,
            ),
        )
        plot_survival_curves(y_predictions, y_truth, title, days_window=tm.days_window,
                             prefix=folder, paths=test_paths, dpi=dpi, width=width, height=height,
                             )
        time_steps = tm.shape[-1] // 2
        days_per_step = 1 + tm.days_window // time_steps
        predictions_at_end = (
            1 - np.cumprod(y_predictions[:, :time_steps], axis=-1)[:, -1]
        )
        events_at_end = np.cumsum(y_truth[:, time_steps:], axis=-1)[:, -1]
        follow_up = np.cumsum(y_truth[:, :time_steps], axis=-1)[:, -1] * days_per_step
        logging.info(
            f"Event {events_at_end.shape}, preds:{predictions_at_end.shape} end {events_at_end[:, np.newaxis].shape}",
        )
        calibration_title = f"{title}_at_{tm.days_window}_days"
        plot_prediction_calibration(predictions_at_end[:, np.newaxis], events_at_end[:, np.newaxis], {tm.name: 0},
                                    calibration_title, folder, dpi, width, height,
                                    )
        plot_survivorship(events_at_end, follow_up, predictions_at_end, tm.name,
                          folder, tm.days_window, dpi, width, height)
    elif tm.is_time_to_event():
        c_index = concordance_index_censored(y_truth[:, 0] == 1.0, y_truth[:, 1], y_predictions[:, 0])
        concordance_return_values = [
            "C-Index",
            "Concordant Pairs",
            "Discordant Pairs",
            "Tied Predicted Risk",
            "Tied Event Time",
        ]
        logging.info(
            f"{[f'{label}: {value:.3f}' for label, value in zip(concordance_return_values, c_index)]}",
        )
        new_title = f"{title}_C_Index_{c_index[0]:0.3f}"
        performance_metrics.update(
            subplot_roc_per_class(y_predictions, y_truth[:, 0, np.newaxis], {f"{new_title}_vs_ROC": 0}, protected,
                                  new_title, folder, dpi, width, height)
        )
        calibration_title = f"{title}_at_{tm.days_window}_days"
        plot_prediction_calibration(
            y_predictions,
            y_truth[:, 0, np.newaxis],
            {tm.name: 0},
            calibration_title,
            folder,
            dpi,
            width,
            height,
        )
        plot_survivorship(
            y_truth[:, 0],
            y_truth[:, 1],
            y_predictions[:, 0],
            tm.name,
            folder,
            tm.days_window,
            dpi,
            width,
            height,
        )
    elif tm.is_language():
        prediction_1hot = y_predictions.reshape((y_predictions.shape[0]*y_predictions.shape[1], y_predictions.shape[2]))
        truth_1hot = make_one_hot(y_truth.flatten()[:max_melt], len(tm.channel_map))
        logging.info(f"shapes are: {prediction_1hot.shape} {truth_1hot.shape} {y_predictions.shape}, {y_truth.shape}")
        performance_metrics.update(
            subplot_roc_per_class(
                prediction_1hot, truth_1hot, tm.channel_map, protected, title, folder, dpi, width, height,
            ),
        )
        performance_metrics.update(
            plot_precision_recall_per_class(
                prediction_1hot, truth_1hot, tm.channel_map, title, folder, dpi, width, height,
            ),
        )
    elif tm.axes() > 1 or tm.is_mesh():
        prediction_flat = tm.rescale(y_predictions).flatten()[:max_melt]
        truth_flat = tm.rescale(y_truth).flatten()[:max_melt]
        protected_repeated = {}
        for ptm in protected:
            repeat_axis = 0 if ptm.shape[0] > 1 else None
            protected_repeated[ptm] = np.repeat(protected[ptm], np.prod(tm.shape), axis=repeat_axis)
            logging.info(f'Protected TM {ptm} had shape {protected[ptm].shape} now has {protected_repeated[ptm].shape} ')
            protected_repeated[ptm] = protected_repeated[ptm][:max_melt]
        if tm.sentinel is not None:
            y_predictions = y_predictions[y_truth != tm.sentinel]
            y_truth = y_truth[y_truth != tm.sentinel]
        plot_reconstruction(tm, y_truth, y_predictions, folder, test_paths)
        if prediction_flat.shape[0] == truth_flat.shape[0]:
            performance_metrics.update(
                subplot_pearson_per_class(
                    prediction_flat,
                    truth_flat,
                    tm.channel_map,
                    protected_repeated,
                    title,
                    prefix=folder,
                    dpi=dpi,
                    width=width,
                    height=height,
                ),
            )
    elif tm.is_continuous():
        if tm.sentinel is not None:
            y_predictions = y_predictions[y_truth != tm.sentinel, np.newaxis]
            y_truth = y_truth[y_truth != tm.sentinel, np.newaxis]
        performance_metrics.update(
            subplot_pearson_per_class(
                tm.rescale(y_predictions),
                tm.rescale(y_truth),
                tm.channel_map,
                protected,
                title,
                folder,
                dpi,
                width,
                height,
            ),
        )
        scatters.append(
            (tm.rescale(y_predictions), tm.rescale(y_truth), title, test_paths),
        )
    else:
        logging.warning(f"No evaluation clause for tensor map {tm.name}")

    if tm.name == "median":
        plot_waves(y_predictions, y_truth, "median_waves_" + title, folder)

    return performance_metrics


def make_one_hot(y, num_labels):
    ohy = np.zeros((y.shape[-1], num_labels))
    for i in range(0, y.shape[-1]):
        ohy[i, int(y[i])] = 1.0
    return ohy


def plot_metric_history(history, training_steps: int, title: str, prefix="./figures/", dpi=300, width=7, height=7):
    row = 0
    col = 0
    total_plots = int(
        math.ceil(len(history.history) / 2),
    )  # divide by 2 because we plot validation and train histories together
    cols = max(2, int(math.ceil(math.sqrt(total_plots))))
    rows = max(2, int(math.ceil(total_plots / cols)))
    f, axes = plt.subplots(
        rows, cols, figsize=(int(cols * width), int(rows * height)), dpi=dpi,
    )

    for k in sorted(history.history.keys()):
        if not k.startswith("val_"):
            if isinstance(history.history[k][0], LearningRateSchedule):
                history.history[k] = [
                    history.history[k][0](i * training_steps)
                    for i in range(len(history.history[k]))
                ]
            axes[row, col].plot(history.history[k])
            k_split = str(k).replace("output_", "").split("_")
            k_title = " ".join(OrderedDict.fromkeys(k_split))
            axes[row, col].set_title(k_title.capitalize())
            axes[row, col].set_xlabel("Epoch")
            if "val_" + k in history.history:
                axes[row, col].plot(history.history["val_" + k])
                labels = ["Train", "Validation"]
            else:
                labels = [k]
            axes[row, col].legend(labels)

            row += 1
            if row == rows:
                row = 0
                col += 1
                if col >= cols:
                    break

    plt.tight_layout()
    now_string = datetime.now().strftime('%Y-%m-%d_%H-%M')
    figure_path = os.path.join(prefix, f'metrics_{now_string}_{title}{IMAGE_EXT}')
    if not os.path.exists(os.path.dirname(figure_path)):
        os.makedirs(os.path.dirname(figure_path))
    plt.savefig(figure_path)
    if 'loss' in history.history:
        logging.info(f'Starting training loss:   {history.history["loss"][0]:0.3f}, Final training loss:   {history.history["loss"][-1]:0.4f}')
    if 'val_loss' in history.history:
        logging.info(f'Starting validation loss: {history.history["val_loss"][0]:0.3f}, Final validation loss: {history.history["val_loss"][-1]:0.4f}, '
                     f'Minimum validation loss: {min(history.history["val_loss"]):0.4f}')
    logging.info(f"Saved learning curves at:{figure_path}")


def plot_rocs(
    predictions: Dict[str, np.ndarray],
    truth: np.ndarray,
    labels: Dict[str, int],
    title: str,
    prefix: str = "./figures/",
    dpi: int = 300,
    width: int = 7,
    height: int = 7,
):
    """Plot Receiver Operating Characteristic (ROC) curves from a dictionary of predictions

    Typically this function is used to compare several models predictions across multiple labels.
    As a hack to avoid repetitive ROC curves for binary classification label string containing 'no_' are skipped.

    :param predictions: The keys are strings identifying the model the values are numpy arrays
                        The arrays have shape (num_samples, num_classes)
    :param truth: The true classifications of each class, one hot encoded of shape (num_samples, num_classes)
    :param labels: Dictionary mapping strings describing each class to their corresponding index in the arrays
    :param title: The name of this plot
    :param prefix: Optional path prefix where the plot will be saved
    """
    lw = 2
    true_sums = np.sum(truth, axis=0)
    plt.figure(figsize=(width, height), dpi=dpi)

    for p in predictions:
        fpr, tpr, roc_auc = get_fpr_tpr_roc_pred(predictions[p], truth, labels)
        for key in labels:
            if "no_" in key and len(labels) == 2:
                continue
            color = _hash_string_to_color(p + key)
            label_text = f"{p}_{key} area:{roc_auc[labels[key]]:.3f} n={true_sums[labels[key]]:.0f}"
            plt.plot(
                fpr[labels[key]], tpr[labels[key]], color=color, lw=lw, label=label_text,
            )
            logging.info(f"ROC Label {label_text}")

    plt.xlim([0.0, 1.0])
    plt.ylim([-0.02, 1.03])
    plt.ylabel(RECALL_LABEL)
    plt.xlabel(FALLOUT_LABEL)
    plt.legend(loc="lower right")
    plt.plot([0, 1], [0, 1], "k:", lw=0.5)
    plt.title(f"ROC {title} n={np.sum(true_sums):.0f}")

    figure_path = os.path.join(prefix, "per_class_roc_" + title + IMAGE_EXT)
    if not os.path.exists(os.path.dirname(figure_path)):
        os.makedirs(os.path.dirname(figure_path))
    plt.savefig(figure_path)
    logging.info(f"Saved ROC curve at: {figure_path}")


def plot_prediction_calibrations(
    predictions: Dict[str, np.ndarray],
    truth: np.ndarray,
    labels: Dict[str, int],
    title: str,
    prefix: str = "./figures/",
    n_bins: int = 10,
    dpi: int = 300,
    width: int = 7,
    height: int = 7,
):
    """Plot calibration performance and compute Brier Score.

    Typically this function is used to compare several models predictions across multiple labels.

    :param predictions: The keys are strings identifying the model the values are numpy arrays
                        The arrays have shape (num_samples, num_classes)
    :param truth: The true classifications of each class, one hot encoded of shape (num_samples, num_classes)
    :param labels: Dictionary mapping strings describing each class to their corresponding index in the arrays
    :param title: The name of this plot
    :param prefix: Optional path prefix where the plot will be saved
    :param n_bins: Number of bins to quantize predictions into
    """
    _ = plt.figure(figsize=(width, height), dpi=dpi)
    ax1 = plt.subplot2grid((3, 1), (0, 0), rowspan=2)
    ax2 = plt.subplot2grid((3, 1), (2, 0))

    true_sums = np.sum(truth, axis=0)
    ax1.plot([0, 1], [0, 1], "k:", label="Perfectly calibrated Brier score: 0.0")

    for p in predictions:
        for k in labels:
            color = _hash_string_to_color(p + k)
            brier_score = brier_score_loss(
                truth[..., labels[k]], predictions[p][..., labels[k]], pos_label=1,
            )
            fraction_of_positives, mean_predicted_value = calibration_curve(
                truth[..., labels[k]], predictions[p][..., labels[k]], n_bins=n_bins,
            )
            ax1.plot(
                mean_predicted_value,
                fraction_of_positives,
                "s-",
                label=f"{p} {k} Brier: {brier_score:0.3f}",
                color=color,
            )
            ax2.hist(
                predictions[p][..., labels[k]],
                range=(0, 1),
                bins=10,
                label=f"{p} {k} n={true_sums[labels[k]]:.0f}",
                histtype="step",
                lw=2,
                color=color,
            )
            logging.info(
                f"{p} {k} n={true_sums[labels[k]]:.0f}\nBrier score: {brier_score:0.3f}",
            )
    ax1.set_ylabel("Fraction of positives")
    ax1.set_ylim([-0.05, 1.05])
    ax1.legend(loc="lower right")
    ax1.set_title("Calibrations plots  (reliability curve)")

    ax2.set_xlabel("Mean predicted value")
    ax2.set_ylabel("Count")
    ax2.legend(loc="upper center")
    plt.tight_layout()

    figure_path = os.path.join(prefix, "calibrations_" + title + IMAGE_EXT)
    if not os.path.exists(os.path.dirname(figure_path)):
        os.makedirs(os.path.dirname(figure_path))
    logging.info(f"Try to save calibration comparison plot at: {figure_path}")
    plt.savefig(figure_path)


def plot_prediction_calibration(
    prediction: np.ndarray,
    truth: np.ndarray,
    labels: Dict[str, int],
    title: str,
    prefix: str = "./figures/",
    n_bins: int = 10,
    dpi: int = 300,
    width: int = 6,
    height: int = 6,
):
    """Plot calibration performance and compute Brier Score.

    :param prediction: Array of probabilistic predictions with shape (num_samples, num_classes)
    :param truth: The true classifications of each class, one hot encoded of shape (num_samples, num_classes)
    :param labels: Dictionary mapping strings describing each class to their corresponding index in the arrays
    :param title: The name of this plot
    :param prefix: Optional path prefix where the plot will be saved
    :param n_bins: Number of bins to quantize predictions into
    """
    _, (ax1, ax3, ax2) = plt.subplots(3, figsize=(width, 2 * height), dpi=dpi)

    true_sums = np.sum(truth, axis=0)
    ax1.plot([0, 1], [0, 1], "k:", label="Perfectly calibrated Brier score: 0.0")
    ax3.plot([0, 1], [0, 1], "k:", label="Perfectly calibrated Brier score: 0.0")

    for k in labels:
        y_true = truth[..., labels[k]]
        y_prob = prediction[..., labels[k]]
        color = _hash_string_to_color(k)
        brier_score = brier_score_loss(y_true, prediction[..., labels[k]], pos_label=1)
        fraction_of_positives, mean_predicted_value = calibration_curve(
            y_true, y_prob, n_bins=n_bins,
        )
        ax3.plot(
            mean_predicted_value,
            fraction_of_positives,
            "s-",
            label=f"{k} Brier score: {brier_score:0.3f}",
            color=color,
        )
        ax2.hist(
            y_prob,
            range=(0, 1),
            bins=n_bins,
            label=f"{k} n={true_sums[labels[k]]:.0f}",
            histtype="step",
            lw=2,
            color=color,
        )

        bins = stats.mstats.mquantiles(y_prob, np.arange(0.0, 1.0, 1.0 / n_bins))
        binids = np.digitize(y_prob, bins) - 1

        bin_sums = np.bincount(binids, weights=y_prob, minlength=len(bins))
        bin_true = np.bincount(binids, weights=y_true, minlength=len(bins))
        bin_total = np.bincount(binids, minlength=len(bins))

        nonzero = bin_total != 0
        prob_true = bin_true[nonzero] / bin_total[nonzero]
        prob_pred = bin_sums[nonzero] / bin_total[nonzero]
        ax1.plot(
            prob_pred,
            prob_true,
            "s-",
            label=f"{k} Brier score: {brier_score:0.3f}",
            color=color,
        )
    ax1.set_ylabel("Fraction of positives")
    ax1.set_ylim([-0.05, 1.05])
    ax1.legend(loc="lower right")
    ax1.set_title(f'{title.replace("_", " ")}\nCalibration plot (equally sized bins)')
    ax2.set_xlabel("Mean predicted value")
    ax2.set_ylabel("Count")
    ax2.legend(loc="upper center", ncol=2)
    ax3.set_title("Calibration plot (equally spaced bins)")
    plt.tight_layout()

    figure_path = os.path.join(prefix, "calibrations_" + title + IMAGE_EXT)
    if not os.path.exists(os.path.dirname(figure_path)):
        os.makedirs(os.path.dirname(figure_path))
    logging.info(f"Try to save calibrations plot at: {figure_path}")
    plt.savefig(figure_path)


def _pearson_wrapper(prediction, truth):
    return np.corrcoef(prediction.flatten(), truth.flatten())[1, 0]


def bootstrap_confidence_interval(
        prediction, truth, n_boot: int = 1000, bottom: float = 2.5, top: float = 97.5,
        max_n: int = 1000000, metric_fxn: Callable = _pearson_wrapper,
) -> Tuple[float, Tuple[float, float]]:
    n = min(max_n, len(truth))
    sample_idxs = np.random.randint(n, size=(n_boot, n_boot))
    r2s = [metric_fxn(truth[idx], prediction[idx]) for idx in sample_idxs]
    return np.mean(r2s), np.percentile(r2s, [bottom, top])


def plot_scatter(
    prediction, truth, title, prefix="./figures/", paths=None, top_k=3, alpha=0.5,
    bootstrap=True, dpi=300, width=7, height=7,
):
    margin = float((np.max(truth) - np.min(truth)) / 100)
    fig, (ax1, ax2) = plt.subplots(2, 1, figsize=(width, 2 * height), dpi=dpi)
    ax1.plot(
        [np.min(truth), np.max(truth)], [np.min(truth), np.max(truth)], linewidth=2,
    )
    ax1.plot(
        [np.min(prediction), np.max(prediction)],
        [np.min(prediction), np.max(prediction)],
        linewidth=4,
    )
    pearson = np.corrcoef(prediction.flatten(), truth.flatten())[
        1, 0,
    ]  # corrcoef returns full covariance matrix
    big_r_squared = coefficient_of_determination(truth, prediction)

    if bootstrap:
        pearson, ci = bootstrap_confidence_interval(prediction, truth)
        label = f'Pearson:{pearson:0.4f} $R^2$:{big_r_squared:0.4f}, 95% Confidence:({ci[0]:0.4f}, {ci[1]:0.4f})'
    else:
        label = f"Pearson:{pearson:0.3f} $r^2$:{pearson * pearson:0.3f} $R^2$:{big_r_squared:0.3f}"
    logging.info(f"{label}")
    ax1.scatter(
        prediction,
        truth,
        label=label,
        marker=".",
        alpha=alpha,
    )
    if paths is not None:
        diff = np.abs(prediction - truth)
        arg_sorted = diff[:, 0].argsort()
        # The path of the best prediction, ie the inlier
        _text_on_plot(
            ax1,
            prediction[arg_sorted[0]] + margin,
            truth[arg_sorted[0]] + margin,
            os.path.basename(paths[arg_sorted[0]]),
        )
        # Plot the paths of the worst predictions ie the outliers
        for idx in arg_sorted[-top_k:]:
            _text_on_plot(
                ax1,
                prediction[idx] + margin,
                truth[idx] + margin,
                os.path.basename(paths[idx]),
            )

    ax1.set_xlabel("Predictions")
    ax1.set_ylabel("Actual")
    ax1.set_title(title + "\n")
    ax1.legend(loc="lower right")

    sns.distplot(prediction, label="Predicted", color="r", ax=ax2)
    sns.distplot(truth, label="Truth", color="b", ax=ax2)
    ax2.legend(loc="upper left")

    figure_path = os.path.join(prefix, "scatter_" + title + IMAGE_EXT)
    if not os.path.exists(os.path.dirname(figure_path)):
        os.makedirs(os.path.dirname(figure_path))
    logging.info("Try to save scatter plot at: {}".format(figure_path))
    plt.savefig(figure_path)
    return {title + "_pearson": pearson}


def plot_scatters(
    predictions, truth, title, prefix="./figures/", paths=None, top_k=3, alpha=0.5, dpi=300, width=7, height=7,
):
    margin = float((np.max(truth) - np.min(truth)) / 100)
    plt.figure(figsize=(width, height), dpi=dpi)
    plt.plot([np.min(truth), np.max(truth)], [np.min(truth), np.max(truth)])
    for k in predictions:
        color = _hash_string_to_color(k)
        pearson = np.corrcoef(predictions[k].flatten(), truth.flatten())[
            1, 0,
        ]  # corrcoef returns full covariance matrix
        r2 = pearson * pearson
        big_r2 = coefficient_of_determination(truth.flatten(), predictions[k].flatten())
        plt.plot(
            [np.min(predictions[k]), np.max(predictions[k])],
            [np.min(predictions[k]), np.max(predictions[k])],
            color=color,
        )
        plt.scatter(
            predictions[k],
            truth,
            color=color,
            label=str(k) + f" Pearson:{pearson:0.3f} r^2:{r2:0.3f} R^2:{big_r2:0.3f}",
            marker=".",
            alpha=alpha,
        )
        if paths is not None:
            diff = np.abs(predictions[k] - truth)
            arg_sorted = diff[:, 0].argsort()
            _text_on_plot(
                plt,
                predictions[k][arg_sorted[0]] + margin,
                truth[arg_sorted[0]] + margin,
                os.path.basename(paths[arg_sorted[0]]),
            )
            for idx in arg_sorted[-top_k:]:
                _text_on_plot(
                    plt,
                    predictions[k][idx] + margin,
                    truth[idx] + margin,
                    os.path.basename(paths[idx]),
                )
    plt.xlabel("Predictions")
    plt.ylabel("Actual")
    plt.title(title + "\n")
    plt.legend(loc="upper left")

    figure_path = os.path.join(prefix, "scatters_" + title + IMAGE_EXT)
    if not os.path.exists(os.path.dirname(figure_path)):
        os.makedirs(os.path.dirname(figure_path))
    plt.savefig(figure_path)
    logging.info("Saved scatter plot at: {}".format(figure_path))


def subplot_pearson_per_class(
    prediction: np.ndarray,
    truth: np.ndarray,
    labels: Dict[str, int],
    protected: Dict[TensorMap, np.ndarray],
    title: str,
    prefix: str = "./figures/",
    dpi: int = 300,
    width: int = 6,
    height: int = 6,
) -> Dict[str, float]:
    lw = 2
    alpha = 0.5
    labels_to_areas = {}
    total_plots = len(protected) + 1
    if total_plots == 1:
        return plot_scatter(prediction, truth, title, prefix, dpi=dpi, width=width, height=height)
    cols = max(2, int(math.ceil(math.sqrt(total_plots))))
    rows = max(2, int(math.ceil(total_plots / cols)))
    fig, axes = plt.subplots(
        rows, cols, figsize=(cols * width, rows * height), dpi=dpi,
    )
    _protected_subplots(
        prediction,
        truth,
        protected,
        axes,
        metric=coefficient_of_determination,
        metric_name="$R^2$",
    )

    color = _hash_string_to_color(title)
    axes[-1, -1].plot(
        [np.min(truth), np.max(truth)], [np.min(truth), np.max(truth)], linewidth=2,
    )
    axes[-1, -1].plot(
        [np.min(prediction), np.max(prediction)],
        [np.min(prediction), np.max(prediction)],
        linewidth=4,
    )
    pearson = np.corrcoef(prediction.flatten(), truth.flatten())[1, 0]
    big_r_squared = coefficient_of_determination(truth, prediction)
    label_text = f"Pearson:{pearson:0.3f} r^2:{pearson * pearson:0.3f} R^2:{big_r_squared:0.3f} n={truth.shape[0]:.0f}"
    axes[-1, -1].scatter(
        prediction, truth, color=color, lw=lw, label=label_text, marker=".", alpha=alpha,
    )
    axes[-1, -1].legend(loc="lower right")
    axes[-1, -1].set_title(f"Pearson {title}")

    figure_path = os.path.join(prefix, "per_class_pearson_" + title + IMAGE_EXT)
    if not os.path.exists(os.path.dirname(figure_path)):
        os.makedirs(os.path.dirname(figure_path))
    plt.savefig(figure_path, bbox_inches="tight")
    logging.info(
        f"{label_text} saved at: {figure_path}{f' with {len(protected)} protected TensorMaps.' if len(protected) else '.'}",
    )
    return labels_to_areas


def subplot_scatters(
    scatters: List[Tuple[np.ndarray, np.ndarray, str, Optional[List[str]]]],
    prefix: str = "./figures/",
    top_k: int = 3,
    alpha: float = 0.5,
    dpi: int = 300,
    width: int = 6,
    height: int = 6,
):
    fig, axes = _figure_and_subplot_axes_from_total(len(scatters), dpi=dpi, width=width, height=height)
    for scatter_data, ax in zip(scatters, axes.ravel()):
        prediction, truth, title, paths = scatter_data
        ax.plot([np.min(truth), np.max(truth)], [np.min(truth), np.max(truth)])
        ax.plot(
            [np.min(prediction), np.max(prediction)],
            [np.min(prediction), np.max(prediction)],
        )
        ax.scatter(prediction, truth, marker=".", alpha=alpha)
        margin = float((np.max(truth) - np.min(truth)) / 100)
        if (
            paths is not None
        ):  # If tensor paths are provided we plot the file names of top_k outliers and the #1 inlier
            diff = np.abs(prediction - truth)
            arg_sorted = diff[:, 0].argsort()
            # The path of the best prediction, ie the inlier
            _text_on_plot(
                ax,
                prediction[arg_sorted[0]] + margin,
                truth[arg_sorted[0]] + margin,
                os.path.basename(paths[arg_sorted[0]]),
            )
            # Plot the paths of the worst predictions ie the outliers
            for idx in arg_sorted[-top_k:]:
                _text_on_plot(
                    ax,
                    prediction[idx] + margin,
                    truth[idx] + margin,
                    os.path.basename(paths[idx]),
                )
        ax.set_xlabel("Predictions")
        ax.set_ylabel("Actual")
        ax.set_title(title + "\n")
        pearson = np.corrcoef(prediction.flatten(), truth.flatten())[
            1, 0,
        ]  # corrcoef returns full covariance matrix
        r2 = pearson * pearson
        big_r2 = coefficient_of_determination(truth.flatten(), prediction.flatten())
        ax.text(
            0,
            1,
            f"Pearson:{pearson:0.3f} r^2:{r2:0.3f} R^2:{big_r2:0.3f}",
            verticalalignment="bottom",
            transform=ax.transAxes,
        )

    figure_path = prefix + "scatters_together" + IMAGE_EXT
    if not os.path.exists(os.path.dirname(figure_path)):
        os.makedirs(os.path.dirname(figure_path))
    plt.savefig(figure_path)
    logging.info(f"Saved scatters together at: {figure_path}")


def subplot_comparison_scatters(
    scatters: List[Tuple[Dict[str, np.ndarray], np.ndarray, str, Optional[List[str]]]],
    prefix: str = "./figures/",
    top_k: int = 3,
    alpha: float = 0.5,
    dpi: int = 300,
    width: int = 6,
    height: int = 6,
):
    fig, axes = _figure_and_subplot_axes_from_total(len(scatters), dpi=dpi, width=width, height=height)
    for scatter_data, ax in zip(scatters, axes.ravel()):
        predictions, truth, title, paths = scatter_data
        for k in predictions:
            c = _hash_string_to_color(title + k)
            pearson = np.corrcoef(predictions[k].flatten(), truth.flatten())[
                1, 0,
            ]  # corrcoef returns full covariance matrix
            r2 = pearson * pearson
            big_r2 = coefficient_of_determination(
                truth.flatten(), predictions[k].flatten(),
            )
            ax.plot(
                [np.min(predictions[k]), np.max(predictions[k])],
                [np.min(predictions[k]), np.max(predictions[k])],
                color=c,
            )
            ax.scatter(
                predictions[k],
                truth,
                color=c,
                label=f"{k} r:{pearson:0.3f} r^2:{r2:0.3f} R^2:{big_r2:0.3f}",
                marker=".",
                alpha=alpha,
            )
            ax.legend(loc="upper left")
            if (
                paths is not None
            ):  # If tensor paths are provided we plot the file names of top_k outliers and the #1 inlier
                margin = float((np.max(truth) - np.min(truth)) / 100)
                diff = np.abs(predictions[k] - truth)
                arg_sorted = diff[:, 0].argsort()
                _text_on_plot(
                    ax,
                    predictions[k][arg_sorted[0]] + margin,
                    truth[arg_sorted[0]] + margin,
                    os.path.basename(paths[arg_sorted[0]]),
                )
                for idx in arg_sorted[-top_k:]:
                    _text_on_plot(
                        ax,
                        predictions[k][idx] + margin,
                        truth[idx] + margin,
                        os.path.basename(paths[idx]),
                    )
        ax.set_xlabel("Predictions")
        ax.set_ylabel("Actual")
        ax.set_title(title + "\n")

    figure_path = os.path.join(prefix, "scatters_compared_together" + IMAGE_EXT)
    if not os.path.exists(os.path.dirname(figure_path)):
        os.makedirs(os.path.dirname(figure_path))
    plt.savefig(figure_path)
    logging.info(f"Saved scatter comparisons together at: {figure_path}")


def plot_survivorship(
    events: np.ndarray, days_follow_up: np.ndarray, predictions: np.ndarray, title: str,
    prefix: str = './figures/', days_window: int = 1825, dpi: int = 300, width: int = 6, height: int = 6,
):
    """Plot Kaplan-Meier survivorship curves and stratify by median model prediction.
    All input arrays have the same shape: (num_samples,)

    :param events: Array indicating if each sample had an event (1) or not (0) by the end of follow up
    :param days_follow_up: Array with the total days of follow up for each sample
    :param predictions: Array with model predictions of an event before the end of follow up.
    :param title: Title for the plot
    :param prefix: Path prefix where plot will be saved
    :param days_window: Maximum days of follow up
    """
    plt.figure(figsize=(width, height), dpi=dpi)
    days_sorted_index = np.argsort(days_follow_up)
    days_sorted = days_follow_up[days_sorted_index]
    alive_per_step = len(events)

    sick_per_step = 0
    censored = 0
    survivorship = [1.0]
    real_survivorship = [1.0]
    for cur_day, day_index in enumerate(days_sorted_index):
        if days_follow_up[day_index] > days_window:
            break
        sick_per_step += events[day_index]
        censored += 1 - events[day_index]
        alive_per_step -= events[day_index]
        survivorship.append(1 - (sick_per_step / (alive_per_step+sick_per_step)))
        real_survivorship.append(real_survivorship[cur_day] * (1 - (events[day_index] / alive_per_step)))
    plt.plot([0]+days_sorted[:cur_day+1], real_survivorship[:cur_day+1], marker='.', label='Survivorship')
    groups = ['High risk', 'Low risk']
    predicted_alive = {g: len(events) // 2 for g in groups}

    predicted_sick = {g: 0 for g in groups}
    predicted_days = defaultdict(list)
    predicted_survival = defaultdict(list)
    threshold = np.median(predictions)
    for cur_day, day_index in enumerate(days_sorted_index):
        if days_follow_up[day_index] > days_window:
            break
        group = 'High risk' if predictions[day_index] > threshold else 'Low risk'
        predicted_sick[group] += events[day_index]
        predicted_survival[group].append(1 - (predicted_sick[group] / (predicted_alive[group]+predicted_sick[group])))
        predicted_alive[group] -= events[day_index]
        predicted_days[group].append(days_follow_up[day_index])

    for group in groups:
        plt.plot(
            [0]+predicted_days[group], [1]+predicted_survival[group], color='r' if 'High' in group else 'g', marker='o',
            label=f'{group} group had {predicted_sick[group]} events',
        )

    plt.title(
        f'{title}\nEnrolled: {len(events)}, Censored: {censored:.0f}, {100 * (censored / len(events)):2.1f}%, Events: {sick_per_step:.0f}, '
        f'{100 * (sick_per_step / len(events)):2.1f}%\nMax follow up: {days_window} days, {days_window // 365} years.',
    )
    plt.xlabel('Follow up time (days)')
    plt.ylabel('Proportion Surviving')
    plt.legend(loc="lower left")

    figure_path = os.path.join(prefix, f'survivorship_fu_{days_window}_{title}{IMAGE_EXT}')
    if not os.path.exists(os.path.dirname(figure_path)):
        os.makedirs(os.path.dirname(figure_path))
    logging.info(f'Try to save survival plot at: {figure_path}')
    plt.savefig(figure_path)
    return {}


def plot_survival(
    prediction: np.ndarray, truth: np.ndarray, title: str, days_window: int,
    prefix: str = './figures/', dpi: int = 300, width: int = 7, height: int = 7,
) -> Dict[str, float]:
    """Plot Kaplan-Meier survivorship and predicted proportion surviving, calculate and return C-Index

    :param prediction: Array with model predictions of an event at each time step, with shape (num_samples, intervals*2).
    :param truth: Array with survival at each time step followed by events, shape is (num_samples, intervals*2)
    :param title: Title for the plot
    :param days_window: Maximum days of follow up
    :param prefix: Path prefix where plot will be saved

    :return: Dictionary mapping metric names to their floating point values
    """
    c_index, concordant, discordant, tied_risk, tied_time = concordance_index(prediction, truth)

    intervals = truth.shape[-1] // 2
    plt.figure(figsize=(width, height), dpi=dpi)

    cumulative_sick = np.cumsum(np.sum(truth[:, intervals:], axis=0))
    cumulative_censored = (truth.shape[0]-np.sum(truth[:, :intervals], axis=0))-cumulative_sick
    alive_per_step = np.sum(truth[:, :intervals], axis=0)
    sick_per_step = np.sum(truth[:, intervals:], axis=0)
    survivorship = np.cumprod(1 - (sick_per_step / alive_per_step))
    predicted_proportion = np.sum(np.cumprod(prediction[:, :intervals], axis=1), axis=0) / truth.shape[0]

    plt.plot(range(0, days_window, 1 + days_window // intervals), predicted_proportion, marker='o', label=f'Predicted Proportion C-Index:{c_index:0.3f}')
    plt.plot(range(0, days_window, 1 + days_window // intervals), survivorship, marker='o', label='Survivorship')
    plt.xlabel('Follow up time (days)')
    plt.ylabel('Proportion Surviving')
    full_title = f"""{title} C-Index: {c_index:.4f} 
        Enrolled: {truth.shape[0]}, Censored: {cumulative_censored[-1]:.0f}, {100 * (cumulative_censored[-1] / truth.shape[0]):2.1f}%, 
        Events: {cumulative_sick[-1]:.0f}, {100 * (cumulative_sick[-1] / truth.shape[0]):2.1f}%\nMax follow up: {days_window} days, {days_window // 365} years."""
    plt.title(full_title)
    plt.legend(loc="upper right")
    logging.info(f"Concordant:{concordant} discordant:{discordant} tied_risk:{tied_risk} tied_time:{tied_time}")
    logging.info(full_title)

    figure_path = os.path.join(prefix, f'survivorship_{title}_c_{c_index:.3f}{IMAGE_EXT}')
    if not os.path.exists(os.path.dirname(figure_path)):
        os.makedirs(os.path.dirname(figure_path))
    logging.info(f'Survival plot: {figure_path}')
    plt.savefig(figure_path)
    return {'c_index': c_index, 'concordant': concordant, 'discordant': discordant, 'tied_risk': tied_risk, 'tied_time': tied_time}


def plot_survival_curves(
    prediction,
    truth,
    title,
    days_window,
    prefix="./figures/",
    num_curves=30,
    paths=None,
    dpi=300,
    width: int = 6,
    height: int = 6,
):
    intervals = truth.shape[-1] // 2
    plt.figure(figsize=(width * 2, height * 2), dpi=dpi)
    predicted_survivals = np.cumprod(prediction[:, :intervals], axis=1)
    sick = np.sum(truth[:, intervals:], axis=-1)
    censor_periods = np.argmin(truth[:, :intervals], axis=-1)
    x_days = range(0, days_window, 1 + days_window // intervals)
    cur_sick = 0
    cur_healthy = 0
    min_sick = num_curves * 0.1
    for i in range(truth.shape[0]):
        p = os.path.basename(paths[i]).replace(TENSOR_EXT, "")
        if sick[i] == 1:
            sick_period = np.argmax(truth[i, intervals:])
            sick_day = sick_period * (days_window // intervals)
            plt.plot(
                x_days[: sick_period + 2],
                predicted_survivals[i, : sick_period + 2],
                label=f"Failed:{p} p:{predicted_survivals[i, sick_period]:0.2f}",
                color="red",
            )
            plt.text(
                sick_day,
                predicted_survivals[i, sick_period],
                f"Diagnosed day:{sick_day} id:{p}",
            )
            cur_sick += 1
            if cur_sick >= min_sick and i >= num_curves:
                break
        elif censor_periods[i] != 0:  # individual was censored before failure
            plt.plot(
                x_days[: censor_periods[i]],
                predicted_survivals[i, : censor_periods[i]],
                label=f"Censored:{p} p:{predicted_survivals[i, censor_periods[i]]:0.2f}",
                color="blue",
            )
        elif cur_healthy < num_curves:
            plt.plot(
                x_days,
                predicted_survivals[i],
                label=f"Survived:{p} p:{predicted_survivals[i, -1]:0.2f}",
                color="green",
            )
            cur_healthy += 1
    plt.title(title + "\n")
    plt.legend(loc="lower left")
    plt.xlabel("Follow up time (days)")
    plt.ylabel("Survival Curve Prediction")
    figure_path = os.path.join(prefix, "survival_curves_" + title + IMAGE_EXT)
    if not os.path.exists(os.path.dirname(figure_path)):
        os.makedirs(os.path.dirname(figure_path))
    logging.info("Try to save survival plot at: {}".format(figure_path))
    plt.savefig(figure_path)
    return {}


def plot_noise(noise):
    samples = 240
    real_weight = 2.0
    real_bias = 0.5
    x = np.linspace(10, 100, samples)
    y1_real = real_weight * x + real_bias
    y2_real = 4.0 * x + 0.8
    y1 = y1_real + (np.random.randn(*x.shape) * noise)
    y2 = y2_real + (np.random.randn(*x.shape) * noise)
    y_ratio = (y2 - y1) / y2
    y_ratio_real = (y2_real - y1_real) / y2_real
    pearson = np.corrcoef(y1.flatten(), y1_real.flatten())[1, 0]
    pearson2 = np.corrcoef(y2.flatten(), y2_real.flatten())[1, 0]
    ratio_pearson = np.corrcoef(y_ratio.flatten(), y_ratio_real.flatten())[1, 0]
    return pearson, pearson2, ratio_pearson


def plot_noisy():
    samples = 140
    p1s = []
    p2s = []
    prats = []
    noises = np.linspace(0.0, 0.01, samples)
    for n in noises:
        p1, p2, prat = plot_noise(n)
        p1s.append(1.0 - p1)
        p2s.append(1.0 - p2)
        prats.append(1.0 - prat)

    plt.figure(figsize=(28, 42))
    matplotlib.rcParams.update({"font.size": 36})
    plt.xlabel("Noise")
    plt.ylabel("Error")
    plt.scatter(noises, p1s, color="cyan", label="p1")
    plt.scatter(noises, p2s, color="green", label="p2")
    plt.scatter(noises, prats, color="red", label="p_ratio")
    plt.legend(loc="lower right")
    plt.savefig("./figures/noise_fxn.png")


def plot_value_counter(categories, counts, title, prefix="./figures/"):
    matplotlib.rcParams.update({"font.size": 14})
    counters = defaultdict(Counter)
    for k in categories:
        parts = k.split(JOIN_CHAR)
        group = parts[0]
        label = parts[1]
        counters[group][label] = counts[k]

    rows = int(math.ceil(math.sqrt(len(counters))))
    fig, axes = plt.subplots(rows, rows, figsize=(28, 24))
    for i, group in enumerate(counters):
        ax = plt.subplot(rows, rows, i + 1)
        ax.set_title(group)
        idxs = np.arange(len(counters[group]))
        ax.barh(idxs, list(counters[group].values()))
        ax.set_yticks(idxs)
        ax.set_yticklabels(list(counters[group].keys()))

    plt.tight_layout()

    figure_path = os.path.join(prefix, "counter_" + title + IMAGE_EXT)
    if not os.path.exists(os.path.dirname(figure_path)):
        os.makedirs(os.path.dirname(figure_path))
    plt.savefig(figure_path)
    logging.info(f"Saved counter plot at: {figure_path}")


def plot_histograms(continuous_stats, title, prefix="./figures/", num_bins=50):
    matplotlib.rcParams.update({"font.size": 14})

    rows = int(math.ceil(math.sqrt(len(continuous_stats))))
    fig, axes = plt.subplots(rows, rows, figsize=(28, 24))
    for i, group in enumerate(continuous_stats):
        a = np.array(continuous_stats[group])
        ax = plt.subplot(rows, rows, i + 1)
        ax.set_title(group + "\n Mean:%0.3f STD:%0.3f" % (np.mean(a), np.std(a)))
        ax.hist(continuous_stats[group], bins=num_bins)
    plt.tight_layout()

    figure_path = os.path.join(prefix, "histograms_" + title + IMAGE_EXT)
    if not os.path.exists(os.path.dirname(figure_path)):
        os.makedirs(os.path.dirname(figure_path))
    plt.savefig(figure_path)
    logging.info(f"Saved histograms plot at: {figure_path}")


def plot_histograms_in_pdf(
    stats: Dict[str, Dict[str, List[float]]],
    all_samples_count: int,
    output_file_name: str,
    output_folder_path: str = "./figures",
    num_rows: int = 4,
    num_cols: int = 6,
    num_bins: int = 50,
    title_line_width: int = 50,
) -> None:
    """
    Plots histograms of field values given in 'stats' in pdf
    :param stats: field names extracted from hd5 dataset names to list of values, one per sample_instance_arrayidx
    :param all_samples_count: total number of samples fields were drawn from; samples don't necessarily have values for each field
    :param output_file_name: name of output file in pdf
    :param output_folder_path: directory that output file will be written to
    :param num_rows: number of histograms that will be plotted vertically per pdf page
    :param num_cols: number of histograms that will be plotted horizontally per pdf page
    :param num_bins: number of histogram bins
    :param title_line_width: max number of characters that a plot title line will span; longer lines will be wrapped into multiple lines
    :return: None
    """

    def _sorted_chunks(
        d: Dict[str, Dict[str, List[float]]], size: int,
    ) -> Iterable[DefaultDict[str, List[float]]]:
        """
        :param d: dictionary to be chunked
        :param size: size of chunks
        :return: iterator of dictionary chunks with keys alphabetically sorted
        """
        it = iter(dict(sorted(d.items())))
        for i in range(0, len(d), size):
            yield {k: d[k] for k in islice(it, size)}

    subplot_width = 7.4 * num_cols
    subplot_height = 6 * num_rows
    matplotlib.rcParams.update(
        {"font.size": 14, "figure.figsize": (subplot_width, subplot_height)},
    )

    figure_path = os.path.join(output_folder_path, output_file_name + PDF_EXT)
    with PdfPages(figure_path) as pdf:
        for stats_chunk in _sorted_chunks(stats, num_rows * num_cols):
            plt.subplots(num_rows, num_cols)
            for i, field in enumerate(stats_chunk):
                field_values = reduce(operator.concat, stats_chunk[field].values())
                field_sample_count = len(stats_chunk[field].keys())
                missingness = int(
                    100 * (all_samples_count - field_sample_count) / all_samples_count,
                )
                ax = plt.subplot(num_rows, num_cols, i + 1)
                title_text = "\n".join(wrap(field, title_line_width))
                title_stats = "\n".join(
                    wrap(
                        f"Mean:{np.mean(field_values):.2f} STD:{np.std(field_values):.2f} Missing:{missingness}% #Samples:{field_sample_count}",
                        title_line_width,
                    ),
                )
                ax.set_title(title_text + "\n" + title_stats)
                ax.hist(field_values, bins=min(num_bins, len(set(field_values))))
            plt.tight_layout()
            pdf.savefig()

    logging.info(f"Saved histograms plot at: {figure_path}")


def plot_heatmap(
    stats: Dict[str, Dict[str, List[float]]],
    output_file_name: str,
    min_samples: int,
    output_folder_path: str,
) -> None:

    """
    Plot heatmap of correlations between field pairs derived from 'stats'
    :param stats: field names extracted from hd5 dataset names to list of values, one per sample_instance_arrayidx
    :param output_file_name: name of output file in pdf
    :param output_folder_path: directory that output file will be written to
    :param min_samples: calculate correlation coefficient only if both fields have values from that many common samples
    :return: None
    """
    fields = stats.keys()
    num_fields = len(fields)
    field_pairs = product(fields, fields)
    correlations_by_field_pairs: DefaultDict[Tuple[str, str], float] = defaultdict(
        float,
    )
    logging.info(f"There are {int(num_fields * (num_fields - 1) / 2)} field pairs.")
    processed_field_pair_count = 0
    nan_counter = Counter()  # keep track of if we've seen a field have NaNs
    for field1, field2 in field_pairs:
        if field1 not in nan_counter.keys() and field2 not in nan_counter.keys():
            if field1 == field2:
                correlations_by_field_pairs[(field1, field2)] = 1
            elif (field2, field1) in correlations_by_field_pairs:
                correlations_by_field_pairs[
                    (field1, field2)
                ] = correlations_by_field_pairs[(field2, field1)]
            else:
                common_samples = set(stats[field1].keys()).intersection(
                    stats[field2].keys(),
                )
                num_common_samples = len(common_samples)
                processed_field_pair_count += 1
                if processed_field_pair_count % 50000 == 0:
                    logging.debug(
                        f"Processed {processed_field_pair_count} field pairs.",
                    )
                if num_common_samples >= min_samples:
                    field1_values = reduce(
                        operator.concat,
                        [stats[field1][sample] for sample in common_samples],
                    )
                    field2_values = reduce(
                        operator.concat,
                        [stats[field2][sample] for sample in common_samples],
                    )

                    num_field1_nans = len(list(filter(math.isnan, field1_values)))
                    num_field2_nans = len(list(filter(math.isnan, field2_values)))
                    at_least_one_field_has_nans = False
                    if num_field1_nans != 0:
                        nan_counter[field1] = True
                        at_least_one_field_has_nans = True
                    # Also add field2 to the counter if it has NaNs before 'continue'ing so we can skip it sooner in next iterations
                    if num_field2_nans != 0:
                        nan_counter[field2] = True
                        at_least_one_field_has_nans = True
                    if at_least_one_field_has_nans:
                        continue

                    if len(field1_values) == len(field2_values):
                        if len(set(field1_values)) == 1 or len(set(field2_values)) == 1:
                            logging.debug(
                                f"Not calculating correlation for fields {field1} and {field2} because at least one of "
                                f"the fields has all the same values for the {num_common_samples} common samples.",
                            )
                            continue
                        corr = np.corrcoef(field1_values, field2_values)[1, 0]
                        if not math.isnan(corr):
                            correlations_by_field_pairs[(field1, field2)] = corr
                        else:
                            logging.warning(
                                f"Pearson correlation for fields {field1} and {field2} is NaN.",
                            )
                    else:
                        logging.debug(
                            f"Not calculating correlation for fields '{field1}' and '{field2}' "
                            f"because they have different number of values ({len(field1_values)} vs. {len(field2_values)}).",
                        )
        else:
            continue

    logging.info(f"Total number of correlations: {len(correlations_by_field_pairs)}")

    fields_with_nans = nan_counter.keys()
    if len(fields_with_nans) != 0:
        logging.warning(
            f"The {len(fields_with_nans)} fields containing NaNs are: {', '.join(fields_with_nans)}.",
        )

    # correlations_by_field_pairs = dict(random.sample(correlations_by_field_pairs.items(), 15))
    ser = pd.Series(
        list(correlations_by_field_pairs.values()),
        index=pd.MultiIndex.from_tuples(correlations_by_field_pairs.keys()),
    )
    df = ser.unstack()

    # Scale the figure size with the number of fields
    width = height = int(0.23 * num_fields)
    plt.subplots(figsize=(width, height))

    # Generate a custom diverging colourmap
    cmap = sns.diverging_palette(240, 10, n=9, as_cmap=True)

    # Plot
    ax = sns.heatmap(
        df, cmap=cmap, square=True, vmin=-1, vmax=1, cbar_kws={"shrink": 0.8},
    )

    # Custom-colour missing values
    ax.set_facecolor("xkcd:light grey")

    # Scale the colourbar label font size with the number of fields
    cbar = ax.collections[0].colorbar
    cbar.ax.tick_params(labelsize=int(0.27 * num_fields))

    # Save figure
    fig = ax.get_figure()
    heatmap_path = os.path.join(output_folder_path, output_file_name + IMAGE_EXT)
    fig.savefig(heatmap_path)
    logging.info(f"Plotted heatmap ({df.shape[0]}x{df.shape[1]}) at: {heatmap_path}")


def plot_ecg(data, label, prefix="./figures/"):
    lw = 3
    matplotlib.rcParams.update({"font.size": 36})

    rows = int(math.ceil(math.sqrt(len(data))))
    cols = math.ceil(len(data) / rows)
    fig, axes = plt.subplots(rows, cols, figsize=(28, 24))
    for i, k in enumerate(data):
        color = _hash_string_to_color(k)
        ax = plt.subplot(rows, cols, i + 1)
        ax.set_title(k)
        ax.plot(data[k], color=color, lw=lw, label=str(k))
    plt.tight_layout()

    figure_path = os.path.join(prefix, label + "_ecg" + IMAGE_EXT)
    if not os.path.exists(os.path.dirname(figure_path)):
        os.makedirs(os.path.dirname(figure_path))
    plt.savefig(figure_path)
    logging.info(f"Saved ECG plot at: {figure_path}")


def _plot_partners_text(
    data: Dict[str, Union[np.ndarray, str, Dict]], fig: plt.Figure, w: float, h: float,
) -> None:
    # top text
    dt = datetime.strptime(data["datetime"], PARTNERS_DATETIME_FORMAT)
    dob = data["dob"]
    if dob != "":
        dob = datetime.strptime(dob, PARTNERS_DATE_FORMAT)
        dob = f"{dob:%d-%b-%Y}".upper()
    age = -1
    if not np.isnan(data["age"]):
        age = int(data["age"])
    sex = {value: key for key, value in data["sex"].items()}

    fig.text(
        0.17 / w, 8.04 / h, f"{data['lastname']}, {data['firstname']}", weight="bold",
    )
    fig.text(3.05 / w, 8.04 / h, f"ID:{data['patientid']}", weight="bold")
    fig.text(4.56 / w, 8.04 / h, f"{dt:%d-%b-%Y %H:%M:%S}".upper(), weight="bold")
    fig.text(6.05 / w, 8.04 / h, f"{data['sitename']}", weight="bold")

    fig.text(0.17 / w, 7.77 / h, f"{dob} ({age} yr)", weight="bold")  # TODO age units
    fig.text(0.17 / w, 7.63 / h, f"{sex[1]}".title(), weight="bold")
    fig.text(0.17 / w, 7.35 / h, f"Room: ", weight="bold")  # TODO room?
    fig.text(0.17 / w, 7.21 / h, f"Loc: {data['location']}", weight="bold")

    fig.text(2.15 / w, 7.77 / h, f"Vent. rate", weight="bold")
    fig.text(2.15 / w, 7.63 / h, f"PR interval", weight="bold")
    fig.text(2.15 / w, 7.49 / h, f"QRS duration", weight="bold")
    fig.text(2.15 / w, 7.35 / h, f"QT/QTc", weight="bold")
    fig.text(2.15 / w, 7.21 / h, f"P-R-T axes", weight="bold")

    fig.text(3.91 / w, 7.77 / h, f"{int(data['rate_md'])}", weight="bold", ha="right")
    fig.text(3.91 / w, 7.63 / h, f"{int(data['pr_md'])}", weight="bold", ha="right")
    fig.text(3.91 / w, 7.49 / h, f"{int(data['qrs_md'])}", weight="bold", ha="right")
    fig.text(
        3.91 / w,
        7.35 / h,
        f"{int(data['qt_md'])}/{int(data['qtc_md'])}",
        weight="bold",
        ha="right",
    )
    fig.text(
        3.91 / w,
        7.21 / h,
        f"{int(data['paxis_md'])}   {int(data['raxis_md'])}",
        weight="bold",
        ha="right",
    )

    fig.text(4.30 / w, 7.77 / h, f"BPM", weight="bold", ha="right")
    fig.text(4.30 / w, 7.63 / h, f"ms", weight="bold", ha="right")
    fig.text(4.30 / w, 7.49 / h, f"ms", weight="bold", ha="right")
    fig.text(4.30 / w, 7.35 / h, f"ms", weight="bold", ha="right")
    fig.text(4.30 / w, 7.21 / h, f"{int(data['taxis_md'])}", weight="bold", ha="right")

    fig.text(4.75 / w, 7.21 / h, f"{data['read_md']}", wrap=True, weight="bold")

    # TODO tensorize these values from XML
    fig.text(1.28 / w, 6.65 / h, f"Technician: {''}", weight="bold")
    fig.text(1.28 / w, 6.51 / h, f"Test ind: {''}", weight="bold")
    fig.text(4.75 / w, 6.25 / h, f"Referred by: {''}", weight="bold")
    fig.text(7.63 / w, 6.25 / h, f"Electronically Signed By: {''}", weight="bold")


def _plot_partners_full(voltage: Dict[str, np.ndarray], ax: plt.Axes) -> None:
    full_voltage = np.full((12, 2500), np.nan)
    for i, lead in enumerate(voltage):
        full_voltage[i] = voltage[lead]

    # convert voltage to millivolts
    full_voltage /= 1000

    # calculate space between leads
    min_y, max_y = ax.get_ylim()
    y_offset = (max_y - min_y) / len(voltage)

    text_xoffset = 5
    text_yoffset = -0.01

    # plot signal and add labels
    for i, lead in enumerate(voltage):
        this_offset = (len(voltage) - i - 0.5) * y_offset
        ax.plot(full_voltage[i] + this_offset, color="black", linewidth=0.375)
        ax.text(
            0 + text_xoffset,
            this_offset + text_yoffset,
            lead,
            ha="left",
            va="top",
            weight="bold",
        )


def _plot_partners_clinical(voltage: Dict[str, np.ndarray], ax: plt.Axes) -> None:
    # get voltage in clinical chunks
    clinical_voltage = np.full((6, 2500), np.nan)
    halfgap = 5

    clinical_voltage[0][0 : 625 - halfgap] = voltage["I"][0 : 625 - halfgap]
    clinical_voltage[0][625 + halfgap : 1250 - halfgap] = voltage["aVR"][
        625 + halfgap : 1250 - halfgap
    ]
    clinical_voltage[0][1250 + halfgap : 1875 - halfgap] = voltage["V1"][
        1250 + halfgap : 1875 - halfgap
    ]
    clinical_voltage[0][1875 + halfgap : 2500] = voltage["V4"][1875 + halfgap : 2500]

    clinical_voltage[1][0 : 625 - halfgap] = voltage["II"][0 : 625 - halfgap]
    clinical_voltage[1][625 + halfgap : 1250 - halfgap] = voltage["aVL"][
        625 + halfgap : 1250 - halfgap
    ]
    clinical_voltage[1][1250 + halfgap : 1875 - halfgap] = voltage["V2"][
        1250 + halfgap : 1875 - halfgap
    ]
    clinical_voltage[1][1875 + halfgap : 2500] = voltage["V5"][1875 + halfgap : 2500]

    clinical_voltage[2][0 : 625 - halfgap] = voltage["III"][0 : 625 - halfgap]
    clinical_voltage[2][625 + halfgap : 1250 - halfgap] = voltage["aVF"][
        625 + halfgap : 1250 - halfgap
    ]
    clinical_voltage[2][1250 + halfgap : 1875 - halfgap] = voltage["V3"][
        1250 + halfgap : 1875 - halfgap
    ]
    clinical_voltage[2][1875 + halfgap : 2500] = voltage["V6"][1875 + halfgap : 2500]

    clinical_voltage[3] = voltage["V1"]
    clinical_voltage[4] = voltage["II"]
    clinical_voltage[5] = voltage["V5"]

    voltage = clinical_voltage

    # convert voltage to millivolts
    voltage /= 1000

    # calculate space between leads
    min_y, max_y = ax.get_ylim()
    y_offset = (max_y - min_y) / len(voltage)

    text_xoffset = 5
    text_yoffset = -0.1

    # plot signal and add labels
    for i in range(len(voltage)):
        this_offset = (len(voltage) - i - 0.5) * y_offset
        ax.plot(voltage[i] + this_offset, color="black", linewidth=0.375)
        if i == 0:
            ax.text(
                0 + text_xoffset,
                this_offset + text_yoffset,
                "I",
                ha="left",
                va="top",
                weight="bold",
            )
            ax.text(
                625 + text_xoffset,
                this_offset + text_yoffset,
                "aVR",
                ha="left",
                va="top",
                weight="bold",
            )
            ax.text(
                1250 + text_xoffset,
                this_offset + text_yoffset,
                "V1",
                ha="left",
                va="top",
                weight="bold",
            )
            ax.text(
                1875 + text_xoffset,
                this_offset + text_yoffset,
                "V4",
                ha="left",
                va="top",
                weight="bold",
            )
        elif i == 1:
            ax.text(
                0 + text_xoffset,
                this_offset + text_yoffset,
                "II",
                ha="left",
                va="top",
                weight="bold",
            )
            ax.text(
                625 + text_xoffset,
                this_offset + text_yoffset,
                "aVL",
                ha="left",
                va="top",
                weight="bold",
            )
            ax.text(
                1250 + text_xoffset,
                this_offset + text_yoffset,
                "V2",
                ha="left",
                va="top",
                weight="bold",
            )
            ax.text(
                1875 + text_xoffset,
                this_offset + text_yoffset,
                "V5",
                ha="left",
                va="top",
                weight="bold",
            )
        elif i == 2:
            ax.text(
                0 + text_xoffset,
                this_offset + text_yoffset,
                "III",
                ha="left",
                va="top",
                weight="bold",
            )
            ax.text(
                625 + text_xoffset,
                this_offset + text_yoffset,
                "aVF",
                ha="left",
                va="top",
                weight="bold",
            )
            ax.text(
                1250 + text_xoffset,
                this_offset + text_yoffset,
                "V3",
                ha="left",
                va="top",
                weight="bold",
            )
            ax.text(
                1875 + text_xoffset,
                this_offset + text_yoffset,
                "V6",
                ha="left",
                va="top",
                weight="bold",
            )
        elif i == 3:
            ax.text(
                0 + text_xoffset,
                this_offset + text_yoffset,
                "V1",
                ha="left",
                va="top",
                weight="bold",
            )
        elif i == 4:
            ax.text(
                0 + text_xoffset,
                this_offset + text_yoffset,
                "II",
                ha="left",
                va="top",
                weight="bold",
            )
        elif i == 5:
            ax.text(
                0 + text_xoffset,
                this_offset + text_yoffset,
                "V5",
                ha="left",
                va="top",
                weight="bold",
            )


def _plot_partners_figure(
    data: Dict[str, Union[np.ndarray, str, Dict]],
    plot_signal_function: Callable[[Dict[str, np.ndarray], plt.Axes], None],
    plot_mode: str,
    output_folder: str,
    run_id: str,
) -> None:
    plt.rcParams["font.family"] = "Times New Roman"
    plt.rcParams["font.size"] = 9.5

    w, h = 11, 8.5
    fig = plt.figure(
        figsize=(w, h),
        dpi=100,
    )

    # patient info and ecg text
    _plot_partners_text(data, fig, w, h)

    # define plot area in inches
    left = 0.17
    bottom = h - 7.85
    width = w - 2 * left
    height = h - bottom - 2.3

    # ecg plot area
    ax = fig.add_axes([left / w, bottom / h, width / w, height / h])

    # voltage is in microvolts
    # the entire plot area is 5.55 inches tall, 10.66 inches wide (141 mm, 271 mm)
    # the resolution on the y-axis is 10 mm/mV
    # the resolution on the x-axis is 25 mm/s
    inch2mm = lambda inches: inches * 25.4

    # 1. set y-limit to max 14.1 mV
    y_res = 10  # mm/mV
    max_y = inch2mm(height) / y_res
    min_y = 0
    ax.set_ylim(min_y, max_y)

    # 2. set x-limit to max 10.8 s, center 10 s leads
    sampling_frequency = 250  # Hz
    x_res = 25  # mm/s
    max_x = inch2mm(width) / x_res
    x_buffer = (max_x - 10) / 2
    max_x -= x_buffer
    min_x = -x_buffer
    max_x *= sampling_frequency
    min_x *= sampling_frequency
    ax.set_xlim(min_x, max_x)

    # 3. set ticks for every 0.1 mV or every 1/25 s
    y_tick = 1 / y_res
    x_tick = 1 / x_res * sampling_frequency
    x_major_ticks = np.arange(min_x, max_x, x_tick * 5)
    x_minor_ticks = np.arange(min_x, max_x, x_tick)
    y_major_ticks = np.arange(min_y, max_y, y_tick * 5)
    y_minor_ticks = np.arange(min_y, max_y, y_tick)

    ax.set_xticks(x_major_ticks)
    ax.set_xticks(x_minor_ticks, minor=True)
    ax.set_yticks(y_major_ticks)
    ax.set_yticks(y_minor_ticks, minor=True)

    ax.tick_params(
        which="both", left=False, bottom=False, labelleft=False, labelbottom=False,
    )
    ax.grid(b=True, color="r", which="major", lw=0.5)
    ax.grid(b=True, color="r", which="minor", lw=0.2)

    # signal plot
    voltage = data["2500_raw"]
    plot_signal_function(voltage, ax)

    # bottom text
    fig.text(
        0.17 / w,
        0.46 / h,
        f"{x_res}mm/s    {y_res}mm/mV    {sampling_frequency}Hz",
        ha="left",
        va="center",
        weight="bold",
    )

    # save both pdf and png
    title = re.sub(r"[:/. ]", "", f'{plot_mode}_{data["patientid"]}_{data["datetime"]}')
    plt.savefig(os.path.join(output_folder, run_id, f"{title}{PDF_EXT}"))
    plt.savefig(os.path.join(output_folder, run_id, f"{title}{IMAGE_EXT}"))
    plt.close(fig)


def plot_partners_ecgs(args):
    plot_tensors = [
        ml4h.tensormap.mgb.ecg.partners_ecg_patientid,
        ml4h.tensormap.mgb.ecg.partners_ecg_firstname,
        ml4h.tensormap.mgb.ecg.partners_ecg_lastname,
        ml4h.tensormap.mgb.ecg.partners_ecg_sex,
        ml4h.tensormap.mgb.ecg.partners_ecg_dob,
        ml4h.tensormap.mgb.ecg.partners_ecg_age,
        ml4h.tensormap.mgb.ecg.partners_ecg_datetime,
        ml4h.tensormap.mgb.ecg.partners_ecg_sitename,
        ml4h.tensormap.mgb.ecg.partners_ecg_location,
        ml4h.tensormap.mgb.ecg.partners_ecg_read_md,
        ml4h.tensormap.mgb.ecg.partners_ecg_taxis_md,
        ml4h.tensormap.mgb.ecg.partners_ecg_rate_md,
        ml4h.tensormap.mgb.ecg.partners_ecg_pr_md,
        ml4h.tensormap.mgb.ecg.partners_ecg_qrs_md,
        ml4h.tensormap.mgb.ecg.partners_ecg_qt_md,
        ml4h.tensormap.mgb.ecg.partners_ecg_paxis_md,
        ml4h.tensormap.mgb.ecg.partners_ecg_raxis_md,
        ml4h.tensormap.mgb.ecg.partners_ecg_qtc_md,
    ]
    voltage_tensor = make_waveform_maps("partners_ecg_2500_raw")
    tensor_maps_in = plot_tensors + [voltage_tensor]
    tensor_paths = [
        os.path.join(args.tensors, tp)
        for tp in os.listdir(args.tensors)
        if os.path.splitext(tp)[-1].lower() == TENSOR_EXT
    ]

    if "clinical" == args.plot_mode:
        plot_signal_function = _plot_partners_clinical
    elif "full" == args.plot_mode:
        plot_signal_function = _plot_partners_full
    else:
        raise ValueError(f"Unsupported plot mode: {args.plot_mode}")

    # TODO use TensorGenerator here
    # Get tensors for all hd5
    for tp in tensor_paths:
        try:
            with h5py.File(tp, "r") as hd5:
                skip_hd5 = False
                tdict = defaultdict(dict)
                for tm in tensor_maps_in:
                    key = tm.name.split("partners_ecg_")[1]
                    try:
                        tensors = tm.tensor_from_file(tm, hd5)

                        if tm.shape[0] is not None:
                            # If not a multi-tensor tensor, wrap in array to loop through
                            tensors = np.array([tensors])
                        for i, tensor in enumerate(tensors):
                            if tm.channel_map:
                                tdict[i][key] = dict()
                                for cm in tm.channel_map:
                                    tdict[i][key][cm] = (
                                        tensor[:, tm.channel_map[cm]]
                                        if tm.name == voltage_tensor
                                        else tensor[tm.channel_map[cm]]
                                    )
                            else:
                                if 1 == (
                                    tm.shape[0]
                                    if tm.shape[0] is not None
                                    else tm.shape[1]
                                ):
                                    tensor = tensor.item()
                                tdict[i][key] = tensor
                    except (
                        IndexError,
                        KeyError,
                        ValueError,
                        OSError,
                        RuntimeError,
                    ) as e:
                        logging.warning(
                            f"Could not obtain {tm.name}. Skipping plotting for all ECGs at {tp}",
                        )
                        skip_hd5 = True
                    if skip_hd5:
                        break
                if skip_hd5:
                    continue

                # plot each ecg
                for i in tdict:
                    _plot_partners_figure(
                        data=tdict[i],
                        plot_signal_function=plot_signal_function,
                        plot_mode=args.plot_mode,
                        output_folder=args.output_folder,
                        run_id=args.id,
                    )
        except:
            logging.exception(f"Broken tensor at: {tp}")


def plot_cross_reference(
    args, xref_df, title, time_description, window_start, window_end,
):
    # TODO make this work with multiple time windows
    if xref_df.empty:
        logging.info(f'No cross reference found for "{title}"')
        return

    title = title.replace(" ", "_")

    # compute day diffs
    day_diffs = np.array(
        xref_df.apply(
            lambda row: (row[args.time_tensor] - row[window_end]).days, axis=1,
        ),
    )

    plt.rcParams["font.size"] = 18
    fig = plt.figure(figsize=(15, 9))
    ax = fig.add_subplot(111)
    binwidth = 5
    ax.hist(
        day_diffs, bins=range(day_diffs.min(), day_diffs.max() + binwidth, binwidth),
    )
    ax.set_xlabel("Days relative to event")
    ax.set_ylabel("Number of patients")
    ax.set_title(
        f"Distribution of {args.tensors_name} {time_description}: N={len(day_diffs)}",
    )

    ax.text(0.05, 0.90, f"Min: {day_diffs.min()}", transform=ax.transAxes)
    ax.text(0.05, 0.85, f"Max: {day_diffs.max()}", transform=ax.transAxes)
    ax.text(0.05, 0.80, f"Median: {np.median(day_diffs):.0f}", transform=ax.transAxes)
    plt.tight_layout()

    fpath = os.path.join(
        args.output_folder, args.id, f"distribution_{title}{IMAGE_EXT}",
    )
    fig.savefig(fpath)
    logging.info(f"Saved histogram of days relative to {window_end} to {fpath}")


def plot_categorical_tmap_over_time(counts, tmap_name, dates, fpath):
    f, ax = plt.subplots()
    f.set_size_inches(12, 6.75)
    ax.set_title(tmap_name)
    colors = [[c, c, c] for c in np.linspace(1.0, 0.2, len(counts))]
    bottom = np.zeros(len(dates) - 1)
    for i, (cm, counts_cm) in enumerate(
        sorted(counts.items(), key=lambda kv: np.sum(kv[1]), reverse=True),
    ):
        label = cm + f", n={int(np.sum(counts_cm))}" if i < 20 else None
        ax.bar(
            range(1, len(dates)),
            counts_cm,
            width=1,
            bottom=bottom,
            edgecolor="black",
            linewidth=0.5,
            label=label,
            color=colors[i],
        )
        bottom += np.array(counts_cm)
        ax.legend()
    ax.set_xlim(1, len(dates))
    ax.set_xticks(range(1, len(dates), 12))
    ax.set_xticklabels([date.year for date in dates[1::12]], rotation=45)
    ax.set_ylabel("counts per increment of time frequency")
    ax.legend(loc="upper left")
    f.savefig(fpath, dpi=500)


def _ecg_rest_traces_and_text(hd5):
    """Extracts ECG resting traces from HD5 and returns a dictionary based on biosppy template"""
    path_prefix = "ukb_ecg_rest"
    ecg_text_group = "ecg_rest_text"
    if path_prefix not in hd5:
        raise ValueError("Tensor does not contain resting ECGs")
    twelve_leads = defaultdict(dict)
    leads = list(ECG_REST_LEADS.keys()) + list(ECG_REST_MEDIAN_LEADS.keys())
    oldest_instance = sorted([instance for instance in hd5[path_prefix][leads[0]]])[0]
    for lead in leads:
        twelve_leads[lead]["raw"] = np.array(
            hd5[path_prefix][lead][oldest_instance], dtype=np.float32,
        )
        if len(twelve_leads[lead]["raw"]) == 5000:
            try:
                # Attempt analysis by biosppy, which may fail if not enough beats
                (
                    twelve_leads[lead]["ts_reference"],
                    twelve_leads[lead]["filtered"],
                    twelve_leads[lead]["rpeaks"],
                    twelve_leads[lead]["template_ts"],
                    twelve_leads[lead]["templates"],
                    twelve_leads[lead]["heart_rate_ts"],
                    twelve_leads[lead]["heart_rate"],
                ) = ecg.ecg(
                    signal=twelve_leads[lead]["raw"], sampling_rate=500.0, show=False,
                )
            except:
                twelve_leads[lead]["ts_reference"] = np.linspace(
                    0,
                    len(twelve_leads[lead]["raw"]) / 500.0,
                    len(twelve_leads[lead]["raw"]),
                )
    ecg_rest_text = np.array(hd5[path_prefix][ecg_text_group][oldest_instance]).tolist()
    return twelve_leads, ecg_rest_text


def _ecg_rest_ylims(yrange, yplot):
    """Returns ECG plot y-axis limits based on the range covered by ECG traces"""
    deltas = [-1.0, 1.0]
    extremes = np.array([np.min(yplot), np.max(yplot)])
    delta_ext = extremes[1] - extremes[0]
    yrange = np.max([yrange, delta_ext * 1.10])
    ylim_min = -yrange / 2.0
    ylim_max = yrange / 2.0
    if ((extremes[0] - ylim_min) < yrange * 0.2) or (
        (ylim_max - extremes[1]) < yrange * 0.2
    ):
        ylim_min = extremes[0] - (yrange - delta_ext) / 2.0
        ylim_max = extremes[1] + (yrange - delta_ext) / 2.0
    return ylim_min, ylim_max


def _ecg_rest_yrange(twelve_leads, default_yrange, raw_scale, time_interval):
    """Returns y-range necessary not to cut any of the plotted ECG waveforms"""
    yrange = default_yrange
    for is_median, offset in zip([False, True], [3, 0]):
        for i in range(offset, offset + 3):
            for j in range(0, 4):
                lead_name = ECG_REST_PLOT_LEADS[i - offset][j]
                lead = twelve_leads[lead_name]
                y_plot = np.array([elem_ * raw_scale for elem_ in lead["raw"]])
                if not is_median:
                    y_plot = y_plot[
                        np.logical_and(
                            lead["ts_reference"] > j * time_interval,
                            lead["ts_reference"] < (j + 1) * time_interval,
                        )
                    ]
                ylim_min, ylim_max = _ecg_rest_ylims(yrange, y_plot)
                yrange = ylim_max - ylim_min
    return min(yrange, ECG_REST_PLOT_MAX_YRANGE)


def _subplot_ecg_rest(
    twelve_leads,
    raw_scale,
    time_interval,
    hertz,
    lead_mapping,
    f,
    ax,
    yrange,
    offset,
    pat_df,
    is_median,
    is_blind,
):
    """Fills subplots with either median or raw resting ECG waveforms"""
    # plot will be in seconds vs mV, boxes are
    sec_per_box = 0.04
    mv_per_box = 0.1
    median_interval = 1.2  # 600 samples at 500Hz
    # if available, extract patient metadata and ECG interpretation
    if pat_df is not None:
        avl_yn = "Y" if np.argmax(pat_df["aVL"]) > 0.5 else "N"
        sl_yn = "Y" if np.argmax(pat_df["Sokolow_Lyon"]) > 0.5 else "N"
        cor_yn = "Y" if np.argmax(pat_df["Cornell"]) > 0.5 else "N"
        sex_fm = "F" if ((pat_df["sex"] == "F") or (pat_df["sex"] == "female")) else "M"
        text = f"ID: {pat_df['patient_id']}, sex: {sex_fm}\n"
        if not is_blind:
            text += f"{pat_df['ecg_text']}\n"
            text += f"LVH criteria - aVL: {avl_yn}, Sokolow-Lyon: {sl_yn}, Cornell: {cor_yn}"
        st = f.suptitle(
            text, x=0.0, y=1.05, ha="left", bbox=dict(facecolor="black", alpha=0.1),
        )
    for i in range(offset, offset + 3):
        for j in range(0, 4):
            lead_name = lead_mapping[i - offset][j]
            lead = twelve_leads[lead_name]
            # Convert units to mV
            if isinstance(lead, dict):
                yy = np.array([elem_ * raw_scale for elem_ in lead["raw"]])
            else:
                yy = lead
            if not is_median:
                ax[i, j].set_xlim(j * time_interval, (j + 1) * time_interval)
                # extract portion of waveform that is included in the actual plots
                yplot = yy[
                    int(j * time_interval * hertz) : int(
                        (j + 1) * time_interval * hertz,
                    )
                ]
            else:
                yplot = yy
            ylim_min, ylim_max = _ecg_rest_ylims(yrange, yplot)
            ax[i, j].set_ylim(ylim_min, ylim_max)  # 3.0 mV range
            ax[i, j].xaxis.set_major_locator(
                MultipleLocator(0.2),
            )  # major grids at every .2sec = 5 * 0.04 sec
            ax[i, j].yaxis.set_major_locator(
                MultipleLocator(0.5),
            )  # major grids at every .5mV
            ax[i, j].xaxis.set_minor_locator(AutoMinorLocator(5))
            ax[i, j].yaxis.set_minor_locator(AutoMinorLocator(5))
            ax[i, j].grid(which="major", color="#CCCCCC", linestyle="--")
            ax[i, j].grid(which="minor", color="#CCCCCC", linestyle=":")
            for label in ax[i, j].xaxis.get_ticklabels()[::2]:
                label.set_visible(False)
            if len(ax[i, j].yaxis.get_ticklabels()) > 10:
                for label in ax[i, j].yaxis.get_ticklabels()[::2]:
                    label.set_visible(False)
            # normalize data in muv
            if "ts_reference" in lead:
                ax[i, j].plot(lead["ts_reference"], yy, label="raw")
            else:
                ax[i, j].plot(
                    np.arange(0.0, median_interval, median_interval / len(lead["raw"])),
                    yy,
                    label="raw",
                )
            ax[i, j].set_title(lead_name)
            if is_median and (pat_df is not None):
                # Find where to put the R and S amp text based on ECG baseline position
                dy_ecg = (yy[-1] - ylim_min) / yrange
                if dy_ecg > 0.3:  # Put in bottom right
                    dy_amp = 0.2
                else:  # Put in top right
                    dy_amp = 0.85
                ax[i, j].text(
                    0.9,
                    dy_amp * yrange + ylim_min,
                    f"R: {pat_df['ramp'][ECG_REST_PLOT_AMP_LEADS[i-offset][j]]:.0f}",
                )
                ax[i, j].text(
                    0.9,
                    (dy_amp - 0.15) * yrange + ylim_min,
                    f"S: {pat_df['samp'][ECG_REST_PLOT_AMP_LEADS[i-offset][j]]:.0f}",
                )


def _str_to_list_float(str_list: str) -> List[int]:
    """'[ 3. 4. nan 3 ]' --> [ 3.0, 4.0, nan, 3.0 ]"""
    tmp_str = str_list[1:-1].split()
    return list(map(float, tmp_str))


def _ecg_rest_csv_to_df(csv):
    df = pd.read_csv(csv)
    df["ramp"] = df["ramp"].apply(_str_to_list_float)
    df["samp"] = df["samp"].apply(_str_to_list_float)
    df["patient_id"] = df["patient_id"].apply(str)
    df["Sokolow_Lyon"] = df["Sokolow_Lyon"].apply(float)
    df["Cornell"] = df["Cornell"].apply(float)
    df["aVL"] = df["aVL"].apply(float)
    return df


def _remove_duplicate_rows(df, out_folder):
    arr_list = []
    pdfs = glob.glob(out_folder + "/*.pdf")
    for i, row in df.iterrows():
        if os.path.join(out_folder, row["patient_id"] + ".pdf") not in pdfs:
            arr_list.append(i)
    arr = np.array(arr_list, dtype=np.int)
    return arr


def plot_ecg_rest(
    tensor_paths: List[str],
    rows: List[int],
    out_folder: str,
    is_blind: bool,
) -> None:
    """Plots resting ECGs including annotations and LVH criteria

    :param tensor_paths: list of HDF5 file paths with ECG traces
    :param rows: indices of the subset of tensor_paths to be plotted (used by multiprocessing)
    :param out_folder: destination folder for the plots
    :param is_blind: if True, the plot gets blinded (helpful for review and annotation)
    """
    map_fields_to_tmaps = {
        "ramp": ml4h.tensormap.ukb.ecg.ecg_rest_ramplitude_raw,
        "samp": ml4h.tensormap.ukb.ecg.ecg_rest_samplitude_raw,
        "aVL": ml4h.tensormap.ukb.ecg.ecg_rest_lvh_avl,
        "Sokolow_Lyon": ml4h.tensormap.ukb.ecg.ecg_rest_lvh_sokolow_lyon,
        "Cornell": ml4h.tensormap.ukb.ecg.ecg_rest_lvh_cornell,
    }

    raw_scale = 0.005  # Conversion from raw to mV
    default_yrange = ECG_REST_PLOT_DEFAULT_YRANGE  # mV
    time_interval = 2.5  # time-interval per plot in seconds. ts_Reference data is in s, voltage measurement is 5 uv per lsb
    hertz = 500  # number of samples per second
    for row in rows:
        tensor_path = tensor_paths[row]
        patient_dic = {}
        patient_dic["patient_id"] = os.path.basename(tensor_path).replace(
            TENSOR_EXT, "",
        )
        with h5py.File(tensor_path, "r") as hd5:
            traces, text = _ecg_rest_traces_and_text(hd5)
            for field in map_fields_to_tmaps:
                tm = map_fields_to_tmaps[field]
                patient_dic[field] = np.zeros(tm.shape)
                try:
                    patient_dic[field][:] = tm.tensor_from_file(tm, hd5)
                except ValueError as e:
                    logging.warning(e)
            is_female = "Sex_Female_0_0" in hd5["categorical"]
            patient_dic["sex"] = "F" if is_female else "M"
            patient_dic["ecg_text"] = text
        matplotlib.rcParams.update({"font.size": 20})
        fig, ax = plt.subplots(nrows=6, ncols=4, figsize=(24, 18), tight_layout=True)
        yrange = _ecg_rest_yrange(traces, default_yrange, raw_scale, time_interval)
        _subplot_ecg_rest(
            traces,
            raw_scale,
            time_interval,
            hertz,
            ECG_REST_PLOT_LEADS,
            fig,
            ax,
            yrange,
            offset=3,
            pat_df=None,
            is_median=False,
            is_blind=is_blind,
        )
        _subplot_ecg_rest(
            traces,
            raw_scale,
            time_interval,
            hertz,
            ECG_REST_PLOT_MEDIAN_LEADS,
            fig,
            ax,
            yrange,
            offset=0,
            pat_df=patient_dic,
            is_median=True,
            is_blind=is_blind,
        )
        fig.savefig(
            os.path.join(out_folder, patient_dic["patient_id"] + ".svg"),
            bbox_inches="tight",
        )


def plot_ecg_rest_mp(
    tensors: str,
    min_sample_id: int,
    max_sample_id: int,
    output_folder: str,
    num_workers: int = 1,
    is_blind: bool = False,
) -> None:
    """
    Generates (in parallel) plots for 12-lead resting ECGs given a CSV file pointing to the tensor HDF5s
    :param ecg_csv: name of the CSV file listing the HD5s to plot
    :param min_sample_id: smallest patient id to be plotted
    :param max_sample_id: largest patient id to be plotted
    :param output_folder: directory where output PDFs will be written to
    :param num_workers: number of parallel cores to be used
    :param is_blind: whether ECG interpretation should be included in the plot
    :return: None
    """
    tensor_paths = [
        os.path.join(tensors, tp)
        for tp in os.listdir(tensors)
        if os.path.splitext(tp)[-1].lower() == TENSOR_EXT
    ]
    can_filter = True
    try:
        tensor_sample_ids = np.array(
            [
                os.path.basename(tensor_path).replace(TENSOR_EXT, "")
                for tensor_path in tensor_paths
            ],
            dtype=np.int,
        )
        condition = (tensor_sample_ids > min_sample_id) & (
            tensor_sample_ids < max_sample_id
        )
        tensor_paths = [
            tensor_path for i, tensor_path in enumerate(tensor_paths) if condition[i]
        ]
    except ValueError:
        logging.warning(
            "Cannot select subset of tensors based on sample ids. Discarding min_ and max_sample_id",
        )
    row_split = np.array_split(np.arange(len(tensor_paths)), num_workers)
    pool = Pool(num_workers)
    pool.starmap(
        plot_ecg_rest,
        zip(
            [tensor_paths] * num_workers,
            row_split,
            [output_folder] * num_workers,
            [is_blind] * num_workers,
        ),
    )
    pool.close()
    pool.join()


def plot_counter(counts, title, prefix="./figures/"):
    plt.figure(figsize=(28, 32))
    matplotlib.rcParams.update({"font.size": 12})
    idxs = np.arange(len(counts))

    keyz = []
    vals = []
    for k in sorted(list(counts.keys())):
        keyz.append(k.replace("categorical/", "").replace("continuous/", ""))
        vals.append(counts[k])

    plt.barh(idxs, vals)
    plt.yticks(idxs, keyz)
    plt.tight_layout()
    plt.title(title + "\n")

    figure_path = os.path.join(prefix, "counter_" + title + IMAGE_EXT)
    if not os.path.exists(os.path.dirname(figure_path)):
        os.makedirs(os.path.dirname(figure_path))
    plt.savefig(figure_path)
    logging.info(f"Saved counter plot at: {figure_path}")


def _bootstrap_performance(
    truth: np.ndarray,
    prediction: np.ndarray,
    metric: Callable[[np.ndarray, np.ndarray], float],
    n_samples: int = 1000,
) -> List[float]:
    performance = []
    for _ in range(n_samples):
        idx = np.random.randint(0, truth.shape[0], size=truth.shape[0])
        performance.append(metric(truth[idx], prediction[idx]))
    return performance


def _performance_by_index(
    separated_metric_inputs: List[Tuple[np.ndarray, np.ndarray]],
    metric: Callable[[np.ndarray, np.ndarray], float],
) -> List[List[float]]:
    """
    Input dictionary {name: (truth, predicted)} and performance metric
    output DataFrame {performance: performances, name: names}
    """
    return [
        _bootstrap_performance(truth, pred, metric)
        for truth, pred in separated_metric_inputs
    ]


def _protected_subplots(
    prediction: np.ndarray,
    truth: np.ndarray,
    protected: Dict[TensorMap, np.ndarray],
    axes: np.ndarray,
    metric: Callable[[np.ndarray, np.ndarray], float],
    metric_name: str,
    continuous_quantiles: Tuple[float, ...] = (1 / 3, 2 / 3),
):
    group_col = "Group"
    for p, ax in zip(protected, axes.ravel()):
        ax.set_title(f"Performance by protected {p.name}")
        if p.is_categorical():
            group_names = list(p.channel_map.keys())
            protected_indexes = [
                protected[p][:, class_label] == 1
                for class_label in p.channel_map.values()
            ]
        elif p.is_continuous():
            thresholds = (
                [np.min(protected[p])]
                + np.quantile(protected[p], continuous_quantiles).tolist()
                + [np.max(protected[p])]
            )
            group_names = [
                f"{p.rescale(thresholds[i]):.1f} < x < {p.rescale(thresholds[i + 1]):.1f}"
                for i in range(len(thresholds) - 1)
            ]
            protected_indexes = [
                (protected[p] > thresholds[i]) & (protected[p] <= thresholds[i + 1])
                for i in range(len(thresholds) - 1)
            ]
        else:
            raise NotImplementedError(
                f"Cannot plot {p} with interpretation {p.interpretation}",
            )
        logging.info(f"Beginning bootstrap performance evaluation of protected {p}")
        performances = _performance_by_index(
            [
                (truth[protected_idx], prediction[protected_idx])
                for protected_idx in protected_indexes
            ],
            metric,
        )
        group_names = [
            f"{group_name}\nn = {idx.sum()}"
            for group_name, idx in zip(group_names, protected_indexes)
        ]
        performance_dict = {group_col: [], metric_name: []}
        for performance, group_name in zip(performances, group_names):
            performance_dict[group_col] += [group_name] * len(performance)
            performance_dict[metric_name] += performance
        sns.boxplot(
            x=group_col, y=metric_name, data=pd.DataFrame(performance_dict), ax=ax,
        )


def subplot_roc_per_class(
    prediction: np.ndarray,
    truth: np.ndarray,
    labels: Dict[str, int],
    protected: Dict[TensorMap, np.ndarray],
    title: str,
    prefix: str = "./figures/",
    dpi: int = 300,
    width: int = 6,
    height: int = 6,
) -> Dict[str, float]:
    lw = 2
    labels_to_areas = {}
    true_sums = np.sum(truth, axis=0)
    total_plots = len(protected) + 1
    if total_plots == 1:
        return plot_roc(prediction, truth, labels, title, prefix)
    cols = max(2, int(math.ceil(math.sqrt(total_plots))))
    rows = max(2, int(math.ceil(total_plots / cols)))
    fig, axes = plt.subplots(
        rows, cols, figsize=(cols * width, rows * height), dpi=dpi,
    )
    _protected_subplots(
        prediction, truth, protected, axes, metric=roc_auc_score, metric_name="ROC AUC",
    )
    fpr, tpr, roc_auc = get_fpr_tpr_roc_pred(prediction, truth, labels)

    for key in labels:
        if "no_" in key and len(labels) == 2:
            continue
        labels_to_areas[key] = roc_auc[labels[key]]
        color = _hash_string_to_color(key)
        label_text = (
            f"{key} area: {roc_auc[labels[key]]:.3f} n={true_sums[labels[key]]:.0f}"
        )
        axes[-1, -1].plot(
            fpr[labels[key]], tpr[labels[key]], color=color, lw=lw, label=label_text,
        )
        logging.info(
            f"ROC Label {label_text} Truth shape {truth.shape}, true sums {true_sums}",
        )

    axes[-1, -1].set_title(f"ROC {title} n={truth.shape[0]:.0f}")
    axes[-1, -1].legend(loc="lower right")
    figure_path = os.path.join(prefix, "per_class_roc_" + title + IMAGE_EXT)
    if not os.path.exists(os.path.dirname(figure_path)):
        os.makedirs(os.path.dirname(figure_path))
    plt.savefig(figure_path, bbox_inches="tight")
    logging.info(
        f"Saved ROC curve at: {figure_path} with {len(protected)} protected TensorMaps.",
    )
    return labels_to_areas


def plot_roc(prediction, truth, labels, title, prefix="./figures/", dpi=300, width: int = 6, height: int = 6):
    lw = 2
    labels_to_areas = {}
    true_sums = np.sum(truth, axis=0)
    plt.figure(figsize=(width, height), dpi=dpi)

    fpr, tpr, roc_auc = get_fpr_tpr_roc_pred(prediction, truth, labels)
    for key in labels:
        if "no_" in key and len(labels) == 2:
            continue
        color = _hash_string_to_color(key)
        labels_to_areas[key] = roc_auc[labels[key]]
        label_text = f"{key} area:{roc_auc[labels[key]]:.3f} n={true_sums[labels[key]]:.0f}"
        plt.plot(
            fpr[labels[key]], tpr[labels[key]], color=color, lw=lw, label=label_text,
        )
        logging.info(f"ROC Label {label_text}")

    plt.xlim([0.0, 1.0])
    plt.ylim([-0.02, 1.03])
    plt.ylabel(RECALL_LABEL)
    plt.xlabel(FALLOUT_LABEL)
    plt.legend(loc="lower right")
    plt.plot([0, 1], [0, 1], "k:", lw=0.5)
    plt.title(f"ROC {title} n={np.sum(true_sums):.0f}")

    figure_path = os.path.join(prefix, "per_class_roc_" + title + IMAGE_EXT)
    if not os.path.exists(os.path.dirname(figure_path)):
        os.makedirs(os.path.dirname(figure_path))
    plt.savefig(figure_path)
    logging.info(f"Saved ROC curve at: {figure_path}")
    return labels_to_areas


def plot_rocs(predictions, truth, labels, title, prefix="./figures/", dpi=300, width: int = 6, height: int = 6):
    lw = 2
    true_sums = np.sum(truth, axis=0)
    plt.figure(figsize=(width, height), dpi=dpi)
    for p in predictions:
        fpr, tpr, roc_auc = get_fpr_tpr_roc_pred(predictions[p], truth, labels)
        for key in labels:
            if "no_" in key and len(labels) == 2:
                continue
            color = _hash_string_to_color(p + key)
            label_text = f"{p}_{key} area:{roc_auc[labels[key]]:.3f} n={true_sums[labels[key]]:.0f}"
            plt.plot(
                fpr[labels[key]], tpr[labels[key]], color=color, lw=lw, label=label_text,
            )
            logging.info(f"ROC Label {label_text}")

    plt.xlim([0.0, 1.0])
    plt.ylim([-0.02, 1.03])
    plt.ylabel(RECALL_LABEL)
    plt.xlabel(FALLOUT_LABEL)
    plt.legend(loc="lower right")
    plt.plot([0, 1], [0, 1], "k:", lw=0.5)
    plt.title(f"ROC {title} n={np.sum(true_sums):.0f}")

    figure_path = os.path.join(prefix, "per_class_roc_" + title + IMAGE_EXT)
    if not os.path.exists(os.path.dirname(figure_path)):
        os.makedirs(os.path.dirname(figure_path))
    plt.savefig(figure_path)
    logging.info(f"Saved ROC curve at: {figure_path}")


def _figure_and_subplot_axes_from_total(total_plots: int, dpi: int = 300, width: int = 6, height: int = 6):
    cols = max(2, int(math.ceil(math.sqrt(total_plots))))
    rows = max(2, int(math.ceil(total_plots / cols)))
    return plt.subplots(rows, cols, figsize=(cols * width, rows * height), dpi=dpi)


def subplot_rocs(
    rocs: List[Tuple[np.ndarray, np.ndarray, Dict[str, int]]],
    prefix: str = "./figures/", dpi: int = 300, width: int = 6, height: int = 6,
):
    """Log and tabulate AUCs given as nested dictionaries in the format '{model: {label: auc}}'"""
    lw = 2
    fig, axes = _figure_and_subplot_axes_from_total(len(rocs), dpi=dpi, width=width, height=height)
    for roc_data, ax in zip(rocs, axes.ravel()):
        predicted, truth, labels = roc_data
        true_sums = np.sum(truth, axis=0)
        fpr, tpr, roc_auc = get_fpr_tpr_roc_pred(predicted, truth, labels)
        for key in labels:
            if "no_" in key and len(labels) == 2:
                continue
            color = _hash_string_to_color(key)
            label_text = (
                f"{key} area: {roc_auc[labels[key]]:.3f} n={true_sums[labels[key]]:.0f}"
            )
            ax.plot(
                fpr[labels[key]], tpr[labels[key]], color=color, lw=lw, label=label_text,
            )
            logging.info(f"ROC Label {label_text}")
        ax.set_xlim([0.0, 1.0])
        ax.set_ylim([-0.02, 1.03])
        ax.set_ylabel(RECALL_LABEL)
        ax.set_xlabel(FALLOUT_LABEL)
        ax.legend(loc="lower right")
        ax.plot([0, 1], [0, 1], "k:", lw=0.5)
        ax.set_title(f"ROC n={np.sum(true_sums):.0f}")

    figure_path = prefix + "rocs_together" + IMAGE_EXT
    if not os.path.exists(os.path.dirname(figure_path)):
        os.makedirs(os.path.dirname(figure_path))
    plt.savefig(figure_path)


def subplot_comparison_rocs(
    rocs: List[Tuple[Dict[str, np.ndarray], np.ndarray, Dict[str, int]]],
    prefix: str = "./figures/",
    dpi: int = 300,
    width: int = 6,
    height: int = 6,
):
    """Log and tabulate AUCs given as nested dictionaries in the format '{model: {label: auc}}'"""
    lw = 3
    fig, axes = _figure_and_subplot_axes_from_total(len(rocs), dpi=dpi, width=width, height=height)
    for roc_data, ax in zip(rocs, axes.ravel()):
        predictions, truth, labels = roc_data
        true_sums = np.sum(truth, axis=0)
        for p in predictions:
            fpr, tpr, roc_auc = get_fpr_tpr_roc_pred(predictions[p], truth, labels)
            for key in labels:
                if "no_" in key and len(labels) == 2:
                    continue
                color = _hash_string_to_color(p + key)
                label_text = f"{p}_{key} area:{roc_auc[labels[key]]:.3f} n={true_sums[labels[key]]:.0f}"
                ax.plot(
                    fpr[labels[key]],
                    tpr[labels[key]],
                    color=color,
                    lw=lw,
                    label=label_text,
                )
                logging.info(f"ROC Label {label_text}")

        ax.set_xlim([0.0, 1.0])
        ax.set_ylim([-0.02, 1.03])
        ax.set_ylabel(RECALL_LABEL)
        ax.set_xlabel(FALLOUT_LABEL)
        ax.legend(loc="lower right")
        ax.plot([0, 1], [0, 1], "k:", lw=0.5)
        ax.set_title(f"ROC n={np.sum(true_sums):.0f}")

    figure_path = os.path.join(prefix, "rocs_compared_together" + IMAGE_EXT)
    if not os.path.exists(os.path.dirname(figure_path)):
        os.makedirs(os.path.dirname(figure_path))
    plt.savefig(figure_path)


def plot_precision_recall_per_class(
    prediction, truth, labels, title, prefix="./figures/", dpi=300, width: int = 6, height: int = 6,
):
    # Compute Precision-Recall and plot curve
    lw = 2.0
    labels_to_areas = {}
    true_sums = np.sum(truth, axis=0)
    plt.figure(figsize=(width, height), dpi=dpi)

    for k in labels:
        c = _hash_string_to_color(k)
        precision, recall, _ = precision_recall_curve(
            truth[:, labels[k]], prediction[:, labels[k]],
        )
        average_precision = average_precision_score(
            truth[:, labels[k]], prediction[:, labels[k]],
        )
        label_text = (
            f"{k} mean precision:{average_precision:.3f} n={true_sums[labels[k]]:.0f}"
        )
        plt.plot(recall, precision, lw=lw, color=c, label=label_text)
        logging.info(f"prAUC Label {label_text}")
        labels_to_areas[k] = average_precision

    plt.xlim([0.0, 1.00])
    plt.ylim([-0.02, 1.03])
    plt.xlabel(RECALL_LABEL)
    plt.ylabel(PRECISION_LABEL)
    plt.legend(loc="lower left")
    plt.title(f"{title} n={np.sum(true_sums):.0f}")

    figure_path = os.path.join(prefix, "precision_recall_" + title + IMAGE_EXT)
    if not os.path.exists(os.path.dirname(figure_path)):
        os.makedirs(os.path.dirname(figure_path))
    plt.savefig(figure_path)
    logging.info(f"Saved Precision Recall curve at: {figure_path}")
    return labels_to_areas


def plot_precision_recalls(predictions, truth, labels, title, prefix="./figures/", dpi=300, width=7, height=7):
    # Compute Precision-Recall and plot curve for each model
    lw = 2.0
    true_sums = np.sum(truth, axis=0)
    plt.figure(figsize=(width, height), dpi=dpi)

    for p in predictions:
        for k in labels:
            c = _hash_string_to_color(p + k)
            precision, recall, _ = precision_recall_curve(
                truth[:, labels[k]], predictions[p][:, labels[k]],
            )
            average_precision = average_precision_score(
                truth[:, labels[k]], predictions[p][:, labels[k]],
            )
            label_text = f"{p}_{k} mean precision:{average_precision:.3f} n={true_sums[labels[k]]:.0f}"
            plt.plot(recall, precision, lw=lw, color=c, label=label_text)
            logging.info(f"prAUC Label {label_text}")

    plt.xlim([0.0, 1.00])
    plt.ylim([-0.02, 1.03])
    plt.xlabel(RECALL_LABEL)
    plt.ylabel(PRECISION_LABEL)
    plt.legend(loc="lower left")
    plt.title(f"{title} n={np.sum(true_sums):.0f}")

    figure_path = os.path.join(prefix, "precision_recall_" + title + IMAGE_EXT)
    if not os.path.exists(os.path.dirname(figure_path)):
        os.makedirs(os.path.dirname(figure_path))
    plt.savefig(figure_path)
    logging.info("Saved Precision Recall curve at: {}".format(figure_path))


def get_fpr_tpr_roc_pred(y_pred, test_truth, labels):
    # Compute ROC curve and ROC area for each class
    fpr = dict()
    tpr = dict()
    roc_auc = dict()

    for k in labels:
        cur_idx = labels[k]
        aser = roc_curve(test_truth[:, cur_idx], y_pred[:, cur_idx])
        fpr[labels[k]], tpr[labels[k]], _ = aser
        roc_auc[labels[k]] = auc(fpr[labels[k]], tpr[labels[k]])

    return fpr, tpr, roc_auc


def plot_waves(predicted_waves, true_waves, title, plot_path, rows=6, cols=6):
    f, axes = plt.subplots(rows, cols, sharex=True, figsize=(36, 36))
    for i, ax in zip(range(true_waves.shape[0]), axes.ravel()):
        ax.plot(true_waves[i, :, 0], color="blue", label="Actual Wave")
        if predicted_waves is not None:
            ax.plot(predicted_waves[i, :, 0], color="green", label="Predicted")
        ax.set_xlabel("time")
    plt.legend(loc="lower left")

    figure_path = os.path.join(plot_path, title + IMAGE_EXT)
    if not os.path.exists(os.path.dirname(figure_path)):
        os.makedirs(os.path.dirname(figure_path))
    plt.savefig(figure_path)
    logging.info("Saved waves at: {}".format(figure_path))


def plot_tsne(
    x_embed,
    categorical_labels,
    continuous_labels,
    gene_labels,
    label_dict,
    figure_path,
    alpha,
<<<<<<< HEAD
    dpi: int = 300,
    width: int = 7,
    height: int = 7,
=======
    perplexities = [12, 30],
>>>>>>> 96600271
):
    x_embed = np.array(x_embed)
    if len(x_embed.shape) > 2:
        x_embed = np.reshape(x_embed, (x_embed.shape[0], np.prod(x_embed.shape[1:])))

    n_components = 2
    rows = max(2, len(label_dict))
<<<<<<< HEAD
    perplexities = [10, 25]
=======

>>>>>>> 96600271
    (fig, subplots) = plt.subplots(
        rows,
        len(perplexities),
        figsize=(len(perplexities) * width, rows * height),
        dpi=dpi,
    )

    p2y = {}
    for i, p in enumerate(perplexities):
        tsne = manifold.TSNE(
            n_components=n_components,
            init="pca",
            random_state=123,
            perplexity=p,
            learning_rate=20,
            n_iter_without_progress=500,
        )
        p2y[p] = tsne.fit_transform(x_embed)

    j = -1
    for tm in label_dict:
        j += 1
        if j == rows:
            break
        categorical_subsets = {}
        categorical_counts = Counter()
        if tm in categorical_labels + gene_labels:
            for c in tm.channel_map:
                categorical_subsets[tm.channel_map[c]] = (
                    label_dict[tm] == tm.channel_map[c]
                )
                categorical_counts[tm.channel_map[c]] = np.sum(
                    categorical_subsets[tm.channel_map[c]],
                )
        elif tm in continuous_labels:
            colors = label_dict[tm]
        for i, p in enumerate(perplexities):
            ax = subplots[j, i]
            ax.set_title(f"{tm.name} | t-SNE perplexity:{p}")
            if tm in categorical_labels + gene_labels:
                color_labels = []
                for c in tm.channel_map:
                    channel_index = tm.channel_map[c]
                    color = _hash_string_to_color(c)
                    color_labels.append(
                        f"{c} n={categorical_counts[tm.channel_map[c]]}",
                    )
                    ax.scatter(
                        p2y[p][categorical_subsets[channel_index], 0],
                        p2y[p][categorical_subsets[channel_index], 1],
                        c=color,
                        alpha=alpha,
                    )
                ax.legend(color_labels, loc="lower left")
            elif tm in continuous_labels:
                points = ax.scatter(
                    p2y[p][:, 0], p2y[p][:, 1], c=colors, alpha=alpha, cmap="jet",
                )
                if i == len(perplexities) - 1:
                    fig.colorbar(points, ax=ax)

            ax.xaxis.set_major_formatter(NullFormatter())
            ax.yaxis.set_major_formatter(NullFormatter())
            ax.axis("tight")

    figure_path += "tsne_plot" + IMAGE_EXT
    if not os.path.exists(os.path.dirname(figure_path)):
        os.makedirs(os.path.dirname(figure_path))
    plt.savefig(figure_path)
    logging.info(f"Saved T-SNE plot at: {figure_path}")


def plot_find_learning_rate(
    learning_rates: List[float],
    losses: List[float],
    smoothed_losses: List[float],
    picked_learning_rate: Optional[float],
    figure_path: str,
):
    plt.figure(figsize=(2 * SUBPLOT_SIZE, SUBPLOT_SIZE))
    plt.title("Learning rate finder")
    cutoff = smoothed_losses[0]
    plt.ylim(min(smoothed_losses), cutoff * 1.05)
    plt.axhline(
        cutoff, linestyle="--", color="k", label=f"Deltas ignored above {cutoff:.2f}",
    )
    learning_rates = np.log(learning_rates) / np.log(10)
    plt.plot(learning_rates, losses, label="Loss", c="r")
    plt.plot(learning_rates, smoothed_losses, label="Smoothed loss", c="b")
    if picked_learning_rate is not None:
        plt.axvline(
            np.log(picked_learning_rate) / np.log(10),
            label=f"Learning rate found {picked_learning_rate:.2E}",
            color="g",
            linestyle="--",
        )
    plt.xlabel("Log_10 learning rate")
    plt.legend()
    plt.savefig(os.path.join(figure_path, f"find_learning_rate{IMAGE_EXT}"))


def plot_saliency_maps(
    data: np.ndarray, gradients: np.ndarray, paths: List, prefix: str,
):
    """Plot saliency maps of a batch of input tensors.

    Saliency maps for each input tensor in the batch will be saved at the file path indicated by prefix.
    Also creates a mean saliency map across the batch
    2D tensors are assumed to be ECGs and 3D tensors are plotted with each slice as an RGB image.
    The red channel indicates negative gradients, and the green channel positive ones.

    :param data: A batch of input tensors
    :param gradients: A corresponding batch of gradients for those inputs, must be the same shape as data
    :param paths: A List of paths corresponding to each input tensor
    :param prefix: file path prefix where saliency maps will be saved
    """
    if data.shape[-1] == 1:
        data = data[..., 0]
        gradients = gradients[..., 0]

    mean_saliency = np.zeros(data.shape[1:4] + (3,))
    for batch_i, path in enumerate(paths):
        sample_id = os.path.basename(path).replace(TENSOR_EXT, "")
        if len(data.shape) == 3:
            ecgs = {f"{sample_id}_raw": data[batch_i], "gradients": gradients[batch_i]}
            _plot_ecgs(ecgs, f"{prefix}_{sample_id}_saliency_{batch_i}{IMAGE_EXT}")
        elif len(data.shape) == 4:
            cols = max(2, int(math.ceil(math.sqrt(data.shape[-1]))))
            rows = max(2, int(math.ceil(data.shape[-1] / cols)))
            title = f"{prefix}_{sample_id}_saliency_{batch_i}{IMAGE_EXT}"
            _plot_3d_tensor_slices_as_rgb(
                _saliency_map_rgb(data[batch_i], gradients[batch_i]), title, cols, rows,
            )
            saliency = _saliency_blurred_and_scaled(
                gradients[batch_i], blur_radius=5.0, max_value=1.0 / data.shape[0],
            )
            mean_saliency[..., 0] -= saliency
            mean_saliency[..., 1] += saliency
        elif len(data.shape) == 5:
            for j in range(data.shape[-1]):
                cols = max(2, int(math.ceil(math.sqrt(data.shape[-2]))))
                rows = max(2, int(math.ceil(data.shape[-2] / cols)))
                name = f"{prefix}_saliency_{batch_i}_channel_{j}{IMAGE_EXT}"
                _plot_3d_tensor_slices_as_rgb(
                    _saliency_map_rgb(
                        data[batch_i, ..., j], gradients[batch_i, ..., j],
                    ),
                    name,
                    cols,
                    rows,
                )
                saliency = _saliency_blurred_and_scaled(
                    gradients[batch_i, ..., j],
                    blur_radius=5.0,
                    max_value=1.0 / data.shape[0],
                )
                mean_saliency[..., 0] -= saliency
                mean_saliency[..., 1] += saliency
        else:
            logging.warning(f"No method to plot saliency for data shape: {data.shape}")

    if len(data.shape) == 4:
        _plot_3d_tensor_slices_as_rgb(
            _scale_tensor_inplace(mean_saliency),
            f"{prefix}_batch_mean_saliency{IMAGE_EXT}",
            cols,
            rows,
        )
    logging.info(f"Saved saliency maps at:{prefix}")


def _scale_tensor_inplace(tensor, min_value=0.0, max_value=1.0):
    tensor -= tensor.min()
    tensor *= (max_value - min_value) / tensor.max()
    tensor += min_value
    return tensor


def _saliency_blurred_and_scaled(gradients, blur_radius, max_value=1.0):
    blurred = gaussian_filter(gradients, sigma=blur_radius)
    _scale_tensor_inplace(blurred, max_value=max_value)
    blurred -= blurred.mean()
    return blurred


def _saliency_map_rgb(image, gradients, blur_radius=0):
    _scale_tensor_inplace(image)
    rgb_map = np.zeros(image.shape + (3,))
    blurred = _saliency_blurred_and_scaled(gradients, blur_radius)
    rgb_map[..., 0] = image - blurred
    rgb_map[..., 1] = image + blurred
    rgb_map[..., 2] = image
    rgb_map = np.clip(rgb_map, 0, 1)
    # _scale_tensor_inplace(rgb_map)
    return rgb_map


def _plot_ecgs(
    ecgs,
    figure_path,
    rows=3,
    cols=4,
    time_interval=2.5,
    raw_scale=0.005,
    hertz=500,
    lead_dictionary=ECG_REST_LEADS,
):
    index2leads = {v: k for k, v in lead_dictionary.items()}
    _, axes = plt.subplots(rows, cols, figsize=(18, 16), sharey=True)
    for i in range(rows):
        for j in range(cols):
            start = int(i * time_interval * hertz)
            stop = int((i + 1) * time_interval * hertz)
            axes[i, j].set_xlim(start, stop)
            for label in ecgs:
                axes[i, j].plot(
                    range(start, stop),
                    ecgs[label][start:stop, j + i * cols] * raw_scale,
                    label=label,
                )
            axes[i, j].legend(loc="lower right")
            axes[i, j].set_xlabel("milliseconds")
            axes[i, j].set_ylabel("mV")
            axes[i, j].set_title(index2leads[j + i * cols])
    if not os.path.exists(os.path.dirname(figure_path)):
        os.makedirs(os.path.dirname(figure_path))
    plt.savefig(figure_path)


def _plot_3d_tensor_slices_as_rgb(tensor, figure_path, cols=3, rows=10):
    _, axes = plt.subplots(rows, cols, figsize=(cols * 4, rows * 4))
    for i in range(tensor.shape[-2]):
        axes[i // cols, i % cols].imshow(tensor[:, :, i, :])
        axes[i // cols, i % cols].set_yticklabels([])
        axes[i // cols, i % cols].set_xticklabels([])

    if not os.path.exists(os.path.dirname(figure_path)):
        os.makedirs(os.path.dirname(figure_path))
    plt.savefig(figure_path)


def _hash_string_to_color(string):
    """Hash a string to color (using hashlib and not the built-in hash for consistency between runs)"""
    return COLOR_ARRAY[
        int(hashlib.sha1(string.encode("utf-8")).hexdigest(), 16) % len(COLOR_ARRAY)
    ]


def _text_on_plot(axes, x, y, text, alpha=0.8, background="white"):
    t = axes.text(x, y, text)
    t.set_bbox({"facecolor": background, "alpha": alpha, "edgecolor": background})


def plot_reconstruction(
    tm: TensorMap,
    y_true: np.ndarray,
    y_pred: np.ndarray,
    folder: str,
    paths: List[str],
    num_samples: int = 4,
    dpi: int = 300,
    width: int = 7,
    height: int = 7,
):
    logging.info(f"Plotting {num_samples} reconstructions of {tm}.")
    if None in tm.shape or paths is None or len(paths) == 0:  # can't handle dynamic shapes
        return
    os.makedirs(os.path.dirname(folder), exist_ok=True)
    for i in range(num_samples):
        sample_id = os.path.basename(paths[i]).replace(TENSOR_EXT, "")
        title = f"{tm.name}_{sample_id}_reconstruction"
        y = y_true[i]
        yp = y_pred[i]
        if tm.axes() == 2:
            index2channel = {v: k for k, v in tm.channel_map.items()}
            fig, axes = plt.subplots(
                max(2,tm.shape[1]), 3, figsize=(width, height), dpi=dpi,
            )  # , sharey=True)
            for j in range(tm.shape[1]):
                axes[j, 0].plot(y[:, j], c="k", label="original")
                axes[j, 1].plot(yp[:, j], c="b", label="reconstruction")
                axes[j, 2].plot(y[:, j], c="k", label="original")
                axes[j, 2].plot(yp[:, j], c="b", label="reconstruction")
                axes[j, 0].set_title(f"Lead: {index2channel[j]}")
                axes[j, 0].legend()
                axes[j, 1].legend()
                axes[j, 2].legend()
            plt.tight_layout()
            plt.savefig(os.path.join(folder, title + IMAGE_EXT))
        elif tm.axes() == 3:
            if tm.is_categorical():
                plt.imsave(
                    f"{folder}{sample_id}_{tm.name}_truth_{i:02d}{IMAGE_EXT}",
                    np.argmax(y, axis=-1),
                    cmap="plasma",
                )
                plt.imsave(
                    f"{folder}{sample_id}_{tm.name}_prediction_{i:02d}{IMAGE_EXT}",
                    np.argmax(yp, axis=-1),
                    cmap="plasma",
                )
            else:
                if y.shape[-1] not in [3, 4]:
                    plt.imsave(
                        f"{folder}{sample_id}_{tm.name}_truth_{i:02d}{IMAGE_EXT}",
                        y[:, :, 0],
                        cmap="gray",
                    )
                    plt.imsave(
                        f"{folder}{sample_id}_{tm.name}_prediction_{i:02d}{IMAGE_EXT}",
                        yp[:, :, 0],
                        cmap="gray",
                    )
                else:
                    plt.imsave(
                        f"{folder}{sample_id}_{tm.name}_truth_{i:02d}{IMAGE_EXT}",
                        (y[:, :, :]-y.min())/ (1e-6+ y.max()-y.min()),
                    )
                    plt.imsave(
                        f"{folder}{sample_id}_{tm.name}_prediction_{i:02d}{IMAGE_EXT}",
                        (yp[:, :, :]-yp.min())/ (1e-6+ yp.max()-yp.min()),
                    )
        elif tm.axes() == 4:
            for j in range(y.shape[3]):
                image_path_base = f"{folder}{sample_id}_{tm.name}_{i:03d}_{j:03d}"
                if tm.is_categorical():
                    truth = np.argmax(yp[:, :, j, :], axis=-1)
                    prediction = np.argmax(y[:, :, j, :], axis=-1)
                    plt.imsave(
                        f"{image_path_base}_truth{IMAGE_EXT}", truth, cmap="plasma",
                    )
                    plt.imsave(
                        f"{image_path_base}_prediction{IMAGE_EXT}",
                        prediction,
                        cmap="plasma",
                    )
                else:
                    plt.imsave(
                        f"{image_path_base}_truth{IMAGE_EXT}",
                        y[:, :, j, 0],
                        cmap="gray",
                    )
                    plt.imsave(
                        f"{image_path_base}_prediction{IMAGE_EXT}",
                        yp[:, :, j, 0],
                        cmap="gray",
                    )


def pca_on_matrix(matrix, pca_components, prefix="./figures/"):
    pca = PCA()
    pca.fit(matrix)
    print(
        f"PCA explains {100 * np.sum(pca.explained_variance_ratio_[:pca_components]):0.1f}% of variance with {pca_components} top PCA components.",
    )
    matrix_reduced = pca.transform(matrix)[:, :pca_components]
    print(
        f"PCA reduces matrix shape:{matrix_reduced.shape} from matrix shape: {matrix.shape}",
    )
    plot_scree(pca_components, 100 * pca.explained_variance_ratio_, prefix)
    return pca, matrix_reduced


def plot_scree(pca_components, percent_explained, prefix="./figures/"):
    _ = plt.figure(figsize=(6, 4))
    plt.plot(range(len(percent_explained)), percent_explained, "g.-", linewidth=1)
    plt.axvline(x=pca_components, c="r", linewidth=3)
    label = f"{np.sum(percent_explained[:pca_components]):0.1f}% of variance explained by top {pca_components} of {len(percent_explained)} components"
    plt.text(
        pca_components + 0.02 * len(percent_explained), percent_explained[1], label,
    )
    plt.title("Scree Plot")
    plt.xlabel("Principal Components")
    plt.ylabel("% of Variance Explained by Each Component")
    figure_path = f"{prefix}pca_{pca_components}_of_{len(percent_explained)}.png"
    if not os.path.exists(os.path.dirname(figure_path)):
        os.makedirs(os.path.dirname(figure_path))
    plt.savefig(figure_path)


def unit_vector(vector):
    """ Returns the unit vector of the vector.  """
    return vector / np.linalg.norm(vector)


def angle_between(v1, v2):
    """Returns the angle in radians between vectors 'v1' and 'v2'::
    angle_between((1, 0, 0), (0, 1, 0))
    90
    angle_between((1, 0, 0), (1, 0, 0))
    0.0
    angle_between((1, 0, 0), (-1, 0, 0))
    180
    """
    v1_u = unit_vector(v1)
    v2_u = unit_vector(v2)
    return np.arccos(np.clip(np.dot(v1_u, v2_u), -1.0, 1.0)) * 180 / 3.141592


def stratify_latent_space(stratify_column, stratify_thresh, latent_cols, latent_df):
    hit = latent_df.loc[latent_df[stratify_column] >= stratify_thresh][
        latent_cols
    ].to_numpy()
    miss = latent_df.loc[latent_df[stratify_column] < stratify_thresh][
        latent_cols
    ].to_numpy()
    miss_mean_vector = np.mean(miss, axis=0)
    hit_mean_vector = np.mean(hit, axis=0)
    angle = angle_between(miss_mean_vector, hit_mean_vector)
    print(
        f"Angle between {stratify_column} and all others: {angle}, \n"
        f"Hit shape {hit.shape}, miss:{miss.shape} threshold:{stratify_thresh}\n"
        f"Distance: {np.linalg.norm(hit_mean_vector - miss_mean_vector):.3f}, "
        f"Hit std {np.std(hit, axis=1).mean():.3f}, miss std:{np.std(miss, axis=1).mean():.3f}\n",
    )
    return hit_mean_vector, miss_mean_vector


def plot_hit_to_miss_transforms(
    latent_df,
    decoders,
    feature="Sex_Female_0_0",
    prefix="./figures/",
    thresh=1.0,
    latent_dimension=256,
    samples=16,
    scalar=3.0,
    cmap="plasma",
    test_csv=None,
):
    latent_cols = [f"latent_{i}" for i in range(latent_dimension)]
    female, male = stratify_latent_space(feature, thresh, latent_cols, latent_df)
    sex_vector = female - male
    if test_csv is not None:
        sample_ids = [
            int(s)
            for s in _sample_csv_to_set(test_csv)
            if len(s) > 4 and int(s) in latent_df.index
        ]
        latent_df = latent_df.loc[sample_ids]
        latent_df.info()
        logging.info(f"Subset to test set with {len(sample_ids)} samples")

    samples = min(len(latent_df.index), samples)
    embeddings = latent_df.iloc[:samples][latent_cols].to_numpy()
    sexes = latent_df.iloc[:samples][feature].to_numpy()
    logging.info(f"Embedding shape: {embeddings.shape} sexes  shape: {sexes.shape}")

    sex_vectors = np.tile(sex_vector, (samples, 1))
    male_to_female = embeddings + (scalar * sex_vectors)
    female_to_male = embeddings - (scalar * sex_vectors)
    for dtm in decoders:
        predictions = decoders[dtm].predict(embeddings)
        m2f = decoders[dtm].predict(male_to_female)
        f2m = decoders[dtm].predict(female_to_male)
        if dtm.axes() == 3:
            fig, axes = plt.subplots(max(2, samples), 2, figsize=(18, samples * 4))
            for i in range(samples):
                axes[i, 0].set_title(f"{feature}: {sexes[i]} ?>=<? {thresh}")
                axes[i, 0].axis("off")
                axes[i, 1].axis("off")
                if dtm.is_categorical():
                    axes[i, 0].imshow(
                        np.argmax(predictions[i, ...], axis=-1), cmap=cmap,
                    )
                    if sexes[i] >= thresh:
                        axes[i, 1].imshow(np.argmax(f2m[i, ...], axis=-1), cmap=cmap)
                        axes[i, 1].set_title(f"{feature} to less than {thresh}")
                    else:
                        axes[i, 1].imshow(np.argmax(m2f[i, ...], axis=-1), cmap=cmap)
                        axes[i, 1].set_title(
                            f"{feature} to more than or equal to {thresh}",
                        )
                else:
                    axes[i, 0].imshow(predictions[i, ..., 0], cmap="gray")
                    if sexes[i] >= thresh:
                        axes[i, 1].imshow(f2m[i, ..., 0], cmap="gray")
                        axes[i, 1].set_title(f"{feature} to less than {thresh}")
                    else:
                        axes[i, 1].imshow(m2f[i, ..., 0], cmap="gray")
                        axes[i, 1].set_title(
                            f"{feature} to more than or equal to {thresh}",
                        )
            figure_path = f"{prefix}/{dtm.name}_{feature}_transform_scalar_{scalar}.png"
            if not os.path.exists(os.path.dirname(figure_path)):
                os.makedirs(os.path.dirname(figure_path))
            plt.savefig(figure_path)


def regplot(
    x: str,
    y: str,
    dataframe: pd.DataFrame,
    hue: str = None,
    destination: str = None,
    res_hue_limit: float = None,
    sizes=(25, 25),
    markers=["o", "o"],
    bins: int = 50,
    figsize=(20, 8),
) -> sm.regression.linear_model.RegressionResultsWrapper:
    """Plots three panels of pair-wise correlation. The arguments `hue` and `res_hue_limit`
    can be used to color points given either a provided set of categories, or a residual threshold,
    respectively. Arguments `sizes`, and `markers` can be used to control the plot output if more
    than two categories are provided to `hue`.

    Plots are in order from left to right:
    1) Feature 1 vs Feature 2
    2) Residuals of linear fit
    3) Density of residuals

    Args:
        x (str): Feature 1 string name corresponding to a column in the provided DataFrame.
        y (str): Feature 2 string name corresponding to a column in the provided DataFrame.
        dataframe (pd.DataFrame): Pandas DataFrame with columns `x` and `y` and optionally `hue`
        hue (str, optional): Hue string name corresponding to a column in the provided DataFrame.. Defaults to None.
        destination (str optional): Path to store output image. Defaults to None.
        res_hue_limit (float, optional): Threshold of residuals deemed outliers. Defaults to None.
        sizes (tuple, optional): Tuple of integers controlling point sizes for hue categories. Defaults to (25, 25).
        markers (tuple, optional): Tuple of chars controlling point types for hue categories. Defalts to ["o", "o"].
        bins (int, optional): Number of bins in the density plot. Defaults to 50.
        figsize (tuple, optional): Tuple of ints controlling the image size. Defaults to (20, 8).

    Example:

    Highlighting residuals using a herustic cut-off value of 0.05:
    ```python
        dataframe=df,destination='output_image.jpg')
    ```

    Highlighting points using a provided column:
    ```python
        dataframe=df)
    ```

    Returns:
        sm.regression.linear_model.RegressionResultsWrapper: Fitted OLS results
    """
    sns.set_style("whitegrid")
    mod = sm.OLS(dataframe[y], sm.add_constant(dataframe[x]))
    res = mod.fit()

    test = dataframe[x].drop_duplicates().sort_values()
    predictions = res.get_prediction(sm.add_constant(test))
    predictions = pd.concat([test, predictions.summary_frame(alpha=0.05)], axis=1)

    fig, axes = plt.subplots(1, 3, figsize=figsize)

    res_df = pd.DataFrame({x: dataframe[x], y: dataframe[y], "resy": res.resid})
    if hue is not None:
        res_df[hue] = dataframe[hue]

    if res_hue_limit is not None:
        res_df[hue] = (np.abs(res.resid) >= res_hue_limit).astype(np.uint8)

    sns.scatterplot(
        x=x,
        y=y,
        hue=hue,
        data=res_df,
        ax=axes[0],
        sizes=sizes,
        markers=markers,
    )
    axes[0].plot(predictions[x], predictions["mean"], lw=2)
    axes[0].fill_between(
        x=predictions[x],
        y1=predictions["mean_ci_lower"],
        y2=predictions["mean_ci_upper"],
        facecolor="blue",
        alpha=0.2,
    )

    sns.scatterplot(
        x=x,
        y="resy",
        ax=axes[1],
        hue=hue,
        sizes=sizes,
        markers=markers,
        data=res_df,
    )
    axes[1].axhline(0, ls="--", color="k")

    sns.distplot(res.resid, ax=axes[2], bins=bins)

    if destination is not None:
        fig.savefig(destination)

    return res<|MERGE_RESOLUTION|>--- conflicted
+++ resolved
@@ -2778,13 +2778,10 @@
     label_dict,
     figure_path,
     alpha,
-<<<<<<< HEAD
     dpi: int = 300,
     width: int = 7,
     height: int = 7,
-=======
     perplexities = [12, 30],
->>>>>>> 96600271
 ):
     x_embed = np.array(x_embed)
     if len(x_embed.shape) > 2:
@@ -2792,11 +2789,7 @@
 
     n_components = 2
     rows = max(2, len(label_dict))
-<<<<<<< HEAD
-    perplexities = [10, 25]
-=======
-
->>>>>>> 96600271
+
     (fig, subplots) = plt.subplots(
         rows,
         len(perplexities),
