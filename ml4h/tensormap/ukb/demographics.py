import h5py
import numpy as np
from datetime import datetime
import logging
from typing import List, Tuple

from ml4h.normalizer import Standardize
from ml4h.tensormap.general import tensor_path
from ml4h.TensorMap import TensorMap, Interpretation, str2date, make_range_validator
from ml4h.defines import StorageType


def is_genetic_man(hd5):
    return 'Genetic-sex_Male_0_0' in hd5['categorical']


def is_genetic_woman(hd5):
    return 'Genetic-sex_Female_0_0' in hd5['categorical']


def age_in_years_tensor(
    date_key,
    birth_key='continuous/34_Year-of-birth_0_0',
    population_normalize=False,
):
    def age_at_tensor_from_file(
        tm: TensorMap,
        hd5: h5py.File,
        dependents=None,
    ):
        try:
            age = np.array([hd5['ecg/latest/patient_info/Age'][()]])
        except:
            logging.info('could not get age')
            raise KeyError('cold not')
        # age = age.astype("float")

        return age
        # return tm.normalize_and_validate(np.array([assess_date.year-birth_year]))

    return age_at_tensor_from_file


def prevalent_incident_tensor(start_date_key, event_date_key):
    def _prevalent_incident_tensor_from_file(
        tm: TensorMap,
        hd5: h5py.File,
        dependents=None,
    ):
        index = 0
        categorical_data = np.zeros(tm.shape, dtype=np.float32)
        if tm.hd5_key_guess() in hd5:
            data = tm.hd5_first_dataset_in_group(hd5, tm.hd5_key_guess())
            if tm.storage_type == StorageType.CATEGORICAL_INDEX or tm.storage_type == StorageType.CATEGORICAL_FLAG:
                index = int(data[0])
                categorical_data[index] = 1.0
            else:
                categorical_data = np.array(data)
        elif tm.storage_type == StorageType.CATEGORICAL_FLAG:
            categorical_data[index] = 1.0
        else:
            raise ValueError(
                f"No HD5 Key at prefix {tm.path_prefix} found for tensor map: {tm.name}.",
            )

        if index != 0:
            if event_date_key in hd5 and start_date_key in hd5:
                disease_date = str2date(str(hd5[event_date_key][0]))
                assess_date = str2date(str(hd5[start_date_key][0]))
            else:
                raise ValueError(f"No date found for tensor map: {tm.name}.")
            index = 1 if disease_date < assess_date else 2
        categorical_data[index] = 1.0
        return categorical_data

    return _prevalent_incident_tensor_from_file


<<<<<<< HEAD
def prevalent_tensor(start_date_key: str, event_date_key: str, start_date_is_attribute: bool = False,):
=======
def prevalent_tensor(start_date_key: str, event_date_key: str, start_date_is_attribute: bool = False):
>>>>>>> 059ce6fc
    def _prevalent_tensor_from_file(
        tm: TensorMap,
        hd5: h5py.File,
        dependents=None,
    ):
        index = 0
        categorical_data = np.zeros(tm.shape, dtype=np.float32)
        if tm.hd5_key_guess() in hd5:
            data = tm.hd5_first_dataset_in_group(hd5, tm.hd5_key_guess())
            if tm.storage_type == StorageType.CATEGORICAL_INDEX or tm.storage_type == StorageType.CATEGORICAL_FLAG:
                index = int(data[0])
                categorical_data[index] = 1.0
            else:
                categorical_data = np.array(data)
        elif tm.storage_type == StorageType.CATEGORICAL_FLAG:
            categorical_data[index] = 1.0
        else:
            raise ValueError(
                f"No HD5 Key at prefix {tm.path_prefix} found for tensor map: {tm.name}.",
            )

        if index != 0:
            if event_date_key in hd5 and start_date_key in hd5:
                disease_date = str2date(str(hd5[event_date_key][0]))
                if start_date_is_attribute:
                    assess_date = datetime.utcfromtimestamp(hd5[start_date_key].attrs['date']).date()
                else:
                    assess_date = str2date(str(hd5[start_date_key][0]))
            else:
                raise ValueError(f"No date found for tensor map: {tm.name}.")
            index = 1 if disease_date < assess_date else 0
        categorical_data[index] = 1.0
        return categorical_data
    return _prevalent_tensor_from_file


def preprocess_with_function(fxn, hd5_key=None):
    def preprocess_tensor_from_file(tm, hd5, dependents={}):
        missing = True
        continuous_data = np.zeros(tm.shape, dtype=np.float32)
        my_key = tm.hd5_key_guess() if hd5_key is None else hd5_key
        if my_key in hd5:
            missing = False
            continuous_data[0] = tm.hd5_first_dataset_in_group(hd5, my_key)[0]
        if missing and tm.sentinel is None:
            raise ValueError(
                f'No value found for {tm.name}, a continuous TensorMap with no sentinel value, and channel keys:{list(tm.channel_map.keys())}.',
            )
        elif missing:
            continuous_data[:] = tm.sentinel
        return fxn(continuous_data)

    return preprocess_tensor_from_file


def _weekly_alcohol(instance):
    alcohol_keys = [
        f'1568_Average-weekly-red-wine-intake_{instance}_0',
        f'1578_Average-weekly-champagne-plus-white-wine-intake_{instance}_0',
        f'1588_Average-weekly-beer-plus-cider-intake_{instance}_0',
        f'1598_Average-weekly-spirits-intake_{instance}_0',
        f'1608_Average-weekly-fortified-wine-intake_{instance}_0',
    ]

    def alcohol_from_file(tm, hd5, dependents={}):
        drinks = 0
        for k in alcohol_keys:
            data = tm.hd5_first_dataset_in_group(
                hd5, key_prefix=f'{tm.path_prefix}/{k}',
            )
            drinks += float(data[0])
        return np.array([drinks], dtype=np.float32)

    return alcohol_from_file


log_25781_2 = TensorMap(
    '25781_Total-volume-of-white-matter-hyperintensities-from-T1-and-T2FLAIR-images_2_0',
    loss='logcosh',
    path_prefix='continuous',
    normalization={
        'mean': 7,
        'std': 8,
    },
    tensor_from_file=preprocess_with_function(np.log),
    channel_map={'white-matter-hyper-intensities': 0},
)

weight_lbs_2 = TensorMap(
    'weight_lbs',
    Interpretation.CONTINUOUS,
    normalization={
        'mean': 168.74,
        'std': 34.1,
    },
    loss='logcosh',
    channel_map={'weight_lbs': 0},
    tensor_from_file=preprocess_with_function(
        lambda x: x * 2.20462,
        'continuous/21002_Weight_2_0',
    ),
)

weekly_alcohol_0 = TensorMap(
    'weekly_alcohol_0',
    loss='logcosh',
    path_prefix='continuous',
    channel_map={'weekly_alcohol_0': 0},
    tensor_from_file=_weekly_alcohol(0),
)
weekly_alcohol_1 = TensorMap(
    'weekly_alcohol_1',
    loss='logcosh',
    path_prefix='continuous',
    channel_map={'weekly_alcohol_1': 0},
    tensor_from_file=_weekly_alcohol(1),
)
weekly_alcohol_2 = TensorMap(
    'weekly_alcohol_2',
    loss='logcosh',
    path_prefix='continuous',
    channel_map={'weekly_alcohol_2': 0},
    tensor_from_file=_weekly_alcohol(2),
)

###
weight_kg = TensorMap('weight_kg',  Interpretation.CONTINUOUS, normalization={'mean': 76.54286701805927, 'std': 15.467605416933122}, loss='logcosh', channel_map={'weight_kg': 0})
height_cm = TensorMap('height_cm',  Interpretation.CONTINUOUS, normalization={'mean': 169.18064748408653, 'std': 9.265265197273026}, loss='logcosh', channel_map={'height_cm': 0})
bmi_bsa = TensorMap('bmi',  Interpretation.CONTINUOUS, normalization={'mean': 26.65499238706321, 'std': 4.512077188749083}, loss='logcosh', channel_map={'bmi': 0})

mothers_age = TensorMap(
    'mothers_age_0', Interpretation.CONTINUOUS, path_prefix='continuous',
    channel_map={'mother_age': 0, 'mother_alive': 2, 'mother_dead': 3, 'not-missing': 1},
    normalization={'mean': 75.555, 'std': 11.977}, annotation_units = 4,
)

fathers_age = TensorMap(
    'fathers_age_0', Interpretation.CONTINUOUS, path_prefix='continuous',
    channel_map={'father_age': 0, 'father_alive': 2, 'father_dead': 3, 'not-missing': 1},
    normalization={'mean':70.928, 'std': 12.746}, annotation_units = 4,
)

genetic_sex = TensorMap(
    'Genetic-sex_Male_0_0', Interpretation.CATEGORICAL, storage_type=StorageType.CATEGORICAL_FLAG, path_prefix='categorical', annotation_units=2,
    channel_map={'Genetic-sex_Female_0_0': 0, 'Genetic-sex_Male_0_0': 1}, loss='categorical_crossentropy',
)
sex = TensorMap(
    'Sex_Male_0_0', Interpretation.CATEGORICAL, storage_type=StorageType.CATEGORICAL_FLAG, path_prefix='categorical', annotation_units=2,
    channel_map={'Sex_Female_0_0': 0, 'Sex_Male_0_0': 1}, loss='categorical_crossentropy',
)
bmi = TensorMap(
    '23104_Body-mass-index-BMI_0_0', Interpretation.CONTINUOUS, path_prefix='continuous', channel_map={'23104_Body-mass-index-BMI_0_0': 0}, annotation_units=1,
    validator=make_range_validator(0, 300), normalization={'mean': 27.432061533712652, 'std': 4.785244772462738}, loss='logcosh',
)
bmi_ukb = TensorMap(
    'bmi', Interpretation.CONTINUOUS, path_prefix='continuous', channel_map={'23104_Body-mass-index-BMI_0_0': 0}, annotation_units=1,
    validator=make_range_validator(0, 300), normalization={'mean': 27.432061533712652, 'std': 4.785244772462738}, loss='logcosh',
)
bmi_2 = TensorMap(
    '21001_Body-mass-index-BMI_2_0', Interpretation.CONTINUOUS, path_prefix='continuous', channel_map={'21001_Body-mass-index-BMI_2_0': 0}, annotation_units=1,
    validator=make_range_validator(0, 300), normalization=Standardize(mean=27.3397, std=4.7721), loss='logcosh',
)
bmi_21 = TensorMap(
    '21001_Body-mass-index-BMI_0_0', Interpretation.CONTINUOUS, path_prefix='continuous', channel_map={'21001_Body-mass-index-BMI_0_0': 0}, annotation_units=1,
    validator=make_range_validator(0, 300), normalization=Standardize(mean=27.3397, std=4.7721), loss='logcosh',
)
birth_year = TensorMap(
    '22200_Year-of-birth_0_0', Interpretation.CONTINUOUS, path_prefix='continuous', channel_map={'22200_Year-of-birth_0_0': 0}, annotation_units=1, loss='logcosh',
    validator=make_range_validator(1901, 2025), normalization={'mean': 1952.0639129359386, 'std': 7.656326148519739},
)
birth_year_34 = TensorMap(
    '34_Year-of-birth_0_0', Interpretation.CONTINUOUS, path_prefix='continuous', channel_map={'34_Year-of-birth_0_0': 0}, annotation_units=1, loss='logcosh',
    validator=make_range_validator(1901, 2025), normalization = {'mean': 1952.0639129359386, 'std': 7.656326148519739},
)
age_0 = TensorMap(
    '21003_Age-when-attended-assessment-centre_0_0', Interpretation.CONTINUOUS, path_prefix='continuous', loss='logcosh', validator=make_range_validator(1, 120),
    normalization={'mean': 56.52847159208494, 'std': 8.095287610193827}, channel_map={'21003_Age-when-attended-assessment-centre_0_0': 0},
)
age_1 = TensorMap(
    '21003_Age-when-attended-assessment-centre_1_0', Interpretation.CONTINUOUS, path_prefix='continuous', loss='logcosh', validator=make_range_validator(1, 120),
    normalization={'mean': 61.4476555588322, 'std': 7.3992113757847005}, channel_map={'21003_Age-when-attended-assessment-centre_1_0': 0},
)
age_2 = TensorMap(
    '21003_Age-when-attended-assessment-centre_2_0', Interpretation.CONTINUOUS,
    path_prefix='continuous', loss='logcosh', validator=make_range_validator(1, 120),
    normalization=Standardize(mean=63.35798891483556, std=7.554638350423902),
    channel_map={'21003_Age-when-attended-assessment-centre_2_0': 0},
<<<<<<< HEAD
=======
)

age_2_wide = TensorMap(
    'age_from_wide_csv', Interpretation.CONTINUOUS,
    path_prefix='continuous', loss='logcosh', validator=make_range_validator(1, 120),
    normalization=Standardize(mean=63.35798891483556, std=7.554638350423902),
    channel_map={'21003_Age-when-attended-assessment-centre_2_0': 0},
)
age_2_patientage = TensorMap(
    'patientage', Interpretation.CONTINUOUS,
    path_prefix='continuous', loss='logcosh', validator=make_range_validator(1, 120),
    normalization=Standardize(mean=63.35798891483556, std=7.554638350423902),
    channel_map={'21003_Age-when-attended-assessment-centre_2_0': 0},
)

af_dummy = TensorMap(
    'af_in_read', Interpretation.CATEGORICAL, path_prefix='categorical', storage_type=StorageType.CATEGORICAL_FLAG,
    channel_map={'no_atrial_fibrillation': 0, 'atrial_fibrillation': 1},
)
sex_dummy = TensorMap(
    'sex_from_wide', Interpretation.CATEGORICAL, path_prefix='categorical', annotation_units=2,
    channel_map={'Sex_Female_0_0': 0, 'Sex_Male_0_0': 1}, loss='categorical_crossentropy',
>>>>>>> 059ce6fc
)

age_2_wide = TensorMap(
    'age_from_wide_csv', Interpretation.CONTINUOUS,
    path_prefix='continuous', loss='logcosh', validator=make_range_validator(1, 120),
    normalization=Standardize(mean=63.35798891483556, std=7.554638350423902),
    channel_map={'21003_Age-when-attended-assessment-centre_2_0': 0},
)
age_2_patientage = TensorMap(
    'patientage', Interpretation.CONTINUOUS,
    path_prefix='continuous', loss='logcosh', validator=make_range_validator(1, 120),
    normalization=Standardize(mean=63.35798891483556, std=7.554638350423902),
    channel_map={'21003_Age-when-attended-assessment-centre_2_0': 0},
)

af_dummy = TensorMap('af_in_read', Interpretation.CATEGORICAL, path_prefix='categorical', storage_type=StorageType.CATEGORICAL_FLAG,
                             channel_map={'no_atrial_fibrillation': 0, 'atrial_fibrillation': 1})
sex_dummy = TensorMap('sex_from_wide', Interpretation.CATEGORICAL, path_prefix='categorical', annotation_units=2,
                      channel_map={'Sex_Female_0_0': 0, 'Sex_Male_0_0': 1}, loss='categorical_crossentropy',)

brain_volume = TensorMap(
    '25010_Volume-of-brain-greywhite-matter_2_0', Interpretation.CONTINUOUS, path_prefix='continuous', normalization={'mean': 1165940.0, 'std': 111511.0},
    channel_map={'25010_Volume-of-brain-greywhite-matter_2_0': 0}, loss='logcosh', loss_weight=0.1,
)

sodium = TensorMap(
    '30530_Sodium-in-urine_0_0', Interpretation.CONTINUOUS, path_prefix='continuous', channel_map={'30530_Sodium-in-urine_0_0': 0},
    normalization={'mean': 77.45323967267045, 'std': 44.441236848463774}, annotation_units=1, loss='logcosh',
)
potassium = TensorMap(
    '30520_Potassium-in-urine_0_0', Interpretation.CONTINUOUS, path_prefix='continuous', channel_map={'30520_Potassium-in-urine_0_0': 0},
    normalization={'mean': 63.06182700345117, 'std': 33.84208704773539}, annotation_units=1, loss='logcosh',
)
cholesterol_hdl = TensorMap(
    '30760_HDL-cholesterol_0_0', Interpretation.CONTINUOUS, path_prefix='continuous', channel_map={'30760_HDL-cholesterol_0_0': 0},
    normalization={'mean': 1.4480129055069355, 'std': 0.3823115953478376}, annotation_units=1, loss='logcosh',
)
cholesterol = TensorMap(
    '30690_Cholesterol_0_0', Interpretation.CONTINUOUS, path_prefix='continuous', channel_map={'30690_Cholesterol_0_0': 0},
    normalization={'mean': 5.692381214399044, 'std': 1.1449409331668705}, annotation_units=1, loss='logcosh',
)

cigarettes = TensorMap('2887_Number-of-cigarettes-previously-smoked-daily_0_0', Interpretation.CONTINUOUS, path_prefix='continuous', channel_map={'2887_Number-of-cigarettes-previously-smoked-daily_0_0': 0}, normalization = {'mean': 18.92662147068755, 'std':10.590930376362259}, annotation_units=1)
alcohol = TensorMap('5364_Average-weekly-intake-of-other-alcoholic-drinks_0_0', Interpretation.CONTINUOUS, path_prefix='continuous', channel_map={'5364_Average-weekly-intake-of-other-alcoholic-drinks_0_0': 0}, normalization = {'mean': 0.03852570253005904, 'std':0.512608370266108}, annotation_units=1)


def alcohol_channel_map(instance=0, array_idx=0):
    return {
        f'Alcohol-intake-frequency_Never_{instance}_{array_idx}': 0,
        f'Alcohol-intake-frequency_Special-occasions-only_{instance}_{array_idx}': 1,
        f'Alcohol-intake-frequency_One-to-three-times-a-month_{instance}_{array_idx}': 2,
        f'Alcohol-intake-frequency_Once-or-twice-a-week_{instance}_{array_idx}': 3,
        f'Alcohol-intake-frequency_Three-or-four-times-a-week_{instance}_{array_idx}': 4,
        f'Alcohol-intake-frequency_Daily-or-almost-daily_{instance}_{array_idx}': 5,
    }


alcohol_0 = TensorMap('alcohol_0', Interpretation.CATEGORICAL, path_prefix='categorical', channel_map=alcohol_channel_map(instance=0))
alcohol_1 = TensorMap('alcohol_1', Interpretation.CATEGORICAL, path_prefix='categorical', channel_map=alcohol_channel_map(instance=1))
alcohol_2 = TensorMap('alcohol_2', Interpretation.CATEGORICAL, path_prefix='categorical', channel_map=alcohol_channel_map(instance=2))


def alcohol_status_map(instance=0, array_idx=0):
    return {
        f'Alcohol-drinker-status_Never_{instance}_{array_idx}': 0,
        f'Alcohol-drinker-status_Previous_{instance}_{array_idx}': 1,
        f'Alcohol-drinker-status_Current_{instance}_{array_idx}': 2,
    }


alcohol_status_0 = TensorMap('alcohol_status_0', Interpretation.CATEGORICAL, path_prefix='categorical', channel_map=alcohol_status_map(instance=0))
alcohol_status_1 = TensorMap('alcohol_status_1', Interpretation.CATEGORICAL, path_prefix='categorical', channel_map=alcohol_status_map(instance=1))
alcohol_status_2 = TensorMap('alcohol_status_2', Interpretation.CATEGORICAL, path_prefix='categorical', channel_map=alcohol_status_map(instance=2))


def alcohol_meals_map(instance=0, array_idx=0):
    return {
        f'Alcohol-usually-taken-with-meals_No_{instance}_{array_idx}': 0,
        f'Alcohol-usually-taken-with-meals_It-varies_{instance}_{array_idx}': 1,
        f'Alcohol-usually-taken-with-meals_Yes_{instance}_{array_idx}': 2,
    }


alcohol_meals_0 = TensorMap('alcohol_meals_0', Interpretation.CATEGORICAL, path_prefix='categorical', channel_map=alcohol_meals_map(instance=0))
alcohol_meals_1 = TensorMap('alcohol_meals_1', Interpretation.CATEGORICAL, path_prefix='categorical', channel_map=alcohol_meals_map(instance=1))
alcohol_meals_2 = TensorMap('alcohol_meals_2', Interpretation.CATEGORICAL, path_prefix='categorical', channel_map=alcohol_meals_map(instance=2))

coffee = TensorMap(
    '1498_Coffee-intake_0_0', Interpretation.CONTINUOUS, path_prefix='continuous', channel_map={'1498_Coffee-intake_0_0': 0},
    normalization={'mean': 2.015086529948216, 'std': 2.0914960998390497}, annotation_units=1,
)
water = TensorMap(
    '1528_Water-intake_0_0', Interpretation.CONTINUOUS, path_prefix='continuous', channel_map={'1528_Water-intake_0_0': 0},
    normalization={'mean': 2.7322977785723324, 'std': 2.261996814128837}, annotation_units=1,
)
meat = TensorMap(
    '3680_Age-when-last-ate-meat_0_0', Interpretation.CONTINUOUS, path_prefix='continuous',
    channel_map={'3680_Age-when-last-ate-meat_0_0': 0},
    normalization={'mean': 29.74062983480561, 'std': 14.417292213873964}, annotation_units=1,
)
walks = TensorMap(
    '864_Number-of-daysweek-walked-10-minutes_0_0', Interpretation.CONTINUOUS, path_prefix='continuous',
    channel_map={'864_Number-of-daysweek-walked-10-minutes_0_0': 0},
    normalization={'mean': 5.369732285440756, 'std': 1.9564911925721618}, annotation_units=1,
)
walk_duration = TensorMap(
    '874_Duration-of-walks_0_0', Interpretation.CONTINUOUS, path_prefix='continuous', channel_map={'874_Duration-of-walks_0_0': 0},
    normalization={'mean': 61.64092215093373, 'std': 78.79522990818906}, annotation_units=1,
)
physical_activities = TensorMap(
    '884_Number-of-daysweek-of-moderate-physical-activity-10-minutes_0_0', Interpretation.CONTINUOUS, path_prefix='continuous',
    channel_map={'884_Number-of-daysweek-of-moderate-physical-activity-10-minutes_0_0': 0},
    normalization={'mean': 3.6258833281089258, 'std': 2.3343738999823676}, annotation_units=1,
)
physical_activity = TensorMap(
    '894_Duration-of-moderate-activity_0_0', Interpretation.CONTINUOUS, path_prefix='continuous',
    channel_map={'894_Duration-of-moderate-activity_0_0': 0},
    normalization={'mean': 66.2862593866103, 'std': 77.28681218835422}, annotation_units=1,
)
physical_activity_vigorous = TensorMap(
    '904_Number-of-daysweek-of-vigorous-physical-activity-10-minutes_0_0', Interpretation.CONTINUOUS,
    channel_map={'904_Number-of-daysweek-of-vigorous-physical-activity-10-minutes_0_0': 0}, path_prefix='continuous',
    normalization={'mean': 1.838718301735063, 'std': 1.9593505421480895}, annotation_units=1,
)
physical_activity_vigorous_duration = TensorMap(
    '914_Duration-of-vigorous-activity_0_0', Interpretation.CONTINUOUS, path_prefix='continuous',
    channel_map={'914_Duration-of-vigorous-activity_0_0': 0},
    normalization={'mean': 44.854488382965144, 'std': 48.159967071781466}, annotation_units=1,
)
tv = TensorMap(
    '1070_Time-spent-watching-television-TV_0_0', Interpretation.CONTINUOUS, path_prefix='continuous',
    channel_map={'1070_Time-spent-watching-television-TV_0_0': 0},
    normalization={'mean': 2.7753595642790914, 'std': 1.7135478462887321}, annotation_units=1,
)
computer = TensorMap(
    '1080_Time-spent-using-computer_0_0', Interpretation.CONTINUOUS, path_prefix='continuous',
    channel_map={'1080_Time-spent-using-computer_0_0': 0},
    normalization={'mean': 0.9781465855433753, 'std': 1.4444414103121512}, annotation_units=1,
)
car = TensorMap(
    '1090_Time-spent-driving_0_0', Interpretation.CONTINUOUS, path_prefix='continuous', channel_map={'1090_Time-spent-driving_0_0': 0},
    normalization={'mean': 0.8219851505445748, 'std': 1.304094814200189}, annotation_units=1,
)
summer = TensorMap(
    '1050_Time-spend-outdoors-in-summer_0_0', Interpretation.CONTINUOUS, path_prefix='continuous',
    channel_map={'1050_Time-spend-outdoors-in-summer_0_0': 0},
    normalization={'mean': 3.774492304870845, 'std': 2.430483731404539}, annotation_units=1,
)
winter = TensorMap(
    '1060_Time-spent-outdoors-in-winter_0_0', Interpretation.CONTINUOUS, path_prefix='continuous',
    channel_map={'1060_Time-spent-outdoors-in-winter_0_0': 0},
    normalization={'mean': 1.8629686916635555, 'std': 1.88916218603397}, annotation_units=1,
)

systolic_blood_pressure_0 = TensorMap(
    '4080_Systolic-blood-pressure-automated-reading_0_0', Interpretation.CONTINUOUS, path_prefix='continuous', loss='logcosh',
    channel_map={'4080_Systolic-blood-pressure-automated-reading_0_0': 0}, validator=make_range_validator(40, 400),
    normalization={'mean': 137.79964191990328, 'std': 19.292863700283757},
)
diastolic_blood_pressure_0 = TensorMap(
    '4079_Diastolic-blood-pressure-automated-reading_0_0', Interpretation.CONTINUOUS, path_prefix='continuous', loss='logcosh',
    channel_map={'4079_Diastolic-blood-pressure-automated-reading_0_0': 0}, validator=make_range_validator(20, 300),
    normalization={'mean': 82.20657551284782, 'std': 10.496040770224475},
)

systolic_blood_pressure_1 = TensorMap(
    '4080_Systolic-blood-pressure-automated-reading_1_0', Interpretation.CONTINUOUS, path_prefix='continuous', loss='logcosh',
    channel_map={'4080_Systolic-blood-pressure-automated-reading_1_0': 0}, validator=make_range_validator(40, 400),
    normalization={'mean': 137.79964191990328, 'std': 19.292863700283757},
)
diastolic_blood_pressure_1 = TensorMap(
    '4079_Diastolic-blood-pressure-automated-reading_1_0', Interpretation.CONTINUOUS, path_prefix='continuous', loss='logcosh',
    channel_map={'4079_Diastolic-blood-pressure-automated-reading_1_0': 0}, validator=make_range_validator(20, 300),
    normalization={'mean': 82.20657551284782, 'std': 10.496040770224475},
)

systolic_blood_pressure_2 = TensorMap(
    '4080_Systolic-blood-pressure-automated-reading_2_0', Interpretation.CONTINUOUS, path_prefix='continuous', loss='logcosh',
    channel_map={'4080_Systolic-blood-pressure-automated-reading_2_0': 0}, validator=make_range_validator(40, 400),
    normalization={'mean': 137.79964191990328, 'std': 19.292863700283757},
)
diastolic_blood_pressure_2 = TensorMap(
    '4079_Diastolic-blood-pressure-automated-reading_2_0', Interpretation.CONTINUOUS, path_prefix='continuous', loss='logcosh',
    channel_map={'4079_Diastolic-blood-pressure-automated-reading_2_0': 0}, validator=make_range_validator(20, 300),
    normalization={'mean': 82.20657551284782, 'std': 10.496040770224475},
)


categorical_phenotypes_25 = TensorMap(
    'categorical-phenotypes-25', Interpretation.CATEGORICAL, path_prefix='categorical',
    channel_map={
        'Adopted-as-a-child_No_0_0': 0,
        'Beef-intake_Less-than-once-a-week_0_0': 1,
        'Breastfed-as-a-baby_Yes_0_0': 2,
        'Country-of-birth-UKelsewhere_England_0_0': 3,
        'Current-tobacco-smoking_No_0_0': 4,
        'Drive-faster-than-motorway-speed-limit_Neverrarely_0_0': 5,
        'Fracturedbroken-bones-in-last-5-years_No_0_0': 6,
        'Genetic-sex_Female_0_0': 7,
        'Hearing-difficultyproblems_No_0_0': 8,
        'Major-dietary-changes-in-the-last-5-years_No_0_0': 9,
        'Processed-meat-intake_Less-than-once-a-week_0_0': 10,
        'Processed-meat-intake_Once-a-week_0_0': 11,
        'Salt-added-to-food_Neverrarely_0_0': 12,
        'Salt-added-to-food_Sometimes_0_0': 13,
        'Shortness-of-breath-walking-on-level-ground_No_0_0': 14,
        'Smoking-status_Never_0_0': 15,
        'Smokingsmokers-in-household_No_0_0': 16,
        'Smoking-status_Previous_0_0': 17,
        'Usual-walking-pace_Brisk-pace_0_0': 18,
        'Usual-walking-pace_Steady-average-pace_0_0': 19,
        'Variation-in-diet_Sometimes_0_0': 20,
        'Vitamin-and-mineral-supplements_None-of-the-above_0_0': 21,
        'Wears-glasses-or-contact-lenses_Yes_0_0': 22,
        'Weight-change-compared-with-1-year-ago_No-weigh-about-the-same_0_0': 23,
        'Weight-change-compared-with-1-year-ago_Yes-gained-weight_0_0': 24,

    },
)

categorical_phenotypes_36 = TensorMap(
    'categorical-phenotypes-36', Interpretation.CATEGORICAL, path_prefix='categorical',
    channel_map={
        'Adopted-as-a-child_No_0_0': 0,
        'Breastfed-as-a-baby_Yes_0_0': 1,
        'Country-of-birth-UKelsewhere_England_0_0': 2,
        'Current-tobacco-smoking_No_0_0': 3,
        'Drive-faster-than-motorway-speed-limit_Neverrarely_0_0': 4,
        'Facial-ageing_Younger-than-you-are_0_0': 5,
        'Father-still-alive_No_0_0': 6,
        'Fracturedbroken-bones-in-last-5-years_No_0_0': 7,
        'Genetic-sex_Female_0_0': 8,
        'Handedness-chiralitylaterality_Righthanded_0_0': 9,
        'Hearing-difficultyproblems_No_0_0': 10,
        'Longstanding-illness-disability-or-infirmity_No_0_0': 11,
        'Maternal-smoking-around-birth_No_0_0': 12,
        'Milk-type-used_Semiskimmed_0_0': 13,
        'Mineral-and-other-dietary-supplements_None-of-the-above_0_0': 14,
        'Mother-still-alive_No_0_0': 15,
        'Pacemaker_No_0_0': 16,
        'Part-of-a-multiple-birth_No_0_0': 17,
        'Past-tobacco-smoking_I-have-never-smoked_0_0': 18,
        'Past-tobacco-smoking_Smoked-on-most-or-all-days_0_0': 19,
        'Pork-intake_Less-than-once-a-week_0_0': 20,
        'Pork-intake_Never_0_0': 21,
        'Poultry-intake_24-times-a-week_0_0': 22,
        'Poultry-intake_Once-a-week_0_0': 23,
        'Processed-meat-intake_Less-than-once-a-week_0_0': 24,
        'Processed-meat-intake_Once-a-week_0_0': 25,
        'Salt-added-to-food_Neverrarely_0_0': 26,
        'Salt-added-to-food_Sometimes_0_0': 27,
        'Smoking-status_Previous_0_0': 28,
        'Smokingsmokers-in-household_No_0_0': 29,
        'Types-of-physical-activity-in-last-4-weeks_Walking-for-pleasure-not-as-a-means-of-transport_0_0': 30,
        'Types-of-transport-used-excluding-work_Carmotor-vehicle_0_0': 31,
        'Vitamin-and-mineral-supplements_None-of-the-above_0_0': 32,
        'Wears-glasses-or-contact-lenses_Yes_0_0': 33,
        'Wheeze-or-whistling-in-the-chest-in-last-year_No_0_0': 35,
    },
)

categorical_phenotypes_78 = TensorMap(
    'categorical-phenotypes-78', Interpretation.CATEGORICAL, path_prefix='categorical', annotation_units=64,
    channel_map={
        'Adopted-as-a-child_No_0_0': 0,
        'Alcohol-intake-versus-10-years-previously_Less-nowadays_0_0': 1,
        'Alcohol-usually-taken-with-meals_It-varies_0_0': 2,
        'Alcohol-usually-taken-with-meals_Yes_0_0': 3,
        'Beef-intake_Less-than-once-a-week_0_0': 4,
        'Bread-type_Wholemeal-or-wholegrain_0_0': 5,
        'Breastfed-as-a-baby_Yes_0_0': 6,
        'Cereal-type_Other-eg-Cornflakes-Frosties_0_0': 7,
        'Cheese-intake_24-times-a-week_0_0': 8,
        'Coffee-type_Instant-coffee_0_0': 9,
        'Comparative-body-size-at-age-10_About-average_0_0': 10,
        'Comparative-body-size-at-age-10_Thinner_0_0': 11,
        'Comparative-height-size-at-age-10_About-average_0_0': 12,
        'Country-of-birth-UKelsewhere_England_0_0': 13,
        'Current-tobacco-smoking_No_0_0': 14,
        'Drive-faster-than-motorway-speed-limit_Neverrarely_0_0': 15,
        'Duration-walking-for-pleasure_Between-30-minutes-and-1-hour_0_0': 16,
        'Ease-of-skin-tanning_Get-moderately-tanned_0_0': 17,
        'FI1-numeric-addition-test_15_0_0': 18,
        'FI3-word-interpolation_Adult_0_0': 19,
        'FI4-positional-arithmetic_6_0_0': 20,
        'FI7-synonym_Cease_0_0': 21,
        'Facial-ageing_Younger-than-you-are_0_0': 21,
        'Father-still-alive_No_0_0': 22,
        'Father-still-alive_Yes_0_0': 23,
        'Fracturedbroken-bones-in-last-5-years_No_0_0': 24,
        'Frequency-of-stair-climbing-in-last-4-weeks_610-times-a-day_0_0': 25,
        'Genetic-sex_Female_0_0': 26,
        'Had-menopause_Yes_0_0': 27,
        'Hair-colour-natural-before-greying_Dark-brown_0_0': 28,
        'Hair-colour-natural-before-greying_Light-brown_0_0': 29,
        'Handedness-chiralitylaterality_Righthanded_0_0': 30,
        'Hearing-difficultyproblems_No_0_0': 31,
        'Hot-drink-temperature_Hot_0_0': 32,
        'Hot-drink-temperature_Very-hot_0_0': 33,
        'Lambmutton-intake_Less-than-once-a-week_0_0': 34,
        'Lambmutton-intake_Never_0_0': 35,
        'Major-dietary-changes-in-the-last-5-years_No_0_0': 36,
        'Major-dietary-changes-in-the-last-5-years_Yes-because-of-other-reasons_0_0': 37,
        'Maternal-smoking-around-birth_No_0_0': 38,
        'Milk-type-used_Semiskimmed_0_0': 39,
        'Mineral-and-other-dietary-supplements_None-of-the-above_0_0': 40,
        'Mother-still-alive_No_0_0': 41,
        'Mother-still-alive_Yes_0_0': 42,
        'Mouthteeth-dental-problems_None-of-the-above_0_0': 43,
        'Nonoily-fish-intake_Once-a-week_0_0': 44,
        'Oily-fish-intake_Less-than-once-a-week_0_0': 45,
        'Oily-fish-intake_Once-a-week_0_0': 46,
        'Pain-types-experienced-in-last-month_Headache_0_0': 47,
        'Pain-types-experienced-in-last-month_None-of-the-above_0_0': 48,
        'Part-of-a-multiple-birth_No_0_0': 49,
        'Past-tobacco-smoking_I-have-never-smoked_0_0': 50,
        'Past-tobacco-smoking_Smoked-on-most-or-all-days_0_0': 51,
        'Pork-intake_Less-than-once-a-week_0_0': 52,
        'Pork-intake_Never_0_0': 53,
        'Poultry-intake_24-times-a-week_0_0': 54,
        'Poultry-intake_Once-a-week_0_0': 55,
        'Processed-meat-intake_Less-than-once-a-week_0_0': 56,
        'Processed-meat-intake_Once-a-week_0_0': 57,
        'Salt-added-to-food_Neverrarely_0_0': 58,
        'Salt-added-to-food_Sometimes_0_0': 59,
        'Shortness-of-breath-walking-on-level-ground_No_0_0': 60,
        'Skin-colour_Fair_0_0': 61,
        'Smoking-status_Never_0_0': 62,
        'Smoking-status_Previous_0_0': 63,
        'Smokingsmokers-in-household_No_0_0': 64,
        'Spread-type_Other-type-of-spreadmargarine_0_0': 65,
        'Types-of-physical-activity-in-last-4-weeks_Other-exercises-eg-swimming-cycling-keep-fit-bowling_0_1': 66,
        'Types-of-physical-activity-in-last-4-weeks_Walking-for-pleasure-not-as-a-means-of-transport_0_0': 67,
        'Types-of-transport-used-excluding-work_Carmotor-vehicle_0_0': 68,
        'Types-of-transport-used-excluding-work_Walk_0_1': 69,
        'Usual-walking-pace_Brisk-pace_0_0': 70,
        'Usual-walking-pace_Steady-average-pace_0_0': 71,
        'Variation-in-diet_Sometimes_0_0': 72,
        'Vitamin-and-mineral-supplements_None-of-the-above_0_0': 73,
        'Wears-glasses-or-contact-lenses_Yes_0_0': 74,
        'Weight-change-compared-with-1-year-ago_No-weigh-about-the-same_0_0': 75,
        'Weight-change-compared-with-1-year-ago_Yes-gained-weight_0_0': 76,
        'Wheeze-or-whistling-in-the-chest-in-last-year_No_0_0': 77,
    },
)

categorical_phenotypes_134 = TensorMap(
        'categorical-phenotypes-134', Interpretation.CATEGORICAL, path_prefix='categorical', annotation_units=64,
        channel_map={
            'Adopted-as-a-child_No_0_0': 0, 'Adopted-as-a-child_No_2_0': 1,
            'Alcohol-intake-frequency_Once-or-twice-a-week_0_0': 2,
            'Alcohol-intake-versus-10-years-previously_About-the-same_0_0': 3,
            'Alcohol-intake-versus-10-years-previously_Less-nowadays_2_0': 4,
            'Alcohol-usually-taken-with-meals_Yes_2_0': 5, 'Beef-intake_Less-than-once-a-week_0_0': 6,
            'Beef-intake_Less-than-once-a-week_2_0': 7,
            'Bread-type_Wholemeal-or-wholegrain_0_0': 10,
            'Bread-type_Wholemeal-or-wholegrain_2_0': 11,
            'Breastfed-as-a-baby_Yes_0_0': 12, 'Breathing-problems-during-period-of-job_No_0_0': 13,
            'Breathing-problems-during-period-of-job_No_0_1': 14,
            'Cereal-type_Oat-cereal-eg-Ready-Brek-porridge_0_0': 17,
            'Cheese-intake_24-times-a-week_0_0': 18, 'Cheese-intake_24-times-a-week_2_0': 19,
            'Coffee-type_Instant-coffee_0_0': 20, 'Comparative-body-size-at-age-10_Thinner_0_0': 21,
            'Comparative-height-size-at-age-10_About-average_0_0': 22,
            'Country-of-birth-UKelsewhere_England_0_0': 23, 'Country-of-birth-UKelsewhere_England_2_0': 24,
            'Current-tobacco-smoking_No_0_0': 25,
            'Current-tobacco-smoking_No_2_0': 26,
            'Drive-faster-than-motorway-speed-limit_Neverrarely_2_0': 29,
            'Drive-faster-than-motorway-speed-limit_Sometimes_0_0': 30,
            'Ease-of-skin-tanning_Get-moderately-tanned_0_0': 31,
            'Ever-had-breast-cancer-screening-mammogram_Yes_0_0': 32,
            'Ever-had-breast-cancer-screening-mammogram_Yes_2_0': 33,
            'Ever-had-cervical-smear-test_Yes_0_0': 34, 'Ever-had-cervical-smear-test_Yes_2_0': 35,
            'Ever-taken-oral-contraceptive-pill_Yes_0_0': 36,
            'Ever-taken-oral-contraceptive-pill_Yes_2_0': 37,
            'Ever-used-hormonereplacement-therapy-HRT_No_0_0': 38,
            'Eye-problemsdisorders_None-of-the-above_0_0': 39,
            'Eye-problemsdisorders_None-of-the-above_2_0': 40, 'FI1-numeric-addition-test_15_2_0': 41,
            'FI3-word-interpolation_Adult_2_0': 42, 'FI4-positional-arithmetic_6_2_0': 43,
            'FI6-conditional-arithmetic_69_2_0': 44, 'FI7-synonym_Cease_2_0': 45,
            'Facial-ageing_Younger-than-you-are_0_0': 46, 'Facial-ageing_Younger-than-you-are_2_0': 47,
            'Father-still-alive_No_0_0': 48, 'Father-still-alive_No_2_0': 49,
            'Father-still-alive_Yes_0_0': 50, 'Fracturedbroken-bones-in-last-5-years_No_0_0': 51,
            'Fracturedbroken-bones-in-last-5-years_No_2_0': 52, 'Genetic-sex_Female_0_0': 53,
            'Had-menopause_Yes_2_0': 54, 'Hair-colour-natural-before-greying_Dark-brown_0_0': 55,
            'Handedness-chiralitylaterality_Righthanded_0_0': 56,
            'Handedness-chiralitylaterality_Righthanded_2_0': 57, 'Hearing-difficultyproblems_No_0_0': 58,
            'Hearing-difficultyproblems_No_2_0': 59, 'Hot-drink-temperature_Hot_0_0': 60,
            'Hot-drink-temperature_Hot_2_0': 61, 'Lambmutton-intake_Less-than-once-a-week_0_0': 62,
            'Lambmutton-intake_Less-than-once-a-week_2_0': 63,
            'Longstanding-illness-disability-or-infirmity_No_0_0': 64,
            'Longstanding-illness-disability-or-infirmity_No_2_0': 65,
            'Major-dietary-changes-in-the-last-5-years_No_0_0': 66,
            'Major-dietary-changes-in-the-last-5-years_No_2_0': 67,
            'Maternal-smoking-around-birth_No_0_0': 68,
            'Milk-type-used_Semiskimmed_0_0': 73,
            'Milk-type-used_Semiskimmed_2_0': 74,
            'Milk-type-used_Skimmed_0_0': 75,
            'Mineral-and-other-dietary-supplements_None-of-the-above_0_0': 76,
            'Mineral-and-other-dietary-supplements_None-of-the-above_2_0': 77,
            'Mother-still-alive_No_2_0': 78,
            'Mother-still-alive_Yes_0_0': 79,
            'Mouthteeth-dental-problems_None-of-the-above_0_0': 80,
            'Mouthteeth-dental-problems_None-of-the-above_2_0': 81, 'Noisy-workplace_No_2_0': 82,
            'Nonoily-fish-intake_Once-a-week_0_0': 83, 'Nonoily-fish-intake_Once-a-week_2_0': 84,
            'Oily-fish-intake_Less-than-once-a-week_0_0': 85,
            'Overall-health-rating_Good_0_0': 88,
            'Overall-health-rating_Good_2_0': 89,
            'Pain-types-experienced-in-last-month_None-of-the-above_0_0': 92,
            'Part-of-a-multiple-birth_No_0_0': 93, 'Part-of-a-multiple-birth_No_2_0': 94,
            'Past-tobacco-smoking_I-have-never-smoked_0_0': 95,
            'Past-tobacco-smoking_I-have-never-smoked_2_0': 96, 'Pork-intake_Less-than-once-a-week_0_0': 97,
            'Pork-intake_Less-than-once-a-week_2_0': 98, 'Poultry-intake_24-times-a-week_0_0': 99,
            'Poultry-intake_24-times-a-week_2_0': 100, 'Processed-meat-intake_Less-than-once-a-week_2_0': 101,
            'Salt-added-to-food_Neverrarely_0_0': 102, 'Salt-added-to-food_Neverrarely_2_0': 103,
            'Shortness-of-breath-walking-on-level-ground_No_2_0': 104, 'Skin-colour_Fair_0_0': 105,
            'Smoking-status_Never_0_0': 106, 'Smoking-status_Never_2_0': 107,
            'Smokingsmokers-in-household_No_0_0': 108, 'Smokingsmokers-in-household_No_2_0': 109,
            'Spread-type_Butterspreadable-butter_2_0': 110,
            'Spread-type_Other-type-of-spreadmargarine_0_0': 111,
            'Types-of-physical-activity-in-last-4-weeks_Other-exercises-eg-swimming-cycling-keep-fit-bowling_0_1': 112,
            'Types-of-physical-activity-in-last-4-weeks_Other-exercises-eg-swimming-cycling-keep-fit-bowling_2_1': 113,
            'Types-of-physical-activity-in-last-4-weeks_Walking-for-pleasure-not-as-a-means-of-transport_0_0': 114,
            'Types-of-physical-activity-in-last-4-weeks_Walking-for-pleasure-not-as-a-means-of-transport_2_0': 115,
            'Types-of-transport-used-excluding-work_Carmotor-vehicle_0_0': 116,
            'Types-of-transport-used-excluding-work_Carmotor-vehicle_2_0': 117,
            'Types-of-transport-used-excluding-work_Walk_0_1': 118,
            'Types-of-transport-used-excluding-work_Walk_2_1': 119,
            'UK-Biobank-assessment-centre_Cheadle-imaging_2_0': 120, 'Usual-walking-pace_Brisk-pace_0_0': 121,
            'Usual-walking-pace_Brisk-pace_2_0': 122, 'Usual-walking-pace_Steady-average-pace_0_0': 123,
            'Usual-walking-pace_Steady-average-pace_2_0': 124, 'Variation-in-diet_Sometimes_0_0': 125,
            'Variation-in-diet_Sometimes_2_0': 126,
            'Vitamin-and-mineral-supplements_None-of-the-above_0_0': 129,
            'Vitamin-and-mineral-supplements_None-of-the-above_2_0': 130,
            'Wears-glasses-or-contact-lenses_Yes_0_0': 131, 'Wears-glasses-or-contact-lenses_Yes_2_0': 132,
            'Weight-change-compared-with-1-year-ago_No-weigh-about-the-same_0_0': 133,
            'Weight-change-compared-with-1-year-ago_No-weigh-about-the-same_2_0': 8,
            'Wheeze-or-whistling-in-the-chest-in-last-year_No_0_0': 9,
            'Wheeze-or-whistling-in-the-chest-in-last-year_No_2_0': 15,
            'Worked-with-materials-containing-asbestos_Rarelynever_0_0': 16,
            'Worked-with-materials-containing-asbestos_Rarelynever_0_1': 27,
            'Worked-with-paints-thinners-or-glues_Rarelynever_0_0': 28,
            'Worked-with-paints-thinners-or-glues_Rarelynever_0_1': 69,
            'Worked-with-pesticides_Rarelynever_0_0': 70, 'Worked-with-pesticides_Rarelynever_0_1': 71,
            'Workplace-full-of-chemical-or-other-fumes_Rarelynever_0_0': 72,
            'Workplace-full-of-chemical-or-other-fumes_Rarelynever_0_1': 86,
            'Workplace-had-a-lot-of-cigarette-smoke-from-other-people-smoking_Rarelynever_0_0': 87,
            'Workplace-had-a-lot-of-diesel-exhaust_Rarelynever_0_0': 90,
            'Workplace-had-a-lot-of-diesel-exhaust_Rarelynever_0_1': 91,
            'Workplace-very-dusty_Rarelynever_0_0': 127, 'Workplace-very-dusty_Rarelynever_0_1': 128,
        },
)<|MERGE_RESOLUTION|>--- conflicted
+++ resolved
@@ -76,11 +76,7 @@
     return _prevalent_incident_tensor_from_file
 
 
-<<<<<<< HEAD
-def prevalent_tensor(start_date_key: str, event_date_key: str, start_date_is_attribute: bool = False,):
-=======
 def prevalent_tensor(start_date_key: str, event_date_key: str, start_date_is_attribute: bool = False):
->>>>>>> 059ce6fc
     def _prevalent_tensor_from_file(
         tm: TensorMap,
         hd5: h5py.File,
@@ -268,8 +264,6 @@
     path_prefix='continuous', loss='logcosh', validator=make_range_validator(1, 120),
     normalization=Standardize(mean=63.35798891483556, std=7.554638350423902),
     channel_map={'21003_Age-when-attended-assessment-centre_2_0': 0},
-<<<<<<< HEAD
-=======
 )
 
 age_2_wide = TensorMap(
@@ -292,7 +286,6 @@
 sex_dummy = TensorMap(
     'sex_from_wide', Interpretation.CATEGORICAL, path_prefix='categorical', annotation_units=2,
     channel_map={'Sex_Female_0_0': 0, 'Sex_Male_0_0': 1}, loss='categorical_crossentropy',
->>>>>>> 059ce6fc
 )
 
 age_2_wide = TensorMap(
