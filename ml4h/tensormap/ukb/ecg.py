import h5py
import numpy as np
import scipy
import logging

import biosppy
from typing import List, Tuple, Dict
from tensorflow.keras.utils import to_categorical

from ml4h.tensormap.ukb.demographics import age_in_years_tensor
from ml4h.normalizer import ZeroMeanStd1, Standardize, RandomStandardize
from ml4h.metrics import weighted_crossentropy, ignore_zeros_logcosh, mse_10x
from ml4h.TensorMap import TensorMap, Interpretation, no_nans, make_range_validator
from ml4h.defines import ECG_CHAR_2_IDX, ECG_REST_MGB_LEADS, ECG_REST_AMP_LEADS_UKB, ECG_BIKE_LEADS
from ml4h.defines import ECG_REST_LEADS, ECG_REST_MEDIAN_LEADS, ECG_REST_AMP_LEADS, ECG_SEGMENTED_CHANNEL_MAP
from ml4h.tensormap.general import tensor_path, pad_or_crop_array_to_shape, tensor_from_hd5, named_tensor_from_hd5
from ml4h.tensormap.general import get_tensor_at_first_date, normalized_first_date, pass_nan, build_tensor_from_file

_HRR_SENTINEL = -1000


# BIKE ECG
def _check_phase_full_len(hd5: h5py.File, phase: str):
    phase_len = get_tensor_at_first_date(hd5, 'ecg_bike', f'{phase}_duration')
    valid = True
    if phase == 'pretest':
        valid &= phase_len == 15
    elif phase == 'exercise':
        valid &= phase_len == 360
    elif phase == 'rest':
        valid &= phase_len == 60
    else:
        raise ValueError(f'Phase {phase} is not a valid phase.')
    if not valid:
        raise ValueError(f'{phase} phase is not full length')


def _first_date_bike_recovery(tm: TensorMap, hd5: h5py.File, dependents=None):
    _check_phase_full_len(hd5, 'rest')
    original = get_tensor_at_first_date(hd5, tm.path_prefix, tm.name)
    recovery = original[-tm.shape[0]:]
    return recovery.reshape(tm.shape)


def _first_date_bike_pretest(tm: TensorMap, hd5: h5py.File, dependents=None):
    _check_phase_full_len(hd5, 'pretest')
    original = get_tensor_at_first_date(hd5, tm.path_prefix, tm.name)
    pretest = original[:tm.shape[0]]
    return pretest.reshape(tm.shape)


def _first_date_hrr(tm: TensorMap, hd5: h5py.File, dependents=None):
    _check_phase_full_len(hd5, 'rest')
    last_hr = get_tensor_at_first_date(hd5, 'ecg_bike', 'trend_heartrate')[-1]
    max_hr = get_tensor_at_first_date(hd5, 'ecg_bike', 'max_hr')
    return max_hr - last_hr


def _healthy_check(hd5):
    for phase in ('pretest', 'exercise', 'rest'):
        _check_phase_full_len(hd5, phase)
    max_load = max(get_tensor_at_first_date(hd5, 'ecg_bike', 'trend_load'))
    if max_load < 60:
        raise ValueError('Max load not high enough')


def _healthy_bike(tm: TensorMap, hd5: h5py.File, dependents=None):
    _healthy_check(hd5)
    return normalized_first_date(tm, hd5)


def _healthy_hrr(tm: TensorMap, hd5: h5py.File, dependents=None):
    _healthy_check(hd5)
    return _first_date_hrr(tm, hd5)


def _median_pretest(tm: TensorMap, hd5: h5py.File, dependents=None):
    _healthy_check(hd5)
    times = get_tensor_at_first_date(hd5, 'ecg_bike', 'trend_time')
    tensor = np.abs(
        get_tensor_at_first_date(
        hd5, tm.path_prefix, 'float_array', tm.name,
        ),
    )
    return np.median(tensor[times <= 15])


def _new_hrr(tm: TensorMap, hd5: h5py.File, dependents=None):
    _check_phase_full_len(hd5, 'rest')
    hrs = get_tensor_at_first_date(hd5, 'ecg_bike', 'trend_heartrate')
    phases = get_tensor_at_first_date(hd5, 'ecg_bike', 'trend_phasename')
    min_hr = hrs[phases == 2].min()
    max_hr = get_tensor_at_first_date(hd5, 'ecg_bike', 'max_hr')
    max_pred = get_tensor_at_first_date(hd5, 'ecg_bike', 'max_pred_hr')
    hrr = max_hr - min_hr
    if max_hr / max_pred > 150:
        raise ValueError('Max hr / max pred hr too high.')
    if hrr > 80:
        raise ValueError('HRR too high.')
    return hrr


def _sentinel_hrr(tm: TensorMap, hd5: h5py.File, dependents=None):
    try:
        return _new_hrr(tm, hd5)
    except ValueError:
        return _HRR_SENTINEL


def _hr_achieved(tm: TensorMap, hd5: h5py.File, dependents=None):
    _check_phase_full_len(hd5, 'rest')
    max_hr = get_tensor_at_first_date(hd5, 'ecg_bike', 'max_hr')
    max_pred = get_tensor_at_first_date(hd5, 'ecg_bike', 'max_pred_hr')
    return max_hr / max_pred


def _warp_ecg(ecg):
    i = np.arange(ecg.shape[0])
    warped = i + (
        np.random.rand() * 100 * np.sin(i / (500 + np.random.rand() * 100))
        + np.random.rand() * 100 * np.cos(i / (500 + np.random.rand() * 100))
    )
    warped_ecg = np.zeros_like(ecg)
    for j in range(ecg.shape[1]):
        warped_ecg[:, j] = np.interp(i, warped, ecg[:, j])
    return warped_ecg


def _make_ecg_rest(
        instance: int = 0, downsample_steps: int = 0,
        short_time_nperseg: int = 0, short_time_noverlap: int = 0,
        skip_poor: bool = False, random_offset: int = 0,
):
    def ecg_rest_from_file(tm, hd5, dependents={}):
        ecg_interpretation = str(
            tm.hd5_first_dataset_in_group(
            hd5, 'ukb_ecg_rest/ecg_rest_text/',
            )[()],
        )
        if skip_poor and 'Poor data quality' in ecg_interpretation:
            raise ValueError(f'Poor data quality skipped by {tm.name}.')
        tensor = np.zeros(tm.shape, dtype=np.float32)
        for k in hd5[tm.path_prefix]:
            if k in tm.channel_map:
                data = tm.hd5_first_dataset_in_group(
                    hd5, f'{tm.path_prefix}/{k}/instance_{instance}',
                )
                if random_offset > 0:
                    offset = np.random.randint(random_offset)
                    data = data[offset:]
                if short_time_nperseg > 0 and short_time_noverlap > 0:
                    f, t, short_time_ft = scipy.signal.stft(
                        data, nperseg=short_time_nperseg, noverlap=short_time_noverlap,
                    )
                    tensor[..., tm.channel_map[k]] = short_time_ft
                elif downsample_steps > 1:
                    tensor[:, tm.channel_map[k]] = np.array(data, dtype=np.float32)[::downsample_steps]
                else:
                    tensor[:, tm.channel_map[k]] = pad_or_crop_array_to_shape((tm.shape[0],), data)
        return tensor
    return ecg_rest_from_file


def _get_lead_cm(length):
    lead_cm = {}
    lead_weights = []
    for i in range(length):
        wave_val = i - (length//2)
        lead_cm['w'+str(wave_val).replace('-', '_')] = i
        lead_weights.append((np.abs(wave_val+1)/(length/2)) + 1.0)
    return lead_cm, lead_weights


def _make_rhythm_tensor(skip_poor=True):
    def rhythm_tensor_from_file(tm, hd5, dependents={}):
        categorical_data = np.zeros(tm.shape, dtype=np.float32)
        ecg_interpretation = str(
            tm.hd5_first_dataset_in_group(
            hd5, 'ukb_ecg_rest/ecg_rest_text/',
            )[()],
        )
        if skip_poor and 'Poor data quality' in ecg_interpretation:
            raise ValueError(f'Poor data quality skipped by {tm.name}.')
        for channel in tm.channel_map:
            if channel.replace('_', ' ') in ecg_interpretation:
                categorical_data[tm.channel_map[channel]] = 1.0
                return categorical_data
        for rhythm in ['sinus', 'Sinus']:
            if rhythm in ecg_interpretation:
                categorical_data[tm.channel_map['Other_sinus_rhythm']] = 1.0
                return categorical_data
        categorical_data[tm.channel_map['Other_rhythm']] = 1.0
        return categorical_data
    return rhythm_tensor_from_file


def label_from_ecg_interpretation_text(tm, hd5, dependents={}):
    categorical_data = np.zeros(tm.shape, dtype=np.float32)
    ecg_interpretation = str(
        tm.hd5_first_dataset_in_group(
        hd5, 'ukb_ecg_rest/ecg_rest_text/',
        )[()],
    )
    for channel in tm.channel_map:
        if channel.lower() in ecg_interpretation.lower():
            categorical_data[tm.channel_map[channel]] = 1.0
            return categorical_data
    if 'no_' + tm.name in tm.channel_map:
        categorical_data[tm.channel_map['no_' + tm.name]] = 1.0
        return categorical_data
    else:
        raise ValueError(
            f"ECG categorical interpretation could not find any of these keys: {tm.channel_map.keys()}",
        )


# Extract RAmplitude and SAmplitude for LVH criteria
def _make_ukb_ecg_rest(population_normalize: float = None):
    def ukb_ecg_rest_from_file(tm, hd5, dependents={}):
        if 'ukb_ecg_rest' not in hd5:
            raise ValueError(
                'Group with R and S amplitudes not present in hd5',
            )
        tensor = get_tensor_at_first_date(
            hd5, tm.path_prefix, tm.name, pass_nan,
        )
        try:
            if population_normalize is None:
                tensor = tm.zero_mean_std1(tensor)
            else:
                tensor /= population_normalize
        except:
            ValueError(f'Cannot normalize {tm.name}')
        return tensor
    return ukb_ecg_rest_from_file


def _make_ukb_ecg_rest_lvh():
    def ukb_ecg_rest_lvh_from_file(tm, hd5, dependents={}):
        # Lead order seems constant and standard throughout, but we could eventually tensorize it from XML
        lead_order = ECG_REST_AMP_LEADS
        avl_min = 1100.0
        sl_min = 3500.0
        cornell_female_min = 2000.0
        cornell_male_min = 2800.0
        if 'ukb_ecg_rest' not in hd5:
            raise ValueError(
                'Group with R and S amplitudes not present in hd5',
            )
        tensor_ramp = get_tensor_at_first_date(
            hd5, tm.path_prefix, 'ramplitude', pass_nan,
        )
        tensor_samp = get_tensor_at_first_date(
            hd5, tm.path_prefix, 'samplitude', pass_nan,
        )
        criteria_sleads = [lead_order[l] for l in ['V1', 'V3']]
        criteria_rleads = [lead_order[l] for l in ['aVL', 'V5', 'V6']]
        if np.any(np.isnan(np.union1d(tensor_ramp[criteria_rleads], tensor_samp[criteria_sleads]))):
            raise ValueError(
                'Missing some of the R and S amplitude readings needed to evaluate LVH criteria',
            )
        is_female = 'Genetic-sex_Female_0_0' in hd5['categorical']
        is_male = 'Genetic-sex_Male_0_0' in hd5['categorical']
        # If genetic sex not available, try phenotypic
        if not(is_female or is_male):
            is_female = 'Sex_Female_0_0' in hd5['categorical']
            is_male = 'Sex_Male_0_0' in hd5['categorical']
        # If neither available, raise error
        if not(is_female or is_male):
            raise ValueError('Sex info required to evaluate LVH criteria')
        if tm.name == 'avl_lvh':
            is_lvh = tensor_ramp[lead_order['aVL']] > avl_min
        elif tm.name == 'sokolow_lyon_lvh':
            is_lvh = tensor_samp[lead_order['V1']] +\
                np.maximum(tensor_ramp[lead_order['V5']], tensor_ramp[lead_order['V6']]) > sl_min
        elif tm.name == 'cornell_lvh':
            is_lvh = tensor_ramp[lead_order['aVL']] + \
                tensor_samp[lead_order['V3']]
            if is_female:
                is_lvh = is_lvh > cornell_female_min
            if is_male:
                is_lvh = is_lvh > cornell_male_min
        else:
            raise ValueError(
                f'{tm.name} criterion for LVH is not accounted for',
            )
        # Following convention from categorical TMAPS, positive has cmap index 1
        tensor = np.zeros(tm.shape, dtype=np.float32)
        index = 0
        if is_lvh:
            index = 1
        tensor[index] = 1.0
        return tensor
    return ukb_ecg_rest_lvh_from_file


def _ecg_rest_to_segment(population_normalize=None, hertz=500, random_offset_seconds=0):
    def ecg_rest_section_to_segment(tm, hd5, dependents={}):
        tensor = np.zeros(tm.shape, dtype=np.float32)
        segmented = tm.dependent_map.hd5_first_dataset_in_group(
            hd5, tm.dependent_map.hd5_key_guess(),
        )
        offset_seconds = float(segmented.attrs['offset_seconds'])
        random_offset_samples = 0
        if random_offset_seconds > 0:
            random_offset_begin = np.random.uniform(random_offset_seconds)
            offset_seconds += random_offset_begin
            random_offset_samples = int(random_offset_begin * hertz)
        offset_begin = int(offset_seconds * hertz)
        segment_index = np.array(
            segmented[random_offset_samples:random_offset_samples+tm.dependent_map.shape[0]], dtype=np.float32,
        )
        dependents[tm.dependent_map] = to_categorical(
            segment_index, tm.dependent_map.shape[-1],
        )
        for k in hd5[tm.path_prefix]:
            if k in tm.channel_map:
                tensor[:, tm.channel_map[k]] = np.array(hd5[tm.path_prefix][k], dtype=np.float32)[
                                                        offset_begin:offset_begin+tm.shape[0]
                ]
        if population_normalize is None:
            tm.normalization = {'zero_mean_std1': 1.0}
        else:
            tensor /= population_normalize
        return tensor
    return ecg_rest_section_to_segment


ecg_bike_hrr = TensorMap(
    'hrr', path_prefix='ecg_bike', loss='log_cosh', metrics=['mae'], shape=(1,),
    normalization={'mean': 30.55, 'std': 12.81},
    tensor_from_file=_first_date_hrr,
)
ecg_bike_healthy_max_hr = TensorMap(
    'max_hr', path_prefix='ecg_bike', loss='log_cosh', metrics=['mae'],
    normalization={'mean': 113.7, 'std': 13.3}, shape=(1,),
    tensor_from_file=_healthy_bike,
)
ecg_bike_healthy_hrr = TensorMap(
    'hrr', path_prefix='ecg_bike', loss='log_cosh', metrics=['mae'], shape=(1,),
    normalization={'mean': 30.47, 'std': 11.76},
    tensor_from_file=_healthy_hrr,
)
ecg_bike_healthy_resting = TensorMap(
    'resting_hr', path_prefix='ecg_bike', loss='log_cosh', metrics=['mae'], shape=(1,),
    normalization={'mean': 70.0, 'std': 11.62},
    tensor_from_file=_healthy_bike,
)
ecg_bike_med_pretest_hr = TensorMap(
    'trend_heartrate', path_prefix='ecg_bike', loss='log_cosh', metrics=['mae'], shape=(1,),
    normalization={'mean': 70., 'std': 11.},
    tensor_from_file=_median_pretest,
)
ecg_bike_med_pretest_stamp = TensorMap(
    'trend_stamplitude', path_prefix='ecg_bike', loss='log_cosh', metrics=['mae'], shape=(1,),
    normalization={'mean': .03, 'std': .03},
    tensor_from_file=_median_pretest,
)
ecg_bike_med_pretest_jpoint = TensorMap(
    'trend_jpointamplitude', path_prefix='ecg_bike', loss='log_cosh', metrics=['mae'], shape=(1,),
    normalization={'mean': .032, 'std': .46},
    tensor_from_file=_median_pretest,
)
ecg_bike_med_pretest_stamp20 = TensorMap(
    'trend_stamplitude20ms', path_prefix='ecg_bike', loss='log_cosh', metrics=['mae'], shape=(1,),
    normalization={'mean': .03, 'std': .03},
    tensor_from_file=_median_pretest,
)
ecg_bike_recovery = TensorMap(
    'full', shape=(30000, 1), path_prefix='ecg_bike', validator=no_nans,
    tensor_from_file=_first_date_bike_recovery,
)
ecg_bike_pretest = TensorMap(
    'full', shape=(500 * 15 - 4, 3), path_prefix='ecg_bike', validator=no_nans,
    normalization={
        'mean': np.array(
        [7, -7, 3.5],
        )[np.newaxis], 'std': np.array([31, 30, 16])[np.newaxis],
    },
    tensor_from_file=_first_date_bike_pretest,
)
ecg_bike_pretest_5k = TensorMap(
    'full', shape=(5000, 3), path_prefix='ecg_bike', validator=no_nans,
    normalization={
        'mean': np.array(
        [7, -7, 3.5],
        )[np.newaxis], 'std': np.array([31, 30, 16])[np.newaxis],
    },
    tensor_from_file=_first_date_bike_pretest,
)
ecg_bike_new_hrr = TensorMap(
    'hrr', path_prefix='ecg_bike', loss='log_cosh', metrics=['mae'], shape=(1,),
    normalization={'mean': 31, 'std': 12},
    tensor_from_file=_new_hrr,
)
ecg_bike_hrr_sentinel = TensorMap(
    'hrr', path_prefix='ecg_bike', metrics=['mae'], shape=(1,),
    normalization={'mean': 31, 'std': 12}, sentinel=_HRR_SENTINEL,
    tensor_from_file=_sentinel_hrr,
)
ecg_bike_hrr_student = TensorMap(
    'hrr', path_prefix='ecg_bike', metrics=['mae'], shape=(1,),
    normalization={'mean': 31, 'std': 12}, sentinel=_HRR_SENTINEL,
    tensor_from_file=build_tensor_from_file(
        'inference.tsv', 'ecg_bike_hrr-sentinel_prediction',
    ),
)
ecg_bike_hr_achieved = TensorMap(
    'hr_achieved', path_prefix='ecg_bike', loss='log_cosh', metrics=['mae'], shape=(1,),
    normalization={'mean': .68, 'std': .1},
    tensor_from_file=_hr_achieved,
)

ecg_rest_raw = TensorMap(
    'ecg_rest_raw', Interpretation.CONTINUOUS, shape=(5000, 12), path_prefix='ukb_ecg_rest', tensor_from_file=_make_ecg_rest(),
    channel_map=ECG_REST_LEADS, normalization=Standardize(mean=0, std=2000),
)

ecg_rest_raw_mv = TensorMap(
    'ecg_rest_raw_mv', Interpretation.CONTINUOUS, shape=(5000, 12), path_prefix='ukb_ecg_rest', tensor_from_file=_make_ecg_rest(),
    channel_map=ECG_REST_LEADS, normalization=Standardize(mean=0, std=1000),
)
ecg_rest_raw_mv_warp = TensorMap(
    'ecg_rest_raw_mv_warp', Interpretation.CONTINUOUS, shape=(5000, 12), path_prefix='ukb_ecg_rest', tensor_from_file=_make_ecg_rest(),
    channel_map=ECG_REST_LEADS, normalization=Standardize(mean=0, std=1000), augmentations=[_warp_ecg],
)

ecg_rest_raw_100 = TensorMap(
    'ecg_rest_raw_100', Interpretation.CONTINUOUS, shape=(5000, 12), path_prefix='ukb_ecg_rest', tensor_from_file=_make_ecg_rest(),
    channel_map=ECG_REST_LEADS, normalization=Standardize(mean=0, std=100),
)
ecg_rest_raw_8s = TensorMap(
    'ecg_rest_raw_8s', Interpretation.CONTINUOUS, shape=(4096, 12), path_prefix='ukb_ecg_rest', tensor_from_file=_make_ecg_rest(),
    channel_map=ECG_REST_LEADS, normalization=Standardize(mean=0, std=10),
)

ecg_rest_raw_10 = TensorMap(
    'ecg_rest_raw_10', Interpretation.CONTINUOUS, shape=(5000, 12), path_prefix='ukb_ecg_rest', tensor_from_file=_make_ecg_rest(),
    channel_map=ECG_REST_LEADS, normalization=Standardize(mean=0, std=10),
)


ecg_rest = TensorMap(
    'strip', Interpretation.CONTINUOUS, shape=(5000, 12), path_prefix='ukb_ecg_rest', tensor_from_file=_make_ecg_rest(),
    channel_map=ECG_REST_LEADS, normalization=ZeroMeanStd1(), loss='log_cosh', activation='linear', metrics=['mse', 'mae'],
)
ecg_rest_8s = TensorMap(
    'ecg_rest_8s', Interpretation.CONTINUOUS, shape=(4096, 12), path_prefix='ukb_ecg_rest', tensor_from_file=_make_ecg_rest(),
    channel_map=ECG_REST_LEADS, normalization=ZeroMeanStd1(),
)
ecg_rest_no_poor = TensorMap(
    'strip', Interpretation.CONTINUOUS, shape=(5000, 12), path_prefix='ukb_ecg_rest', tensor_from_file=_make_ecg_rest(skip_poor=True),
    channel_map=ECG_REST_LEADS, normalization=ZeroMeanStd1(),
)

ecg_rest_mgb = TensorMap(
    'ecg_5000_std', Interpretation.CONTINUOUS, shape=(5000, 12), path_prefix='ukb_ecg_rest', tensor_from_file=_make_ecg_rest(),
    channel_map=ECG_REST_AMP_LEADS_UKB, normalization=ZeroMeanStd1(),
)

ecg_rest_mgb_mv = TensorMap(
    'ecg_5000_mv', Interpretation.CONTINUOUS, shape=(5000, 12), path_prefix='ukb_ecg_rest', tensor_from_file=_make_ecg_rest(),
    channel_map=ECG_REST_AMP_LEADS_UKB, normalization=Standardize(mean=0, std=150),
)
mgb_ecg_rest_mv = TensorMap(
    'mgb_ecg_5000_mv', Interpretation.CONTINUOUS, shape=(5000, 12), path_prefix='ukb_ecg_rest', tensor_from_file=_make_ecg_rest(),
    channel_map=ECG_REST_AMP_LEADS_UKB, normalization=Standardize(mean=0, std=150),
)
ecg_rest_mgb_2500 = TensorMap(
    'ecg_2500_std', Interpretation.CONTINUOUS, shape=(2500, 12), path_prefix='ukb_ecg_rest', tensor_from_file=_make_ecg_rest(downsample_steps=2),
    channel_map=ECG_REST_AMP_LEADS_UKB, normalization=ZeroMeanStd1(),
)
mgb_ecg_rest_2500 = TensorMap(
    'mgb_ecg_2500_std', Interpretation.CONTINUOUS, shape=(2500, 12), path_prefix='ukb_ecg_rest', tensor_from_file=_make_ecg_rest(downsample_steps=2),
    channel_map=ECG_REST_AMP_LEADS_UKB, normalization=ZeroMeanStd1(),
)
partners_ecg_2500 = TensorMap(
    'partners_ecg_2500_newest', Interpretation.CONTINUOUS, shape=(2500, 12), path_prefix='ukb_ecg_rest', tensor_from_file=_make_ecg_rest(),
    channel_map=ECG_REST_AMP_LEADS_UKB, normalization=ZeroMeanStd1(),
)

ecg_rest_mgb_strip_I = TensorMap(
    'ecg_strip_I', Interpretation.CONTINUOUS, shape=(5000, 1), path_prefix='ukb_ecg_rest', tensor_from_file=_make_ecg_rest(),
    channel_map={'strip_I': 0}, normalization=ZeroMeanStd1(),
)
ecg_rest_mgb_strip_II = TensorMap(
    'ecg_strip_II', Interpretation.CONTINUOUS, shape=(5000, 1), path_prefix='ukb_ecg_rest', tensor_from_file=_make_ecg_rest(),
    channel_map={'strip_II': 0}, normalization=ZeroMeanStd1(),
)

rest_strip_I_random = TensorMap(
    'ecg_strip_I', Interpretation.CONTINUOUS, shape=(4096, 1), path_prefix='ukb_ecg_rest',
    tensor_from_file=_make_ecg_rest(random_offset=904),
    channel_map={'strip_I': 0}, normalization=ZeroMeanStd1(),
)
rest_strip_II_random = TensorMap(
    'ecg_strip_II', Interpretation.CONTINUOUS, shape=(4096, 1), path_prefix='ukb_ecg_rest',
    tensor_from_file=_make_ecg_rest(random_offset=904),
    channel_map={'strip_II': 0}, normalization=ZeroMeanStd1(),
)
rest_strip_I_random_1s = TensorMap(
    'rest_strip_I_random_1s', Interpretation.CONTINUOUS, shape=(500, 1), path_prefix='ukb_ecg_rest',
    tensor_from_file=_make_ecg_rest(random_offset=4500),
    channel_map={'strip_I': 0}, normalization=ZeroMeanStd1(),
)
rest_strip_I_random_2s = TensorMap(
    'rest_strip_I_random_2s', Interpretation.CONTINUOUS, shape=(1000, 1), path_prefix='ukb_ecg_rest',
    tensor_from_file=_make_ecg_rest(random_offset=4000),
    channel_map={'strip_I': 0}, normalization=ZeroMeanStd1(),
)
rest_strip_II_random_2s = TensorMap(
    'rest_strip_II_random_2s', Interpretation.CONTINUOUS, shape=(1000, 1), path_prefix='ukb_ecg_rest',
    tensor_from_file=_make_ecg_rest(random_offset=4000),
    channel_map={'strip_II': 0}, normalization=ZeroMeanStd1(),
)
ecg_rest_mgb_2500_test = TensorMap(
    'ecg_2500_std', Interpretation.CONTINUOUS, shape=(2500, 12), path_prefix='ukb_ecg_rest',
    tensor_from_file=_make_ecg_rest(downsample_steps=2), channel_map=ECG_REST_AMP_LEADS_UKB, normalization=ZeroMeanStd1(),
)

ecg_rest_mgb_2500_raw = TensorMap(
    'partners_ecg_2500_newest', Interpretation.CONTINUOUS, shape=(2500, 12), path_prefix='ukb_ecg_rest',
    tensor_from_file=_make_ecg_rest(downsample_steps=2), channel_map=ECG_REST_MGB_LEADS, normalization=Standardize(mean=0, std=2000),
)
ecg_rest_mse10x = TensorMap(
    'strip', Interpretation.CONTINUOUS, shape=(5000, 12), path_prefix='ukb_ecg_rest', tensor_from_file=_make_ecg_rest(),
    channel_map=ECG_REST_LEADS, normalization=ZeroMeanStd1(), loss=mse_10x,
)
ecg_rest_2500_ukb = TensorMap(
    'ecg_rest_2500', Interpretation.CONTINUOUS, shape=(2500, 12), path_prefix='ukb_ecg_rest', channel_map=ECG_REST_LEADS,
    tensor_from_file=_make_ecg_rest(downsample_steps=2), normalization=ZeroMeanStd1(),
)

ecg_rest_stft = TensorMap(
    'ecg_rest_stft', Interpretation.CONTINUOUS, shape=(52, 72, 12), path_prefix='ukb_ecg_rest', channel_map=ECG_REST_LEADS,
    tensor_from_file=_make_ecg_rest(short_time_nperseg=103, short_time_noverlap=32), normalization=ZeroMeanStd1(),
)
ecg_rest_stft_512 = TensorMap(
    'ecg_rest_stft_512', shape=(257, 314, 12), path_prefix='ukb_ecg_rest', channel_map=ECG_REST_LEADS,
    tensor_from_file=_make_ecg_rest(short_time_nperseg=512, short_time_noverlap=496), normalization=ZeroMeanStd1(),
)

ecg_rest_stack = TensorMap(
    'strip', Interpretation.CONTINUOUS, shape=(600, 12, 8), path_prefix='ukb_ecg_rest', tensor_from_file=_make_ecg_rest(),
    channel_map=ECG_REST_LEADS, normalization=ZeroMeanStd1(),
)

ecg_rest_median_raw = TensorMap(
    'median', Interpretation.CONTINUOUS, path_prefix='ukb_ecg_rest', shape=(600, 12), loss='log_cosh', activation='linear', tensor_from_file=_make_ecg_rest(),
    metrics=['mse', 'mae'], channel_map=ECG_REST_MEDIAN_LEADS, normalization=Standardize(mean=0, std=2000),
)
ecg_rest_median_lead_I = TensorMap(
    'ecg_rest_median_lead_I', Interpretation.CONTINUOUS, path_prefix='ukb_ecg_rest',
    shape=(600, 1), loss='log_cosh', activation='linear', tensor_from_file=_make_ecg_rest(),
    metrics=['mse', 'mae'], channel_map={'median_I': 0}, normalization=ZeroMeanStd1(),
)
ecg_rest_median_lead_II = TensorMap(
    'ecg_rest_median_lead_II', Interpretation.CONTINUOUS, path_prefix='ukb_ecg_rest',
    shape=(600, 1), loss='log_cosh', activation='linear', tensor_from_file=_make_ecg_rest(),
    metrics=['mse', 'mae'], channel_map={'median_II': 0}, normalization=ZeroMeanStd1(),
)
ecg_rest_median_mv = TensorMap(
    'median', Interpretation.CONTINUOUS, path_prefix='ukb_ecg_rest', shape=(600, 12), loss='log_cosh', activation='linear', tensor_from_file=_make_ecg_rest(),
    metrics=['mse', 'mae'], channel_map=ECG_REST_MEDIAN_LEADS, normalization=Standardize(mean=0, std=1000),
)
ecg_rest_median_mv_warp = TensorMap(
    'median_warp', Interpretation.CONTINUOUS, path_prefix='ukb_ecg_rest', shape=(600, 12), loss='log_cosh', activation='linear', tensor_from_file=_make_ecg_rest(),
    metrics=['mse', 'mae'], channel_map=ECG_REST_MEDIAN_LEADS, normalization=Standardize(mean=0, std=1000), augmentations=[_warp_ecg],
)

ecg_rest_median_raw_10 = TensorMap(
    'ecg_rest_median_raw_10', Interpretation.CONTINUOUS, path_prefix='ukb_ecg_rest', shape=(600, 12), loss='log_cosh',
    activation='linear', tensor_from_file=_make_ecg_rest(),
    metrics=['mse', 'mae'], channel_map=ECG_REST_MEDIAN_LEADS, normalization=Standardize(mean=0, std=10),
)


ecg_rest_median_576 = TensorMap(
    'ecg_rest_median_576', Interpretation.CONTINUOUS, path_prefix='ukb_ecg_rest', shape=(576, 12), loss='log_cosh',
    activation='linear', tensor_from_file=_make_ecg_rest(), channel_map=ECG_REST_MEDIAN_LEADS,
    normalization=Standardize(mean=0, std=10),
)

ecg_rest_median_512 = TensorMap(
    'ecg_rest_median_512', Interpretation.CONTINUOUS, path_prefix='ukb_ecg_rest', shape=(512, 12), loss='logcosh',
    activation='linear', tensor_from_file=_make_ecg_rest(), channel_map=ECG_REST_MEDIAN_LEADS,
    normalization=ZeroMeanStd1(),
)

ecg_rest_median_raw_10_no_poor = TensorMap(
    'ecg_rest_median_raw_10', Interpretation.CONTINUOUS, path_prefix='ukb_ecg_rest', shape=(600, 12), loss='log_cosh', activation='linear',
    tensor_from_file=_make_ecg_rest(skip_poor=True), metrics=['mse', 'mae'], channel_map=ECG_REST_MEDIAN_LEADS, normalization=Standardize(mean=0, std=10),
)
ecg_rest_median_raw_10_random_norm = TensorMap(
    'ecg_rest_median_raw_10', Interpretation.CONTINUOUS, path_prefix='ukb_ecg_rest', shape=(600, 12), loss='log_cosh', activation='linear',
    tensor_from_file=_make_ecg_rest(skip_poor=True),
    metrics=['mse', 'mae', 'log_cosh'], channel_map=ECG_REST_MEDIAN_LEADS, normalization=RandomStandardize(mean=0, std=10),
)
ecg_rest_median = TensorMap(
    'median', Interpretation.CONTINUOUS, path_prefix='ukb_ecg_rest', shape=(600, 12), loss='log_cosh', activation='linear', tensor_from_file=_make_ecg_rest(),
    metrics=['mse', 'mae'], channel_map=ECG_REST_MEDIAN_LEADS, normalization=ZeroMeanStd1(),
)

ecg_rest_median_raw_10_prediction = TensorMap(
    'ecg_rest_median_raw_10', Interpretation.CONTINUOUS, shape=(600, 12), loss='log_cosh', activation='linear',
    normalization=ZeroMeanStd1(),
    tensor_from_file=named_tensor_from_hd5('ecg_rest_median_raw_10_prediction'), metrics=['mse', 'mae'],
    channel_map=ECG_REST_MEDIAN_LEADS,
)


def stretch_ecg(x, n=0):
    """
    stretches input ECG to n bpm
    """
    out = biosppy.signals.ecg.ecg(x.copy(), sampling_rate=500, show=False)
    hr = out[-1].mean()
    t = np.arange(len(x))
    if n == 0:
        tp = np.arange(len(x))
    else:
        tp = np.arange(len(x)) * n / hr
    stretched = np.interp(tp, t, x)
    out2 = biosppy.signals.ecg.ecg(stretched, show=False)
    return stretched, out2[2]


def make_biosspy_median(example, channel_map, median_size = 600, bpm = 0):
    medians = np.zeros((median_size, len(channel_map)))
    for lead in channel_map:
        waves = []

        stretched, peaks = stretch_ecg(example[:,channel_map[lead]], bpm)

        for j, p0 in enumerate(peaks[:-2]):
            p11 = peaks[j+1]
            middle = (p0+p11)//2
            waves.append(stretched[middle:middle+median_size])
        waves = np.array(waves)
        medians[:, channel_map[lead]] = np.median(waves, axis=0)

    return medians


def ecg_median_biosppy(tm: TensorMap, hd5: h5py.File, dependents: Dict = {}) -> np.ndarray:
    tensor = np.zeros(tm.shape, dtype=np.float32)
    for lead in tm.channel_map:
        tensor[:, tm.channel_map[lead]] = hd5[f'{tm.path_prefix}{lead}']
    tensor = np.nan_to_num(tensor)
    return tensor


ecg_biosppy_median = TensorMap(
    'median', Interpretation.CONTINUOUS, path_prefix='median_', shape=(600, 12), tensor_from_file=ecg_median_biosppy,
    channel_map=ECG_REST_LEADS,
)

ecg_biosppy_median_60bpm = TensorMap(
    'median', Interpretation.CONTINUOUS, path_prefix='median_60bpm_', shape=(600, 12), tensor_from_file=ecg_median_biosppy,
    channel_map=ECG_REST_LEADS,
)

ecg_biosppy_median_60bpm_lead_I = TensorMap(
    'median', Interpretation.CONTINUOUS, path_prefix='median_60bpm_', shape=(600, 12), tensor_from_file=ecg_median_biosppy,
    channel_map={'strip_I': 0},
)

ecg_biosppy_median_mgb = TensorMap(
    'median', Interpretation.CONTINUOUS, path_prefix='median_', shape=(600, 12), tensor_from_file=ecg_median_biosppy,
    channel_map=ECG_REST_AMP_LEADS,
)

ecg_biosppy_median_60bpm_mgb = TensorMap(
    'median', Interpretation.CONTINUOUS, path_prefix='median_60bpm_', shape=(600, 12), tensor_from_file=ecg_median_biosppy,
    channel_map=ECG_REST_AMP_LEADS,
)
ecg_biosppy_median_60bpm_mgb_lead_I = TensorMap(
    'median', Interpretation.CONTINUOUS, path_prefix='median_60bpm_', shape=(600, 12),
    tensor_from_file=ecg_median_biosppy,
    channel_map={'I': 0},
)


def ecg_median_biosppy_on_the_fly(ecg_10s_shape=(5000, 12), bpm=0, instance=2):
    def _ecg_median_tensor_from_file(tm: TensorMap, hd5: h5py.File, dependents: Dict = {}) -> np.ndarray:
        ecg_10s = np.zeros(ecg_10s_shape, dtype=np.float32)
        for k in hd5[tm.path_prefix]:
            if k in tm.channel_map:
                data = tm.hd5_first_dataset_in_group(
                    hd5, f'{tm.path_prefix}/{k}/instance_{instance}',
                )
                ecg_10s[:, tm.channel_map[k]] = pad_or_crop_array_to_shape((ecg_10s_shape[0],), data)
        return make_biosspy_median(ecg_10s, tm.channel_map, median_size=tm.shape[0], bpm=bpm)
    return _ecg_median_tensor_from_file


ecg_biosppy_median_otf = TensorMap(
    'median', Interpretation.CONTINUOUS, path_prefix='ukb_ecg_rest', shape=(600, 12), tensor_from_file=ecg_median_biosppy_on_the_fly(),
    channel_map=ECG_REST_LEADS, normalization=ZeroMeanStd1(),
)
ecg_biosppy_median_60bpm_otf = TensorMap(
    'median', Interpretation.CONTINUOUS, path_prefix='ukb_ecg_rest', shape=(600, 12), tensor_from_file=ecg_median_biosppy_on_the_fly(bpm=60),
    channel_map=ECG_REST_LEADS, normalization=ZeroMeanStd1(),
)


def ecg_prediction_lead_from_hd5(tm: TensorMap, hd5: h5py.File, dependents: Dict = {}) -> np.ndarray:
    ecg = np.array(hd5['ecg_rest_median_raw_10_prediction'], dtype=np.float32)
    tensor = np.zeros(tm.shape, dtype=np.float32)
    tensor[:, 0] = ecg[:, 0]
    return tensor


ecg_rest_median_raw_10_prediction_lead_I = TensorMap(
    'ecg_rest_median_raw_10_lead_I', Interpretation.CONTINUOUS, shape=(600, 1), loss='log_cosh', activation='linear',
    tensor_from_file=ecg_prediction_lead_from_hd5, metrics=['mse', 'mae'], channel_map={'median_I': 0},
)

ecg_rest_median_raw_10_truth = TensorMap(
    'ecg_rest_median_raw_10_truth', Interpretation.CONTINUOUS, shape=(600, 12), loss='log_cosh', activation='linear',
    tensor_from_file=tensor_from_hd5, metrics=['mse', 'mae'], channel_map=ECG_REST_MEDIAN_LEADS,
)

ecg_rest_median_stack = TensorMap(
    'median', Interpretation.CONTINUOUS, path_prefix='ukb_ecg_rest', shape=(600, 12, 1), activation='linear', tensor_from_file=_make_ecg_rest(),
    metrics=['mse', 'mae', 'log_cosh'], loss='log_cosh', loss_weight=1.0,
    channel_map=ECG_REST_MEDIAN_LEADS, normalization=ZeroMeanStd1(),
)

ecg_median_1lead = TensorMap(
    'median', Interpretation.CONTINUOUS, path_prefix='ukb_ecg_rest', shape=(600, 1), loss='log_cosh', loss_weight=10.0, tensor_from_file=_make_ecg_rest(),
    activation='linear', metrics=['mse', 'mae', 'log_cosh'], channel_map={'lead': 0}, normalization=ZeroMeanStd1(),
)

ecg_rest_1lead = TensorMap(
    'strip', Interpretation.CONTINUOUS, shape=(600, 8), path_prefix='ukb_ecg_rest', channel_map={'lead': 0}, tensor_from_file=_make_ecg_rest(),
    dependent_map=ecg_median_1lead, normalization=ZeroMeanStd1(),
)

ecg_median_1lead_categorical = TensorMap(
    'median',  Interpretation.CATEGORICAL, shape=(600, 32), activation='softmax', tensor_from_file=_make_ecg_rest(),
    channel_map=_get_lead_cm(32)[0],  normalization=ZeroMeanStd1(),
    loss=weighted_crossentropy(
        np.array(_get_lead_cm(32)[1]), 'ecg_median_categorical',
    ),
)

ecg_rest_1lead_categorical = TensorMap(
    'strip', shape=(600, 8), path_prefix='ukb_ecg_rest', tensor_from_file=_make_ecg_rest(),
    normalization=ZeroMeanStd1(),
    channel_map={
        'window0': 0, 'window1': 1, 'window2': 2, 'window3': 3,
        'window4': 4, 'window5': 5, 'window6': 6, 'window7': 7,
    },
    dependent_map=ecg_median_1lead_categorical,
)

ecg_rhythm = TensorMap(
    'ecg_rhythm', Interpretation.CATEGORICAL, tensor_from_file=_make_rhythm_tensor(),
    loss=weighted_crossentropy([1.0, 2.0, 3.0, 3.0, 20.0, 20.0], 'ecg_rhythm'),
    channel_map={
        'Normal_sinus_rhythm': 0, 'Sinus_bradycardia': 1, 'Marked_sinus_bradycardia': 2,
        'Other_sinus_rhythm': 3, 'Atrial_fibrillation': 4, 'Other_rhythm': 5,
    },
)
ecg_rhythm_poor = TensorMap(
    'ecg_rhythm', Interpretation.CATEGORICAL, tensor_from_file=_make_rhythm_tensor(False),
    loss=weighted_crossentropy(
        [1.0, 2.0, 3.0, 3.0, 20.0, 20.0], 'ecg_rhythm_poor',
    ),
    channel_map={
        'Normal_sinus_rhythm': 0, 'Sinus_bradycardia': 1, 'Marked_sinus_bradycardia': 2,
        'Other_sinus_rhythm': 3, 'Atrial_fibrillation': 4, 'Other_rhythm': 5,
    },
)

ecg_rest_age = TensorMap(
    'ecg_rest_age', Interpretation.CONTINUOUS, tensor_from_file=age_in_years_tensor('ecg_rest_date'), loss='log_cosh',
    channel_map={'ecg_rest_age': 0}, validator=make_range_validator(0, 110), normalization={'mean': 65, 'std': 7.7},
)

acute_mi = TensorMap(
    'acute_mi', Interpretation.CATEGORICAL, tensor_from_file=label_from_ecg_interpretation_text, channel_map={'no_acute_mi': 0, 'ACUTE MI': 1},
    loss=weighted_crossentropy([0.1, 10.0], 'acute_mi'),
)

anterior_blocks = TensorMap(
    'anterior_blocks', Interpretation.CATEGORICAL, tensor_from_file=label_from_ecg_interpretation_text,
    channel_map={
        'no_anterior_blocks': 0, 'Left anterior fascicular block': 1,
        'Left posterior fascicular block': 2,
    },
    loss=weighted_crossentropy([0.1, 10.0, 10.0], 'anterior_blocks'),
)

av_block = TensorMap(
    'av_block', Interpretation.CATEGORICAL, tensor_from_file=label_from_ecg_interpretation_text, channel_map={'no_av_block': 0, 'st degree AV block': 1},
    loss=weighted_crossentropy([0.1, 10.0], 'av_block'),
)

incomplete_right_bundle_branch_block = TensorMap(
    'incomplete_right_bundle_branch_block', Interpretation.CATEGORICAL, tensor_from_file=label_from_ecg_interpretation_text,
    channel_map={
        'no_incomplete_right_bundle_branch_block': 0,
        'Incomplete right bundle branch block': 1,
    },
    loss=weighted_crossentropy(
        [0.1, 10.0], 'incomplete_right_bundle_branch_block',
    ),
)

infarcts = TensorMap(
    'infarcts', Interpretation.CATEGORICAL, tensor_from_file=label_from_ecg_interpretation_text,
    channel_map={
        'no_infarcts': 0, 'Anterior infarct': 1, 'Anteroseptal infarct': 2,
        'Inferior infarct': 3, 'Lateral infarct': 4, 'Septal infarct': 5,
    },
    loss=weighted_crossentropy([0.1, 4.0, 6.0, 7.0, 6.0, 4.0], 'infarcts'),
)

left_atrial_enlargement = TensorMap(
    'left_atrial_enlargement', Interpretation.CATEGORICAL, tensor_from_file=label_from_ecg_interpretation_text,
    channel_map={
        'no_left_atrial_enlargement': 0,
        'Left atrial enlargement': 1,
    },
    loss=weighted_crossentropy([0.1, 10.0], 'left_atrial_enlargement'),
)

left_ventricular_hypertrophy = TensorMap(
    'left_ventricular_hypertrophy', Interpretation.CATEGORICAL, tensor_from_file=label_from_ecg_interpretation_text,
    channel_map={
        'no_left_ventricular_hypertrophy': 0,
        'Left ventricular hypertrophy': 1,
    },
    loss=weighted_crossentropy([0.1, 10.0], 'left_ventricular_hypertrophy'),
)

lvh_fine = TensorMap(
    'lvh_fine', Interpretation.CATEGORICAL, tensor_from_file=label_from_ecg_interpretation_text, loss=weighted_crossentropy([0.5, 12.0, 16.0, 30.0, 36.0], 'lvh_fine'),
    channel_map={
        'no_lvh_fine': 0, 'Minimal voltage criteria for LVH may be normal variant': 1,
        'Moderate voltage criteria for LVH may be normal variant': 2, 'Voltage criteria for left ventricular hypertrophy': 3,
        'Left ventricular hypertrophy': 4,
    },
)



premature_atrial_complexes = TensorMap(
    'premature_atrial_complexes', Interpretation.CATEGORICAL, tensor_from_file=label_from_ecg_interpretation_text,
    channel_map={
        'no_premature_atrial_complexes': 0,
        'premature atrial complexes': 1,
    },
    loss=weighted_crossentropy([0.1, 10.0], 'premature_atrial_complexes'),
)

premature_supraventricular_complexes = TensorMap(
    'premature_supraventricular_complexes', Interpretation.CATEGORICAL, tensor_from_file=label_from_ecg_interpretation_text,
    channel_map={
        'no_premature_supraventricular_complexes': 0,
        'premature supraventricular complexes': 1,
    },
    loss=weighted_crossentropy(
        [0.1, 10.0], 'premature_supraventricular_complexes',
    ),
)

premature_ventricular_complexes = TensorMap(
    'premature_ventricular_complexes', Interpretation.CATEGORICAL, tensor_from_file=label_from_ecg_interpretation_text,
    channel_map={
        'no_premature_ventricular_complexes': 0,
        'premature ventricular complexes': 1,
    },
    loss=weighted_crossentropy([0.1, 10.0], 'premature_ventricular_complexes'),
)

prolonged_qt = TensorMap(
    'prolonged_qt', Interpretation.CATEGORICAL, tensor_from_file=label_from_ecg_interpretation_text, channel_map={'no_prolonged_qt': 0, 'Prolonged QT': 1},
    loss=weighted_crossentropy([0.1, 10.0], 'prolonged_qt'),
)


ecg_rest_ramplitude_raw = TensorMap(
    'ramplitude', Interpretation.CONTINUOUS, path_prefix='ukb_ecg_rest', shape=(12,), tensor_from_file=_make_ukb_ecg_rest(1.0),
    loss='log_cosh', metrics=['mse', 'mape', 'mae'], loss_weight=1.0,
)

ecg_rest_samplitude_raw = TensorMap(
    'samplitude', Interpretation.CONTINUOUS, path_prefix='ukb_ecg_rest', shape=(12,), tensor_from_file=_make_ukb_ecg_rest(1.0),
    loss='log_cosh', metrics=['mse', 'mape', 'mae'], loss_weight=1.0,
)

ecg_rest_ramplitude = TensorMap(
    'ramplitude', Interpretation.CONTINUOUS, path_prefix='ukb_ecg_rest', shape=(12,), tensor_from_file=_make_ukb_ecg_rest(),
    loss='log_cosh', metrics=['mse', 'mape', 'mae'], loss_weight=1.0,
)

ecg_rest_samplitude = TensorMap(
    'samplitude', Interpretation.CONTINUOUS, path_prefix='ukb_ecg_rest', shape=(12,), tensor_from_file=_make_ukb_ecg_rest(),
    loss='log_cosh', metrics=['mse', 'mape', 'mae'], loss_weight=1.0,
)


ecg_rest_lvh_avl = TensorMap(
    'avl_lvh', Interpretation.CATEGORICAL, path_prefix='ukb_ecg_rest', tensor_from_file=_make_ukb_ecg_rest_lvh(),
    channel_map={'no_avl_lvh': 0, 'aVL LVH': 1},
    loss=weighted_crossentropy([0.006, 1.0], 'avl_lvh'),
)

ecg_rest_lvh_sokolow_lyon = TensorMap(
    'sokolow_lyon_lvh', Interpretation.CATEGORICAL, path_prefix='ukb_ecg_rest', tensor_from_file=_make_ukb_ecg_rest_lvh(),
    channel_map={'no_sokolow_lyon_lvh': 0, 'Sokolow Lyon LVH': 1},
    loss=weighted_crossentropy([0.005, 1.0], 'sokolov_lyon_lvh'),
)

ecg_rest_lvh_cornell = TensorMap(
    'cornell_lvh', Interpretation.CATEGORICAL, path_prefix='ukb_ecg_rest', tensor_from_file=_make_ukb_ecg_rest_lvh(),
    channel_map={'no_cornell_lvh': 0, 'Cornell LVH': 1},
    loss=weighted_crossentropy([0.003, 1.0], 'cornell_lvh'),
)


ecg_segmented = TensorMap(
    'ecg_segmented', Interpretation.CATEGORICAL, shape=(1224, len(ECG_SEGMENTED_CHANNEL_MAP)), path_prefix='ecg_rest',
    cacheable=False, channel_map=ECG_SEGMENTED_CHANNEL_MAP,
)
ecg_section_to_segment = TensorMap(
    'ecg_section_to_segment', shape=(1224, 12), path_prefix='ecg_rest', dependent_map=ecg_segmented,
    channel_map=ECG_REST_LEADS, tensor_from_file=_ecg_rest_to_segment(),
)
ecg_section_to_segment_warp = TensorMap(
    'ecg_section_to_segment', shape=(1224, 12), path_prefix='ecg_rest', dependent_map=ecg_segmented,
    cacheable=False, channel_map=ECG_REST_LEADS, tensor_from_file=_ecg_rest_to_segment(),
    augmentations=[_warp_ecg],
)

ecg_segmented_second = TensorMap(
    'ecg_segmented', Interpretation.CATEGORICAL, shape=(496, len(ECG_SEGMENTED_CHANNEL_MAP)), path_prefix='ecg_rest',
    cacheable=False, channel_map=ECG_SEGMENTED_CHANNEL_MAP,
)
ecg_second_to_segment = TensorMap(
    'ecg_second_to_segment', shape=(496, 12), path_prefix='ecg_rest', dependent_map=ecg_segmented_second,
    cacheable=False, channel_map=ECG_REST_LEADS, tensor_from_file=_ecg_rest_to_segment(random_offset_seconds=1.5),
)
ecg_second_to_segment_warp = TensorMap(
    'ecg_second_to_segment', shape=(496, 12), path_prefix='ecg_rest', dependent_map=ecg_segmented_second,
    cacheable=False, channel_map=ECG_REST_LEADS, tensor_from_file=_ecg_rest_to_segment(random_offset_seconds=1.5),
    augmentations=[_warp_ecg],
)

poor_data_quality = TensorMap(
    'poor_data_quality', Interpretation.CATEGORICAL, tensor_from_file=label_from_ecg_interpretation_text, channel_map={'no_poor_data_quality': 0, 'Poor data quality': 1},
    loss=weighted_crossentropy([0.1, 3.0], 'poor_data_quality'),
)

####
ecg_semi_coarse = TensorMap(
    'ecg_semi_coarse', Interpretation.CATEGORICAL, loss=weighted_crossentropy([1.0, 1.0, 2.0, 4.0, 16.0, 20.0], 'ecg_semi_coarse'),
    channel_map={'Normal_sinus_rhythm': 0, 'Sinus_bradycardia': 1, 'Marked_sinus_bradycardia': 2, 'Other_sinus_rhythm': 3, 'Atrial_fibrillation': 4, 'Other_rhythm': 5},
)


ecg_semi_coarse_with_poor = TensorMap(
    'ecg_semi_coarse_with_poor', Interpretation.CATEGORICAL, loss=weighted_crossentropy([1.0, 2.0, 3.0, 3.0, 20.0, 20.0], 'ecg_semi_coarse_with_poor'),
    channel_map={'Normal_sinus_rhythm': 0, 'Sinus_bradycardia': 1, 'Marked_sinus_bradycardia': 2, 'Other_sinus_rhythm': 3, 'Atrial_fibrillation': 4, 'Other_rhythm': 5},
)

normal = TensorMap(
    'normal', Interpretation.CATEGORICAL, loss=weighted_crossentropy([2.0, 3.0, 3.0, 3.0], 'ecg_normal'),
    tensor_from_file=label_from_ecg_interpretation_text,
    channel_map={'Normal ECG': 0, 'Abnormal ECG': 1, 'Borderline ECG': 2, 'Otherwise normal ECG': 3},
)
infarct = TensorMap(
    'infarct', Interpretation.CATEGORICAL, channel_map={'no_infarct': 0, 'infarct': 1},
    tensor_from_file=label_from_ecg_interpretation_text,
    loss=weighted_crossentropy([1.0, 8.0], 'ecg_infarct'),
)
ecg_poor_data = TensorMap(
    'ecg_poor_data', Interpretation.CATEGORICAL, channel_map={'no_poor_data_quality': 0, 'poor_data_quality': 1},
    tensor_from_file=label_from_ecg_interpretation_text,
    loss=weighted_crossentropy([1.0, 8.0], 'ecg_poor_data'),
)
block = TensorMap(
    'block', Interpretation.CATEGORICAL, channel_map={'no_block': 0, 'block': 1},
    tensor_from_file=label_from_ecg_interpretation_text,
    loss=weighted_crossentropy([1.0, 8.0], 'ecg_block'),
)

ecg_rest_next_char = TensorMap('ecg_rest_next_char', Interpretation.LANGUAGE, shape=(len(ECG_CHAR_2_IDX),), channel_map=ECG_CHAR_2_IDX, activation='softmax', loss='categorical_crossentropy', loss_weight=2.0)
ecg_rest_text = TensorMap('ecg_rest_text', Interpretation.LANGUAGE, shape=(100, len(ECG_CHAR_2_IDX)), path_prefix='ukb_ecg_rest', channel_map={'context': 0, 'alphabet': 1}, dependent_map=ecg_rest_next_char)

p_axis = TensorMap(
    'PAxis', Interpretation.CONTINUOUS, path_prefix='ukb_ecg_rest', channel_map={'PAxis': 0}, loss='log_cosh', validator=make_range_validator(-50, 130),
    normalization={'mean': 48.7, 'std': 23.1},
)
p_duration = TensorMap(
    'PDuration', Interpretation.CONTINUOUS, path_prefix='ukb_ecg_rest', channel_map={'PDuration': 0}, loss='log_cosh', validator=make_range_validator(30, 140),
    normalization={'mean': 96.1, 'std': 18.85},
)
p_offset = TensorMap(
    'POffset', Interpretation.CONTINUOUS, path_prefix='ukb_ecg_rest', channel_map={'POffset': 0}, loss='log_cosh', validator=make_range_validator(200, 500),
    normalization={'mean': 369.1, 'std': 28.42},
)
p_onset = TensorMap(
    'POnset', Interpretation.CONTINUOUS, path_prefix='ukb_ecg_rest', channel_map={'POnset': 0}, loss='log_cosh', validator=make_range_validator(120, 400),
    normalization={'mean': 275.1, 'std': 26.420},
)
pp_interval = TensorMap(
    'PPInterval', Interpretation.CONTINUOUS, path_prefix='ukb_ecg_rest', channel_map={'PPInterval': 0}, loss='log_cosh', validator=make_range_validator(300, 1800),
    normalization={'mean': 1036.1, 'std': 185.0},
)
pq_interval = TensorMap(
    'PQInterval', Interpretation.CONTINUOUS, path_prefix='ukb_ecg_rest', channel_map={'PQInterval': 0}, loss='log_cosh', validator=make_range_validator(70, 400),
    normalization={'mean': 165.9, 'std': 26.3},
)
q_offset = TensorMap(
    'QOffset', Interpretation.CONTINUOUS, path_prefix='ukb_ecg_rest', channel_map={'QOffset': 0}, loss='log_cosh', validator=make_range_validator(300, 600),
    normalization={'mean': 525.1, 'std': 13.52},
)
q_onset = TensorMap(
    'QOnset', Interpretation.CONTINUOUS, path_prefix='ukb_ecg_rest', channel_map={'QOnset': 0}, loss='log_cosh', validator=make_range_validator(370, 600),
    normalization={'mean': 435.1, 'std': 11.420},
)
qrs_complexes = TensorMap(
    'QRSComplexes', Interpretation.CONTINUOUS, path_prefix='ukb_ecg_rest', channel_map={'QRSComplexes': 0}, loss='log_cosh', validator=make_range_validator(0, 60),
    normalization={'mean': 8.0, 'std': 20.0},
)
qrs_duration = TensorMap(
    'QRSDuration', Interpretation.CONTINUOUS, path_prefix='ukb_ecg_rest', channel_map={'QRSDuration': 0}, loss='log_cosh', validator=make_range_validator(45, 175),
    normalization={'mean': 89.53, 'std': 12.21},
)
qrs_num = TensorMap(
    'QRSNum', Interpretation.CONTINUOUS, path_prefix='ukb_ecg_rest', channel_map={'QRSNum': 0}, loss='log_cosh', validator=make_range_validator(2, 30),
    normalization={'mean': 9.61, 'std': 1.64},
)
qt_interval = TensorMap(
    'QTInterval', Interpretation.CONTINUOUS, path_prefix='ukb_ecg_rest', channel_map={'QTInterval': 0}, loss='log_cosh', validator=make_range_validator(300, 600),
    normalization=Standardize(mean=426.1, std=32.24),
)
qt_interval_quintiles = TensorMap(
    'QTInterval', Interpretation.DISCRETIZED, path_prefix='ukb_ecg_rest',
    channel_map={'QTInterval': 0}, normalization={'mean': 426.1, 'std': 32.24},
    discretization_bounds=[-0.842, -0.253, 0.253, 0.842],
)
qtc_interval = TensorMap(
    'QTCInterval', Interpretation.CONTINUOUS, path_prefix='ukb_ecg_rest', channel_map={'QTCInterval': 0}, loss='log_cosh', validator=make_range_validator(300, 600),
    normalization={'mean': 419.1, 'std': 20.7},
)
r_axis = TensorMap(
    'RAxis', Interpretation.CONTINUOUS, path_prefix='ukb_ecg_rest', channel_map={'RAxis': 0}, loss='log_cosh', validator=make_range_validator(-100, 200),
    normalization={'mean': 25.7, 'std': 36.6},
)
rr_interval = TensorMap(
    'RRInterval', Interpretation.CONTINUOUS, path_prefix='ukb_ecg_rest', channel_map={'RRInterval': 0}, loss='log_cosh',
    validator=make_range_validator(400, 2000), normalization={'mean': 1040.61, 'std': 175.5}, metrics=[],
)
ventricular_rate = TensorMap(
    'VentricularRate', Interpretation.CONTINUOUS, path_prefix='ukb_ecg_rest', channel_map={'VentricularRate': 0}, validator=make_range_validator(30, 150),
    loss='log_cosh', normalization={'mean': 59.3, 'std': 10.6},
)
t_offset = TensorMap(
    'TOffset', Interpretation.CONTINUOUS, path_prefix='ukb_ecg_rest', channel_map={'TOffset': 0}, loss='log_cosh', validator=make_range_validator(700, 1000),
    normalization={'mean': 860.7, 'std': 32.52},
)
t_axis = TensorMap(
    'TAxis', Interpretation.CONTINUOUS, path_prefix='ukb_ecg_rest', channel_map={'TAxis': 0}, loss='log_cosh', validator=make_range_validator(-100, 200),
    normalization={'mean': 40.8, 'std': 32.6},
)

af_prs = TensorMap('AF_PRS_LDscore', Interpretation.CONTINUOUS, path_prefix='ukb_ecg_rest', channel_map={'AF_PRS_LDscore': 0}, normalization={'mean': -1.0, 'std': 0.4})
charge = TensorMap(
    'charge', Interpretation.CONTINUOUS, path_prefix='ukb_ecg_rest', channel_map={'charge': 0}, normalization={'mean': 12.0, 'std': 2.0},
    validator=make_range_validator(0, 20),
)

qtc_intervalp = TensorMap(
    'QTCInterval', Interpretation.CONTINUOUS, path_prefix='ukb_ecg_rest', channel_map={'QTCInterval': 0}, loss='log_cosh', validator=make_range_validator(100, 900),
    parents=[qt_interval, rr_interval], normalization={'mean': 419.1, 'std': 20.7},
)
qrs_durationpp = TensorMap(
    'QRSDuration', Interpretation.CONTINUOUS, path_prefix='ukb_ecg_rest', channel_map={'QRSDuration': 0}, loss='log_cosh', validator=make_range_validator(45, 175),
    normalization={'mean': 89.53, 'std': 12.21},
    parents=[qtc_intervalp],
)

p_axis_sentinel = TensorMap(
    'PAxis', Interpretation.CONTINUOUS, path_prefix='ukb_ecg_rest', channel_map={'PAxis': 0}, sentinel=0, metrics=['log_cosh'],
    normalization={'mean': 48.7, 'std': 23.1},
)
p_duration_sentinel = TensorMap(
    'PDuration', Interpretation.CONTINUOUS, path_prefix='ukb_ecg_rest', channel_map={'PDuration': 0}, sentinel=0, metrics=['log_cosh'],
    normalization={'mean': 96.1, 'std': 18.85},
)
p_offset_sentinel = TensorMap(
    'POffset', Interpretation.CONTINUOUS, path_prefix='ukb_ecg_rest', channel_map={'POffset': 0}, sentinel=0, metrics=['log_cosh'],
    normalization={'mean': 369.1, 'std': 28.42},
)
p_onset_sentinel = TensorMap(
    'POnset', Interpretation.CONTINUOUS, path_prefix='ukb_ecg_rest', channel_map={'POnset': 0}, sentinel=0, metrics=['log_cosh'],
    normalization={'mean': 275.1, 'std': 26.420},
)
pp_interval_sentinel = TensorMap(
    'PPInterval', Interpretation.CONTINUOUS, path_prefix='ukb_ecg_rest', channel_map={'PPInterval': 0}, sentinel=0, metrics=['log_cosh'],
    normalization={'mean': 1036.1, 'std': 185.0},
)
pq_interval_sentinel = TensorMap(
    'PQInterval', Interpretation.CONTINUOUS, path_prefix='ukb_ecg_rest', channel_map={'PQInterval': 0}, sentinel=0, metrics=['log_cosh'],
    normalization={'mean': 165.9, 'std': 26.3},
)
qrs_duration_sentinel = TensorMap(
    'QRSDuration', Interpretation.CONTINUOUS, path_prefix='ukb_ecg_rest', channel_map={'QRSDuration': 0}, sentinel=0,
    normalization={'mean': 89.53, 'std': 12.21},
)
qt_interval_sentinel = TensorMap(
    'QTInterval', Interpretation.CONTINUOUS, path_prefix='ukb_ecg_rest', channel_map={'QTInterval': 0}, sentinel=0,
    normalization={'mean': 426.1, 'std': 32.24},
)
qtc_interval_sentinel = TensorMap(
    'QTCInterval', Interpretation.CONTINUOUS, path_prefix='ukb_ecg_rest', channel_map={'QTCInterval': 0}, sentinel=0,
    normalization={'mean': 419.1, 'std': 20.7},
)
qtc_intervalp_sentinel = TensorMap(
    'QTCInterval', Interpretation.CONTINUOUS, path_prefix='ukb_ecg_rest', channel_map={'QTCInterval': 0}, sentinel=0,
    normalization={'mean': 419.1, 'std': 20.7},
    parents=[qt_interval, rr_interval],
)
qtc_intervalp_sentinel = TensorMap(
    'QTCInterval', Interpretation.CONTINUOUS, path_prefix='ukb_ecg_rest', channel_map={'QTCInterval': 0}, sentinel=0,
    normalization={'mean': 419.1, 'std': 20.7},
    parents=[qt_interval, rr_interval],
)
r_axis_sentinel = TensorMap('RAxis', Interpretation.CONTINUOUS, path_prefix='ukb_ecg_rest', channel_map={'RAxis': 0}, sentinel=0, normalization={'mean': 25.7, 'std': 36.6})
rr_interval_sentinel = TensorMap(
    'RRInterval', Interpretation.CONTINUOUS, path_prefix='ukb_ecg_rest', channel_map={'RRInterval': 0}, sentinel=0,
    normalization={'mean': 1040.61, 'std': 175.5},
)
t_axis_sentinel = TensorMap('TAxis', Interpretation.CONTINUOUS, path_prefix='ukb_ecg_rest', channel_map={'TAxis': 0}, sentinel=0, normalization={'mean': 40.8, 'std': 32.6})


bb_baseline = TensorMap(
    'bb_baseline', Interpretation.CATEGORICAL, channel_map={'no_bb_baseline': 0, 'bb_baseline': 1},
    loss=weighted_crossentropy([0.0453, 0.9547], 'bb_baseline'),
)
ccb_baseline = TensorMap(
    'ccb_baseline', Interpretation.CATEGORICAL, channel_map={'no_ccb_baseline': 0, 'ccb_baseline': 1},
    loss=weighted_crossentropy([0.0044, 0.9956], 'ccb_baseline'),
)
class1_baseline = TensorMap(
    'class1_baseline', Interpretation.CATEGORICAL, channel_map={'no_class1_baseline': 0, 'class1_baseline': 1},
    loss=weighted_crossentropy([0.0023, 0.9977], 'class1_baseline'),
)
class3_baseline = TensorMap(
    'class3_baseline', Interpretation.CATEGORICAL, channel_map={'no_class3_baseline': 0, 'class3_baseline': 1},
    loss=weighted_crossentropy([0.0011, 0.9989], 'class3_baseline'),
)
qtc_drug_def_baseline = TensorMap(
    'qtc_drug_def_baseline', Interpretation.CATEGORICAL,
    channel_map={'no_qtc_drug_def_baseline': 0, 'qtc_drug_def_baseline': 1},
    loss=weighted_crossentropy([0.0210, 0.9790], 'qtc_drug_def_baseline'),
)
qtc_drug_poss_baseline = TensorMap(
    'qtc_drug_poss_baseline', Interpretation.CATEGORICAL,
    channel_map={'no_qtc_drug_poss_baseline': 0, 'qtc_drug_poss_baseline': 1},
    loss=weighted_crossentropy([0.0189, 0.9811], 'qtc_drug_poss_baseline'),
)
combined_qtc_drug_baseline = TensorMap(
    'combined_qtc_drug_baseline', Interpretation.CATEGORICAL,
    channel_map={'no_combined_qtc_drug_baseline': 0, 'combined_qtc_drug_baseline': 1},
    loss=weighted_crossentropy([0.0389, 0.9611], 'combined_qtc_drug_baseline'),
)

class1_baseline = TensorMap('class1_baseline', Interpretation.CATEGORICAL, channel_map={'no_class1_baseline': 0, 'class1_baseline': 1}, loss_weight=100.0, loss=weighted_crossentropy([0.0023, 0.9977], 'class1_baseline'))
bb_baseline = TensorMap('bb_baseline', Interpretation.CATEGORICAL, channel_map={'no_bb_baseline': 0, 'bb_baseline': 1}, loss_weight=100.0, loss=weighted_crossentropy([0.0453, 0.9547], 'bb_baseline'))
class3_baseline = TensorMap('class3_baseline', Interpretation.CATEGORICAL, channel_map={'no_class3_baseline': 0, 'class3_baseline': 1}, loss_weight=100.0, loss=weighted_crossentropy([0.0011, 0.9989], 'class3_baseline'))
ccb_baseline = TensorMap('ccb_baseline', Interpretation.CATEGORICAL, channel_map={'no_ccb_baseline': 0, 'ccb_baseline': 1}, loss_weight=100.0, loss=weighted_crossentropy([0.0044, 0.9956], 'ccb_baseline'))
qtc_drug_def_baseline = TensorMap('qtc_drug_def_baseline', Interpretation.CATEGORICAL, channel_map={'no_qtc_drug_def_baseline': 0, 'qtc_drug_def_baseline': 1}, loss_weight=100.0, loss=weighted_crossentropy([0.0210, 0.9790], 'qtc_drug_def_baseline'))
qtc_drug_poss_baseline = TensorMap('qtc_drug_poss_baseline', Interpretation.CATEGORICAL, channel_map={'no_qtc_drug_poss_baseline': 0, 'qtc_drug_poss_baseline': 1}, loss_weight=100.0, loss=weighted_crossentropy([0.0189, 0.9811], 'qtc_drug_poss_baseline'))
class1_fu = TensorMap('class1_fu', Interpretation.CATEGORICAL, channel_map={'no_class1_fu': 0, 'class1_fu': 1}, loss_weight=100.0, loss=weighted_crossentropy([0.0018, 0.9982], 'class1_fu'))
bb_fu = TensorMap('bb_fu', Interpretation.CATEGORICAL, channel_map={'no_bb_fu': 0, 'bb_fu': 1}, loss_weight=100.0, loss=weighted_crossentropy([0.0306, 0.9694], 'bb_fu'))
class3_fu = TensorMap('class3_fu', Interpretation.CATEGORICAL, channel_map={'no_class3_fu': 0, 'class3_fu': 1}, loss_weight=100.0, loss=weighted_crossentropy([0.0006, 0.9994], 'class3_fu'))
ccb_fu = TensorMap('ccb_fu', Interpretation.CATEGORICAL, channel_map={'no_ccb_fu': 0, 'ccb_fu': 1}, loss_weight=100.0, loss=weighted_crossentropy([0.0035, 0.9965], 'ccb_fu'))
qtc_drug_def_fu = TensorMap('qtc_drug_def_fu', Interpretation.CATEGORICAL, channel_map={'no_qtc_drug_def_fu': 0, 'qtc_drug_def_fu': 1}, loss_weight=100.0, loss=weighted_crossentropy([0.0140, 0.9860], 'qtc_drug_def_fu'))
qtc_drug_poss_fu = TensorMap('qtc_drug_poss_fu', Interpretation.CATEGORICAL, channel_map={'no_qtc_drug_poss_fu': 0, 'qtc_drug_poss_fu': 1}, loss_weight=100.0, loss=weighted_crossentropy([0.0127, 0.9873], 'qtc_drug_poss_fu'))
qtc_drug_def_any = TensorMap('qtc_drug_def_any', Interpretation.CATEGORICAL, channel_map={'no_qtc_drug_def_any': 0, 'qtc_drug_def_any': 1}, loss_weight=100.0, loss=weighted_crossentropy([0.0302, 0.9698], 'qtc_drug_def_any'))
qtc_drug_poss_any = TensorMap('qtc_drug_poss_any', Interpretation.CATEGORICAL, channel_map={'no_qtc_drug_poss_any': 0, 'qtc_drug_poss_any': 1}, loss_weight=100.0, loss=weighted_crossentropy([0.0267, 0.9733], 'qtc_drug_poss_any'))
any_class1 = TensorMap('any_class1', Interpretation.CATEGORICAL, channel_map={'no_any_class1': 0, 'any_class1': 1}, loss_weight=100.0, loss=weighted_crossentropy([0.0031, 0.9969], 'any_class1'))
any_bb = TensorMap('any_bb', Interpretation.CATEGORICAL, channel_map={'no_any_bb': 0, 'any_bb': 1}, loss_weight=100.0, loss=weighted_crossentropy([0.0602, 0.9398], 'any_bb'))
any_class3 = TensorMap('any_class3', Interpretation.CATEGORICAL, channel_map={'no_any_class3': 0, 'any_class3': 1}, loss_weight=100.0, loss=weighted_crossentropy([0.0013, 0.9987], 'any_class3'))
any_ccb = TensorMap('any_ccb', Interpretation.CATEGORICAL, channel_map={'no_any_ccb': 0, 'any_ccb': 1}, loss_weight=100.0, loss=weighted_crossentropy([0.0062, 0.9938], 'any_ccb'))
combined_qtc_drug_baseline = TensorMap('combined_qtc_drug_baseline', Interpretation.CATEGORICAL, channel_map={'no_combined_qtc_drug_baseline': 0, 'combined_qtc_drug_baseline': 1}, loss_weight=100.0, loss=weighted_crossentropy([0.0389, 0.9611], 'combined_qtc_drug_baseline'))
combined_qtc_drug_fu = TensorMap('combined_qtc_drug_fu', Interpretation.CATEGORICAL, channel_map={'no_combined_qtc_drug_fu': 0, 'combined_qtc_drug_fu': 1}, loss_weight=100.0, loss=weighted_crossentropy([0.0260, 0.9740], 'combined_qtc_drug_fu'))
combined_qtc_drug_any = TensorMap('combined_qtc_drug_any', Interpretation.CATEGORICAL, channel_map={'no_combined_qtc_drug_any': 0, 'combined_qtc_drug_any': 1}, loss_weight=100.0, loss=weighted_crossentropy([0.0546, 0.9454], 'combined_qtc_drug_any'))

ecg_bike_max_hr_no0 = TensorMap(
    'bike_max_hr', Interpretation.CONTINUOUS, channel_map={'bike_max_hr': 0},
    loss=ignore_zeros_logcosh, metrics=['log_cosh'], normalization={'mean': 110.03, 'std': 20.04},
)
ecg_bike_resting_hr_no0 = TensorMap(
    'bike_resting_hr', Interpretation.CONTINUOUS, channel_map={'bike_resting_hr': 0},
    loss=ignore_zeros_logcosh, metrics=['log_cosh'], normalization={'mean': 71.2, 'std': 12.57},
)
ecg_bike_max_pred_hr_no0 = TensorMap(
    'bike_max_pred_hr', Interpretation.CONTINUOUS, channel_map={'bike_max_pred_hr': 0},
    loss=ignore_zeros_logcosh, metrics=['log_cosh'], normalization={'mean': 167.5, 'std': 5.78},
)
ecg_bike_raw_trend_hr = TensorMap(
    'trend_heartrate', Interpretation.CONTINUOUS, shape=(87,), path_prefix='ukb_ecg_bike',
    tensor_from_file=normalized_first_date,
)
ecg_bike_raw_trend_load = TensorMap(
    'trend_load', Interpretation.CONTINUOUS, shape=(87,), path_prefix='ukb_ecg_bike',
    tensor_from_file=normalized_first_date,
)
ecg_bike_raw_trend_grade = TensorMap(
    'trend_grade', Interpretation.CONTINUOUS, shape=(87,), path_prefix='ukb_ecg_bike',
    tensor_from_file=normalized_first_date,
)
ecg_bike_raw_trend_artifact = TensorMap(
    'trend_artifact', Interpretation.CONTINUOUS, shape=(87,), path_prefix='ukb_ecg_bike',
    tensor_from_file=normalized_first_date,
)
ecg_bike_raw_trend_mets = TensorMap(
    'trend_mets', Interpretation.CONTINUOUS, shape=(87,), path_prefix='ukb_ecg_bike',
    tensor_from_file=normalized_first_date,
)
ecg_bike_raw_trend_pacecount = TensorMap(
    'trend_pacecount', Interpretation.CONTINUOUS, shape=(87,), path_prefix='ukb_ecg_bike',
    tensor_from_file=normalized_first_date,
)
ecg_bike_raw_trend_phasename = TensorMap(
    'trend_phasename', Interpretation.CONTINUOUS, shape=(87,), path_prefix='ukb_ecg_bike',
    tensor_from_file=normalized_first_date,
)
ecg_bike_raw_trend_phasetime = TensorMap(
    'trend_phasetime', Interpretation.CONTINUOUS, shape=(87,), path_prefix='ukb_ecg_bike',
    tensor_from_file=normalized_first_date,
)
ecg_bike_raw_trend_time = TensorMap(
    'trend_time', Interpretation.CONTINUOUS, shape=(87,), path_prefix='ukb_ecg_bike',
    tensor_from_file=normalized_first_date,
)
ecg_bike_raw_trend_vecount = TensorMap(
    'trend_vecount', Interpretation.CONTINUOUS, shape=(87,), path_prefix='ukb_ecg_bike',
    tensor_from_file=normalized_first_date,
)
ecg_bike_raw_full = TensorMap(
    'full', Interpretation.CONTINUOUS, shape=(216500, 3), path_prefix='ukb_ecg_bike',
    tensor_from_file=normalized_first_date,
)
ecg_bike_median = TensorMap(
    'median', Interpretation.CONTINUOUS, shape=(5500, 3), path_prefix='ukb_ecg_bike',
    tensor_from_file=normalized_first_date, normalization=ZeroMeanStd1(), channel_map=ECG_BIKE_LEADS,
)
ecg_bike_strip = TensorMap(
    'strip', Interpretation.CONTINUOUS, shape=(5000, 3), path_prefix='ukb_ecg_bike',
    tensor_from_file=normalized_first_date,
)

def get_instance_0(tm: TensorMap, hd5: h5py.File, dependents=None):
    tensor = np.array(
        hd5[f"{tm.path_prefix}/{tm.name}/instance_0"],
        dtype=np.float32,
    )
    return pad_or_crop_array_to_shape(tm.shape, tensor)


<<<<<<< HEAD
=======

>>>>>>> 7c4d078e
ecg_bike_median_instance_0 = TensorMap(
    'median', Interpretation.CONTINUOUS, shape=(5500, 3), path_prefix='ukb_ecg_bike',
    tensor_from_file=get_instance_0, normalization=ZeroMeanStd1(), channel_map=ECG_BIKE_LEADS,
)

def ppg_from_hd5(tm: TensorMap, hd5: h5py.File, dependents: Dict = {}) -> np.ndarray:
    ppg = np.zeros(tm.shape,  dtype=np.float32)
    ppg[:, 0] = hd5[tm.name]
    return ppg

ppg_0 = TensorMap(
    'ppg_0', shape=(100, 1), tensor_from_file=ppg_from_hd5, channel_map={'ppg_0': 0},
    normalization=Standardize(mean=4824.6, std=3235.8),
)

ppg_2 = TensorMap(
    'ppg_2', shape=(100, 1), tensor_from_file=ppg_from_hd5, channel_map={'ppg_2': 0},
    normalization=Standardize(mean=4824.6, std=3235.8),
)

def uw_ecg_from_hd5(tm, hd5, dependents={}):
    tensor = np.array(hd5[tm.path_prefix], dtype=np.float32)
    return tensor

ecg_median_uw = TensorMap('median',
                          Interpretation.CONTINUOUS,
                          shape=(600, 12),
                          path_prefix='ecg.ecg_rest_median_raw_10',
                          channel_map=ECG_REST_MEDIAN_LEADS,
                          tensor_from_file=uw_ecg_from_hd5)<|MERGE_RESOLUTION|>--- conflicted
+++ resolved
@@ -1266,10 +1266,6 @@
     return pad_or_crop_array_to_shape(tm.shape, tensor)
 
 
-<<<<<<< HEAD
-=======
-
->>>>>>> 7c4d078e
 ecg_bike_median_instance_0 = TensorMap(
     'median', Interpretation.CONTINUOUS, shape=(5500, 3), path_prefix='ukb_ecg_bike',
     tensor_from_file=get_instance_0, normalization=ZeroMeanStd1(), channel_map=ECG_BIKE_LEADS,
