# MRI-specific tensormaps
import csv
import logging
import os
from typing import Dict, Tuple, Callable

import h5py
import numpy as np
from scipy.signal import convolve2d
from scipy.ndimage import median_filter
from scipy.ndimage.interpolation import rotate
from tensorflow.keras.utils import to_categorical

from ml4h.metrics import weighted_crossentropy
from ml4h.normalizer import ZeroMeanStd1, Standardize
from ml4h.TensorMap import TensorMap, Interpretation, make_range_validator
from ml4h.tensormap.ukb.demographics import is_genetic_man, is_genetic_woman
from ml4h.defines import MRI_TO_SEGMENT, MRI_SEGMENTED, MRI_SEGMENTED_CHANNEL_MAP, MRI_FRAMES, MRI_LVOT_SEGMENTED_CHANNEL_MAP, \
    MRI_LAX_2CH_SEGMENTED_CHANNEL_MAP, MRI_SAX_SEGMENTED_CHANNEL_MAP, LAX_4CH_HEART_LABELS, LAX_4CH_MYOCARDIUM_LABELS, StorageType, LAX_3CH_HEART_LABELS, \
    LAX_2CH_HEART_LABELS
from ml4h.tensormap.general import get_tensor_at_first_date, normalized_first_date, pad_or_crop_array_to_shape, tensor_from_hd5
from ml4h.defines import MRI_LAX_3CH_SEGMENTED_CHANNEL_MAP, MRI_LAX_4CH_SEGMENTED_CHANNEL_MAP, MRI_SAX_PAP_SEGMENTED_CHANNEL_MAP, MRI_AO_SEGMENTED_CHANNEL_MAP, MRI_LIVER_SEGMENTED_CHANNEL_MAP


def _slice_subset_tensor(
    tensor_key,
    start,
    stop,
    step=1,
    dependent_key=None,
    pad_shape=None,
    dtype_override=None,
    allow_channels=True,
    flip_swap=False,
    swap_axes=-1,
):
    def _slice_subset_tensor_from_file(
        tm: TensorMap,
        hd5: h5py.File,
        dependents=None,
    ):
        if dtype_override is not None:
            big_tensor = get_tensor_at_first_date(
                hd5, tm.path_prefix,
                tensor_key,
            )
        else:
            big_tensor = get_tensor_at_first_date(
                hd5, tm.path_prefix,
                tensor_key,
            )

        if flip_swap:
            big_tensor = np.flip(np.swapaxes(big_tensor, 0, swap_axes))

        if pad_shape is not None:
            big_tensor = pad_or_crop_array_to_shape(pad_shape, big_tensor)

        if allow_channels and tm.shape[-1] < (stop - start) // step:
            tensor = big_tensor[..., np.arange(start, stop, step), :]
        else:
            tensor = big_tensor[..., np.arange(start, stop, step)]

        if dependent_key is not None:
            label_tensor = np.array(
                hd5[dependent_key][..., start:stop],
                dtype=np.float32,
            )
            dependents[tm.dependent_map] = to_categorical(
                label_tensor, tm.dependent_map.shape[-1],
            )
        return tensor

    return _slice_subset_tensor_from_file


def _random_slice_tensor(tensor_key, dependent_key=None):
    def _random_slice_tensor_from_file(
        tm: TensorMap,
        hd5: h5py.File,
        dependents=None,
    ):
        big_tensor = get_tensor_at_first_date(hd5, tm.path_prefix, tensor_key)
        cur_slice = np.random.choice(range(big_tensor.shape[-1]))
        tensor = np.zeros(tm.shape, dtype=np.float32)
        tensor[..., 0] = big_tensor[..., cur_slice]
        if dependent_key is not None:
            dependents[tm.dependent_map] = np.zeros(
                tm.dependent_map.shape,
                dtype=np.float32,
            )
            label_tensor = np.array(
                hd5[dependent_key][..., cur_slice],
                dtype=np.float32,
            )
            dependents[tm.dependent_map][:, :, :] = to_categorical(
                label_tensor, tm.dependent_map.shape[-1],
            )
        return tensor

    return _random_slice_tensor_from_file


def _mask_from_file(tm: TensorMap, hd5: h5py.File, dependents=None):
    original = get_tensor_at_first_date(hd5, tm.path_prefix, tm.name)
    reshaped = pad_or_crop_array_to_shape(tm.shape, original)
    tensor = to_categorical(reshaped[..., 0], tm.shape[-1])
    return tensor


def _mask_subset_tensor(tensor_key, start, stop, step=1, pad_shape=None):
    slice_subset_tensor_from_file = _slice_subset_tensor(
        tensor_key,
        start,
        stop,
        step=step,
        pad_shape=pad_shape,
        dtype_override='float_array',
    )

    def mask_subset_from_file(tm: TensorMap, hd5: h5py.File, dependents=None):
        original = slice_subset_tensor_from_file(tm, hd5, dependents)
        tensor = to_categorical(original[..., 0], tm.shape[-1])
        return tensor

    return mask_subset_from_file


sharp_kernel = np.c_[
    [0, -1, 0],
    [-1, 5, -1],
<<<<<<< HEAD
    [0, -1, 0]
=======
    [0, -1, 0],
>>>>>>> 059ce6fc
]


def _sharpen(img):
    if np.random.rand() > 0.5:
        return np.expand_dims(convolve2d(img[..., 0], sharp_kernel, mode="same", boundary="symm"), axis=-1)
    return img


def _median_filter(img):
    window_size = np.random.randint(1, 15)
    return np.expand_dims(median_filter(img[..., 0], size=(window_size, window_size)), axis=-1)

def _make_rotate(min: float, max: float):
    def _rotate(img):
        angle = np.random.randint(min, max)
        return rotate(img, angle=angle, reshape=False)
    return _rotate

def _gaussian_noise(img, mean=0, sigma=0.03):
    img = img.copy()
    noise = np.random.normal(mean, sigma, img.shape)
    img += noise
    return img


def _combined_subset_tensor(
    tensor_keys,
    start,
    stop,
    step=1,
    pad_shape=None,
    flip_swap=False,
):
    slice_subsets = [
        _slice_subset_tensor(
            k,
            start,
            stop,
            step=step,
            pad_shape=pad_shape,
            allow_channels=False,
            flip_swap=flip_swap,
        ) for k in tensor_keys
    ]

    def mask_subset_from_file(tm: TensorMap, hd5: h5py.File, dependents=None):
        tensor = np.zeros(tm.shape, dtype=np.float32)
        for i, slice_subset_tensor_from_file in enumerate(slice_subsets):
            tensor[..., i] = slice_subset_tensor_from_file(tm, hd5, dependents)
        return tensor

    return mask_subset_from_file


def mri_tensor_2d(hd5, name):
    """
    Returns MRI image annotation tensors as 2-D numpy arrays. Useful for annotations that may vary from slice to slice
    """
    if isinstance(hd5[name], h5py.Group):
        nslices = len(hd5[name]) // MRI_FRAMES
        for ann in hd5[name]:
            ann_shape = hd5[name][ann].shape
            break
        shape = (ann_shape[0], nslices)
        arr = np.zeros(shape)
        t = 0
        s = 0
        for k in sorted(hd5[name], key=int):
            t += 1
            if t == MRI_FRAMES:
                arr[:, s] = hd5[name][k]
                s += 1
                t = 0
    elif isinstance(hd5[name], h5py.Dataset):
        nslices = 1
        shape = (hd5[name].shape[0], nslices)
        arr = np.zeros(shape)
        arr[:, 0] = hd5[name]
    else:
        raise ValueError(f'{name} is neither a HD5 Group nor a HD5 dataset')
    return arr


def _make_mri_series_orientation_and_position_from_file(
    population_normalize=None,
):
    def mri_series_orientation_and_position(tm, hd5):
        if len(tm.shape) < 2:
            tensor = np.array(hd5[tm.name], dtype=np.float32)
        else:
            arr = mri_tensor_2d(hd5, tm.name)
            tensor = np.array(arr, dtype=np.float32)
        if population_normalize is not None:
            tensor /= population_normalize
        return tensor

    return mri_series_orientation_and_position


def _slice_tensor(tensor_key, slice_index):
    def _slice_tensor_from_file(tm, hd5, dependents={}):
        if tm.shape[-1] == 1:
            t = pad_or_crop_array_to_shape(
                tm.shape[:-1],
                np.array(hd5[tensor_key][..., slice_index], dtype=np.float32),
            )
            tensor = np.expand_dims(t, axis=-1)
        else:
            tensor = pad_or_crop_array_to_shape(
                tm.shape,
                np.array(hd5[tensor_key][..., slice_index], dtype=np.float32),
            )
        return tensor

    return _slice_tensor_from_file


def _segmented_dicom_slices(dicom_key_prefix, path_prefix='ukb_cardiac_mri', step=1, total_slices=50):
    def _segmented_dicom_tensor_from_file(tm, hd5, dependents={}):
        tensor = np.zeros(tm.shape, dtype=np.float32)
        if tm.axes() == 3 or path_prefix == 'ukb_liver_mri':
            categorical_index_slice = get_tensor_at_first_date(hd5, path_prefix, f'{dicom_key_prefix}1')
            categorical_one_hot = to_categorical(categorical_index_slice, len(tm.channel_map))
            tensor[..., :] = pad_or_crop_array_to_shape(tensor[..., :].shape, categorical_one_hot)
        elif tm.axes() == 4:
            tensor_index = 0
            for i in range(0, total_slices, step):
                categorical_index_slice = get_tensor_at_first_date(hd5, path_prefix, f'{dicom_key_prefix}{i+1}')
                categorical_one_hot = to_categorical(categorical_index_slice, len(tm.channel_map))
                tensor[..., tensor_index, :] = pad_or_crop_array_to_shape(tensor[..., tensor_index, :].shape, categorical_one_hot)
                tensor_index += 1
                if tensor_index >= tensor.shape[-2]:
                    break
        else:
            raise ValueError(f'No method to get segmented slices for TensorMap: {tm}')
        return tensor
    return _segmented_dicom_tensor_from_file


def _mri_slice_blackout_tensor_from_file(tm, hd5, dependents={}):
    cur_slice = np.random.choice(list(hd5[MRI_TO_SEGMENT].keys()))
    tensor = np.zeros(tm.shape, dtype=np.float32)
    dependents[tm.dependent_map] = np.zeros(
        tm.dependent_map.shape,
        dtype=np.float32,
    )
    tensor[:, :, 0] = np.array(
        hd5[MRI_TO_SEGMENT][cur_slice],
        dtype=np.float32,
    )
    label_tensor = np.array(hd5[MRI_SEGMENTED][cur_slice], dtype=np.float32)
    dependents[tm.dependent_map][:, :, :] = to_categorical(
        label_tensor, tm.dependent_map.shape[-1],
    )
    tensor[:, :, 0] *= np.not_equal(label_tensor, 0, dtype=np.float32)
    return tm.zero_mean_std1(tensor)


t2_flair_sag_p2_1mm_fs_ellip_pf78_1 = TensorMap(
    't2_flair_sag_p2_1mm_fs_ellip_pf78_1',
    shape=(256, 256, 192),
    path_prefix='ukb_brain_mri',
    tensor_from_file=normalized_first_date,
    normalization=ZeroMeanStd1(),
)
t2_flair_sag_p2_1mm_fs_ellip_pf78_2 = TensorMap(
    't2_flair_sag_p2_1mm_fs_ellip_pf78_2',
    shape=(256, 256, 192),
    path_prefix='ukb_brain_mri',
    tensor_from_file=normalized_first_date,
    normalization=ZeroMeanStd1(),
)
t2_flair_slice_1 = TensorMap(
    't2_flair_slice_1',
    shape=(256, 256, 1),
    path_prefix='ukb_brain_mri',
    tensor_from_file=_random_slice_tensor(
        't2_flair_sag_p2_1mm_fs_ellip_pf78_1',
    ),
    normalization=ZeroMeanStd1(),
)
t2_flair_slice_2 = TensorMap(
    't2_flair_slice_2',
    shape=(256, 256, 1),
    path_prefix='ukb_brain_mri',
    tensor_from_file=_random_slice_tensor(
        't2_flair_sag_p2_1mm_fs_ellip_pf78_2',
    ),
    normalization=ZeroMeanStd1(),
)
t1_p2_1mm_fov256_sag_ti_880_1 = TensorMap(
    't1_p2_1mm_fov256_sag_ti_880_1',
    shape=(256, 256, 208),
    path_prefix='ukb_brain_mri',
    normalization=ZeroMeanStd1(),
    tensor_from_file=normalized_first_date,
)
t1_p2_1mm_fov256_sag_ti_880_2 = TensorMap(
    't1_p2_1mm_fov256_sag_ti_880_2',
    shape=(256, 256, 208),
    path_prefix='ukb_brain_mri',
    normalization=ZeroMeanStd1(),
    tensor_from_file=normalized_first_date,
)
t1_dicom_30_slices = TensorMap(
    't1_dicom_30_slices',
    shape=(192, 256, 30),
    path_prefix='ukb_brain_mri',
    normalization=ZeroMeanStd1(),
    tensor_from_file=_slice_subset_tensor(
        't1_p2_1mm_fov256_sag_ti_880_1',
        130,
        190,
        2,
        pad_shape=(192, 256, 256),
        flip_swap=True,
    ),
)
t1_dicom_64_slices = TensorMap(
    't1_dicom_64_slices',
    shape=(192, 256, 64),
    path_prefix='ukb_brain_mri',
    normalization=ZeroMeanStd1(),
    tensor_from_file=_slice_subset_tensor(
        't1_p2_1mm_fov256_sag_ti_880_1',
        90,
        218,
        2,
        pad_shape=(192, 256, 256),
        flip_swap=True,
    ),
)
t1_dicom_128_slices = TensorMap(
    't1_dicom_128_slices',
    shape=(192, 256, 128),
    path_prefix='ukb_brain_mri',
    normalization=ZeroMeanStd1(),
    tensor_from_file=_slice_subset_tensor(
        't1_p2_1mm_fov256_sag_ti_880_1',
        90,
        218,
        1,
        pad_shape=(192, 256, 256),
        flip_swap=True,
    ),
)
t2_dicom_30_slices = TensorMap(
    't2_dicom_30_slices',
    shape=(192, 256, 30),
    path_prefix='ukb_brain_mri/',
    normalization=ZeroMeanStd1(),
    tensor_from_file=_slice_subset_tensor(
        't2_flair_sag_p2_1mm_fs_ellip_pf78_1',
        130,
        190,
        2,
        pad_shape=(192, 256, 256),
        flip_swap=True,
    ),
)

t1_slice_1 = TensorMap(
    't1_slice_1',
    shape=(256, 256, 1),
    path_prefix='ukb_brain_mri',
    normalization=ZeroMeanStd1(),
    tensor_from_file=_random_slice_tensor('t1_p2_1mm_fov256_sag_ti_880_1'),
)
t1_slice_2 = TensorMap(
    't1_slice_2',
    shape=(256, 256, 1),
    path_prefix='ukb_brain_mri',
    normalization=ZeroMeanStd1(),
    tensor_from_file=_random_slice_tensor('t1_p2_1mm_fov256_sag_ti_880_2'),
)
t1_20_slices_1 = TensorMap(
    't1_20_slices_1',
    shape=(256, 256, 20),
    path_prefix='ukb_brain_mri',
    normalization=ZeroMeanStd1(),
    tensor_from_file=_slice_subset_tensor(
        't1_p2_1mm_fov256_sag_ti_880_1', 94,
<<<<<<< HEAD
        114, pad_shape=(256, 256, 208)
=======
        114, pad_shape=(256, 256, 208),
>>>>>>> 059ce6fc
    ),
)
t1_20_slices_2 = TensorMap(
    't1_20_slices_2',
    shape=(256, 256, 20),
    path_prefix='ukb_brain_mri',
    normalization=ZeroMeanStd1(),
    tensor_from_file=_slice_subset_tensor(
        't1_p2_1mm_fov256_sag_ti_880_2', 94,
<<<<<<< HEAD
        114, pad_shape=(256, 256, 208)
=======
        114, pad_shape=(256, 256, 208),
>>>>>>> 059ce6fc
    ),
)
t2_20_slices_1 = TensorMap(
    't2_20_slices_1',
    shape=(256, 256, 20),
    path_prefix='ukb_brain_mri',
    normalization=ZeroMeanStd1(),
    tensor_from_file=_slice_subset_tensor(
        't2_flair_sag_p2_1mm_fs_ellip_pf78_1', 86, 106,
    ),
)
t2_20_slices_2 = TensorMap(
    't2_20_slices_2',
    shape=(256, 256, 20),
    path_prefix='ukb_brain_mri',
    normalization=ZeroMeanStd1(),
    tensor_from_file=_slice_subset_tensor(
        't2_flair_sag_p2_1mm_fs_ellip_pf78_2', 86, 106,
    ),
)
t1_40_slices_1 = TensorMap(
    't1_40_slices_1',
    shape=(256, 256, 40),
    path_prefix='ukb_brain_mri',
    normalization=ZeroMeanStd1(),
    tensor_from_file=_slice_subset_tensor(
        't1_p2_1mm_fov256_sag_ti_880_1', 64,
<<<<<<< HEAD
        144, 2, pad_shape=(256, 256, 208)
=======
        144, 2, pad_shape=(256, 256, 208),
>>>>>>> 059ce6fc
    ),
)
t2_40_slices_1 = TensorMap(
    't2_40_slices_1',
    shape=(256, 256, 40),
    path_prefix='ukb_brain_mri',
    normalization=ZeroMeanStd1(),
    tensor_from_file=_slice_subset_tensor(
        't2_flair_sag_p2_1mm_fs_ellip_pf78_1', 56, 136, 2, pad_shape=(256, 256, 208),
    ),
)
sos_te1 = TensorMap(
    'SOS_TE1',
    shape=(256, 288, 48),
    path_prefix='ukb_brain_mri',
    normalization=ZeroMeanStd1(),
    tensor_from_file=normalized_first_date,
)
sos_te2 = TensorMap(
    'SOS_TE2',
    shape=(256, 288, 48),
    path_prefix='ukb_brain_mri',
    normalization=ZeroMeanStd1(),
    tensor_from_file=normalized_first_date,
)
swi = TensorMap(
    'SWI',
    shape=(256, 288, 48),
    path_prefix='ukb_brain_mri',
    normalization=ZeroMeanStd1(),
    tensor_from_file=normalized_first_date,
)
swi_total_mag = TensorMap(
    'SWI_TOTAL_MAG',
    shape=(256, 288, 48),
    path_prefix='ukb_brain_mri',
    normalization=ZeroMeanStd1(),
    tensor_from_file=normalized_first_date,
)
swi_total_mag_te2_orig = TensorMap(
    'SWI_TOTAL_MAG_TE2_orig',
    shape=(256, 288, 48),
    path_prefix='ukb_brain_mri',
    normalization=ZeroMeanStd1(),
    tensor_from_file=normalized_first_date,
)
swi_total_mag_orig = TensorMap(
    'SWI_TOTAL_MAG_orig',
    shape=(256, 288, 48),
    path_prefix='ukb_brain_mri',
    normalization=ZeroMeanStd1(),
    tensor_from_file=normalized_first_date,
)
t2star = TensorMap(
    'T2star',
    shape=(256, 288, 48),
    path_prefix='ukb_brain_mri',
    normalization=ZeroMeanStd1(),
    tensor_from_file=normalized_first_date,
)
brain_mask_normed = TensorMap(
    'brain_mask_normed',
    shape=(256, 288, 48),
    path_prefix='ukb_brain_mri',
    normalization=ZeroMeanStd1(),
    tensor_from_file=normalized_first_date,
)

filtered_phase = TensorMap(
    'filtered_phase',
    shape=(256, 288, 48),
    path_prefix='ukb_brain_mri',
    normalization=ZeroMeanStd1(),
    tensor_from_file=normalized_first_date,
)
swi_to_t1_40_slices = TensorMap(
    'swi_to_t1_40_slices',
    shape=(173, 231, 40),
    path_prefix='ukb_brain_mri',
    normalization=ZeroMeanStd1(),
    tensor_from_file=_slice_subset_tensor('SWI_TOTAL_MAG_to_T1', 60, 140, 2),
)
t2star_to_t1_40_slices = TensorMap(
    't2star_to_t1_40_slices',
    shape=(173, 231, 40),
    path_prefix='ukb_brain_mri',
    normalization=ZeroMeanStd1(),
    tensor_from_file=_slice_subset_tensor('T2star_to_T1', 60, 140, 2),
)

t1 = TensorMap(
    'T1',
    shape=(192, 256, 256, 1),
    path_prefix='ukb_brain_mri',
    normalization=ZeroMeanStd1(),
    tensor_from_file=normalized_first_date,
)
t1_brain = TensorMap(
    'T1_brain',
    shape=(192, 256, 256, 1),
    path_prefix='ukb_brain_mri',
    normalization=ZeroMeanStd1(),
    tensor_from_file=normalized_first_date,
)
t1_brain_30_slices = TensorMap(
    't1_brain_30_slices',
    shape=(192, 256, 30),
    path_prefix='ukb_brain_mri',
    normalization=ZeroMeanStd1(),
    tensor_from_file=_slice_subset_tensor(
        'T1_brain',
        66,
        126,
        2,
        pad_shape=(192, 256, 256),
    ),
)
t1_30_slices = TensorMap(
    't1_30_slices',
    shape=(192, 256, 30),
    path_prefix='ukb_brain_mri',
    normalization=ZeroMeanStd1(),
    tensor_from_file=_slice_subset_tensor(
        'T1', 90, 150, 2, pad_shape=(192, 256, 256),
    ),
)
t1_30_slices_4d = TensorMap(
    't1_30_slices_4d',
    shape=(192, 256, 30, 1),
    path_prefix='ukb_brain_mri',
    normalization=ZeroMeanStd1(),
    tensor_from_file=_slice_subset_tensor(
        'T1',
        90,
        150,
        2,
        pad_shape=(192, 256, 256, 1),
    ),
)
t1_30_slices_fs = TensorMap(
    't1_30_slices',
    shape=(192, 256, 30),
    path_prefix='ukb_brain_mri',
    normalization=ZeroMeanStd1(),
    tensor_from_file=_slice_subset_tensor(
        'T1',
        90,
        150,
        2,
        pad_shape=(192, 256, 256),
        flip_swap=True,
        swap_axes=1,
    ),
)
t1_30_slices_4d_fs = TensorMap(
    't1_30_slices_4d',
    shape=(192, 256, 30, 1),
    path_prefix='ukb_brain_mri',
    normalization=ZeroMeanStd1(),
    tensor_from_file=_slice_subset_tensor(
        'T1',
        90,
        150,
        2,
        pad_shape=(192, 256, 256, 1),
        flip_swap=True,
        swap_axes=1,
    ),
)

t1_brain_to_mni = TensorMap(
    'T1_brain_to_MNI',
    shape=(192, 256, 256, 1),
    path_prefix='ukb_brain_mri',
    normalization=ZeroMeanStd1(),
    tensor_from_file=normalized_first_date,
)
t1_fast_t1_brain_bias = TensorMap(
    'T1_fast_T1_brain_bias',
    shape=(192, 256, 256, 1),
    path_prefix='ukb_brain_mri',
    normalization=ZeroMeanStd1(),
    tensor_from_file=normalized_first_date,
)

t2_flair = TensorMap(
    'T2_FLAIR',
    shape=(192, 256, 256, 1),
    path_prefix='ukb_brain_mri',
    normalization=ZeroMeanStd1(),
    tensor_from_file=normalized_first_date,
)
t2_flair_brain = TensorMap(
    'T2_FLAIR_brain',
    shape=(192, 256, 256, 1),
    path_prefix='ukb_brain_mri',
    normalization=ZeroMeanStd1(),
    tensor_from_file=normalized_first_date,
)
t2_flair_brain_30_slices = TensorMap(
    't2_flair_brain_30_slices',
    shape=(192, 256, 30),
    path_prefix='ukb_brain_mri',
    normalization=ZeroMeanStd1(),
    tensor_from_file=_slice_subset_tensor(
        'T2_FLAIR_brain',
        66,
        126,
        2,
        pad_shape=(192, 256, 256),
    ),
)
t2_flair_30_slices = TensorMap(
    't2_flair_30_slices',
    shape=(192, 256, 30),
    path_prefix='ukb_brain_mri',
    normalization=ZeroMeanStd1(),
    tensor_from_file=_slice_subset_tensor(
        'T2_FLAIR',
        90,
        150,
        2,
        pad_shape=(192, 256, 256),
    ),
)
t2_flair_30_slices_4d = TensorMap(
    't2_flair_30_slices_4d',
    shape=(192, 256, 30, 1),
    path_prefix='ukb_brain_mri',
    tensor_from_file=_slice_subset_tensor(
        'T2_FLAIR',
        90,
        150,
        2,
        pad_shape=(192, 256, 256, 1),
    ),
    normalization=ZeroMeanStd1(),
)
t2_flair_30_slices_fs = TensorMap(
    't2_flair_30_slices',
    shape=(192, 256, 30),
    path_prefix='ukb_brain_mri',
    normalization=ZeroMeanStd1(),
    tensor_from_file=_slice_subset_tensor(
        'T2_FLAIR',
        90,
        150,
        2,
        pad_shape=(192, 256, 256),
        flip_swap=True,
        swap_axes=1,
    ),
)
t2_flair_30_slices_4d_fs = TensorMap(
    't2_flair_30_slices_4d',
    shape=(192, 256, 30, 1),
    path_prefix='ukb_brain_mri',
    normalization=ZeroMeanStd1(),
    tensor_from_file=_slice_subset_tensor(
        'T2_FLAIR',
        90,
        150,
        2,
        pad_shape=(192, 256, 256, 1),
        flip_swap=True,
        swap_axes=1,
    ),
)
t2_flair_unbiased_brain = TensorMap(
    'T2_FLAIR_unbiased_brain',
    shape=(192, 256, 256, 1),
    path_prefix='ukb_brain_mri',
    normalization=ZeroMeanStd1(),
    tensor_from_file=normalized_first_date,
)

swi_brain_mask = TensorMap(
    'SWI_brain_mask',
    Interpretation.CATEGORICAL,
    shape=(256, 288, 48, 2),
    path_prefix='ukb_brain_mri',
    tensor_from_file=_mask_from_file,
    channel_map={
        'not_brain': 0,
        'brain': 1,
    },
)
t1_brain_mask = TensorMap(
    'T1_brain_mask',
    Interpretation.CATEGORICAL,
    shape=(192, 256, 256, 2),
    path_prefix='ukb_brain_mri',
    tensor_from_file=_mask_from_file,
    channel_map={
        'not_brain': 0,
        'brain': 1,
    },
)
t1_seg = TensorMap(
    'T1_fast_T1_brain_seg',
    Interpretation.CATEGORICAL,
    shape=(192, 256, 256, 4),
    path_prefix='ukb_brain_mri',
    tensor_from_file=_mask_from_file,
    channel_map={
        'not_brain_tissue': 0,
        'csf': 1,
        'grey': 2,
        'white': 3,
    },
)
t1_seg_30_slices = TensorMap(
    'T1_fast_T1_brain_seg_30_slices',
    Interpretation.CATEGORICAL,
    shape=(192, 256, 30, 4),
    path_prefix='ukb_brain_mri',
    tensor_from_file=_mask_subset_tensor(
        'T1_fast_T1_brain_seg',
        90,
        150,
        2,
        pad_shape=(192, 256, 256, 1),
    ),
    channel_map={
        'not_brain_tissue': 0,
        'csf': 1,
        'grey': 2,
        'white': 3,
    },
)
t1_brain_mask_30_slices = TensorMap(
    'T1_brain_mask_30_slices',
    Interpretation.CATEGORICAL,
    shape=(192, 256, 30, 2),
    path_prefix='ukb_brain_mri',
    tensor_from_file=_mask_subset_tensor(
        'T1_brain_mask',
        90,
        150,
        2,
        pad_shape=(192, 256, 256, 1),
    ),
    channel_map={
        'not_brain': 0,
        'brain': 1,
    },
)
lesions = TensorMap(
    'lesions_final_mask',
    Interpretation.CATEGORICAL,
    shape=(192, 256, 256, 2),
    path_prefix='ukb_brain_mri',
    tensor_from_file=_mask_from_file,
    channel_map={
        'not_lesion': 0,
        'lesion': 1,
    },
    loss=weighted_crossentropy([0.01, 10.0], 'lesion'),
)

t1_and_t2_flair_30_slices = TensorMap(
    't1_and_t2_flair_30_slices',
    Interpretation.CONTINUOUS,
    shape=(192, 256, 30, 2),
    path_prefix='ukb_brain_mri',
    tensor_from_file=_combined_subset_tensor(
        ['T1', 'T2_FLAIR'],
        90,
        150,
        2,
        pad_shape=(192, 256, 256),
    ),
    normalization=ZeroMeanStd1(),
)
_dicom_keys = [
    't1_p2_1mm_fov256_sag_ti_880_1', 't2_flair_sag_p2_1mm_fs_ellip_pf78_1',
]
t1_t2_dicom_30_slices = TensorMap(
    't1_t2_dicom_30_slices',
    Interpretation.CONTINUOUS,
    shape=(192, 256, 30, 2),
    path_prefix='ukb_brain_mri',
    tensor_from_file=_combined_subset_tensor(
        _dicom_keys,
        130,
        190,
        2,
        pad_shape=(192, 256, 256),
        flip_swap=True,
    ),
    normalization=ZeroMeanStd1(),
)
t1_t2_dicom_32_slices = TensorMap(
    't1_t2_dicom_32_slices',
    Interpretation.CONTINUOUS,
    shape=(192, 256, 32, 2),
    path_prefix='ukb_brain_mri',
    tensor_from_file=_combined_subset_tensor(
        _dicom_keys,
        130,
        190,
        2,
        pad_shape=(192, 256, 256),
        flip_swap=True,
    ),
    normalization=ZeroMeanStd1(),
)
t1_t2_dicom_50_slices = TensorMap(
    't1_t2_dicom_50_slices',
    Interpretation.CONTINUOUS,
    shape=(192, 256, 50, 2),
    path_prefix='ukb_brain_mri',
    tensor_from_file=_combined_subset_tensor(
        _dicom_keys,
        100,
        200,
        2,
        pad_shape=(192, 256, 256),
        flip_swap=True,
    ),
    normalization=ZeroMeanStd1(),
)

mri_slice_blackout_segmented_weighted = TensorMap(
    'mri_slice_segmented',
    Interpretation.CATEGORICAL,
    shape=(256, 256, 3),
    channel_map=MRI_SEGMENTED_CHANNEL_MAP,
    loss=weighted_crossentropy(
        [0.1, 25.0, 25.0],
        'mri_slice_blackout_segmented',
    ),
)
mri_slice_blackout = TensorMap(
    'mri_slice_blackout',
    Interpretation.CONTINUOUS,
    shape=(256, 256, 1),
    tensor_from_file=_mri_slice_blackout_tensor_from_file,
    dependent_map=mri_slice_blackout_segmented_weighted,
)

mri_patient_orientation_cine_segmented_lax_2ch = TensorMap(
    'mri_patient_orientation_cine_segmented_lax_2ch',
    Interpretation.CONTINUOUS,
    shape=(6,),
    path_prefix='mri_orientation',
    tensor_from_file=_make_mri_series_orientation_and_position_from_file(),
)
mri_patient_orientation_cine_segmented_lax_3ch = TensorMap(
    'mri_patient_orientation_cine_segmented_lax_3ch',
    Interpretation.CONTINUOUS,
    shape=(6,),
    path_prefix='mri_orientation',
    tensor_from_file=_make_mri_series_orientation_and_position_from_file(),
)
mri_patient_orientation_cine_segmented_lax_4ch = TensorMap(
    'mri_patient_orientation_cine_segmented_lax_4ch',
    Interpretation.CONTINUOUS,
    shape=(6,),
    path_prefix='mri_orientation',
    tensor_from_file=_make_mri_series_orientation_and_position_from_file(),
)
mri_patient_orientation_cine_segmented_sax_b1 = TensorMap(
    'mri_patient_orientation_cine_segmented_sax_b1',
    Interpretation.CONTINUOUS,
    shape=(6,),
    path_prefix='mri_orientation',
    tensor_from_file=_make_mri_series_orientation_and_position_from_file(),
)
mri_patient_orientation_cine_segmented_sax_inlinevf = TensorMap(
    'mri_patient_orientation_cine_segmented_sax_inlinevf',
    Interpretation.CONTINUOUS,
    shape=(6, 750),
    path_prefix='mri_orientation',
    tensor_from_file=_make_mri_series_orientation_and_position_from_file(),
)
mri_patient_position_cine_segmented_lax_2ch = TensorMap(
    'mri_patient_position_cine_segmented_lax_2ch',
    Interpretation.CONTINUOUS,
    shape=(3,),
    path_prefix='mri_position',
    tensor_from_file=_make_mri_series_orientation_and_position_from_file(),
)
mri_patient_position_cine_segmented_lax_3ch = TensorMap(
    'mri_patient_position_cine_segmented_lax_3ch',
    Interpretation.CONTINUOUS,
    shape=(3,),
    path_prefix='mri_position',
    tensor_from_file=_make_mri_series_orientation_and_position_from_file(),
)
mri_patient_position_cine_segmented_lax_4ch = TensorMap(
    'mri_patient_position_cine_segmented_lax_4ch',
    Interpretation.CONTINUOUS,
    shape=(3,),
    path_prefix='mri_position',
    tensor_from_file=_make_mri_series_orientation_and_position_from_file(),
)
mri_patient_position_cine_segmented_sax_b1 = TensorMap(
    'mri_patient_position_cine_segmented_sax_b1',
    Interpretation.CONTINUOUS,
    shape=(3,),
    path_prefix='mri_position',
    tensor_from_file=_make_mri_series_orientation_and_position_from_file(),
)
mri_patient_position_cine_segmented_sax_inlinevf = TensorMap(
    'mri_patient_position_cine_segmented_sax_inlinevf',
    Interpretation.CONTINUOUS,
    shape=(3, 750),
    path_prefix='mri_position',
    tensor_from_file=_make_mri_series_orientation_and_position_from_file(),
)

lax_4ch_diastole_slice0_224_3d = TensorMap(
    'lax_4ch_diastole_slice0_224_3d', Interpretation.CONTINUOUS, shape=(160, 224, 1),
    normalization=ZeroMeanStd1(),
    tensor_from_file=_slice_tensor('ukb_cardiac_mri/cine_segmented_lax_4ch/2/instance_0', 0),
)

lax_4ch_diastole_slice0_224_3d_augmented = TensorMap(
    'lax_4ch_diastole_slice0_224_3d_augmented', Interpretation.CONTINUOUS, shape=(160, 224, 1),
    normalization=ZeroMeanStd1(), augmentations=[_gaussian_noise, _make_rotate(-15, 15)],
    tensor_from_file=_slice_tensor('ukb_cardiac_mri/cine_segmented_lax_4ch/2/instance_0', 0),
<<<<<<< HEAD
)

lax_4ch_diastole_slice0_224_3d_rotated = TensorMap(
    'lax_4ch_diastole_slice0_224_3d_rotated', Interpretation.CONTINUOUS, shape=(160, 224, 1),
    normalization=ZeroMeanStd1(), augmentations=[_gaussian_noise, _make_rotate(-180, 180)],
    tensor_from_file=_slice_tensor('ukb_cardiac_mri/cine_segmented_lax_4ch/2/instance_0', 0),
)

=======
)

lax_4ch_diastole_slice0_224_3d_rotated = TensorMap(
    'lax_4ch_diastole_slice0_224_3d_rotated', Interpretation.CONTINUOUS, shape=(160, 224, 1),
    normalization=ZeroMeanStd1(), augmentations=[_gaussian_noise, _make_rotate(-180, 180)],
    tensor_from_file=_slice_tensor('ukb_cardiac_mri/cine_segmented_lax_4ch/2/instance_0', 0),
)

>>>>>>> 059ce6fc
lax_4ch_diastole_slice0_256_3d = TensorMap(
    'lax_4ch_diastole_slice0_256_3d', Interpretation.CONTINUOUS, shape=(192, 256, 1),
    normalization=ZeroMeanStd1(), tensor_from_file=_slice_tensor('ukb_cardiac_mri/cine_segmented_lax_4ch/2/instance_0', 0),
)
lax_2ch_diastole_slice0_3d = TensorMap(
    'lax_2ch_diastole_slice0_3d',
    Interpretation.CONTINUOUS,
    shape=(200, 160, 1),
    loss='logcosh',
    normalization=ZeroMeanStd1(),
    tensor_from_file=_slice_tensor(
        'ukb_cardiac_mri/cine_segmented_lax_2ch/2/instance_0', 0,
    ),
)
lax_3ch_diastole_slice0_3d = TensorMap(
    'lax_3ch_diastole_slice0_3d',
    Interpretation.CONTINUOUS,
    shape=(200, 160, 1),
    loss='logcosh',
    normalization=ZeroMeanStd1(),
    tensor_from_file=_slice_tensor(
        'ukb_cardiac_mri/cine_segmented_lax_3ch/2/instance_0', 0,
    ),
)
cine_segmented_ao_dist_slice0_3d = TensorMap(
    'cine_segmented_ao_dist_slice0_3d',
    Interpretation.CONTINUOUS,
    shape=(256, 256, 1),
    loss='logcosh',
    normalization=ZeroMeanStd1(),
    tensor_from_file=_slice_tensor(
        'ukb_cardiac_mri/cine_segmented_ao_dist/2/instance_0', 0,
    ),
)
lax_4ch_diastole_slice0 = TensorMap(
    'lax_4ch_diastole_slice0',
    Interpretation.CONTINUOUS,
    shape=(256, 256),
    loss='logcosh',
    normalization=ZeroMeanStd1(),
    tensor_from_file=_slice_tensor(
        'ukb_cardiac_mri/cine_segmented_lax_4ch/2/instance_0', 0,
    ),
)
cine_segmented_ao_dist_slice0 = TensorMap(
    'cine_segmented_ao_dist_slice0',
    Interpretation.CONTINUOUS,
    shape=(256, 256),
    loss='logcosh',
    normalization=ZeroMeanStd1(),
    tensor_from_file=_slice_tensor(
        'ukb_cardiac_mri/cine_segmented_ao_dist/2/instance_0', 0,
    ),
)
aorta_diastole_slice0_3d = TensorMap(
    'aorta_diastole_slice0_3d', Interpretation.CONTINUOUS, shape=(192, 256, 1),
    normalization=ZeroMeanStd1(), tensor_from_file=_slice_tensor('ukb_cardiac_mri/cine_segmented_ao_dist/2/instance_0', 0),
<<<<<<< HEAD
)
cine_lvot_slice0_3d = TensorMap(
    'cine_lvot_slice0_3d', Interpretation.CONTINUOUS, shape=(208, 160, 1),
    normalization=ZeroMeanStd1(), tensor_from_file=_slice_tensor('ukb_cardiac_mri/cine_segmented_lvot/2/instance_0', 0),
)
=======
)
cine_lvot_slice0_3d = TensorMap(
    'cine_lvot_slice0_3d', Interpretation.CONTINUOUS, shape=(208, 160, 1),
    normalization=ZeroMeanStd1(), tensor_from_file=_slice_tensor('ukb_cardiac_mri/cine_segmented_lvot/2/instance_0', 0),
)
>>>>>>> 059ce6fc
cine_flow_slice0_3d = TensorMap(
    'cine_flow_slice0_3d', Interpretation.CONTINUOUS, shape=(192, 192, 1),
    normalization=ZeroMeanStd1(), tensor_from_file=_slice_tensor('ukb_cardiac_mri/flow_250_tp_aov_bh_epat@c/2/instance_0', 0),
)


def _pad_crop_tensor(tm, hd5, dependents={}):
    return pad_or_crop_array_to_shape(
        tm.shape,
        np.array(
            tm.hd5_first_dataset_in_group(hd5, tm.hd5_key_guess()),
            dtype=np.float32,
        ),
    )


cine_lax_3ch_192 = TensorMap(
    'cine_segmented_lax_3ch',
    Interpretation.CONTINUOUS,
    shape=(192, 192, 50),
    path_prefix='ukb_cardiac_mri',
    tensor_from_file=_pad_crop_tensor,
    normalization=ZeroMeanStd1(),
)
cine_lax_3ch_160_1 = TensorMap(
    'cine_segmented_lax_3ch',
    Interpretation.CONTINUOUS,
    shape=(160, 160, 50, 1),
    path_prefix='ukb_cardiac_mri',
    tensor_from_file=_pad_crop_tensor,
    normalization=ZeroMeanStd1(),
)
cine_lax_3ch_192_160_1 = TensorMap(
    'cine_segmented_lax_3ch',
    Interpretation.CONTINUOUS,
    shape=(192, 160, 50, 1),
    path_prefix='ukb_cardiac_mri',
    tensor_from_file=_pad_crop_tensor,
    normalization=ZeroMeanStd1(),
)
cine_ao_dist_4d = TensorMap(
    'cine_ao_dist_4d',
    Interpretation.CONTINUOUS,
    shape=(160, 192, 100, 1),
    path_prefix='ukb_cardiac_mri',
    tensor_from_file=_pad_crop_tensor,
    normalization=ZeroMeanStd1(),
)
cine_lax_4ch_192 = TensorMap(
    'cine_segmented_lax_3ch',
    Interpretation.CONTINUOUS,
    shape=(192, 192, 50),
    path_prefix='ukb_cardiac_mri',
    tensor_from_file=_pad_crop_tensor,
    normalization=ZeroMeanStd1(),
)
cine_lax_4ch_192_1 = TensorMap(
    'cine_segmented_lax_3ch',
    Interpretation.CONTINUOUS,
    shape=(192, 192, 50, 1),
    path_prefix='ukb_cardiac_mri',
    tensor_from_file=_pad_crop_tensor,
    normalization=ZeroMeanStd1(),
)
cine_sax_b6_192 = TensorMap(
    'cine_segmented_sax_b6',
    Interpretation.CONTINUOUS,
    shape=(192, 192, 50),
    path_prefix='ukb_cardiac_mri',
    tensor_from_file=_pad_crop_tensor,
    normalization=ZeroMeanStd1(),
)
cine_sax_b6_192_1 = TensorMap(
    'cine_segmented_sax_b6',
    Interpretation.CONTINUOUS,
    shape=(192, 192, 50, 1),
    path_prefix='ukb_cardiac_mri',
    tensor_from_file=_pad_crop_tensor,
    normalization=ZeroMeanStd1(),
)
flow_250_tp_aov_bh_epat = TensorMap(
    'flow_250_tp_aov_bh_epat', Interpretation.CONTINUOUS, shape=(192, 192, 30), path_prefix='ukb_cardiac_mri',
    tensor_from_file=_slice_subset_tensor('flow_250_tp_aov_bh_epat@c', 0, 30, pad_shape=(192, 192, 30)),
    normalization=ZeroMeanStd1(),
)
flow_250_tp_aov_bh_epat_mag = TensorMap(
    'flow_250_tp_aov_bh_epat_mag', Interpretation.CONTINUOUS, shape=(192, 192, 30), path_prefix='ukb_cardiac_mri',
    tensor_from_file=_slice_subset_tensor('flow_250_tp_aov_bh_epat@c_mag', 0, 30, pad_shape=(192, 192, 30)),
    normalization=ZeroMeanStd1(),
)
flow_250_tp_aov_bh_epat_p = TensorMap(
    'flow_250_tp_aov_bh_epat_p', Interpretation.CONTINUOUS, shape=(192, 192, 30), path_prefix='ukb_cardiac_mri',
    tensor_from_file=_slice_subset_tensor('flow_250_tp_aov_bh_epat@c_p', 0, 30, pad_shape=(192, 192, 30)),
    normalization=ZeroMeanStd1(),
)
flow_250_tp_aov_bh_epat_4d = TensorMap(
    'flow_250_tp_aov_bh_epat', Interpretation.CONTINUOUS, shape=(192, 192, 30, 1), path_prefix='ukb_cardiac_mri',
    tensor_from_file=_slice_subset_tensor('flow_250_tp_aov_bh_epat@c', 0, 30, pad_shape=(192, 192, 30, 1)),
    normalization=ZeroMeanStd1(),
)
cine_lax_2ch_192_16_3 = TensorMap(
    'cine_lax_2ch_192_16_3', Interpretation.CONTINUOUS, shape=(192, 160, 16), path_prefix='ukb_cardiac_mri',
    tensor_from_file=_slice_subset_tensor('cine_segmented_lax_2ch/2', 0, 48, 3, pad_shape=(192, 160, 48)),
    normalization=ZeroMeanStd1(),
)
cine_lax_3ch_192_16_3 = TensorMap(
    'cine_lax_3ch_192_16_3', Interpretation.CONTINUOUS, shape=(192, 160, 16), path_prefix='ukb_cardiac_mri',
    tensor_from_file=_slice_subset_tensor('cine_segmented_lax_3ch/2', 0, 48, 3, pad_shape=(192, 160, 48)),
    normalization=ZeroMeanStd1(),
)
cine_lax_4ch_224_16_3 = TensorMap(
    'cine_lax_4ch_224_16_3', Interpretation.CONTINUOUS, shape=(160, 224, 16), path_prefix='ukb_cardiac_mri',
    tensor_from_file=_slice_subset_tensor('cine_segmented_lax_4ch/2', 0, 48, 3, pad_shape=(192, 160, 48)),
    normalization=ZeroMeanStd1(),
)
cine_lax_2ch_192_16_3_4d = TensorMap(
    'cine_lax_2ch_192_16_3_4d', Interpretation.CONTINUOUS, shape=(192, 160, 16, 1), path_prefix='ukb_cardiac_mri',
    tensor_from_file=_slice_subset_tensor('cine_segmented_lax_2ch/2', 0, 48, 3, pad_shape=(192, 160, 48, 1)),
    normalization=ZeroMeanStd1(),
)
cine_lax_3ch_192_16_3_4d = TensorMap(
    'cine_lax_3ch_192_16_3_4d', Interpretation.CONTINUOUS, shape=(192, 160, 16, 1), path_prefix='ukb_cardiac_mri',
    tensor_from_file=_slice_subset_tensor('cine_segmented_lax_3ch/2', 0, 48, 3, pad_shape=(192, 160, 48, 1)),
    normalization=ZeroMeanStd1(),
)
cine_lax_4ch_192_16_3_4d = TensorMap(
    'cine_lax_4ch_192_16_3_4d', Interpretation.CONTINUOUS, shape=(192, 160, 16, 1), path_prefix='ukb_cardiac_mri',
    tensor_from_file=_slice_subset_tensor('cine_segmented_lax_4ch/2', 0, 48, 3, pad_shape=(192, 160, 48, 1)),
    normalization=ZeroMeanStd1(),
)
cine_lax_4ch_224_16_3_4d = TensorMap(
    'cine_lax_4ch_224_16_3_4d', Interpretation.CONTINUOUS, shape=(160, 224, 16, 1), path_prefix='ukb_cardiac_mri',
    tensor_from_file=_slice_subset_tensor('cine_segmented_lax_4ch/2', 0, 48, 3, pad_shape=(160, 224, 48, 1)),
    normalization=ZeroMeanStd1(),
)
cine_lvot_208_16_3_4d = TensorMap(
    'cine_lvot_208_16_3_4d', Interpretation.CONTINUOUS, shape=(208, 192, 16, 1), path_prefix='ukb_cardiac_mri',
    tensor_from_file=_slice_subset_tensor('cine_segmented_lvot/2', 0, 48, 3, pad_shape=(208, 192, 48, 1)),
    normalization=ZeroMeanStd1(),
)
cine_lvot_192_16_3 = TensorMap(
    'cine_lvot_192_16_3', Interpretation.CONTINUOUS, shape=(192, 160, 16), path_prefix='ukb_cardiac_mri',
    tensor_from_file=_slice_subset_tensor('cine_segmented_lvot/2', 0, 48, 3, pad_shape=(192, 160, 48)),
    normalization=ZeroMeanStd1(),
)
cine_lvot_192_16_3_4d = TensorMap(
    'cine_lvot_192_16_3_4d', Interpretation.CONTINUOUS, shape=(192, 160, 16, 1), path_prefix='ukb_cardiac_mri',
    tensor_from_file=_slice_subset_tensor('cine_segmented_lvot/2', 0, 48, 3, pad_shape=(192, 160, 48, 1)),
    normalization=ZeroMeanStd1(),
)


lax_2ch_segmented_192_16_3 = TensorMap(
    'lax_2ch_segmented_192_16_3', Interpretation.CATEGORICAL, shape=(192, 160, 16, 13),
    tensor_from_file=_segmented_dicom_slices('cine_segmented_lax_2ch_annotated_', step=3),
    channel_map=MRI_LAX_2CH_SEGMENTED_CHANNEL_MAP,
)
lax_2ch_segmented_192 = TensorMap(
    'lax_2ch_segmented_192',
    Interpretation.CATEGORICAL,
    shape=(192, 192, 50, 6),
    tensor_from_file=_segmented_dicom_slices('cine_segmented_lax_2ch_annotated_'),
    channel_map=MRI_LAX_2CH_SEGMENTED_CHANNEL_MAP,
)
lax_3ch_segmented = TensorMap(
    'lax_3ch_segmented',
    Interpretation.CATEGORICAL,
    shape=(256, 256, 50, 6),
    tensor_from_file=_segmented_dicom_slices('cine_segmented_lax_3ch_annotated_'),
    channel_map=MRI_LAX_3CH_SEGMENTED_CHANNEL_MAP,
)
lax_3ch_segmented_192_160 = TensorMap(
    'lax_3ch_segmented_192_160',
    Interpretation.CATEGORICAL,
    shape=(192, 160, 50, 6),
    tensor_from_file=_segmented_dicom_slices(
        'cine_segmented_lax_3ch_annotated_',
    ),
    channel_map=MRI_LAX_3CH_SEGMENTED_CHANNEL_MAP,
)
lax_3ch_segmented_192_16_3 = TensorMap(
    'lax_3ch_segmented_192_16_3', Interpretation.CATEGORICAL, shape=(192, 160, 16, 6),
    tensor_from_file=_segmented_dicom_slices('cine_segmented_lax_3ch_annotated_', step=3),
    channel_map=MRI_LAX_3CH_SEGMENTED_CHANNEL_MAP,
)
lax_4ch_segmented = TensorMap(
    'lax_4ch_segmented',
    Interpretation.CATEGORICAL,
    shape=(256, 256, 50, len(MRI_LAX_4CH_SEGMENTED_CHANNEL_MAP)),
    tensor_from_file=_segmented_dicom_slices('cine_segmented_lax_4ch_annotated_'),
    channel_map=MRI_LAX_4CH_SEGMENTED_CHANNEL_MAP,
)
lax_4ch_segmented_224_16_3 = TensorMap(
    'lax_4ch_segmented_224_16_3', Interpretation.CATEGORICAL, shape=(160, 224, 16, len(MRI_LAX_4CH_SEGMENTED_CHANNEL_MAP)),
    tensor_from_file=_segmented_dicom_slices('cine_segmented_lax_4ch_annotated_', step=3),
    channel_map=MRI_LAX_4CH_SEGMENTED_CHANNEL_MAP,
)
lax_4ch_segmented_224_16_3_w = TensorMap(
    'lax_4ch_segmented_224_16_3', Interpretation.CATEGORICAL, shape=(160, 224, 16, len(MRI_LAX_4CH_SEGMENTED_CHANNEL_MAP)),
    tensor_from_file=_segmented_dicom_slices('cine_segmented_lax_4ch_annotated_', step=3),
    channel_map=MRI_LAX_4CH_SEGMENTED_CHANNEL_MAP,
    loss=weighted_crossentropy([0.01, 10.0, 10.0, 10.0, 10.0, 10.0, 10.0, 10.0, 1.0, 1.0, 1.0, 1.0, 5.0, 0.5, 10.0, 10.0]),
)
sax_segmented_b6 = TensorMap(
    'sax_segmented_b6',
    Interpretation.CATEGORICAL,
    shape=(256, 256, 50, 11),
    tensor_from_file=_segmented_dicom_slices(
        'cine_segmented_sax_b6_annotated_',
    ),
    channel_map=MRI_SAX_PAP_SEGMENTED_CHANNEL_MAP,
)
sax_segmented_b6_192 = TensorMap(
    'sax_segmented_b6',
    Interpretation.CATEGORICAL,
    shape=(192, 192, 50, 11),
    tensor_from_file=_segmented_dicom_slices(
        'cine_segmented_sax_b6_annotated_',
    ),
    channel_map=MRI_SAX_PAP_SEGMENTED_CHANNEL_MAP,
)

segmented_aorta_diastole = TensorMap(
    'segmented_aorta_diastole', Interpretation.CATEGORICAL, shape=(192, 256, len(MRI_AO_SEGMENTED_CHANNEL_MAP)),
    tensor_from_file=_segmented_dicom_slices('cine_segmented_ao_dist_annotated_'), channel_map=MRI_AO_SEGMENTED_CHANNEL_MAP,
)
cine_segmented_ao_dist = TensorMap(
    'cine_segmented_ao_dist', Interpretation.CATEGORICAL, shape=(160, 192, 100, len(MRI_AO_SEGMENTED_CHANNEL_MAP)),
    tensor_from_file=_segmented_dicom_slices('cine_segmented_ao_dist_annotated_'), channel_map=MRI_AO_SEGMENTED_CHANNEL_MAP,
)
cine_segmented_lvot = TensorMap(
    'cine_segmented_lvot', Interpretation.CATEGORICAL, shape=(208, 160, 50, len(MRI_LVOT_SEGMENTED_CHANNEL_MAP)),
    tensor_from_file=_segmented_dicom_slices('cine_segmented_lvot_annotated_'), channel_map=MRI_LVOT_SEGMENTED_CHANNEL_MAP,
)
cine_segmented_lvot_208_192_16_3 = TensorMap(
    'cine_segmented_lvot_208_192_16_3', Interpretation.CATEGORICAL, shape=(208, 192, 16, len(MRI_LVOT_SEGMENTED_CHANNEL_MAP)),
    tensor_from_file=_segmented_dicom_slices('cine_segmented_lvot_annotated_', step=3), channel_map=MRI_LVOT_SEGMENTED_CHANNEL_MAP,
)
flow_segmented = TensorMap(
    'flow_segmented', Interpretation.CATEGORICAL, shape=(192, 192, 30, len(MRI_AO_SEGMENTED_CHANNEL_MAP)),
    tensor_from_file=_segmented_dicom_slices('flow_250_tp_aov_bh_epat_annotated_'), channel_map=MRI_AO_SEGMENTED_CHANNEL_MAP,
)

liver_shmolli_segmented = TensorMap(
    'liver_shmolli_segmented',
    Interpretation.CATEGORICAL,
    shape=(288, 384, len(MRI_LIVER_SEGMENTED_CHANNEL_MAP)),
    tensor_from_file=_segmented_dicom_slices(
        'liver_shmolli_segmented_annotated_', path_prefix='ukb_liver_mri',
    ),
    channel_map=MRI_LIVER_SEGMENTED_CHANNEL_MAP,
)


def sax_tensor(b_series_prefix, b_series_offset=1):
    def sax_tensor_from_file(tm, hd5, dependents={}):
        missing = 0
        tensor = np.zeros(tm.shape, dtype=np.float32)
        if tm.axes() == 3:
            for b in range(tm.shape[-1]):
                try:
                    tm_shape = (tm.shape[0], tm.shape[1])
                    tensor[:, :, b] = pad_or_crop_array_to_shape(tm_shape, np.array(hd5[f'{tm.path_prefix}/{b_series_prefix}/instance_{(50*b)+b_series_offset}'], dtype=np.float32))
                except KeyError:
                    missing += 1
                    tensor[:, :, b] = 0
        else:
            for b in range(tm.shape[-2]):
                try:
                    tm_shape = (tm.shape[0], tm.shape[1])
                    hd5_array = np.array(hd5[f'{tm.path_prefix}/{b_series_prefix}/instance_{(50*b)+b_series_offset}'], dtype=np.float32)
                    if tm.is_categorical():
                        categorical_index_slice = pad_or_crop_array_to_shape(tm_shape, hd5_array)
                        tensor[:, :, b] = to_categorical(categorical_index_slice, len(tm.channel_map))
                    else:
                        tensor[:, :, b, 0] = pad_or_crop_array_to_shape(tm_shape, hd5_array)
                except KeyError:
                    missing += 1
                    if tm.is_categorical():
                        tensor[:, :, b, MRI_SEGMENTED_CHANNEL_MAP['background']] = 1
            if missing == tm.shape[-2]:
                raise ValueError(f'Could not find any slices in {tm.name} was hoping for {tm.shape[-2]} looked at: {tm.path_prefix}/{b_series_prefix}')
        return tensor
    return sax_tensor_from_file


sax_all_diastole_segmented = TensorMap(
    'sax_all_diastole_segmented', Interpretation.CATEGORICAL, shape=(256, 256, 13, len(MRI_SEGMENTED_CHANNEL_MAP)),
    tensor_from_file=sax_tensor('cine_segmented_sax_inlinevf_segmented/2'),
    path_prefix='ukb_cardiac_mri', channel_map=MRI_SEGMENTED_CHANNEL_MAP,
)
sax_all_diastole_segmented_weighted = TensorMap(
    'sax_all_diastole_segmented', Interpretation.CATEGORICAL, shape=(256, 256, 13, len(MRI_SEGMENTED_CHANNEL_MAP)),
    tensor_from_file=sax_tensor('cine_segmented_sax_inlinevf_segmented/2'),
    channel_map=MRI_SEGMENTED_CHANNEL_MAP, path_prefix='ukb_cardiac_mri',
    loss=weighted_crossentropy([1.0, 40.0, 40.0], 'sax_all_diastole_segmented'),
)
sax_all_diastole_192_segmented = TensorMap(
    'sax_all_diastole_192_segmented', Interpretation.CATEGORICAL, shape=(192, 192, 13, len(MRI_SEGMENTED_CHANNEL_MAP)),
    tensor_from_file=sax_tensor('cine_segmented_sax_inlinevf_segmented/2'),
    channel_map=MRI_SEGMENTED_CHANNEL_MAP, path_prefix='ukb_cardiac_mri',
)
sax_all_diastole_192_segmented_weighted = TensorMap(
    'sax_all_diastole_192_segmented', Interpretation.CATEGORICAL, shape=(192, 192, 13, len(MRI_SEGMENTED_CHANNEL_MAP)),
    tensor_from_file=sax_tensor('cine_segmented_sax_inlinevf_segmented/2'),
    channel_map=MRI_SEGMENTED_CHANNEL_MAP, loss=weighted_crossentropy([1.0, 40.0, 40.0], 'sax_all_diastole_192_segmented'),
)

sax_all_diastole = TensorMap(
    'sax_all_diastole', shape=(256, 256, 13, 1), tensor_from_file=sax_tensor('cine_segmented_sax_inlinevf/2'),
    path_prefix='ukb_cardiac_mri', normalization=ZeroMeanStd1(),
<<<<<<< HEAD
)
sax_all_diastole_3d = TensorMap(
    'sax_all_diastole', shape=(224, 224, 13), tensor_from_file=sax_tensor('cine_segmented_sax_inlinevf/2'),
    path_prefix='ukb_cardiac_mri', normalization=ZeroMeanStd1(),
)
=======
)
sax_all_diastole_3d = TensorMap(
    'sax_all_diastole', shape=(224, 224, 13), tensor_from_file=sax_tensor('cine_segmented_sax_inlinevf/2'),
    path_prefix='ukb_cardiac_mri', normalization=ZeroMeanStd1(),
)
>>>>>>> 059ce6fc
sax_all_systole_3d = TensorMap(
    'sax_all_systole_3d', shape=(224, 224, 13), tensor_from_file=sax_tensor('cine_segmented_sax_inlinevf/2', 18),
    path_prefix='ukb_cardiac_mri', normalization=ZeroMeanStd1(),
)


def sax_random_slice_tensor_maker(b_series_prefix, b_segmented_prefix, lv_tsv=None):
    error = None
    if lv_tsv:
        try:
            with open(lv_tsv, 'r') as f:
                reader = csv.reader(f, delimiter='\t')
                next(reader)
                lv_table = {(row[0], row[1], row[2]): np.array([float(row[3])]) for row in reader}
        except FileNotFoundError as e:
            error = e

    def sax_slice_from_file(tm, hd5, dependents={}):
        if error:
            raise error
        tensor = np.zeros(tm.shape, dtype=np.float32)
        tm_shape = (tm.shape[0], tm.shape[1])
        random_key = np.random.choice(list(hd5[f'{tm.path_prefix}/{b_series_prefix}/'].keys()))
        tensor[:, :, 0] = pad_or_crop_array_to_shape(tm_shape, np.array(hd5[f'{tm.path_prefix}/{b_series_prefix}/{random_key}'], dtype=np.float32))
        if lv_tsv:
<<<<<<< HEAD
            sample_id = os.path.basename(hd5.filename).replace('.hd5', '',)
=======
            sample_id = os.path.basename(hd5.filename).replace('.hd5', '')
>>>>>>> 059ce6fc
            instance = (int(random_key.replace("instance_", ""))-1) % 50
            dependents[tm.dependent_map] = tm.dependent_map.normalize(lv_table[sample_id, '2', f'{instance+1}'])
        else:
            categorical_index_slice = pad_or_crop_array_to_shape(tm_shape, np.array(hd5[f'{tm.path_prefix}/{b_segmented_prefix}/{random_key}'], dtype=np.float32))
            dependents[tm.dependent_map] = to_categorical(categorical_index_slice, len(tm.dependent_map.channel_map))
        return tensor
    return sax_slice_from_file


sax_lv_pix = TensorMap(
<<<<<<< HEAD
    'sax_lv_pix', Interpretation.CONTINUOUS, shape=(1,), channel_map={'sax_lv_pix': 0}, normalization=Standardize(mean=100.43, std=38.57)
=======
    'sax_lv_pix', Interpretation.CONTINUOUS, shape=(1,), channel_map={'sax_lv_pix': 0}, normalization=Standardize(mean=100.43, std=38.57),
>>>>>>> 059ce6fc
)
sax_random_slice_segmented = TensorMap(
    'sax_random_slice_segmented', Interpretation.CATEGORICAL, shape=(224, 224, len(MRI_SEGMENTED_CHANNEL_MAP)), channel_map=MRI_SEGMENTED_CHANNEL_MAP,
)
sax_random_slice = TensorMap(
    'sax_random_slice', shape=(224, 224, 1), tensor_from_file=sax_random_slice_tensor_maker('cine_segmented_sax_inlinevf/2', 'cine_segmented_sax_inlinevf_segmented/2'),
    path_prefix='ukb_cardiac_mri', normalization=ZeroMeanStd1(), dependent_map=sax_random_slice_segmented,
)
sax_random_slice_lv_pix = TensorMap(
    'sax_random_slice_lv_pix', shape=(224, 224, 1), tensor_from_file=sax_random_slice_tensor_maker('cine_segmented_sax_inlinevf/2', 'cine_segmented_sax_inlinevf_segmented/2', '/home/sam/csvs/summed-lv-pixelcount.tsv'),
    path_prefix='ukb_cardiac_mri', normalization=ZeroMeanStd1(), dependent_map=sax_lv_pix,
)


def _slice_tensor_with_segmentation(tensor_key, segmentation_key, path_prefix='ukb_cardiac_mri', max_slices=50, sax_series=False):
    def _slice_tensor_from_file(tm, hd5, dependents={}):
        found_key = ''
        for i in range(1, 1+max_slices):
            if sax_series:
                for b in range(1, 13):
                    sax_key = segmentation_key.replace('*', str(b))
                    if f'{path_prefix}/{sax_key}{i}' in hd5:
                        found_key = tensor_key.replace('*', str(b))
                        break
                if len(found_key) > 1:
                    break
            elif f'/{path_prefix}/{segmentation_key}{i}' in hd5:
                found_key = tensor_key
                break
        if i == max_slices:
            raise ValueError(f'No slice with segmentation found for {tm.name} segmentation key {segmentation_key}')
        if tm.shape[-1] == 1:
            t = pad_or_crop_array_to_shape(tm.shape[:-1], np.array(hd5[f'{path_prefix}/{found_key}'][..., i-1], dtype=np.float32))
            tensor = np.expand_dims(t, axis=-1)
        else:
            tensor = pad_or_crop_array_to_shape(tm.shape, np.array(hd5[f'{path_prefix}/{found_key}'][..., i-1], dtype=np.float32))
        return tensor
    return _slice_tensor_from_file


aorta_slice_jamesp = TensorMap(
    'aorta_slice_jamesp', shape=(200, 240, 1), normalization=ZeroMeanStd1(),
    tensor_from_file=_slice_tensor_with_segmentation('cine_segmented_ao_dist/instance_0', 'cine_segmented_ao_dist_jamesp_annotated_'),
)
aorta_slice_nekoui = TensorMap(
    'aorta_slice_nekoui', shape=(200, 240, 1), normalization=ZeroMeanStd1(),
    tensor_from_file=_slice_tensor_with_segmentation('cine_segmented_ao_dist/instance_0', 'cine_segmented_ao_dist_nekoui_annotated_'),
)
lvot_slice_jamesp = TensorMap(
    'lvot_slice_jamesp', shape=(200, 240, 1), normalization=ZeroMeanStd1(),
    tensor_from_file=_slice_tensor_with_segmentation('cine_segmented_lvot/instance_0', 'cine_segmented_lvot_jamesp_annotated_'),
)
lvot_slice_nekoui = TensorMap(
    'lvot_slice_nekoui', shape=(200, 240, 1), normalization=ZeroMeanStd1(),
    tensor_from_file=_slice_tensor_with_segmentation('cine_segmented_lvot/instance_0', 'cine_segmented_lvot_nekoui_annotated_'),
)
lax_2ch_slice_jamesp = TensorMap(
    'lax_2ch_slice_jamesp', shape=(192, 160, 1), normalization=ZeroMeanStd1(),
    tensor_from_file=_slice_tensor_with_segmentation('cine_segmented_lax_2ch/instance_0', 'cine_segmented_lax_2ch_jamesp_annotated_'),
)
lax_3ch_slice_jamesp = TensorMap(
    'lax_3ch_slice_jamesp', shape=(192, 160, 1), normalization=ZeroMeanStd1(),
    tensor_from_file=_slice_tensor_with_segmentation('cine_segmented_lax_3ch/instance_0', 'cine_segmented_lax_3ch_jamesp_annotated_'),
)
lax_4ch_slice_jamesp = TensorMap(
    'lax_4ch_slice_jamesp', shape=(160, 224, 1), normalization=ZeroMeanStd1(),
    tensor_from_file=_slice_tensor_with_segmentation('cine_segmented_lax_4ch/instance_0', 'cine_segmented_lax_4ch_jamesp_annotated_'),
)
sax_slice_jamesp = TensorMap(
    'sax_slice_jamesp', shape=(224, 224, 1), normalization=ZeroMeanStd1(),
    tensor_from_file=_slice_tensor_with_segmentation('cine_segmented_sax_b*/2/instance_0', 'cine_segmented_sax_b*_jamesp_annotated_', sax_series=True),
)
sax_slice_jamesp_gauss = TensorMap(
    'sax_slice_jamesp_gauss', shape=(224, 224, 1), normalization=ZeroMeanStd1(), augmentations=[_gaussian_noise],
    tensor_from_file=_slice_tensor_with_segmentation('cine_segmented_sax_b*/2/instance_0', 'cine_segmented_sax_b*_jamesp_annotated_', sax_series=True),
)
sax_slice_jamesp_sharpen = TensorMap(
    'sax_slice_jamesp_sharpen', shape=(224, 224, 1), normalization=ZeroMeanStd1(), augmentations=[_sharpen],
    tensor_from_file=_slice_tensor_with_segmentation('cine_segmented_sax_b*/2/instance_0', 'cine_segmented_sax_b*_jamesp_annotated_', sax_series=True),
)
sax_slice_jamesp_median = TensorMap(
    'sax_slice_jamesp_median', shape=(224, 224, 1), normalization=ZeroMeanStd1(), augmentations=[_median_filter],
    tensor_from_file=_slice_tensor_with_segmentation('cine_segmented_sax_b*/2/instance_0', 'cine_segmented_sax_b*_jamesp_annotated_', sax_series=True),
)
sax_slice_jamesp_all = TensorMap(
    'sax_slice_jamesp_all', shape=(224, 224, 1), normalization=ZeroMeanStd1(), augmentations=[_sharpen, _gaussian_noise, _median_filter],
    tensor_from_file=_slice_tensor_with_segmentation('cine_segmented_sax_b*/2/instance_0', 'cine_segmented_sax_b*_jamesp_annotated_', sax_series=True),
)
sax_slice_jamesp_sharpen_median = TensorMap(
    'sax_slice_jamesp', shape=(224, 224, 1), normalization=ZeroMeanStd1(), augmentations=[_sharpen, _median_filter],
    tensor_from_file=_slice_tensor_with_segmentation('cine_segmented_sax_b*/2/instance_0', 'cine_segmented_sax_b*_jamesp_annotated_', sax_series=True),
)
sax_slice_vnauffal = TensorMap(
    'sax_slice_vnauffal', shape=(224, 224, 1), normalization=ZeroMeanStd1(),
    tensor_from_file=_slice_tensor_with_segmentation('cine_segmented_sax_b*/2/instance_0', 'cine_segmented_sax_b*_vnauffal_annotated_', sax_series=True),
)
sax_slice_both = TensorMap(
    'sax_slice_both', shape=(224, 224, 1), normalization=ZeroMeanStd1(),
    tensor_from_file=_slice_tensor_with_segmentation('cine_segmented_sax_b*/2/instance_0', 'cine_segmented_sax_b*_both_annotated_', sax_series=True),
)
sax_slice_both_sharpen = TensorMap(
    'sax_slice_both_sharpen', shape=(224, 224, 1), normalization=ZeroMeanStd1(), augmentations=[_sharpen],
    tensor_from_file=_slice_tensor_with_segmentation('cine_segmented_sax_b*/2/instance_0', 'cine_segmented_sax_b*_both_annotated_', sax_series=True),
)
sax_slice_both_median = TensorMap(
    'sax_slice_both_median', shape=(224, 224, 1), normalization=ZeroMeanStd1(), augmentations=[_median_filter],
    tensor_from_file=_slice_tensor_with_segmentation('cine_segmented_sax_b*/2/instance_0', 'cine_segmented_sax_b*_both_annotated_', sax_series=True),
)
sax_slice_both_gauss = TensorMap(
    'sax_slice_both_gauss', shape=(224, 224, 1), normalization=ZeroMeanStd1(), augmentations=[_gaussian_noise],
    tensor_from_file=_slice_tensor_with_segmentation('cine_segmented_sax_b*/2/instance_0', 'cine_segmented_sax_b*_both_annotated_', sax_series=True),
)
sax_slice_both_all = TensorMap(
    'sax_slice_both_all', shape=(224, 224, 1), normalization=ZeroMeanStd1(), augmentations=[_sharpen, _gaussian_noise, _median_filter],
    tensor_from_file=_slice_tensor_with_segmentation('cine_segmented_sax_b*/2/instance_0', 'cine_segmented_sax_b*_both_annotated_', sax_series=True),
)
<<<<<<< HEAD


def _slices_tensor_with_segmentation(tensor_key, segmentation_key, path_prefix='ukb_cardiac_mri', max_slices=50, time_frames=1, time_step=3):
    def _slice_tensor_from_file(tm, hd5, dependents={}):
        found_key = ''
        for i in range(1, 1 + max_slices):
            for b in range(1, 13):
                sax_key = segmentation_key.replace('*', str(b))
                if f'{path_prefix}/{sax_key}{i}' in hd5:
                    found_key = tensor_key.replace('*', str(b))
                    break
            if len(found_key) > 1:
                break
        if i == max_slices:
            raise ValueError(f'No slice with segmentation found for {tm.name} segmentation key {segmentation_key}')

        tensor = np.zeros(tm.shape, dtype=np.float32)
        for j in range(tm.shape[2]//time_frames):
            found_key = tensor_key.replace('*', str(b + (j - tm.shape[-1]//2)))
            l = 0
            while found_key not in hd5[path_prefix]:
                l += 1
                if b > 4:
                    found_key = tensor_key.replace('*', str(b + (j - tm.shape[-1] // 2) - l))
                else:
                    found_key = tensor_key.replace('*', str(b + (j - tm.shape[-1] // 2) + l))
                if l > 13:
                    logging.warning(f'Could not get segmentation for {tm.name} segmentation key {segmentation_key} but {found_key} not present. l is {l}')
                    break
            if time_frames == 1:
                tensor[..., j] = pad_or_crop_array_to_shape(tm.shape[:-1], np.array(hd5[f'{path_prefix}/{found_key}'][..., i-1], dtype=np.float32))
            else:
                for k in range(time_frames):
                    slice_index = ((i - 1) + (k * time_step)) % max_slices
                    my_slice = np.array(hd5[f'{path_prefix}/{found_key}'][..., slice_index], dtype=np.float32)
                    tensor[..., (j*time_frames)+k] = pad_or_crop_array_to_shape(tm.shape[:-1], my_slice)

        return tensor
    return _slice_tensor_from_file


sax_slices_jamesp_2b = TensorMap(
    'sax_slices_jamesp_2b', shape=(224, 224, 2), normalization=ZeroMeanStd1(),
    tensor_from_file=_slices_tensor_with_segmentation('cine_segmented_sax_b*/2/instance_0', 'cine_segmented_sax_b*_jamesp_annotated_'),
)
sax_slices_jamesp_4b = TensorMap(
    'sax_slices_jamesp_4b', shape=(224, 224, 4), normalization=ZeroMeanStd1(),
    tensor_from_file=_slices_tensor_with_segmentation('cine_segmented_sax_b*/2/instance_0', 'cine_segmented_sax_b*_jamesp_annotated_'),
)
sax_slices_jamesp_7b = TensorMap(
    'sax_slices_jamesp_7b', shape=(224, 224, 7), normalization=ZeroMeanStd1(),
    tensor_from_file=_slices_tensor_with_segmentation('cine_segmented_sax_b*/2/instance_0', 'cine_segmented_sax_b*_jamesp_annotated_'),
)
sax_slices_jamesp_11b = TensorMap(
    'sax_slices_jamesp_11b', shape=(224, 224, 11), normalization=ZeroMeanStd1(),
    tensor_from_file=_slices_tensor_with_segmentation('cine_segmented_sax_b*/2/instance_0', 'cine_segmented_sax_b*_jamesp_annotated_'),
)
sax_slices_both_3b_3t = TensorMap(
    'sax_slices_both_3b_3t', shape=(224, 224, 9), normalization=ZeroMeanStd1(),
    tensor_from_file=_slices_tensor_with_segmentation('cine_segmented_sax_b*/2/instance_0', 'cine_segmented_sax_b*_both_annotated_', time_frames=3),
)
sax_slices_both_5b = TensorMap(
    'sax_slices_both_5b', shape=(224, 224, 5), normalization=ZeroMeanStd1(),
    tensor_from_file=_slices_tensor_with_segmentation('cine_segmented_sax_b*/2/instance_0', 'cine_segmented_sax_b*_both_annotated_'),
)
sax_slices_both_5b_5t = TensorMap(
    'sax_slices_both_5b_5t', shape=(224, 224, 25), normalization=ZeroMeanStd1(),
    tensor_from_file=_slices_tensor_with_segmentation('cine_segmented_sax_b*/2/instance_0', 'cine_segmented_sax_b*_both_annotated_', time_frames=5),
)
sax_slices_both_3b_gauss = TensorMap(
    'sax_slices_both', shape=(224, 224, 3), normalization=ZeroMeanStd1(), augmentations=[_gaussian_noise],
    tensor_from_file=_slices_tensor_with_segmentation('cine_segmented_sax_b*/2/instance_0', 'cine_segmented_sax_b*_both_annotated_'),
)
sax_slices_both_5b_sharpen_median = TensorMap(
    'sax_slices_both_5b', shape=(224, 224, 5), normalization=ZeroMeanStd1(), augmentations=[_median_filter, _sharpen],
    tensor_from_file=_slices_tensor_with_segmentation('cine_segmented_sax_b*/2/instance_0', 'cine_segmented_sax_b*_both_annotated_'),
)


=======


def _slices_tensor_with_segmentation(tensor_key, segmentation_key, path_prefix='ukb_cardiac_mri', max_slices=50, time_frames=1, time_step=3):
    def _slice_tensor_from_file(tm, hd5, dependents={}):
        found_key = ''
        for i in range(1, 1 + max_slices):
            for b in range(1, 13):
                sax_key = segmentation_key.replace('*', str(b))
                if f'{path_prefix}/{sax_key}{i}' in hd5:
                    found_key = tensor_key.replace('*', str(b))
                    break
            if len(found_key) > 1:
                break
        if i == max_slices:
            raise ValueError(f'No slice with segmentation found for {tm.name} segmentation key {segmentation_key}')

        tensor = np.zeros(tm.shape, dtype=np.float32)
        for j in range(tm.shape[2]//time_frames):
            found_key = tensor_key.replace('*', str(b + (j - tm.shape[-1]//2)))
            l = 0
            while found_key not in hd5[path_prefix]:
                l += 1
                if b > 4:
                    found_key = tensor_key.replace('*', str(b + (j - tm.shape[-1] // 2) - l))
                else:
                    found_key = tensor_key.replace('*', str(b + (j - tm.shape[-1] // 2) + l))
                if l > 13:
                    logging.warning(f'Could not get segmentation for {tm.name} segmentation key {segmentation_key} but {found_key} not present. l is {l}')
                    break
            if time_frames == 1:
                tensor[..., j] = pad_or_crop_array_to_shape(tm.shape[:-1], np.array(hd5[f'{path_prefix}/{found_key}'][..., i-1], dtype=np.float32))
            else:
                for k in range(time_frames):
                    slice_index = ((i - 1) + (k * time_step)) % max_slices
                    my_slice = np.array(hd5[f'{path_prefix}/{found_key}'][..., slice_index], dtype=np.float32)
                    tensor[..., (j*time_frames)+k] = pad_or_crop_array_to_shape(tm.shape[:-1], my_slice)

        return tensor
    return _slice_tensor_from_file


sax_slices_jamesp_2b = TensorMap(
    'sax_slices_jamesp_2b', shape=(224, 224, 2), normalization=ZeroMeanStd1(),
    tensor_from_file=_slices_tensor_with_segmentation('cine_segmented_sax_b*/2/instance_0', 'cine_segmented_sax_b*_jamesp_annotated_'),
)
sax_slices_jamesp_4b = TensorMap(
    'sax_slices_jamesp_4b', shape=(224, 224, 4), normalization=ZeroMeanStd1(),
    tensor_from_file=_slices_tensor_with_segmentation('cine_segmented_sax_b*/2/instance_0', 'cine_segmented_sax_b*_jamesp_annotated_'),
)
sax_slices_jamesp_7b = TensorMap(
    'sax_slices_jamesp_7b', shape=(224, 224, 7), normalization=ZeroMeanStd1(),
    tensor_from_file=_slices_tensor_with_segmentation('cine_segmented_sax_b*/2/instance_0', 'cine_segmented_sax_b*_jamesp_annotated_'),
)
sax_slices_jamesp_11b = TensorMap(
    'sax_slices_jamesp_11b', shape=(224, 224, 11), normalization=ZeroMeanStd1(),
    tensor_from_file=_slices_tensor_with_segmentation('cine_segmented_sax_b*/2/instance_0', 'cine_segmented_sax_b*_jamesp_annotated_'),
)
sax_slices_both_3b_3t = TensorMap(
    'sax_slices_both_3b_3t', shape=(224, 224, 9), normalization=ZeroMeanStd1(),
    tensor_from_file=_slices_tensor_with_segmentation('cine_segmented_sax_b*/2/instance_0', 'cine_segmented_sax_b*_both_annotated_', time_frames=3),
)
sax_slices_both_5b = TensorMap(
    'sax_slices_both_5b', shape=(224, 224, 5), normalization=ZeroMeanStd1(),
    tensor_from_file=_slices_tensor_with_segmentation('cine_segmented_sax_b*/2/instance_0', 'cine_segmented_sax_b*_both_annotated_'),
)
sax_slices_both_5b_5t = TensorMap(
    'sax_slices_both_5b_5t', shape=(224, 224, 25), normalization=ZeroMeanStd1(),
    tensor_from_file=_slices_tensor_with_segmentation('cine_segmented_sax_b*/2/instance_0', 'cine_segmented_sax_b*_both_annotated_', time_frames=5),
)
sax_slices_both_3b_gauss = TensorMap(
    'sax_slices_both', shape=(224, 224, 3), normalization=ZeroMeanStd1(), augmentations=[_gaussian_noise],
    tensor_from_file=_slices_tensor_with_segmentation('cine_segmented_sax_b*/2/instance_0', 'cine_segmented_sax_b*_both_annotated_'),
)
sax_slices_both_5b_sharpen_median = TensorMap(
    'sax_slices_both_5b', shape=(224, 224, 5), normalization=ZeroMeanStd1(), augmentations=[_median_filter, _sharpen],
    tensor_from_file=_slices_tensor_with_segmentation('cine_segmented_sax_b*/2/instance_0', 'cine_segmented_sax_b*_both_annotated_'),
)


>>>>>>> 059ce6fc
def _segmented_dicom_slice(dicom_key_prefix, path_prefix='ukb_cardiac_mri', max_slices=50, sax_series=False, merge_lv_pap=False):
    def _segmented_dicom_tensor_from_file(tm, hd5, dependents={}):
        tensor = np.zeros(tm.shape, dtype=np.float32)
        for i in range(1, 1+max_slices):
            slice_key = f'{dicom_key_prefix}{i}'
            if sax_series:
                for b in range(1, 13):
                    sax_key = slice_key.replace('*', str(b))
                    if f'{path_prefix}/{sax_key}' in hd5:
                        slice_key = sax_key
                        break
                if '*' not in slice_key:
                    break
            elif f'{path_prefix}/{slice_key}' in hd5:
                break
        if i == max_slices:
            raise ValueError(f'No segmented slice found for {tm.name} prefix {dicom_key_prefix}')
        label_slice = get_tensor_at_first_date(hd5, path_prefix, slice_key)
        if merge_lv_pap:
            label_slice[label_slice == MRI_SAX_PAP_SEGMENTED_CHANNEL_MAP['LV_pap']] = MRI_SAX_SEGMENTED_CHANNEL_MAP['LV_cavity']
            label_slice[label_slice > MRI_SAX_PAP_SEGMENTED_CHANNEL_MAP['LV_pap']] -= 1
        categorical_one_hot = to_categorical(label_slice, len(tm.channel_map))
        tensor[..., :] = pad_or_crop_array_to_shape(tensor[..., :].shape, categorical_one_hot)
        return tensor
    return _segmented_dicom_tensor_from_file


cine_segmented_ao_dist_jamesp = TensorMap(
    'cine_segmented_ao_dist', Interpretation.CATEGORICAL, shape=(200, 240, len(MRI_AO_SEGMENTED_CHANNEL_MAP)),
    tensor_from_file=_segmented_dicom_slice('cine_segmented_ao_dist_jamesp_annotated_'), channel_map=MRI_AO_SEGMENTED_CHANNEL_MAP,
)
cine_segmented_ao_dist_nekoui = TensorMap(
    'cine_segmented_ao_dist', Interpretation.CATEGORICAL, shape=(200, 240, len(MRI_AO_SEGMENTED_CHANNEL_MAP)),
    tensor_from_file=_segmented_dicom_slice('cine_segmented_ao_dist_nekoui_annotated_'), channel_map=MRI_AO_SEGMENTED_CHANNEL_MAP,
)
cine_segmented_lvot_jamesp = TensorMap(
    'cine_segmented_lvot', Interpretation.CATEGORICAL, shape=(200, 240, len(MRI_LVOT_SEGMENTED_CHANNEL_MAP)),
    tensor_from_file=_segmented_dicom_slice('cine_segmented_lvot_jamesp_annotated_'), channel_map=MRI_LVOT_SEGMENTED_CHANNEL_MAP,
)
cine_segmented_lvot_nekoui = TensorMap(
    'cine_segmented_lvot', Interpretation.CATEGORICAL, shape=(200, 240, len(MRI_LVOT_SEGMENTED_CHANNEL_MAP)),
    tensor_from_file=_segmented_dicom_slice('cine_segmented_lvot_nekoui_annotated_'), channel_map=MRI_LVOT_SEGMENTED_CHANNEL_MAP,
)
cine_segmented_lax_2ch_jamesp = TensorMap(
    'cine_segmented_lax_2ch_slice', Interpretation.CATEGORICAL, shape=(192, 160, len(MRI_LAX_2CH_SEGMENTED_CHANNEL_MAP)),
    tensor_from_file=_segmented_dicom_slice('cine_segmented_lax_2ch_jamesp_annotated_'), channel_map=MRI_LAX_2CH_SEGMENTED_CHANNEL_MAP,
)
cine_segmented_lax_3ch_jamesp = TensorMap(
    'cine_segmented_lax_3ch_slice', Interpretation.CATEGORICAL, shape=(192, 160, len(MRI_LAX_3CH_SEGMENTED_CHANNEL_MAP)),
    tensor_from_file=_segmented_dicom_slice('cine_segmented_lax_3ch_jamesp_annotated_'), channel_map=MRI_LAX_3CH_SEGMENTED_CHANNEL_MAP,
)
cine_segmented_lax_4ch_jamesp = TensorMap(
    'cine_segmented_lax_4ch_slice', Interpretation.CATEGORICAL, shape=(160, 224, len(MRI_LAX_4CH_SEGMENTED_CHANNEL_MAP)),
    tensor_from_file=_segmented_dicom_slice('cine_segmented_lax_4ch_jamesp_annotated_'), channel_map=MRI_LAX_4CH_SEGMENTED_CHANNEL_MAP,
)
cine_segmented_lax_2ch_diastole = TensorMap(
    'cine_segmented_lax_2ch_diastole', Interpretation.CATEGORICAL, shape=(200, 160, len(MRI_LAX_2CH_SEGMENTED_CHANNEL_MAP)),
    tensor_from_file=_segmented_dicom_slice('cine_segmented_lax_2ch_annotated_'), channel_map=MRI_LAX_2CH_SEGMENTED_CHANNEL_MAP,
)
cine_segmented_lax_3ch_diastole = TensorMap(
    'cine_segmented_lax_3ch_diastole', Interpretation.CATEGORICAL, shape=(200, 160, len(MRI_LAX_3CH_SEGMENTED_CHANNEL_MAP)),
    tensor_from_file=_segmented_dicom_slice('cine_segmented_lax_3ch_annotated_'), channel_map=MRI_LAX_3CH_SEGMENTED_CHANNEL_MAP,
)

cine_segmented_lax_4ch_diastole = TensorMap(
    'cine_segmented_lax_4ch_diastole', Interpretation.CATEGORICAL, shape=(160, 224, len(MRI_LAX_4CH_SEGMENTED_CHANNEL_MAP)),
    tensor_from_file=_segmented_dicom_slice('cine_segmented_lax_4ch_annotated_'), channel_map=MRI_LAX_4CH_SEGMENTED_CHANNEL_MAP,
)
cine_segmented_lvot_diastole_slice = TensorMap(
    'cine_segmented_lvot_diastole_slice', Interpretation.CATEGORICAL, shape=(208, 160, len(MRI_LVOT_SEGMENTED_CHANNEL_MAP)),
    tensor_from_file=_segmented_dicom_slices('cine_segmented_lvot_annotated_'), channel_map=MRI_LVOT_SEGMENTED_CHANNEL_MAP,
)
cine_segmented_sax_no_pap_slice_jamesp = TensorMap(
    'cine_segmented_sax_slice_jamesp', Interpretation.CATEGORICAL, shape=(224, 224, len(MRI_SAX_SEGMENTED_CHANNEL_MAP)),
    tensor_from_file=_segmented_dicom_slice('cine_segmented_sax_b*_jamesp_annotated_', sax_series=True, merge_lv_pap=True), channel_map=MRI_SAX_SEGMENTED_CHANNEL_MAP,
)
cine_segmented_sax_slice_jamespb = TensorMap(
    'cine_segmented_sax_slice_both', Interpretation.CATEGORICAL, shape=(224, 224, len(MRI_SAX_SEGMENTED_CHANNEL_MAP)),
    tensor_from_file=_segmented_dicom_slice('cine_segmented_sax_b*_jamesp_annotated_', sax_series=True, merge_lv_pap=True), channel_map=MRI_SAX_SEGMENTED_CHANNEL_MAP,
)
cine_segmented_sax_slice_vnauffal = TensorMap(
    'cine_segmented_sax_slice_vnauffal', Interpretation.CATEGORICAL, shape=(224, 224, len(MRI_SAX_SEGMENTED_CHANNEL_MAP)),
    tensor_from_file=_segmented_dicom_slice('cine_segmented_sax_b*_vnauffal_annotated_', sax_series=True, merge_lv_pap=True), channel_map=MRI_SAX_SEGMENTED_CHANNEL_MAP,
)
cine_segmented_sax_slice_both = TensorMap(
    'cine_segmented_sax_slice_both', Interpretation.CATEGORICAL, shape=(224, 224, len(MRI_SAX_SEGMENTED_CHANNEL_MAP)),
    tensor_from_file=_segmented_dicom_slice('cine_segmented_sax_b*_both_annotated_', sax_series=True, merge_lv_pap=True), channel_map=MRI_SAX_SEGMENTED_CHANNEL_MAP,
)
cine_segmented_sax_slice_jamesp = TensorMap(
    'cine_segmented_sax_slice_jamesp', Interpretation.CATEGORICAL, shape=(224, 224, len(MRI_SAX_PAP_SEGMENTED_CHANNEL_MAP)),
    tensor_from_file=_segmented_dicom_slice('cine_segmented_sax_b*_jamesp_annotated_', sax_series=True), channel_map=MRI_SAX_PAP_SEGMENTED_CHANNEL_MAP,
)


def _heart_mask_instance(mri_key, segmentation_key, labels, instance_num: int = 50, random_instance: bool = False):
    def _heart_mask_tensor_from_file(tm, hd5, dependents={}):
        if random_instance:
            cycle_index = np.random.randint(1, instance_num)
        else:
            cycle_index = instance_num
        categorical_slice = get_tensor_at_first_date(hd5, tm.path_prefix, f'{segmentation_key}{cycle_index}')
        heart_mask = np.isin(categorical_slice, list(labels.values()))
        mri = get_tensor_at_first_date(hd5, tm.path_prefix, f'{mri_key}')[..., cycle_index]
        mri = pad_or_crop_array_to_shape(tm.shape, mri)
        heart_mask = pad_or_crop_array_to_shape(tm.shape, heart_mask)
        mri_masked = mri * heart_mask
        return mri_masked
    return _heart_mask_tensor_from_file


heart_mask_lax_4ch_random_time = TensorMap(
    'heart_mask_lax_4ch_random_time', Interpretation.CONTINUOUS, shape=(160, 224, 1), path_prefix='ukb_cardiac_mri',
<<<<<<< HEAD
    tensor_from_file=_heart_mask_instance('cine_segmented_lax_4ch/2/',
                                          'cine_segmented_lax_4ch_annotated_',
                                          LAX_4CH_HEART_LABELS,
                                          random_instance=True),
=======
    tensor_from_file=_heart_mask_instance(
        'cine_segmented_lax_4ch/2/',
        'cine_segmented_lax_4ch_annotated_',
        LAX_4CH_HEART_LABELS,
        random_instance=True,
    ),
>>>>>>> 059ce6fc
    normalization=ZeroMeanStd1(), cacheable=False,
)
myocardium_mask_lax_4ch_random_time = TensorMap(
    'myocardium_mask_lax_4ch_random_time', Interpretation.CONTINUOUS, shape=(120, 180, 1), path_prefix='ukb_cardiac_mri',
<<<<<<< HEAD
    tensor_from_file=_heart_mask_instance('cine_segmented_lax_4ch/2/',
                                          'cine_segmented_lax_4ch_annotated_',
                                          LAX_4CH_MYOCARDIUM_LABELS,
                                          random_instance=True),
=======
    tensor_from_file=_heart_mask_instance(
        'cine_segmented_lax_4ch/2/',
        'cine_segmented_lax_4ch_annotated_',
        LAX_4CH_MYOCARDIUM_LABELS,
        random_instance=True,
    ),
>>>>>>> 059ce6fc
    normalization=ZeroMeanStd1(), cacheable=False,
)
myocardium_mask_diastole = TensorMap(
    'myocardium_mask_diastole', Interpretation.CONTINUOUS, shape=(120, 180, 1), path_prefix='ukb_cardiac_mri',
<<<<<<< HEAD
    tensor_from_file=_heart_mask_instance('cine_segmented_lax_4ch/2/',
                                          'cine_segmented_lax_4ch_annotated_',
                                          LAX_4CH_MYOCARDIUM_LABELS,
                                          1),
)
myocardium_mask_diastole_as_random_time = TensorMap(
    'myocardium_mask_lax_4ch_random_time', Interpretation.CONTINUOUS, shape=(120, 180, 1), path_prefix='ukb_cardiac_mri',
    tensor_from_file=_heart_mask_instance('cine_segmented_lax_4ch/2/',
                                          'cine_segmented_lax_4ch_annotated_',
                                          LAX_4CH_MYOCARDIUM_LABELS,
                                          1),
)
myocardium_mask_systole_as_random_time = TensorMap(
    'myocardium_mask_lax_4ch_random_time', Interpretation.CONTINUOUS, shape=(120, 180, 1), path_prefix='ukb_cardiac_mri',
    tensor_from_file=_heart_mask_instance('cine_segmented_lax_4ch/2/',
                                          'cine_segmented_lax_4ch_annotated_',
                                          LAX_4CH_MYOCARDIUM_LABELS,
                                          15),
)
myocardium_mask_i45_as_random_time = TensorMap(
    'myocardium_mask_lax_4ch_random_time', Interpretation.CONTINUOUS, shape=(120, 180, 1), path_prefix='ukb_cardiac_mri',
    tensor_from_file=_heart_mask_instance('cine_segmented_lax_4ch/2/',
                                          'cine_segmented_lax_4ch_annotated_',
                                          LAX_4CH_MYOCARDIUM_LABELS,
                                          45),
)
myocardium_mask_systole_guess = TensorMap(
    'myocardium_mask_systole_guess', Interpretation.CONTINUOUS, shape=(120, 180, 1), path_prefix='ukb_cardiac_mri',
    tensor_from_file=_heart_mask_instance('cine_segmented_lax_4ch/2/',
                                          'cine_segmented_lax_4ch_annotated_',
                                          LAX_4CH_MYOCARDIUM_LABELS,
                                          8),
=======
    tensor_from_file=_heart_mask_instance(
        'cine_segmented_lax_4ch/2/',
        'cine_segmented_lax_4ch_annotated_',
        LAX_4CH_MYOCARDIUM_LABELS,
        1,
    ),
)
myocardium_mask_diastole_as_random_time = TensorMap(
    'myocardium_mask_lax_4ch_random_time', Interpretation.CONTINUOUS, shape=(120, 180, 1), path_prefix='ukb_cardiac_mri',
    tensor_from_file=_heart_mask_instance(
        'cine_segmented_lax_4ch/2/',
        'cine_segmented_lax_4ch_annotated_',
        LAX_4CH_MYOCARDIUM_LABELS,
        1,
    ),
)
myocardium_mask_systole_as_random_time = TensorMap(
    'myocardium_mask_lax_4ch_random_time', Interpretation.CONTINUOUS, shape=(120, 180, 1), path_prefix='ukb_cardiac_mri',
    tensor_from_file=_heart_mask_instance(
        'cine_segmented_lax_4ch/2/',
        'cine_segmented_lax_4ch_annotated_',
        LAX_4CH_MYOCARDIUM_LABELS,
        15,
    ),
)
myocardium_mask_i45_as_random_time = TensorMap(
    'myocardium_mask_lax_4ch_random_time', Interpretation.CONTINUOUS, shape=(120, 180, 1), path_prefix='ukb_cardiac_mri',
    tensor_from_file=_heart_mask_instance(
        'cine_segmented_lax_4ch/2/',
        'cine_segmented_lax_4ch_annotated_',
        LAX_4CH_MYOCARDIUM_LABELS,
        45,
    ),
)
myocardium_mask_systole_guess = TensorMap(
    'myocardium_mask_systole_guess', Interpretation.CONTINUOUS, shape=(120, 180, 1), path_prefix='ukb_cardiac_mri',
    tensor_from_file=_heart_mask_instance(
        'cine_segmented_lax_4ch/2/',
        'cine_segmented_lax_4ch_annotated_',
        LAX_4CH_MYOCARDIUM_LABELS,
        8,
    ),
>>>>>>> 059ce6fc
    normalization=ZeroMeanStd1(), cacheable=False,
)


def _heart_mask_instances(mri_key, segmentation_key, labels, mask=False):
    def _heart_mask_tensor_from_file(tm, hd5, dependents={}):
        diastole_categorical = get_tensor_at_first_date(hd5, tm.path_prefix, f'{segmentation_key}{1}')
        heart_mask = np.isin(diastole_categorical, list(labels.values()))
        i, j = np.where(heart_mask)
        indices = np.meshgrid(np.arange(min(i), max(i) + 1), np.arange(min(j), max(j) + 1), np.arange(50), indexing='ij')
        mri = get_tensor_at_first_date(hd5, tm.path_prefix, f'{mri_key}')
        if mask:
            for frame in range(1, 51):
                frame_categorical = get_tensor_at_first_date(hd5, tm.path_prefix, f'{segmentation_key}{frame}')
                heart_mask = np.isin(frame_categorical, list(labels.values()))
                mri[..., frame-1] = heart_mask[:mri.shape[0], :mri.shape[1]] * mri[..., frame-1]
        tensor = pad_or_crop_array_to_shape(tm.shape, mri[tuple(indices)])
        return tensor
    return _heart_mask_tensor_from_file


lax_4ch_heart_center = TensorMap(
    'lax_4ch_heart_center', Interpretation.CONTINUOUS, shape=(96, 96, 50), path_prefix='ukb_cardiac_mri', normalization=ZeroMeanStd1(),
    tensor_from_file=_heart_mask_instances('cine_segmented_lax_4ch/2/', 'cine_segmented_lax_4ch_annotated_', LAX_4CH_HEART_LABELS),
)
lax_3ch_heart_center = TensorMap(
    'lax_3ch_heart_center', Interpretation.CONTINUOUS, shape=(96, 96, 50), path_prefix='ukb_cardiac_mri', normalization=ZeroMeanStd1(),
    tensor_from_file=_heart_mask_instances('cine_segmented_lax_3ch/2/', 'cine_segmented_lax_3ch_annotated_', LAX_3CH_HEART_LABELS),
)
lax_2ch_heart_center = TensorMap(
    'lax_2ch_heart_center', Interpretation.CONTINUOUS, shape=(96, 96, 50), path_prefix='ukb_cardiac_mri', normalization=ZeroMeanStd1(),
    tensor_from_file=_heart_mask_instances('cine_segmented_lax_2ch/2/', 'cine_segmented_lax_2ch_annotated_', LAX_2CH_HEART_LABELS),
)
lax_4ch_heart_center_4d = TensorMap(
    'lax_4ch_heart_center', Interpretation.CONTINUOUS, shape=(96, 96, 50, 1), path_prefix='ukb_cardiac_mri', normalization=ZeroMeanStd1(),
    tensor_from_file=_heart_mask_instances('cine_segmented_lax_4ch/2/', 'cine_segmented_lax_4ch_annotated_', LAX_4CH_HEART_LABELS),
)
lax_4ch_heart_center_rotate = TensorMap(
    'lax_4ch_heart_center_rotate', Interpretation.CONTINUOUS, shape=(96, 96, 50), path_prefix='ukb_cardiac_mri', normalization=ZeroMeanStd1(),
    tensor_from_file=_heart_mask_instances('cine_segmented_lax_4ch/2/', 'cine_segmented_lax_4ch_annotated_', LAX_4CH_HEART_LABELS),
    augmentations=[_make_rotate(-180, 180)],
)
myocardium_mask_lax_4ch_50frame = TensorMap(
    'myocardium_mask_lax_4ch_50frame', Interpretation.CONTINUOUS, shape=(96, 96, 50), path_prefix='ukb_cardiac_mri', normalization=ZeroMeanStd1(),
    tensor_from_file=_heart_mask_instances('cine_segmented_lax_4ch/2/', 'cine_segmented_lax_4ch_annotated_', LAX_4CH_MYOCARDIUM_LABELS, mask=True),
)
heart_mask_lax_4ch_50frame = TensorMap(
    'heart_mask_lax_4ch_50frame', Interpretation.CONTINUOUS, shape=(96, 96, 50), path_prefix='ukb_cardiac_mri', normalization=ZeroMeanStd1(),
    tensor_from_file=_heart_mask_instances('cine_segmented_lax_4ch/2/', 'cine_segmented_lax_4ch_annotated_', LAX_4CH_HEART_LABELS, mask=True),
)
lax_4ch_heart_center_prediction = TensorMap(
    'lax_4ch_heart_center_prediction', Interpretation.CONTINUOUS, shape=(96, 96, 50), loss='logcosh', activation='linear',
    tensor_from_file=tensor_from_hd5, metrics=['mse', 'mae'],
)
lax_4ch_heart_center_truth = TensorMap(
    'lax_4ch_heart_center_truth', Interpretation.CONTINUOUS, shape=(96, 96, 50), loss='logcosh', activation='linear',
    tensor_from_file=tensor_from_hd5, metrics=['mse', 'mae'],
)

def _segmented_heart_mask_instances(segmentation_key, labels, frames=50, one_hot=True):
    def _heart_mask_tensor_from_file(tm, hd5, dependents={}):
        diastole_categorical = get_tensor_at_first_date(hd5, tm.path_prefix, f'{segmentation_key}{1}')
        heart_mask = np.isin(diastole_categorical, list(labels.values()))
        i, j = np.where(heart_mask)
        indices = np.meshgrid(np.arange(min(i), max(i) + 1), np.arange(min(j), max(j) + 1), indexing='ij')
        tensor = np.zeros(tm.shape, dtype=np.float32)
        for frame in range(1, frames+1):
            frame_categorical = get_tensor_at_first_date(hd5, tm.path_prefix, f'{segmentation_key}{frame}')
            reshape_categorical = pad_or_crop_array_to_shape(tm.shape[:2], frame_categorical[indices])
            if frames == 1:
                slice_one_hot = to_categorical(reshape_categorical, len(tm.channel_map))
                tensor[..., :] = slice_one_hot
            elif one_hot:
                slice_one_hot = to_categorical(reshape_categorical, len(tm.channel_map))
                tensor[..., frame-1, :] = slice_one_hot
            else:
                tensor[..., frame-1] = reshape_categorical
        return tensor
    return _heart_mask_tensor_from_file


segmented_lax_4ch_50_frame = TensorMap(
    'segmented_lax_4ch_50_frame', Interpretation.CONTINUOUS,
    shape=(96, 96, 50),
    path_prefix='ukb_cardiac_mri', channel_map=MRI_LAX_4CH_SEGMENTED_CHANNEL_MAP,
    tensor_from_file=_segmented_heart_mask_instances('cine_segmented_lax_4ch_annotated_', LAX_4CH_HEART_LABELS, one_hot=False),
)
segmented_lax_4ch_diastole_frame = TensorMap(
    'segmented_lax_4ch_diastole_frame', Interpretation.CONTINUOUS,
    shape=(96, 96, len(MRI_LAX_4CH_SEGMENTED_CHANNEL_MAP)),
    path_prefix='ukb_cardiac_mri', channel_map=MRI_LAX_4CH_SEGMENTED_CHANNEL_MAP,
    tensor_from_file=_segmented_heart_mask_instances('cine_segmented_lax_4ch_annotated_', LAX_4CH_HEART_LABELS, frames=1),
)
segmented_lax_4ch_48_frame = TensorMap(
    'segmented_lax_4ch_48_frame', Interpretation.CONTINUOUS,
    shape=(96, 96, 48),
    path_prefix='ukb_cardiac_mri', channel_map=MRI_LAX_4CH_SEGMENTED_CHANNEL_MAP,
    tensor_from_file=_segmented_heart_mask_instances('cine_segmented_lax_4ch_annotated_', LAX_4CH_HEART_LABELS, frames=48, one_hot=False),
)
segmented_lax_4ch_50_frame_4d = TensorMap(
    'segmented_lax_4ch_50_frame_4d', Interpretation.CATEGORICAL,
    shape=(96, 96, 50, len(MRI_LAX_4CH_SEGMENTED_CHANNEL_MAP)),
    path_prefix='ukb_cardiac_mri', channel_map=MRI_LAX_4CH_SEGMENTED_CHANNEL_MAP,
    tensor_from_file=_segmented_heart_mask_instances('cine_segmented_lax_4ch_annotated_', LAX_4CH_HEART_LABELS),
)
segmented_lax_4ch_48_frame_4d = TensorMap(
    'segmented_lax_4ch_48_frame_4d', Interpretation.CATEGORICAL,
    shape=(96, 96, 48, len(MRI_LAX_4CH_SEGMENTED_CHANNEL_MAP)),
    path_prefix='ukb_cardiac_mri', channel_map=MRI_LAX_4CH_SEGMENTED_CHANNEL_MAP,
    tensor_from_file=_segmented_heart_mask_instances('cine_segmented_lax_4ch_annotated_', LAX_4CH_HEART_LABELS, frames=48),
)


def _segmented_index_slices(key_prefix: str, shape: Tuple[int], path_prefix: str ='ukb_cardiac_mri') -> Callable:
    """Get semantic segmentation with label index as pixel values for an MRI slice"""
    def _segmented_dicom_tensor_from_file(tm, hd5, dependents={}):
        tensor = np.zeros(shape, dtype=np.float32)
        for i in range(shape[-1]):
            categorical_index_slice = get_tensor_at_first_date(
                hd5, path_prefix, key_prefix + str(i + 1),
            )
            tensor[..., i] = pad_or_crop_array_to_shape(
                shape[:-1], categorical_index_slice,
            )
        return tensor
    return _segmented_dicom_tensor_from_file


def _bounding_box_from_categorical(segmented_shape: Tuple[int], segmented_key: str, class_index: int) -> Callable:
    """Given an hd5 key of a semantic segmentation return a bounding box that covers the extent of a given class
    :param segmented_shape: The shape of each segmentation
    :param segmented_key: The key for the HD5 file where the segmentation is stored
    :param class_index: The index in the segmentation asssociated with the class we will find the bounding box for
    :return: A np.ndarray encoding a bounding box with min coordinates followed by max coordinates
            For example, a 2D bounding box will be returned as a 1D tensor of 4 numbers: [min_x, min_y, max_x, max_y]
            for a 3d bounding box we would get 6 numbers: [min_x, min_y, min_z max_x, max_y, max_z]
    """
    def bbox_from_file(tm, hd5, dependents={}):
        tensor = np.zeros(tm.shape, dtype=np.float32)
        index_tensor = pad_or_crop_array_to_shape(
            segmented_shape, np.array(hd5[segmented_key], dtype=np.float32),
        )
        bitmask = np.where(index_tensor == class_index)
        # Divide by 2 because we need min and max for each axis
        total_axes = tm.shape[-1] // 2
        for i in range(total_axes):
            tensor[i] = np.min(bitmask[i])
            tensor[i+total_axes] = np.max(bitmask[i])
        return tensor
    return bbox_from_file


def _bounding_box_from_callable(class_index: int, tensor_from_file_fxn: Callable) -> Callable:
    """Given a tensor_from_file function that returns a semantic segmentation find the bounding box that covers the extent of a given class
    :param class_index: The index in the segmentation asssociated with the class we will find the bounding box for
    :param tensor_from_file_fxn: A tensor from file function that returns a class index tensor.
            This tensor should NOT be one hot, ie the segmentation before `to_categorical` has been applied.
    :return: A np.ndarray encoding a bounding box with min coordinates followed by max coordinates
            For example, a 2D bounding box will be returned as a 1D tensor of 4 numbers: [min_x, min_y, max_x, max_y]
            for a 3d bounding box we would get 6 numbers: [min_x, min_y, min_z max_x, max_y, max_z]
    """
    def bbox_from_file(tm, hd5, dependents={}):
        tensor = np.zeros(tm.shape, dtype=np.float32)
        index_tensor = tensor_from_file_fxn(None, hd5)
        bitmask = np.where(index_tensor == class_index)
        # Divide by 2 because we need min and max for each axis
        total_axes = tm.shape[-1] // 2
        for i in range(total_axes):
            tensor[i] = np.min(bitmask[i])
            tensor[i+total_axes] = np.max(bitmask[i])
        return tensor
    return bbox_from_file


def _bounding_box_channel_map(total_axes: int) -> Dict[str, int]:
    channel_map = {}
    for i in range(total_axes):
        channel_map[f'min_axis_{i}'] = i
        channel_map[f'max_axis_{i}'] = i + total_axes
    return channel_map


def _make_index_tensor_from_file(index_map_name):
    def indexed_lvmass_tensor_from_file(tm, hd5, dependents={}):
        tensor = np.zeros(tm.shape, dtype=np.float32)
        for k in tm.channel_map:
            tensor = np.array(hd5[tm.path_prefix][k], dtype=np.float32)
        index = np.array(hd5[tm.path_prefix][index_map_name], dtype=np.float32)
        return tensor / index
    return indexed_lvmass_tensor_from_file


def _select_tensor_from_file(selection_predicate: Callable):
    def selected_tensor_from_file(tm, hd5, dependents={}):
        if not selection_predicate(hd5):
            raise ValueError(
                f'Tensor did not meet selection criteria:{selection_predicate.__name__} with Tensor Map:{tm.name}',
            )
        tensor = np.zeros(tm.shape, dtype=np.float32)
        for k in tm.channel_map:
            tensor = np.array(hd5[tm.path_prefix][k], dtype=np.float32)
        return tensor
    return selected_tensor_from_file


def _make_sex_index_tensor_from_file(value_key, group_key='continuous', index_key='bsa_mosteller', male_threshold=72, female_threshold=55):
    def _indexed_tensor_from_file(tm, hd5, dependents={}):
        tensor = np.zeros(tm.shape, dtype=np.float32)
        value = float(hd5[group_key][value_key][0])
        if index_key:
            bsa = float(hd5[group_key][index_key][0])
            value_indexed = value / bsa
        else:
            value_indexed = value
        index = 0
        if is_genetic_man(hd5) and value_indexed > male_threshold:
            index = 1
        elif is_genetic_woman(hd5) and value_indexed > female_threshold:
            index = 1
        tensor[index] = 1
        return tensor
    return _indexed_tensor_from_file


def _make_fallback_tensor_from_file(tensor_keys):
    def fallback_tensor_from_file(tm, hd5, dependents={}):
        for k in tensor_keys:
            if k in hd5:
                return pad_or_crop_array_to_shape(tm.shape, np.array(hd5[k], dtype=np.float32))
        raise ValueError(f'No fallback tensor found from keys: {tensor_keys}')
    return fallback_tensor_from_file


lv_mass_dubois_index = TensorMap(
    'lv_mass_dubois_index', Interpretation.CONTINUOUS, activation='linear', loss='logcosh', loss_weight=1.0,
    tensor_from_file=_make_index_tensor_from_file('bsa_dubois'),
    channel_map={'lv_mass': 0}, normalization={'mean': 89.7, 'std': 24.8},
)
lv_mass_mosteller_index = TensorMap(
    'lv_mass_mosteller_index', Interpretation.CONTINUOUS, activation='linear', loss='logcosh', loss_weight=1.0,
    tensor_from_file=_make_index_tensor_from_file('bsa_mosteller'),
    channel_map={'lv_mass': 0}, normalization={'mean': 89.7, 'std': 24.8},
)
lv_mass_dubois_index_sentinel = TensorMap(
    'lv_mass_dubois_index', Interpretation.CONTINUOUS, activation='linear', sentinel=0, loss_weight=1.0,
    tensor_from_file=_make_index_tensor_from_file('bsa_dubois'),
    channel_map={'lv_mass': 0}, normalization={'mean': 89.7, 'std': 24.8},
)
lv_mass_mosteller_index_sentinel = TensorMap(
    'lv_mass_mosteller_index', Interpretation.CONTINUOUS, activation='linear', sentinel=0, loss_weight=1.0,
    tensor_from_file=_make_index_tensor_from_file('bsa_mosteller'),
    channel_map={'lv_mass': 0}, normalization={'mean': 89.7, 'std': 24.8},
)

lvm_dubois_index = TensorMap(
    'lvm_dubois_index', Interpretation.CONTINUOUS, activation='linear', loss='logcosh', loss_weight=1.0,
    tensor_from_file=_make_index_tensor_from_file('bsa_dubois'),
    channel_map={'LVM': 0}, normalization={'mean': 89.7, 'std': 24.8},
)
lvm_mosteller_index = TensorMap(
    'lvm_mosteller_index', Interpretation.CONTINUOUS, activation='linear', loss='logcosh', loss_weight=1.0,
    tensor_from_file=_make_index_tensor_from_file('bsa_mosteller'),
    channel_map={'LVM': 0}, normalization={'mean': 89.7, 'std': 24.8},
)
lvm_dubois_index_w4 = TensorMap(
    'lvm_dubois_index', Interpretation.CONTINUOUS, activation='linear', loss='logcosh', loss_weight=4.0,
    tensor_from_file=_make_index_tensor_from_file('bsa_dubois'),
    channel_map={'LVM': 0}, normalization={'mean': 89.7, 'std': 24.8},
)
lvm_mosteller_index_w4 = TensorMap(
    'lvm_mosteller_index', Interpretation.CONTINUOUS, activation='linear', loss='logcosh', loss_weight=4.0,
    tensor_from_file=_make_index_tensor_from_file('bsa_mosteller'),
    channel_map={'LVM': 0}, normalization={'mean': 89.7, 'std': 24.8},
)
lvm_dubois_index_sentinel = TensorMap(
    'lvm_dubois_index', Interpretation.CONTINUOUS, activation='linear', sentinel=0, loss_weight=1.0,
    tensor_from_file=_make_index_tensor_from_file('bsa_dubois'),
    channel_map={'LVM': 0}, normalization={'mean': 89.7, 'std': 24.8},
)
lvm_mosteller_index_sentinel = TensorMap(
    'lvm_mosteller_index', Interpretation.CONTINUOUS, activation='linear', sentinel=0, loss_weight=1.0,
    tensor_from_file=_make_index_tensor_from_file('bsa_mosteller'),
    channel_map={'LVM': 0}, normalization={'mean': 89.7, 'std': 24.8},
)
myocardial_mass_noheritable_men_only = TensorMap(
    'inferred_myocardial_mass_noheritable', Interpretation.CONTINUOUS, activation='linear', loss='logcosh',
    tensor_from_file=_select_tensor_from_file(is_genetic_man),
    channel_map={'inferred_myocardial_mass_noheritable': 0}, normalization={'mean': 100.0, 'std': 18.0},
)
myocardial_mass_noheritable_women_only = TensorMap(
    'inferred_myocardial_mass_noheritable', Interpretation.CONTINUOUS, activation='linear', loss='logcosh',
    tensor_from_file=_select_tensor_from_file(is_genetic_woman),
    channel_map={'inferred_myocardial_mass_noheritable': 0}, normalization={'mean': 78.0, 'std': 16.0},
)


lvh_from_indexed_lvm = TensorMap(
    'lvh_from_indexed_lvm', Interpretation.CATEGORICAL, channel_map={'no_lvh': 0, 'left_ventricular_hypertrophy': 1},
    tensor_from_file=_make_sex_index_tensor_from_file(
        'adjusted_myocardium_mass',
    ),
)
lvh_from_indexed_lvm_weighted = TensorMap(
    'lvh_from_indexed_lvm', Interpretation.CATEGORICAL, channel_map={'no_lvh': 0, 'left_ventricular_hypertrophy': 1},
    tensor_from_file=_make_sex_index_tensor_from_file(
        'adjusted_myocardium_mass',
    ),
    loss=weighted_crossentropy([1.0, 25.0], 'lvh_from_indexed_lvm'),
)
big_rvedv_indexed = TensorMap(
    'big_rvedv_indexed', Interpretation.CATEGORICAL, channel_map={'no_big_rvedv_indexed': 0, 'big_rvedv_indexed': 1},
<<<<<<< HEAD
    tensor_from_file=_make_sex_index_tensor_from_file('RVEDV', male_threshold=125, female_threshold=94)
)
big_rvedv = TensorMap(
    'big_rvedv', Interpretation.CATEGORICAL, channel_map={'no_big_rvedv': 0, 'big_rvedv': 1},
    tensor_from_file=_make_sex_index_tensor_from_file('RVEDV', index_key=None, male_threshold=248, female_threshold=168)
=======
    tensor_from_file=_make_sex_index_tensor_from_file('RVEDV', male_threshold=125, female_threshold=94),
)
big_rvedv = TensorMap(
    'big_rvedv', Interpretation.CATEGORICAL, channel_map={'no_big_rvedv': 0, 'big_rvedv': 1},
    tensor_from_file=_make_sex_index_tensor_from_file('RVEDV', index_key=None, male_threshold=248, female_threshold=168),
>>>>>>> 059ce6fc
)

adjusted_myocardium_mass = TensorMap(
    'adjusted_myocardium_mass', Interpretation.CONTINUOUS, validator=make_range_validator(0, 400), path_prefix='continuous',
    loss='logcosh', channel_map={'adjusted_myocardium_mass': 0}, normalization={'mean': 89.70, 'std': 24.80},
)
adjusted_myocardium_mass_indexed = TensorMap(
    'adjusted_myocardium_mass_indexed', Interpretation.CONTINUOUS, validator=make_range_validator(0, 400),
    loss='logcosh', channel_map={'adjusted_myocardium_mass_indexed': 0}, path_prefix='continuous',
    normalization={'mean': 89.70, 'std': 24.80},
)
lvh_from_indexed_lvm_parented = TensorMap(
    'lvh_from_indexed_lvm', Interpretation.CATEGORICAL, channel_map={'no_lvh': 0, 'left_ventricular_hypertrophy': 1},
    tensor_from_file=_make_sex_index_tensor_from_file(
        'adjusted_myocardium_mass_indexed',
    ),
    loss=weighted_crossentropy([1.0, 25.0], 'lvh_from_indexed_lvm_parented'),
    parents=[
        adjusted_myocardium_mass_indexed,
        adjusted_myocardium_mass,
    ],
)

<<<<<<< HEAD
mri_not_in_sinus = TensorMap('mri_not_in_sinus', Interpretation.CATEGORICAL, path_prefix='categorical', storage_type=StorageType.CATEGORICAL_INDEX,
                             channel_map={'no_mri_not_in_sinus': 0, 'mri_not_in_sinus': 1}, loss=weighted_crossentropy([0.1, 10.0], 'mri_not_in_sinus'))
=======
mri_not_in_sinus = TensorMap(
    'mri_not_in_sinus', Interpretation.CATEGORICAL, path_prefix='categorical', storage_type=StorageType.CATEGORICAL_INDEX,
    channel_map={'no_mri_not_in_sinus': 0, 'mri_not_in_sinus': 1}, loss=weighted_crossentropy([0.1, 10.0], 'mri_not_in_sinus'),
)
>>>>>>> 059ce6fc

shmolli_192i_both = TensorMap(
    'shmolli_192i', Interpretation.CONTINUOUS, shape=(288, 384, 7),
    tensor_from_file=_make_fallback_tensor_from_file(
        ['shmolli_192i', 'shmolli_192i_liver'],
    ),
)
shmolli_192i_both_4d = TensorMap(
    'shmolli_192i', Interpretation.CONTINUOUS, shape=(288, 384, 7, 1),
    tensor_from_file=_make_fallback_tensor_from_file(
        ['shmolli_192i', 'shmolli_192i_liver'],
    ),
)
shmolli_192i_both_instance1 = TensorMap(
    'shmolli_192i_instance1', Interpretation.CONTINUOUS, shape=(288, 384, 1),
    tensor_from_file=_make_fallback_tensor_from_file(
        ['shmolli_192i', 'shmolli_192i_liver'],
    ),
)
shmolli_192i_liver_only = TensorMap(
    'shmolli_192i', Interpretation.CONTINUOUS, shape=(288, 384, 7),
    tensor_from_file=_make_fallback_tensor_from_file(['shmolli_192i_liver']),
)

lax_3ch_lv_cavity_bbox_slice0 = TensorMap(
    'lax_3ch_lv_cavity_bbox_slice0', Interpretation.MESH, shape=(4,),
    tensor_from_file=_bounding_box_from_categorical(
        (160, 160), 'ukb_cardiac_mri/cine_segmented_lax_3ch_annotated_1/instance_0', MRI_LAX_3CH_SEGMENTED_CHANNEL_MAP['LV_Cavity'],
    ),
    channel_map=_bounding_box_channel_map(2),
)
lax_3ch_left_atrium_bbox_slice0 = TensorMap(
    'lax_3ch_left_atrium_bbox_slice0', Interpretation.MESH, shape=(4,),
    tensor_from_file=_bounding_box_from_categorical(
        (160, 160), 'ukb_cardiac_mri/cine_segmented_lax_3ch_annotated_1/instance_0', MRI_LAX_3CH_SEGMENTED_CHANNEL_MAP['left_atrium'],
    ),
    channel_map=_bounding_box_channel_map(2),
)

aorta_descending_tff = _bounding_box_from_categorical(
    (192, 224), 'ukb_cardiac_mri/cine_segmented_ao_dist_annotated_1/instance_0', MRI_AO_SEGMENTED_CHANNEL_MAP['ao_descending_aorta'],
)
cine_segmented_ao_descending_aorta_bbox_slice0 = TensorMap(
    'cine_segmented_ao_descending_aorta_bbox_slice0', Interpretation.MESH, shape=(4,),
    tensor_from_file=aorta_descending_tff, channel_map=_bounding_box_channel_map(
        2,
    ),
)
aorta_ascending_tff = _bounding_box_from_categorical(
    (192, 224), 'ukb_cardiac_mri/cine_segmented_ao_dist_annotated_1/instance_0', MRI_AO_SEGMENTED_CHANNEL_MAP['ao_ascending_aorta'],
)
cine_segmented_ao_ascending_aorta_bbox_slice0 = TensorMap(
    'cine_segmented_ao_ascending_aorta_bbox_slice0', Interpretation.MESH, shape=(4,),
    tensor_from_file=aorta_ascending_tff, channel_map=_bounding_box_channel_map(
        2,
    ),
)

lax_3ch_lv_cavity_bbox = TensorMap(
    'lax_3ch_lv_cavity_bbox', Interpretation.MESH, shape=(6,), channel_map=_bounding_box_channel_map(3),
    tensor_from_file=_bounding_box_from_callable(
        5, _segmented_index_slices(
        'cine_segmented_lax_3ch_annotated_', (192, 160, 50),
        ),
    ),
)

bbfc = _bounding_box_from_callable(
    MRI_AO_SEGMENTED_CHANNEL_MAP['ao_descending_aorta'], _segmented_index_slices(
    'cine_segmented_ao_dist_annotated_', (192, 224, 100),
    ),
)
cine_segmented_ao_descending_aorta_bbox = TensorMap(
    'cine_segmented_ao_descending_aorta_bbox', Interpretation.MESH, shape=(6,), tensor_from_file=bbfc,
    channel_map=_bounding_box_channel_map(3),
)

abbfc = _bounding_box_from_callable(
    MRI_AO_SEGMENTED_CHANNEL_MAP['ao_ascending_aorta'], _segmented_index_slices(
    'cine_segmented_ao_dist_annotated_', (192, 224, 100),
    ),
)

cine_segmented_ao_ascending_aorta_bbox = TensorMap(
    'cine_segmented_ao_ascending_aorta_bbox', Interpretation.MESH, shape=(6,), tensor_from_file=abbfc,
    channel_map=_bounding_box_channel_map(3),
)


###
lv_mass = TensorMap(
    'lv_mass', Interpretation.CONTINUOUS, activation='linear', loss='logcosh', validator=make_range_validator(0, 500),
    channel_map={'lv_mass': 0}, normalization={'mean': 89.7, 'std': 24.8},
)

# lv_mass_no0 = TensorMap(
#     'lv_mass', Interpretation.CONTINUOUS, activation='linear', loss=ignore_zeros_logcosh,
#     channel_map={'lv_mass': 0}, normalization={'mean': 89.7, 'std': 24.8},
# )

lv_mass_sentinel = TensorMap(
    'lv_mass', Interpretation.CONTINUOUS, activation='linear', sentinel=0,
    channel_map={'lv_mass': 0}, normalization={'mean': 89.7, 'std': 24.8},
)
LVM_sentinel = TensorMap(
    'LVM',  Interpretation.CONTINUOUS, normalization={'mean': 89.70372484725051, 'std': 24.803669503436304}, sentinel=0,
    validator=make_range_validator(-1, 300), channel_map={'LVM': 0},
)
lv_mass_prediction = TensorMap(
    'lv_mass_sentinel_prediction', Interpretation.CONTINUOUS, activation='linear', loss='logcosh', loss_weight=10.0,
    validator=make_range_validator(0, 300), channel_map={'lv_mass_sentinel_prediction': 0},
    normalization={'mean': 89.7, 'std': 24.8},
)
lv_mass_dubois_index_prediction = TensorMap(
    'lv_mass_dubois_index_sentinel_prediction', Interpretation.CONTINUOUS, activation='linear', loss='logcosh',
    validator=make_range_validator(0, 300), loss_weight=10.0,
    channel_map={'lv_mass_dubois_index_sentinel_prediction': 0}, normalization={'mean': 89.7, 'std': 24.8},
)
lv_mass_mosteller_index_prediction = TensorMap(
    'lv_mass_mosteller_index_sentinel_prediction', Interpretation.CONTINUOUS, activation='linear', loss='logcosh',
    validator=make_range_validator(0, 300), loss_weight=10.0,
    channel_map={'lv_mass_mosteller_index_sentinel_prediction': 0},
    normalization={'mean': 89.7, 'std': 24.8},
)

LVM_prediction = TensorMap(
    'LVM_sentinel_prediction',  Interpretation.CONTINUOUS, normalization={'mean': 89.70372484725051, 'std': 24.803669503436304},
    validator=make_range_validator(0, 300), channel_map={'LVM_sentinel_prediction': 0},
)

lvm_dubois_index_prediction = TensorMap(
    'lvm_dubois_index_sentinel_prediction', Interpretation.CONTINUOUS, activation='linear', loss='logcosh',
    validator=make_range_validator(0, 300), channel_map={'lvm_dubois_index_sentinel_prediction': 0},
    normalization={'mean': 42.0, 'std': 8.0},
)
lvm_mosteller_index_prediction = TensorMap(
    'lvm_mosteller_index_sentinel_prediction', Interpretation.CONTINUOUS, activation='linear', loss='logcosh',
    validator=make_range_validator(0, 300), channel_map={'lvm_mosteller_index_sentinel_prediction': 0},
    normalization={'mean': 42.0, 'std': 8.0},
)

LVM_prediction_sentinel = TensorMap(
    'LVM_sentinel_prediction',  Interpretation.CONTINUOUS, sentinel=0, channel_map={'LVM_sentinel_prediction': 0},
    normalization={'mean': 89.70372484725051, 'std': 24.803669503436304},
)
lvm_dubois_index_prediction_sentinel = TensorMap(
    'lvm_dubois_index_sentinel_prediction', Interpretation.CONTINUOUS, activation='linear', loss='logcosh',
    sentinel=0, channel_map={'lvm_dubois_index_sentinel_prediction': 0},
    normalization={'mean': 89.7, 'std': 24.8},
)
lvm_mosteller_index_prediction_sentinel = TensorMap(
    'lvm_mosteller_index_sentinel_prediction', Interpretation.CONTINUOUS, activation='linear', loss='logcosh',
    sentinel=0, channel_map={'lvm_mosteller_index_sentinel_prediction': 0},
    normalization={'mean': 89.7, 'std': 24.8},
)



end_systole_volume = TensorMap(
    'end_systole_volume', Interpretation.CONTINUOUS, activation='linear', validator=make_range_validator(0, 300),
    loss='logcosh', channel_map={'end_systole_volume': 0},
    normalization={'mean': 47.0, 'std': 10.0},
)
end_diastole_volume = TensorMap(
    'end_diastole_volume', Interpretation.CONTINUOUS, activation='linear', validator=make_range_validator(0, 400),
    loss='logcosh', channel_map={'end_diastole_volume': 0},
    normalization={'mean': 142.0, 'std': 21.0},
)
ejection_fraction = TensorMap(
    'ejection_fraction', Interpretation.CONTINUOUS, activation='linear', validator=make_range_validator(0.2, 0.9),
    normalization={'mean': 0.50, 'std': 0.046},
    loss='logcosh', loss_weight=1.0, channel_map={'ejection_fraction': 0},
)


# Apply correction from Sanghvi et al.Journal of Cardiovascular Magnetic Resonance 2016
corrected_extracted_lvedv = TensorMap(
    'corrected_extracted_lvedv', Interpretation.CONTINUOUS, activation='linear', validator=make_range_validator(0, 400),
    loss='logcosh', channel_map={'corrected_extracted_lvedv': 0},
    normalization={'mean': 142.0, 'std': 21.0},
)
corrected_extracted_lvef = TensorMap(
    'corrected_extracted_lvef', Interpretation.CONTINUOUS, activation='linear', validator=make_range_validator(0.2, 0.9),
    normalization={'mean': 0.50, 'std': 0.046},
    loss='logcosh', channel_map={'corrected_extracted_lvef': 0},
)
corrected_extracted_lvesv = TensorMap(
    'corrected_extracted_lvesv', Interpretation.CONTINUOUS, activation='linear', validator=make_range_validator(0, 300),
    loss='logcosh', channel_map={'corrected_extracted_lvesv': 0},
    normalization={'mean': 47.0, 'std': 10.0},
)

corrected_extracted_lvesv_sentinel = TensorMap(
    'corrected_extracted_lvesv', Interpretation.CONTINUOUS, activation='linear', sentinel=0.0,
    channel_map={'corrected_extracted_lvesv': 0}, normalization={'mean': 47.0, 'std': 10.0},
)
corrected_extracted_lvedv_sentinel = TensorMap(
    'corrected_extracted_lvedv', Interpretation.CONTINUOUS, activation='linear', sentinel=0.0,
    channel_map={'corrected_extracted_lvedv': 0}, normalization={'mean': 142.0, 'std': 21.0},
)
corrected_extracted_lvef_sentinel = TensorMap(
    'corrected_extracted_lvef', Interpretation.CONTINUOUS, activation='linear', sentinel=0.0,
    normalization={'mean': 0.50, 'std': 0.046}, channel_map={'corrected_extracted_lvef': 0},
)
corrected_extracted_lvef_sentinel = TensorMap(
    'corrected_extracted_lvef', Interpretation.CONTINUOUS, activation='linear', sentinel=0.0,
    normalization={'mean': 0.50, 'std': 0.046}, channel_map={'corrected_extracted_lvef': 0},
)

LA_2Ch_vol_max = TensorMap(
    'LA_2Ch_vol_max',  Interpretation.CONTINUOUS, normalization={'mean': 63.45582391534391, 'std': 22.548034481265972},
    validator=make_range_validator(0, 400), loss='logcosh', channel_map={'LA_2Ch_vol_max': 0}, path_prefix='continuous',
)
LA_2Ch_vol_min = TensorMap(
    'LA_2Ch_vol_min',  Interpretation.CONTINUOUS, normalization={'mean': 28.308681904761904, 'std': 15.842444310837582},
    validator=make_range_validator(0, 200), loss='logcosh', channel_map={'LA_2Ch_vol_min': 0}, path_prefix='continuous',
)
LA_4Ch_vol_max = TensorMap(
    'LA_4Ch_vol_max',  Interpretation.CONTINUOUS, normalization={'mean': 74.53903305263158, 'std': 25.448756860639776},
    validator=make_range_validator(0, 400), loss='logcosh', channel_map={'LA_4Ch_vol_max': 0}, path_prefix='continuous',
)
LA_4Ch_vol_min = TensorMap(
    'LA_4Ch_vol_min',  Interpretation.CONTINUOUS, normalization={'mean': 31.014961894736846, 'std': 17.146722819760804},
    validator=make_range_validator(0, 200), loss='logcosh', channel_map={'LA_4Ch_vol_min': 0}, path_prefix='continuous',
)
LA_Biplan_vol_max = TensorMap(
    'LA_Biplan_vol_max',  Interpretation.CONTINUOUS, normalization={'mean': 67.86355108225109, 'std': 21.793845470012105},
    validator=make_range_validator(0, 400), loss='logcosh', channel_map={'LA_Biplan_vol_max': 0}, path_prefix='continuous',
)
LA_Biplan_vol_min = TensorMap(
    'LA_Biplan_vol_min',  Interpretation.CONTINUOUS, normalization={'mean': 28.79685670995671, 'std': 15.43219634139272},
    validator=make_range_validator(0, 300), loss='logcosh', channel_map={'LA_Biplan_vol_min': 0}, path_prefix='continuous',
)
LVEDV = TensorMap(
    'LVEDV',  Interpretation.CONTINUOUS, normalization={'mean': 144.1479505192425, 'std': 34.39409859908663}, loss='logcosh',
    validator=make_range_validator(0, 500), channel_map={'LVEDV': 0}, path_prefix='continuous',
)
LVEF = TensorMap(
    'LVEF',  Interpretation.CONTINUOUS, normalization={'mean': 47.0, 'std': 10.0}, loss='logcosh', path_prefix='continuous',
    validator=make_range_validator(0, 500), channel_map={'LVEF': 0},
)
LVESV = TensorMap(
    'LVESV',  Interpretation.CONTINUOUS, normalization={'mean': 59.58324862553452, 'std': 21.186976544044025}, loss='logcosh',
    validator=make_range_validator(0, 400), channel_map={'LVESV': 0}, path_prefix='continuous',
)
LVM = TensorMap(
    'LVM',  Interpretation.CONTINUOUS, normalization=Standardize(mean=89.70372484725051, std=24.803669503436304), loss='logcosh',
    validator=make_range_validator(0, 400), channel_map={'LVM': 0}, path_prefix='continuous',
)
LVSV = TensorMap(
    'LVSV',  Interpretation.CONTINUOUS, normalization={'mean': 84.85198120147119, 'std': 19.2700091046526}, loss='logcosh',
    validator=make_range_validator(0, 400), channel_map={'LVSV': 0}, path_prefix='continuous',
)
RA_4Ch_vol_max = TensorMap(
    'RA_4Ch_vol_max',  Interpretation.CONTINUOUS, normalization={'mean': 79.22289586811351, 'std': 26.504015552539048},
    validator=make_range_validator(0, 500), loss='logcosh', channel_map={'RA_4Ch_vol_max': 0}, path_prefix='continuous',
)
RA_4Ch_vol_min = TensorMap(
    'RA_4Ch_vol_min',  Interpretation.CONTINUOUS, normalization={'mean': 46.25831176961603, 'std': 20.002160080524803},
    validator=make_range_validator(0, 400), loss='logcosh', channel_map={'RA_4Ch_vol_min': 0}, path_prefix='continuous',
)
RVEDV = TensorMap(
    'RVEDV',  Interpretation.CONTINUOUS, normalization={'mean': 152.41239853151131, 'std': 37.15198900632509}, loss='logcosh',
    validator=make_range_validator(0, 500), channel_map={'RVEDV': 0}, path_prefix='continuous',
)
RVEF = TensorMap(
    'RVEF',  Interpretation.CONTINUOUS, normalization={'mean': 56.404863078182565, 'std': 6.526231365539632}, loss='logcosh',
    validator=make_range_validator(10, 200), channel_map={'RVEF': 0}, path_prefix='continuous',
)
RVESV = TensorMap(
    'RVESV',  Interpretation.CONTINUOUS, normalization={'mean': 67.61379869467673, 'std': 22.853189258914284}, loss='logcosh',
    validator=make_range_validator(0, 300), channel_map={'RVESV': 0}, path_prefix='continuous',
)
RVSV = TensorMap(
    'RVSV',  Interpretation.CONTINUOUS, normalization={'mean': 85.0908258288989, 'std': 19.30893645374548}, loss='logcosh',
    validator=make_range_validator(0, 200), channel_map={'RVSV': 0}, path_prefix='continuous',
)
LAQC = TensorMap(
    'LAQC',  Interpretation.CONTINUOUS, normalization={'mean': 1.2657977883096367, 'std': 0.5561369836438385}, loss='logcosh',
    validator=make_range_validator(0, 200), channel_map={'LAQC': 0}, path_prefix='continuous',
)
LVQC = TensorMap(
    'LVQC',  Interpretation.CONTINUOUS, normalization={'mean': 1.1737756714060033, 'std': 0.4620420984104567}, loss='logcosh',
    validator=make_range_validator(0, 200), channel_map={'LVQC': 0}, path_prefix='continuous',
)
RAQC = TensorMap(
    'RAQC',  Interpretation.CONTINUOUS, normalization={'mean': 1.1860189573459716, 'std': 0.4791815490882246}, loss='logcosh',
    validator=make_range_validator(0, 200), channel_map={'RAQC': 0}, path_prefix='continuous',
)
RVQC = TensorMap(
    'RVQC',  Interpretation.CONTINUOUS, normalization={'mean': 1.179699842022117, 'std': 0.4648958893626213}, loss='logcosh',
    validator=make_range_validator(0, 200), channel_map={'RVQC': 0}, path_prefix='continuous',
)
LVM_as_prediction = TensorMap(
    'LVM_prediction',  Interpretation.CONTINUOUS, loss='logcosh',
    validator=make_range_validator(0, 400), channel_map={'LVM': 0}, path_prefix='continuous',
)

myocardial_mass = TensorMap(
    'myocardium_mass',  Interpretation.CONTINUOUS, validator=make_range_validator(0, 400), loss='logcosh', path_prefix='continuous',
    channel_map={'myocardium_mass': 0}, normalization={'mean': 89.70, 'std': 24.80},
)
myocardial_mass_noheritable = TensorMap(
    'inferred_myocardial_mass_noheritable',  Interpretation.CONTINUOUS, path_prefix='continuous',
    loss='logcosh', validator=make_range_validator(0, 400), normalization={'mean': 89.70, 'std': 24.80},
    channel_map={'inferred_myocardial_mass_noheritable': 0},
)
myocardial_mass_noheritable_sentinel = TensorMap(
    'inferred_myocardial_mass_noheritable',  Interpretation.CONTINUOUS, sentinel=0, loss='logcosh',
    normalization={'mean': 89.70, 'std': 24.80}, path_prefix='continuous',
    channel_map={'inferred_myocardial_mass_noheritable': 0},
)

myocardial_mass = TensorMap(
    'myocardium_mass',  Interpretation.CONTINUOUS, validator=make_range_validator(0, 400), loss='logcosh', path_prefix='continuous',
    channel_map={'myocardium_mass': 0}, normalization={'mean': 89.70, 'std': 24.80},
)


adjusted_myocardium_mass_sentinel = TensorMap(
    'adjusted_myocardium_mass', Interpretation.CONTINUOUS, validator=make_range_validator(0, 400), path_prefix='continuous',
    loss='logcosh', channel_map={'adjusted_myocardium_mass': 0}, normalization={'mean': 89.70, 'std': 24.80},
    sentinel=0.0,
)

adjusted_myocardium_mass_mse = TensorMap(
    'adjusted_myocardium_mass', Interpretation.CONTINUOUS, validator=make_range_validator(0, 400), path_prefix='continuous',
    loss='mse', channel_map={'adjusted_myocardium_mass': 0}, normalization={'mean': 89.70, 'std': 24.80},
)

# adjusted_myocardium_mass_y_true_mse = TensorMap(
#     'adjusted_myocardium_mass', Interpretation.CONTINUOUS, validator=make_range_validator(0, 400), path_prefix='continuous',
#     loss=y_true_times_mse, channel_map={'adjusted_myocardium_mass': 0}, normalization={'mean': 89.70, 'std': 24.80},
# )

# adjusted_myocardium_mass_y_true_sqr_mse = TensorMap(
#     'adjusted_myocardium_mass', Interpretation.CONTINUOUS, validator=make_range_validator(0, 400), path_prefix='continuous',
#     loss=y_true_squared_times_mse, channel_map={'adjusted_myocardium_mass': 0}, normalization={'mean': 89.70, 'std': 24.80},
# )

# adjusted_myocardium_mass_y_true_cube_mse = TensorMap(
#     'adjusted_myocardium_mass', Interpretation.CONTINUOUS, validator=make_range_validator(0, 400), path_prefix='continuous',
#     loss=y_true_cubed_times_mse, channel_map={'adjusted_myocardium_mass': 0}, normalization={'mean': 89.70, 'std': 24.80},
# )


# adjusted_myocardium_mass_y_true_sqr_logcosh = TensorMap(
#     'adjusted_myocardium_mass', Interpretation.CONTINUOUS, validator=make_range_validator(0, 400),
#     loss=y_true_squared_times_logcosh, channel_map={'adjusted_myocardium_mass': 0}, path_prefix='continuous',
#     normalization={'mean': 89.70, 'std': 24.80},
# )


proton_fat = TensorMap(
    '22402_Proton-density-fat-fraction-PDFF_2_0', Interpretation.CONTINUOUS, channel_map={'22402_Proton-density-fat-fraction-PDFF_2_0': 0},
    activation='linear', loss='logcosh',  annotation_units=1, path_prefix='continuous',
    validator=make_range_validator(0, 100), normalization={'mean': 3.91012, 'std': 4.64437},
)
liver_fat = TensorMap(
    '22402_Liver-fat-percentage_2_0', Interpretation.CONTINUOUS, channel_map={'22402_Liver-fat-percentage_2_0': 0},
    activation='linear', loss='logcosh',  annotation_units=1, path_prefix='continuous',
    validator=make_range_validator(0, 100), normalization={'mean': 3.91012, 'std': 4.64437},
)
liver_fat_sentinel = TensorMap(
    '22402_Liver-fat-percentage_2_0', Interpretation.CONTINUOUS, channel_map={'22402_Liver-fat-percentage_2_0': 0},
    normalization={'mean': 3.91012, 'std': 4.64437}, activation='linear', sentinel=0.0, path_prefix='continuous',
)
liver_fat_echo_predicted = TensorMap(
    'liver_fat_sentinel_prediction', Interpretation.CONTINUOUS, channel_map={'liver_fat_sentinel_prediction': 0},
    validator=make_range_validator(0, 100), normalization={'mean': 3.91012, 'std': 4.64437}, path_prefix='continuous', activation='linear', loss='logcosh',
)
liver_fat_echo_predicted_sentinel = TensorMap(
    'liver_fat_sentinel_prediction', Interpretation.CONTINUOUS, channel_map={'liver_fat_sentinel_prediction': 0},
    normalization={'mean': 3.91012, 'std': 4.64437}, activation='linear', path_prefix='continuous', sentinel=0.0,
)

gre_mullti_echo_10_te_liver = TensorMap('gre_mullti_echo_10_te_liver', shape=(160, 160, 10), loss='logcosh', normalization={'zero_mean_std1': 1.0})
gre_mullti_echo_10_te_liver_12bit = TensorMap('gre_mullti_echo_10_te_liver_12bit', shape=(160, 160, 10), loss='logcosh', normalization={'zero_mean_std1': 1.0})
lms_ideal_optimised_low_flip_6dyn = TensorMap('lms_ideal_optimised_low_flip_6dyn', shape=(232, 256, 36), loss='logcosh', normalization={'zero_mean_std1': 1.0})
lms_ideal_optimised_low_flip_6dyn_12bit = TensorMap('lms_ideal_optimised_low_flip_6dyn_12bit', shape=(232, 256, 36), loss='logcosh', normalization={'zero_mean_std1': 1.0})
lms_ideal_optimised_low_flip_6dyn_4slice = TensorMap('lms_ideal_optimised_low_flip_6dyn_4slice', shape=(232, 256, 4), loss='logcosh', normalization={'zero_mean_std1': 1.0})

shmolli_192i = TensorMap('shmolli_192i', shape=(288, 384, 7), normalization={'zero_mean_std1': 1.0})
shmolli_192i_liver = TensorMap('shmolli_192i_liver', shape=(288, 384, 7), normalization={'zero_mean_std1': 1.0})
<<<<<<< HEAD
shmolli_192i_12bit = TensorMap('shmolli_192i_12bit', shape=(288, 384, 7), normalization={'zero_mean_std1': 1.0},
                               tensor_from_file=_pad_crop_tensor)
=======
shmolli_192i_12bit = TensorMap(
    'shmolli_192i_12bit', shape=(288, 384, 7), normalization={'zero_mean_std1': 1.0},
    tensor_from_file=_pad_crop_tensor,
)
>>>>>>> 059ce6fc
shmolli_192i_fitparams = TensorMap('shmolli_192i_fitparams', shape=(288, 384, 7), normalization={'zero_mean_std1': 1.0})
shmolli_192i_t1map = TensorMap('shmolli_192i_t1map', shape=(288, 384, 2), normalization={'zero_mean_std1': 1.0})

sax_pixel_width = TensorMap(
    'mri_pixel_width_cine_segmented_sax_inlinevf', Interpretation.CONTINUOUS, annotation_units=2, channel_map={'mri_pixel_width_cine_segmented_sax_inlinevf': 0},
    validator=make_range_validator(0, 4), normalization={'mean': 1.83, 'std': 0.1},
)
sax_pixel_height = TensorMap(
    'mri_pixel_height_segmented_sax_inlinevf', Interpretation.CONTINUOUS, annotation_units=2, channel_map={'mri_pixel_height_cine_segmented_sax_inlinevf': 0},
    validator=make_range_validator(0, 4), normalization={'mean': 1.83, 'std': 0.1},
)

ejection_fractionp = TensorMap(
    'ejection_fraction', Interpretation.CONTINUOUS, activation='linear',
    normalization={'mean': 0.50, 'std': 0.046},
    loss='logcosh', loss_weight=1.0, channel_map={'ejection_fraction': 0},
    parents=[end_systole_volume, end_diastole_volume],
)

cine_segmented_sax_b1 = TensorMap('cine_segmented_sax_b1', shape=(256, 256, 50), loss='mse')
cine_segmented_sax_b2 = TensorMap('cine_segmented_sax_b2', shape=(256, 256, 50), loss='mse')
cine_segmented_sax_b4 = TensorMap('cine_segmented_sax_b4', shape=(256, 256, 50), loss='mse')
cine_segmented_sax_b6 = TensorMap('cine_segmented_sax_b6', shape=(256, 256, 50), loss='mse')

cine_segmented_lax_2ch = TensorMap('cine_segmented_lax_2ch', shape=(256, 256, 50), normalization=ZeroMeanStd1())
cine_segmented_lax_3ch = TensorMap('cine_segmented_lax_3ch', shape=(256, 256, 50), normalization=ZeroMeanStd1())
cine_segmented_lax_4ch = TensorMap('cine_segmented_lax_4ch', shape=(256, 256, 50), normalization=ZeroMeanStd1())

cine_segmented_lax_2ch_4d = TensorMap('cine_segmented_lax_2ch_4d', shape=(256, 256, 50, 1), normalization=ZeroMeanStd1())
cine_segmented_lax_3ch_4d = TensorMap('cine_segmented_lax_3ch_4d', shape=(256, 256, 50, 1), normalization=ZeroMeanStd1())
cine_segmented_lax_4ch_4d = TensorMap('cine_segmented_lax_4ch_4d', shape=(256, 256, 50, 1), normalization=ZeroMeanStd1())

lax_view_detect = TensorMap(
    'lax_view_detect', Interpretation.CATEGORICAL,
    channel_map={
        'cine_segmented_lax_2ch': 0, 'cine_segmented_lax_3ch': 1,
        'cine_segmented_lax_4ch': 2,
    },
)

sax_view_detect = TensorMap(
    'sax_view_detect', Interpretation.CATEGORICAL,
    channel_map={
        'cine_segmented_sax_b1': 0, 'cine_segmented_sax_b2': 1,
        'cine_segmented_sax_b3': 2, 'cine_segmented_sax_b4': 3,
        'cine_segmented_sax_b5': 4, 'cine_segmented_sax_b6': 5,
        'cine_segmented_sax_b7': 6, 'cine_segmented_sax_b8': 7,
        'cine_segmented_sax_b9': 8, 'cine_segmented_sax_b10': 9,
        'cine_segmented_sax_b11': 10,
    },
)

slax_view_detect = TensorMap(
    'slax_view_detect', Interpretation.CATEGORICAL,
    channel_map={
        'cine_segmented_lax_2ch': 11, 'cine_segmented_lax_3ch': 12,
        'cine_segmented_lax_4ch': 13, 'cine_segmented_sax_b1': 0,
        'cine_segmented_sax_b2': 1, 'cine_segmented_sax_b3': 2,
        'cine_segmented_sax_b4': 3, 'cine_segmented_sax_b5': 4,
        'cine_segmented_sax_b6': 5, 'cine_segmented_sax_b7': 6,
        'cine_segmented_sax_b8': 7, 'cine_segmented_sax_b9': 8,
        'cine_segmented_sax_b10': 9, 'cine_segmented_sax_b11': 10,
    },
<<<<<<< HEAD
=======
)


def mri_adiposity_rotate_image(image, angle):
    image_center = tuple(np.array(image.shape[1::-1]) / 2)
    rot_mat = cv2.getRotationMatrix2D(image_center, angle, 1.0)
    result  = cv2.warpAffine(image, rot_mat, image.shape[1::-1], flags=cv2.INTER_LINEAR)
    return result


def mri_adiposity_translate_image(image, shape, steps):
    M = np.float32([[1, 0, steps], [0, 1, steps]])
    image = cv2.warpAffine(image, M, shape)
    return image


def mri_adiposity_uncompress_data(compressed_data: h5py.Dataset) -> np.ndarray:
    return np.frombuffer(
        blosc.decompress(compressed_data[()]), dtype=np.uint16,
    ).reshape(compressed_data.attrs["shape"]).astype(np.float32)


def mdrk_adiposity_mri_2dprojection_view_mixup(data: np.ndarray, alpha: float = 1.0, midpoint: int = 144) -> np.ndarray:
    """Mixup on the CPU: this special version computes two separate mixup
    operations on a single input tensor where the sagittal and coronal
    2D projections are placed side-by-side. Failure to compute mixup this
    way for side-by-side images does not give the expected results.
    Args:
        data (np.ndarray): Input tensor
        alpha (float, optional): Mixing factor: passed as a parameter to the Beta distribution. Defaults to 1.0.
        midpoint (int, optional): Number of pixels for the image to the left. Defaults to 144.
    Returns:
        np.ndarray: Side-by-side mixup of input tensor
    """
    batch_size = len(data)
    weights1 = np.random.beta(alpha, alpha, batch_size)
    weights2 = np.random.beta(alpha, alpha, batch_size)
    index1   = np.random.permutation(batch_size)
    index2   = np.random.permutation(batch_size)
    x2 = np.zeros(data.shape)
    # Midpoint is scaled and should be 224/1.5546875 = 144
    for i in range(len(weights1)):
        x2[i][:, 0:midpoint, :] = data[i][:, 0:midpoint, :] * weights1[i] + data[index1[i]][:, 0:midpoint, :] * (1 - weights1[i])
        x2[i][:, midpoint:, :]  = data[i][:, midpoint:, :]  * weights2[i] + data[index2[i]][:, midpoint:, :]  * (1 - weights2[i])
    return x2


def mdrk_projection_single(field: str, instance: int = 2, augment: bool = False):
    def _mdrk_projection_single(tm, hd5, dependents={}):
        try:
            compressed_data = hd5["instance"][str(instance)][field]
        except Exception as e:
            raise Exception(e)
        #
        try:
            tensor = mri_adiposity_uncompress_data(compressed_data)
        except Exception as e:
            raise Exception(e)
        #
        tensor = cv2.resize(tensor, (224, 368))
        if augment:
            if np.random.random() > 0.5:
                M = np.float32(
                    [
                        [1, 0, np.random.randint(-15, 15)],
                        [0, 1, np.random.randint(-15, 15)],
                    ],
                )
                tensor = cv2.warpAffine(tensor, M, (224, 368))
            if np.random.random() > 0.5:
                tensor = cv2.flip(tensor, 1)
        tensor = np.expand_dims(tensor, axis=-1)
        return tensor
    return _mdrk_projection_single


def mdrk_projection_single_both_views_all_stationwide_normalization(
    instance: int = 2,
    augment: bool = False,
    stationwise_normalization=True,
    normalize_histogram=True,
    clahe_amount=5,
    clahe_clip=2.0,
):
    """This function wrapper constructs a new image with the coronal and sagittal 2D
    projections side-by-side and each capture/reconstruciton modality stacked in the
    channels. Returns a (237, 256, 4) tensor. This function does *NOT* respect the
    desired shape provided in the TensorMap instance.
    Requirements:
    This subroutine requires that the target HDF5 file has the following datasets:
    * /instance/{instance}/w_sagittal and /instance/{instance}/w_coronal
    * /instance/{instance}/f_sagittal and /instance/{instance}/f_coronal
    * /instance/{instance}/in_sagittal and /instance/{instance}/in_coronal
    * /instance/{instance}/opp_sagittal and /instance/{instance}/opp_coronal
    that are compressed with blosc as 16-bit unsigned integers. Each dataset must also
    have the attribute `shape`.
    Example ML4H usage:
    ```python
    actual_train_tm = ml4h.TensorMap(
        'mdrk_projection_single_both_views_all_stationwide_normalization',
        tensor_from_file=mdrk_projection_single_both_views_all_stationwide_normalization(instance = 2, augment=True),
        shape=(237, 256, 4),
        normalization=ml4h.ZeroMeanStd1(),
    )
    ```
    Args:
        instance (int, optional): UK Biobank instance numbering. Defaults to 2.
        augment (bool, optional): Augment data: includes a translation, rotation, and axis flip. Defaults to False.
        stationwise_normalization (bool, optional): Normalize each station separately before appending as a channel. Defaults to True.
        normalize_histogram (bool, optional): Normalize intensity histogram using CLAHE. Defaults to True.
        clahe_amount (int, optional): Size of CLAHE kernel. Defaults to 5.
        clahe_clip (float, optional): Clip limit for the CLAHE kernel. Defaults to 2.0.
    """
    def _mdrk_projection_single_both_views_all_stationwide_normalization(
        tm, hd5, dependents={},
    ):
        # 174 + 224 = 398 -> (368, 398)
        # map to (237, 256)
        clahe = cv2.createCLAHE(
            clipLimit=clahe_clip,
            tileGridSize=(clahe_amount, clahe_amount),
        )

        do_augment = False
        do_flip = False
        rand_angle = 0.0
        rand_move = 0.0
        if augment:
            do_augment = True
            if np.random.random() > 0.5:
                do_flip = True
            if np.random.random() > 0.5:
                rand_angle = np.random.randint(-5, 5)
            if np.random.random() > 0.5:
                rand_move = np.random.randint(-16, 16)

        prefixes = ["w", "f", "in", "opp"]
        tensor = np.zeros((368, 174 + 224, len(prefixes)))

        for p, i in zip(prefixes, range(len(prefixes))):
            # Coronal view
            compressed_data = hd5["instance"][str(instance)][f"{p}_coronal"]
            tensor_coronal = mri_adiposity_uncompress_data(compressed_data)

            if stationwise_normalization:
                tensor_coronal = TopKNormalize(50).normalize(tensor_coronal)
            if normalize_histogram:
                tensor_coronal = (
                    clahe.apply((tensor_coronal * 255.0).astype(np.uint8)).astype(
                        np.float32,
                    )
                    / 255.0
                )

            tensor_coronal = cv2.resize(tensor_coronal, (224, 368))
            if do_augment:
                if do_flip:
                    tensor_coronal = cv2.flip(tensor_coronal, 1)
                tensor_coronal = mri_adiposity_translate_image(tensor_coronal, (224, 368), rand_move)
                tensor_coronal = mri_adiposity_rotate_image(tensor_coronal, rand_angle)
            tensor[..., 0:224, i] = tensor_coronal

            compressed_data = hd5["instance"][str(instance)][f"{p}_sagittal"]
            tensor_sagittal = mri_adiposity_uncompress_data(compressed_data)

            if stationwise_normalization:
                tensor_sagittal = TopKNormalize(50).normalize(tensor_sagittal)
            if normalize_histogram:
                tensor_sagittal = (
                    clahe.apply((tensor_sagittal * 255.0).astype(np.uint8)).astype(
                        np.float32,
                    )
                    / 255.0
                )
            #
            tensor_sagittal = cv2.resize(tensor_sagittal, (174, 368))
            if do_augment:
                tensor_sagittal = mri_adiposity_translate_image(
                    tensor_sagittal, (174, 368), rand_move,
                )
                tensor_sagittal = mri_adiposity_rotate_image(tensor_sagittal, rand_angle)
            tensor[..., 224:, i] = tensor_sagittal
        tensor = cv2.resize(tensor, (256, 237))
        return tensor
    return _mdrk_projection_single_both_views_all_stationwide_normalization


def mdrk_projection_both_views_pretrained(
    instance: int = 2,
    augment: bool = False,
    stationwise_normalization=True,
    normalize_histogram=True,
    clahe_amount=5,
    clahe_clip=2.0,
):
    """This function wrapper constructs a new image with the coronal and sagittal 2D
    projections side-by-side for the water/fat reconstructions stacked in the
    channels followed by an empty channel to fit the expectations of pretrained image
    models. Returns a (237, 256, 3) tensor. This function does *NOT* respect the
    desired shape provided in the TensorMap instance.
    Requirements:
    This subroutine requires that the target HDF5 file has the following datasets:
    * /instance/{instance}/w_sagittal and /instance/{instance}/w_coronal
    * /instance/{instance}/f_sagittal and /instance/{instance}/f_coronal
    that are compressed with blosc as 16-bit unsigned integers. Each dataset must also
    have the attribute `shape`.
    Example ML4H usage:
    ```python
    actual_train_tm = ml4h.TensorMap(
        'mdrk_projection_both_views_pretrained',
        tensor_from_file=mdrk_projection_both_views_pretrained(instance = 2, augment=True),
        shape=(237, 256, 2),
        normalization=ml4h.ZeroMeanStd1(),
    )
    ```
    Args:
        instance (int, optional): UK Biobank instance numbering. Defaults to 2.
        augment (bool, optional): Augment data: includes a translation, rotation, and axis flip. Defaults to False.
        stationwise_normalization (bool, optional): Normalize each station separately before appending as a channel. Defaults to True.
        normalize_histogram (bool, optional): Normalize intensity histogram using CLAHE. Defaults to True.
        clahe_amount (int, optional): Size of CLAHE kernel. Defaults to 5.
        clahe_clip (float, optional): Clip limit for the CLAHE kernel. Defaults to 2.0.
    """
    def _mdrk_projection_both_views_pretrained(tm, hd5, dependents={}):
        do_augment = False
        do_flip = False
        rand_angle = 0.0
        rand_move = 0.0
        cclip = clahe_clip
        camount = clahe_amount
        if augment:
            do_augment = True
            if np.random.random() > 0.5:
                do_flip = True
            rand_angle = np.random.randint(-5, 5)
            rand_move = np.random.randint(-16, 16)
            cclip = np.random.randint(0, 5)
            camount = np.random.randint(1, 10)

        clahe = cv2.createCLAHE(
            clipLimit=cclip, tileGridSize=(camount, camount),
        )
        prefixes = ["w", "f"]
        tensor = np.zeros((368, 174 + 224, 3), dtype=np.float32)

        for p, i in zip(prefixes, range(len(prefixes))):
            # Coronal view
            compressed_data = hd5["instance"][str(instance)][f"{p}_coronal"]
            tensor_coronal = mri_adiposity_uncompress_data(compressed_data)

            if stationwise_normalization:
                tensor_coronal = TopKNormalize(50).normalize(tensor_coronal)
            if normalize_histogram:
                tensor_coronal = (
                    clahe.apply((tensor_coronal * 255.0).astype(np.uint8)).astype(
                        np.float32,
                    )
                    / 255.0
                )

            tensor_coronal = cv2.resize(tensor_coronal, (224, 368))
            if do_augment:
                if do_flip:
                    tensor_coronal = cv2.flip(tensor_coronal, 1)
                tensor_coronal = mri_adiposity_translate_image(tensor_coronal, (224, 368), rand_move)
                tensor_coronal = mri_adiposity_rotate_image(tensor_coronal, rand_angle)
            tensor[..., 0:224, i] = tensor_coronal

            compressed_data = hd5["instance"][str(instance)][f"{p}_sagittal"]
            # Sagittal view
            tensor_sagittal = mri_adiposity_uncompress_data(compressed_data)

            if stationwise_normalization:
                tensor_sagittal = TopKNormalize(50).normalize(tensor_sagittal)
            if normalize_histogram:
                tensor_sagittal = (
                    clahe.apply((tensor_sagittal * 255.0).astype(np.uint8)).astype(
                        np.float32,
                    )
                    / 255.0
                )

            tensor_sagittal = cv2.resize(tensor_sagittal, (174, 368))
            if do_augment:
                tensor_sagittal = mri_adiposity_translate_image(
                    tensor_sagittal, (174, 368), rand_move,
                )
                tensor_sagittal = mri_adiposity_rotate_image(tensor_sagittal, rand_angle)
            tensor[..., 224:, i] = tensor_sagittal
        tensor = cv2.resize(tensor, (256, 237))
        return tensor
    return _mdrk_projection_both_views_pretrained


mdrk_adiposity_mri_2dprojection_actual_train_tm = TensorMap(
    "mdrk_projection_single_both_views_all_stationwide_normalization",
    tensor_from_file=mdrk_projection_both_views_pretrained(
        instance=2, augment=True,
    ),
    # shape=(368,174+224, 3), reshaped to (237, 256, 3)
    shape=(237, 256, 3),
    normalization=ZeroMeanStd1(),
)

mdrk_adiposity_mri_2dprojection_actual_test_tm = TensorMap(
    "mdrk_projection_single_both_views_all_stationwide_normalization",
    tensor_from_file=mdrk_projection_both_views_pretrained(instance=2, augment=False),
    # shape=(368,174+224, 3), reshaped to (237, 256, 3)
    shape=(237, 256, 3),
    normalization=ZeroMeanStd1(),
)

# Fake TMAP for compatibility with ML4H constructor.
mdrk_adiposity_mri_2dprojection_scalar_output_fake = TensorMap(
    "mdrk_adiposity_scalar_output_fake",
    shape=(1,),
    normalization=None,
    tensor_from_file=None,
>>>>>>> 059ce6fc
)<|MERGE_RESOLUTION|>--- conflicted
+++ resolved
@@ -2,3083 +2,4 @@
 import csv
 import logging
 import os
-from typing import Dict, Tuple, Callable
-
-import h5py
-import numpy as np
-from scipy.signal import convolve2d
-from scipy.ndimage import median_filter
-from scipy.ndimage.interpolation import rotate
-from tensorflow.keras.utils import to_categorical
-
-from ml4h.metrics import weighted_crossentropy
-from ml4h.normalizer import ZeroMeanStd1, Standardize
-from ml4h.TensorMap import TensorMap, Interpretation, make_range_validator
-from ml4h.tensormap.ukb.demographics import is_genetic_man, is_genetic_woman
-from ml4h.defines import MRI_TO_SEGMENT, MRI_SEGMENTED, MRI_SEGMENTED_CHANNEL_MAP, MRI_FRAMES, MRI_LVOT_SEGMENTED_CHANNEL_MAP, \
-    MRI_LAX_2CH_SEGMENTED_CHANNEL_MAP, MRI_SAX_SEGMENTED_CHANNEL_MAP, LAX_4CH_HEART_LABELS, LAX_4CH_MYOCARDIUM_LABELS, StorageType, LAX_3CH_HEART_LABELS, \
-    LAX_2CH_HEART_LABELS
-from ml4h.tensormap.general import get_tensor_at_first_date, normalized_first_date, pad_or_crop_array_to_shape, tensor_from_hd5
-from ml4h.defines import MRI_LAX_3CH_SEGMENTED_CHANNEL_MAP, MRI_LAX_4CH_SEGMENTED_CHANNEL_MAP, MRI_SAX_PAP_SEGMENTED_CHANNEL_MAP, MRI_AO_SEGMENTED_CHANNEL_MAP, MRI_LIVER_SEGMENTED_CHANNEL_MAP
-
-
-def _slice_subset_tensor(
-    tensor_key,
-    start,
-    stop,
-    step=1,
-    dependent_key=None,
-    pad_shape=None,
-    dtype_override=None,
-    allow_channels=True,
-    flip_swap=False,
-    swap_axes=-1,
-):
-    def _slice_subset_tensor_from_file(
-        tm: TensorMap,
-        hd5: h5py.File,
-        dependents=None,
-    ):
-        if dtype_override is not None:
-            big_tensor = get_tensor_at_first_date(
-                hd5, tm.path_prefix,
-                tensor_key,
-            )
-        else:
-            big_tensor = get_tensor_at_first_date(
-                hd5, tm.path_prefix,
-                tensor_key,
-            )
-
-        if flip_swap:
-            big_tensor = np.flip(np.swapaxes(big_tensor, 0, swap_axes))
-
-        if pad_shape is not None:
-            big_tensor = pad_or_crop_array_to_shape(pad_shape, big_tensor)
-
-        if allow_channels and tm.shape[-1] < (stop - start) // step:
-            tensor = big_tensor[..., np.arange(start, stop, step), :]
-        else:
-            tensor = big_tensor[..., np.arange(start, stop, step)]
-
-        if dependent_key is not None:
-            label_tensor = np.array(
-                hd5[dependent_key][..., start:stop],
-                dtype=np.float32,
-            )
-            dependents[tm.dependent_map] = to_categorical(
-                label_tensor, tm.dependent_map.shape[-1],
-            )
-        return tensor
-
-    return _slice_subset_tensor_from_file
-
-
-def _random_slice_tensor(tensor_key, dependent_key=None):
-    def _random_slice_tensor_from_file(
-        tm: TensorMap,
-        hd5: h5py.File,
-        dependents=None,
-    ):
-        big_tensor = get_tensor_at_first_date(hd5, tm.path_prefix, tensor_key)
-        cur_slice = np.random.choice(range(big_tensor.shape[-1]))
-        tensor = np.zeros(tm.shape, dtype=np.float32)
-        tensor[..., 0] = big_tensor[..., cur_slice]
-        if dependent_key is not None:
-            dependents[tm.dependent_map] = np.zeros(
-                tm.dependent_map.shape,
-                dtype=np.float32,
-            )
-            label_tensor = np.array(
-                hd5[dependent_key][..., cur_slice],
-                dtype=np.float32,
-            )
-            dependents[tm.dependent_map][:, :, :] = to_categorical(
-                label_tensor, tm.dependent_map.shape[-1],
-            )
-        return tensor
-
-    return _random_slice_tensor_from_file
-
-
-def _mask_from_file(tm: TensorMap, hd5: h5py.File, dependents=None):
-    original = get_tensor_at_first_date(hd5, tm.path_prefix, tm.name)
-    reshaped = pad_or_crop_array_to_shape(tm.shape, original)
-    tensor = to_categorical(reshaped[..., 0], tm.shape[-1])
-    return tensor
-
-
-def _mask_subset_tensor(tensor_key, start, stop, step=1, pad_shape=None):
-    slice_subset_tensor_from_file = _slice_subset_tensor(
-        tensor_key,
-        start,
-        stop,
-        step=step,
-        pad_shape=pad_shape,
-        dtype_override='float_array',
-    )
-
-    def mask_subset_from_file(tm: TensorMap, hd5: h5py.File, dependents=None):
-        original = slice_subset_tensor_from_file(tm, hd5, dependents)
-        tensor = to_categorical(original[..., 0], tm.shape[-1])
-        return tensor
-
-    return mask_subset_from_file
-
-
-sharp_kernel = np.c_[
-    [0, -1, 0],
-    [-1, 5, -1],
-<<<<<<< HEAD
-    [0, -1, 0]
-=======
-    [0, -1, 0],
->>>>>>> 059ce6fc
-]
-
-
-def _sharpen(img):
-    if np.random.rand() > 0.5:
-        return np.expand_dims(convolve2d(img[..., 0], sharp_kernel, mode="same", boundary="symm"), axis=-1)
-    return img
-
-
-def _median_filter(img):
-    window_size = np.random.randint(1, 15)
-    return np.expand_dims(median_filter(img[..., 0], size=(window_size, window_size)), axis=-1)
-
-def _make_rotate(min: float, max: float):
-    def _rotate(img):
-        angle = np.random.randint(min, max)
-        return rotate(img, angle=angle, reshape=False)
-    return _rotate
-
-def _gaussian_noise(img, mean=0, sigma=0.03):
-    img = img.copy()
-    noise = np.random.normal(mean, sigma, img.shape)
-    img += noise
-    return img
-
-
-def _combined_subset_tensor(
-    tensor_keys,
-    start,
-    stop,
-    step=1,
-    pad_shape=None,
-    flip_swap=False,
-):
-    slice_subsets = [
-        _slice_subset_tensor(
-            k,
-            start,
-            stop,
-            step=step,
-            pad_shape=pad_shape,
-            allow_channels=False,
-            flip_swap=flip_swap,
-        ) for k in tensor_keys
-    ]
-
-    def mask_subset_from_file(tm: TensorMap, hd5: h5py.File, dependents=None):
-        tensor = np.zeros(tm.shape, dtype=np.float32)
-        for i, slice_subset_tensor_from_file in enumerate(slice_subsets):
-            tensor[..., i] = slice_subset_tensor_from_file(tm, hd5, dependents)
-        return tensor
-
-    return mask_subset_from_file
-
-
-def mri_tensor_2d(hd5, name):
-    """
-    Returns MRI image annotation tensors as 2-D numpy arrays. Useful for annotations that may vary from slice to slice
-    """
-    if isinstance(hd5[name], h5py.Group):
-        nslices = len(hd5[name]) // MRI_FRAMES
-        for ann in hd5[name]:
-            ann_shape = hd5[name][ann].shape
-            break
-        shape = (ann_shape[0], nslices)
-        arr = np.zeros(shape)
-        t = 0
-        s = 0
-        for k in sorted(hd5[name], key=int):
-            t += 1
-            if t == MRI_FRAMES:
-                arr[:, s] = hd5[name][k]
-                s += 1
-                t = 0
-    elif isinstance(hd5[name], h5py.Dataset):
-        nslices = 1
-        shape = (hd5[name].shape[0], nslices)
-        arr = np.zeros(shape)
-        arr[:, 0] = hd5[name]
-    else:
-        raise ValueError(f'{name} is neither a HD5 Group nor a HD5 dataset')
-    return arr
-
-
-def _make_mri_series_orientation_and_position_from_file(
-    population_normalize=None,
-):
-    def mri_series_orientation_and_position(tm, hd5):
-        if len(tm.shape) < 2:
-            tensor = np.array(hd5[tm.name], dtype=np.float32)
-        else:
-            arr = mri_tensor_2d(hd5, tm.name)
-            tensor = np.array(arr, dtype=np.float32)
-        if population_normalize is not None:
-            tensor /= population_normalize
-        return tensor
-
-    return mri_series_orientation_and_position
-
-
-def _slice_tensor(tensor_key, slice_index):
-    def _slice_tensor_from_file(tm, hd5, dependents={}):
-        if tm.shape[-1] == 1:
-            t = pad_or_crop_array_to_shape(
-                tm.shape[:-1],
-                np.array(hd5[tensor_key][..., slice_index], dtype=np.float32),
-            )
-            tensor = np.expand_dims(t, axis=-1)
-        else:
-            tensor = pad_or_crop_array_to_shape(
-                tm.shape,
-                np.array(hd5[tensor_key][..., slice_index], dtype=np.float32),
-            )
-        return tensor
-
-    return _slice_tensor_from_file
-
-
-def _segmented_dicom_slices(dicom_key_prefix, path_prefix='ukb_cardiac_mri', step=1, total_slices=50):
-    def _segmented_dicom_tensor_from_file(tm, hd5, dependents={}):
-        tensor = np.zeros(tm.shape, dtype=np.float32)
-        if tm.axes() == 3 or path_prefix == 'ukb_liver_mri':
-            categorical_index_slice = get_tensor_at_first_date(hd5, path_prefix, f'{dicom_key_prefix}1')
-            categorical_one_hot = to_categorical(categorical_index_slice, len(tm.channel_map))
-            tensor[..., :] = pad_or_crop_array_to_shape(tensor[..., :].shape, categorical_one_hot)
-        elif tm.axes() == 4:
-            tensor_index = 0
-            for i in range(0, total_slices, step):
-                categorical_index_slice = get_tensor_at_first_date(hd5, path_prefix, f'{dicom_key_prefix}{i+1}')
-                categorical_one_hot = to_categorical(categorical_index_slice, len(tm.channel_map))
-                tensor[..., tensor_index, :] = pad_or_crop_array_to_shape(tensor[..., tensor_index, :].shape, categorical_one_hot)
-                tensor_index += 1
-                if tensor_index >= tensor.shape[-2]:
-                    break
-        else:
-            raise ValueError(f'No method to get segmented slices for TensorMap: {tm}')
-        return tensor
-    return _segmented_dicom_tensor_from_file
-
-
-def _mri_slice_blackout_tensor_from_file(tm, hd5, dependents={}):
-    cur_slice = np.random.choice(list(hd5[MRI_TO_SEGMENT].keys()))
-    tensor = np.zeros(tm.shape, dtype=np.float32)
-    dependents[tm.dependent_map] = np.zeros(
-        tm.dependent_map.shape,
-        dtype=np.float32,
-    )
-    tensor[:, :, 0] = np.array(
-        hd5[MRI_TO_SEGMENT][cur_slice],
-        dtype=np.float32,
-    )
-    label_tensor = np.array(hd5[MRI_SEGMENTED][cur_slice], dtype=np.float32)
-    dependents[tm.dependent_map][:, :, :] = to_categorical(
-        label_tensor, tm.dependent_map.shape[-1],
-    )
-    tensor[:, :, 0] *= np.not_equal(label_tensor, 0, dtype=np.float32)
-    return tm.zero_mean_std1(tensor)
-
-
-t2_flair_sag_p2_1mm_fs_ellip_pf78_1 = TensorMap(
-    't2_flair_sag_p2_1mm_fs_ellip_pf78_1',
-    shape=(256, 256, 192),
-    path_prefix='ukb_brain_mri',
-    tensor_from_file=normalized_first_date,
-    normalization=ZeroMeanStd1(),
-)
-t2_flair_sag_p2_1mm_fs_ellip_pf78_2 = TensorMap(
-    't2_flair_sag_p2_1mm_fs_ellip_pf78_2',
-    shape=(256, 256, 192),
-    path_prefix='ukb_brain_mri',
-    tensor_from_file=normalized_first_date,
-    normalization=ZeroMeanStd1(),
-)
-t2_flair_slice_1 = TensorMap(
-    't2_flair_slice_1',
-    shape=(256, 256, 1),
-    path_prefix='ukb_brain_mri',
-    tensor_from_file=_random_slice_tensor(
-        't2_flair_sag_p2_1mm_fs_ellip_pf78_1',
-    ),
-    normalization=ZeroMeanStd1(),
-)
-t2_flair_slice_2 = TensorMap(
-    't2_flair_slice_2',
-    shape=(256, 256, 1),
-    path_prefix='ukb_brain_mri',
-    tensor_from_file=_random_slice_tensor(
-        't2_flair_sag_p2_1mm_fs_ellip_pf78_2',
-    ),
-    normalization=ZeroMeanStd1(),
-)
-t1_p2_1mm_fov256_sag_ti_880_1 = TensorMap(
-    't1_p2_1mm_fov256_sag_ti_880_1',
-    shape=(256, 256, 208),
-    path_prefix='ukb_brain_mri',
-    normalization=ZeroMeanStd1(),
-    tensor_from_file=normalized_first_date,
-)
-t1_p2_1mm_fov256_sag_ti_880_2 = TensorMap(
-    't1_p2_1mm_fov256_sag_ti_880_2',
-    shape=(256, 256, 208),
-    path_prefix='ukb_brain_mri',
-    normalization=ZeroMeanStd1(),
-    tensor_from_file=normalized_first_date,
-)
-t1_dicom_30_slices = TensorMap(
-    't1_dicom_30_slices',
-    shape=(192, 256, 30),
-    path_prefix='ukb_brain_mri',
-    normalization=ZeroMeanStd1(),
-    tensor_from_file=_slice_subset_tensor(
-        't1_p2_1mm_fov256_sag_ti_880_1',
-        130,
-        190,
-        2,
-        pad_shape=(192, 256, 256),
-        flip_swap=True,
-    ),
-)
-t1_dicom_64_slices = TensorMap(
-    't1_dicom_64_slices',
-    shape=(192, 256, 64),
-    path_prefix='ukb_brain_mri',
-    normalization=ZeroMeanStd1(),
-    tensor_from_file=_slice_subset_tensor(
-        't1_p2_1mm_fov256_sag_ti_880_1',
-        90,
-        218,
-        2,
-        pad_shape=(192, 256, 256),
-        flip_swap=True,
-    ),
-)
-t1_dicom_128_slices = TensorMap(
-    't1_dicom_128_slices',
-    shape=(192, 256, 128),
-    path_prefix='ukb_brain_mri',
-    normalization=ZeroMeanStd1(),
-    tensor_from_file=_slice_subset_tensor(
-        't1_p2_1mm_fov256_sag_ti_880_1',
-        90,
-        218,
-        1,
-        pad_shape=(192, 256, 256),
-        flip_swap=True,
-    ),
-)
-t2_dicom_30_slices = TensorMap(
-    't2_dicom_30_slices',
-    shape=(192, 256, 30),
-    path_prefix='ukb_brain_mri/',
-    normalization=ZeroMeanStd1(),
-    tensor_from_file=_slice_subset_tensor(
-        't2_flair_sag_p2_1mm_fs_ellip_pf78_1',
-        130,
-        190,
-        2,
-        pad_shape=(192, 256, 256),
-        flip_swap=True,
-    ),
-)
-
-t1_slice_1 = TensorMap(
-    't1_slice_1',
-    shape=(256, 256, 1),
-    path_prefix='ukb_brain_mri',
-    normalization=ZeroMeanStd1(),
-    tensor_from_file=_random_slice_tensor('t1_p2_1mm_fov256_sag_ti_880_1'),
-)
-t1_slice_2 = TensorMap(
-    't1_slice_2',
-    shape=(256, 256, 1),
-    path_prefix='ukb_brain_mri',
-    normalization=ZeroMeanStd1(),
-    tensor_from_file=_random_slice_tensor('t1_p2_1mm_fov256_sag_ti_880_2'),
-)
-t1_20_slices_1 = TensorMap(
-    't1_20_slices_1',
-    shape=(256, 256, 20),
-    path_prefix='ukb_brain_mri',
-    normalization=ZeroMeanStd1(),
-    tensor_from_file=_slice_subset_tensor(
-        't1_p2_1mm_fov256_sag_ti_880_1', 94,
-<<<<<<< HEAD
-        114, pad_shape=(256, 256, 208)
-=======
-        114, pad_shape=(256, 256, 208),
->>>>>>> 059ce6fc
-    ),
-)
-t1_20_slices_2 = TensorMap(
-    't1_20_slices_2',
-    shape=(256, 256, 20),
-    path_prefix='ukb_brain_mri',
-    normalization=ZeroMeanStd1(),
-    tensor_from_file=_slice_subset_tensor(
-        't1_p2_1mm_fov256_sag_ti_880_2', 94,
-<<<<<<< HEAD
-        114, pad_shape=(256, 256, 208)
-=======
-        114, pad_shape=(256, 256, 208),
->>>>>>> 059ce6fc
-    ),
-)
-t2_20_slices_1 = TensorMap(
-    't2_20_slices_1',
-    shape=(256, 256, 20),
-    path_prefix='ukb_brain_mri',
-    normalization=ZeroMeanStd1(),
-    tensor_from_file=_slice_subset_tensor(
-        't2_flair_sag_p2_1mm_fs_ellip_pf78_1', 86, 106,
-    ),
-)
-t2_20_slices_2 = TensorMap(
-    't2_20_slices_2',
-    shape=(256, 256, 20),
-    path_prefix='ukb_brain_mri',
-    normalization=ZeroMeanStd1(),
-    tensor_from_file=_slice_subset_tensor(
-        't2_flair_sag_p2_1mm_fs_ellip_pf78_2', 86, 106,
-    ),
-)
-t1_40_slices_1 = TensorMap(
-    't1_40_slices_1',
-    shape=(256, 256, 40),
-    path_prefix='ukb_brain_mri',
-    normalization=ZeroMeanStd1(),
-    tensor_from_file=_slice_subset_tensor(
-        't1_p2_1mm_fov256_sag_ti_880_1', 64,
-<<<<<<< HEAD
-        144, 2, pad_shape=(256, 256, 208)
-=======
-        144, 2, pad_shape=(256, 256, 208),
->>>>>>> 059ce6fc
-    ),
-)
-t2_40_slices_1 = TensorMap(
-    't2_40_slices_1',
-    shape=(256, 256, 40),
-    path_prefix='ukb_brain_mri',
-    normalization=ZeroMeanStd1(),
-    tensor_from_file=_slice_subset_tensor(
-        't2_flair_sag_p2_1mm_fs_ellip_pf78_1', 56, 136, 2, pad_shape=(256, 256, 208),
-    ),
-)
-sos_te1 = TensorMap(
-    'SOS_TE1',
-    shape=(256, 288, 48),
-    path_prefix='ukb_brain_mri',
-    normalization=ZeroMeanStd1(),
-    tensor_from_file=normalized_first_date,
-)
-sos_te2 = TensorMap(
-    'SOS_TE2',
-    shape=(256, 288, 48),
-    path_prefix='ukb_brain_mri',
-    normalization=ZeroMeanStd1(),
-    tensor_from_file=normalized_first_date,
-)
-swi = TensorMap(
-    'SWI',
-    shape=(256, 288, 48),
-    path_prefix='ukb_brain_mri',
-    normalization=ZeroMeanStd1(),
-    tensor_from_file=normalized_first_date,
-)
-swi_total_mag = TensorMap(
-    'SWI_TOTAL_MAG',
-    shape=(256, 288, 48),
-    path_prefix='ukb_brain_mri',
-    normalization=ZeroMeanStd1(),
-    tensor_from_file=normalized_first_date,
-)
-swi_total_mag_te2_orig = TensorMap(
-    'SWI_TOTAL_MAG_TE2_orig',
-    shape=(256, 288, 48),
-    path_prefix='ukb_brain_mri',
-    normalization=ZeroMeanStd1(),
-    tensor_from_file=normalized_first_date,
-)
-swi_total_mag_orig = TensorMap(
-    'SWI_TOTAL_MAG_orig',
-    shape=(256, 288, 48),
-    path_prefix='ukb_brain_mri',
-    normalization=ZeroMeanStd1(),
-    tensor_from_file=normalized_first_date,
-)
-t2star = TensorMap(
-    'T2star',
-    shape=(256, 288, 48),
-    path_prefix='ukb_brain_mri',
-    normalization=ZeroMeanStd1(),
-    tensor_from_file=normalized_first_date,
-)
-brain_mask_normed = TensorMap(
-    'brain_mask_normed',
-    shape=(256, 288, 48),
-    path_prefix='ukb_brain_mri',
-    normalization=ZeroMeanStd1(),
-    tensor_from_file=normalized_first_date,
-)
-
-filtered_phase = TensorMap(
-    'filtered_phase',
-    shape=(256, 288, 48),
-    path_prefix='ukb_brain_mri',
-    normalization=ZeroMeanStd1(),
-    tensor_from_file=normalized_first_date,
-)
-swi_to_t1_40_slices = TensorMap(
-    'swi_to_t1_40_slices',
-    shape=(173, 231, 40),
-    path_prefix='ukb_brain_mri',
-    normalization=ZeroMeanStd1(),
-    tensor_from_file=_slice_subset_tensor('SWI_TOTAL_MAG_to_T1', 60, 140, 2),
-)
-t2star_to_t1_40_slices = TensorMap(
-    't2star_to_t1_40_slices',
-    shape=(173, 231, 40),
-    path_prefix='ukb_brain_mri',
-    normalization=ZeroMeanStd1(),
-    tensor_from_file=_slice_subset_tensor('T2star_to_T1', 60, 140, 2),
-)
-
-t1 = TensorMap(
-    'T1',
-    shape=(192, 256, 256, 1),
-    path_prefix='ukb_brain_mri',
-    normalization=ZeroMeanStd1(),
-    tensor_from_file=normalized_first_date,
-)
-t1_brain = TensorMap(
-    'T1_brain',
-    shape=(192, 256, 256, 1),
-    path_prefix='ukb_brain_mri',
-    normalization=ZeroMeanStd1(),
-    tensor_from_file=normalized_first_date,
-)
-t1_brain_30_slices = TensorMap(
-    't1_brain_30_slices',
-    shape=(192, 256, 30),
-    path_prefix='ukb_brain_mri',
-    normalization=ZeroMeanStd1(),
-    tensor_from_file=_slice_subset_tensor(
-        'T1_brain',
-        66,
-        126,
-        2,
-        pad_shape=(192, 256, 256),
-    ),
-)
-t1_30_slices = TensorMap(
-    't1_30_slices',
-    shape=(192, 256, 30),
-    path_prefix='ukb_brain_mri',
-    normalization=ZeroMeanStd1(),
-    tensor_from_file=_slice_subset_tensor(
-        'T1', 90, 150, 2, pad_shape=(192, 256, 256),
-    ),
-)
-t1_30_slices_4d = TensorMap(
-    't1_30_slices_4d',
-    shape=(192, 256, 30, 1),
-    path_prefix='ukb_brain_mri',
-    normalization=ZeroMeanStd1(),
-    tensor_from_file=_slice_subset_tensor(
-        'T1',
-        90,
-        150,
-        2,
-        pad_shape=(192, 256, 256, 1),
-    ),
-)
-t1_30_slices_fs = TensorMap(
-    't1_30_slices',
-    shape=(192, 256, 30),
-    path_prefix='ukb_brain_mri',
-    normalization=ZeroMeanStd1(),
-    tensor_from_file=_slice_subset_tensor(
-        'T1',
-        90,
-        150,
-        2,
-        pad_shape=(192, 256, 256),
-        flip_swap=True,
-        swap_axes=1,
-    ),
-)
-t1_30_slices_4d_fs = TensorMap(
-    't1_30_slices_4d',
-    shape=(192, 256, 30, 1),
-    path_prefix='ukb_brain_mri',
-    normalization=ZeroMeanStd1(),
-    tensor_from_file=_slice_subset_tensor(
-        'T1',
-        90,
-        150,
-        2,
-        pad_shape=(192, 256, 256, 1),
-        flip_swap=True,
-        swap_axes=1,
-    ),
-)
-
-t1_brain_to_mni = TensorMap(
-    'T1_brain_to_MNI',
-    shape=(192, 256, 256, 1),
-    path_prefix='ukb_brain_mri',
-    normalization=ZeroMeanStd1(),
-    tensor_from_file=normalized_first_date,
-)
-t1_fast_t1_brain_bias = TensorMap(
-    'T1_fast_T1_brain_bias',
-    shape=(192, 256, 256, 1),
-    path_prefix='ukb_brain_mri',
-    normalization=ZeroMeanStd1(),
-    tensor_from_file=normalized_first_date,
-)
-
-t2_flair = TensorMap(
-    'T2_FLAIR',
-    shape=(192, 256, 256, 1),
-    path_prefix='ukb_brain_mri',
-    normalization=ZeroMeanStd1(),
-    tensor_from_file=normalized_first_date,
-)
-t2_flair_brain = TensorMap(
-    'T2_FLAIR_brain',
-    shape=(192, 256, 256, 1),
-    path_prefix='ukb_brain_mri',
-    normalization=ZeroMeanStd1(),
-    tensor_from_file=normalized_first_date,
-)
-t2_flair_brain_30_slices = TensorMap(
-    't2_flair_brain_30_slices',
-    shape=(192, 256, 30),
-    path_prefix='ukb_brain_mri',
-    normalization=ZeroMeanStd1(),
-    tensor_from_file=_slice_subset_tensor(
-        'T2_FLAIR_brain',
-        66,
-        126,
-        2,
-        pad_shape=(192, 256, 256),
-    ),
-)
-t2_flair_30_slices = TensorMap(
-    't2_flair_30_slices',
-    shape=(192, 256, 30),
-    path_prefix='ukb_brain_mri',
-    normalization=ZeroMeanStd1(),
-    tensor_from_file=_slice_subset_tensor(
-        'T2_FLAIR',
-        90,
-        150,
-        2,
-        pad_shape=(192, 256, 256),
-    ),
-)
-t2_flair_30_slices_4d = TensorMap(
-    't2_flair_30_slices_4d',
-    shape=(192, 256, 30, 1),
-    path_prefix='ukb_brain_mri',
-    tensor_from_file=_slice_subset_tensor(
-        'T2_FLAIR',
-        90,
-        150,
-        2,
-        pad_shape=(192, 256, 256, 1),
-    ),
-    normalization=ZeroMeanStd1(),
-)
-t2_flair_30_slices_fs = TensorMap(
-    't2_flair_30_slices',
-    shape=(192, 256, 30),
-    path_prefix='ukb_brain_mri',
-    normalization=ZeroMeanStd1(),
-    tensor_from_file=_slice_subset_tensor(
-        'T2_FLAIR',
-        90,
-        150,
-        2,
-        pad_shape=(192, 256, 256),
-        flip_swap=True,
-        swap_axes=1,
-    ),
-)
-t2_flair_30_slices_4d_fs = TensorMap(
-    't2_flair_30_slices_4d',
-    shape=(192, 256, 30, 1),
-    path_prefix='ukb_brain_mri',
-    normalization=ZeroMeanStd1(),
-    tensor_from_file=_slice_subset_tensor(
-        'T2_FLAIR',
-        90,
-        150,
-        2,
-        pad_shape=(192, 256, 256, 1),
-        flip_swap=True,
-        swap_axes=1,
-    ),
-)
-t2_flair_unbiased_brain = TensorMap(
-    'T2_FLAIR_unbiased_brain',
-    shape=(192, 256, 256, 1),
-    path_prefix='ukb_brain_mri',
-    normalization=ZeroMeanStd1(),
-    tensor_from_file=normalized_first_date,
-)
-
-swi_brain_mask = TensorMap(
-    'SWI_brain_mask',
-    Interpretation.CATEGORICAL,
-    shape=(256, 288, 48, 2),
-    path_prefix='ukb_brain_mri',
-    tensor_from_file=_mask_from_file,
-    channel_map={
-        'not_brain': 0,
-        'brain': 1,
-    },
-)
-t1_brain_mask = TensorMap(
-    'T1_brain_mask',
-    Interpretation.CATEGORICAL,
-    shape=(192, 256, 256, 2),
-    path_prefix='ukb_brain_mri',
-    tensor_from_file=_mask_from_file,
-    channel_map={
-        'not_brain': 0,
-        'brain': 1,
-    },
-)
-t1_seg = TensorMap(
-    'T1_fast_T1_brain_seg',
-    Interpretation.CATEGORICAL,
-    shape=(192, 256, 256, 4),
-    path_prefix='ukb_brain_mri',
-    tensor_from_file=_mask_from_file,
-    channel_map={
-        'not_brain_tissue': 0,
-        'csf': 1,
-        'grey': 2,
-        'white': 3,
-    },
-)
-t1_seg_30_slices = TensorMap(
-    'T1_fast_T1_brain_seg_30_slices',
-    Interpretation.CATEGORICAL,
-    shape=(192, 256, 30, 4),
-    path_prefix='ukb_brain_mri',
-    tensor_from_file=_mask_subset_tensor(
-        'T1_fast_T1_brain_seg',
-        90,
-        150,
-        2,
-        pad_shape=(192, 256, 256, 1),
-    ),
-    channel_map={
-        'not_brain_tissue': 0,
-        'csf': 1,
-        'grey': 2,
-        'white': 3,
-    },
-)
-t1_brain_mask_30_slices = TensorMap(
-    'T1_brain_mask_30_slices',
-    Interpretation.CATEGORICAL,
-    shape=(192, 256, 30, 2),
-    path_prefix='ukb_brain_mri',
-    tensor_from_file=_mask_subset_tensor(
-        'T1_brain_mask',
-        90,
-        150,
-        2,
-        pad_shape=(192, 256, 256, 1),
-    ),
-    channel_map={
-        'not_brain': 0,
-        'brain': 1,
-    },
-)
-lesions = TensorMap(
-    'lesions_final_mask',
-    Interpretation.CATEGORICAL,
-    shape=(192, 256, 256, 2),
-    path_prefix='ukb_brain_mri',
-    tensor_from_file=_mask_from_file,
-    channel_map={
-        'not_lesion': 0,
-        'lesion': 1,
-    },
-    loss=weighted_crossentropy([0.01, 10.0], 'lesion'),
-)
-
-t1_and_t2_flair_30_slices = TensorMap(
-    't1_and_t2_flair_30_slices',
-    Interpretation.CONTINUOUS,
-    shape=(192, 256, 30, 2),
-    path_prefix='ukb_brain_mri',
-    tensor_from_file=_combined_subset_tensor(
-        ['T1', 'T2_FLAIR'],
-        90,
-        150,
-        2,
-        pad_shape=(192, 256, 256),
-    ),
-    normalization=ZeroMeanStd1(),
-)
-_dicom_keys = [
-    't1_p2_1mm_fov256_sag_ti_880_1', 't2_flair_sag_p2_1mm_fs_ellip_pf78_1',
-]
-t1_t2_dicom_30_slices = TensorMap(
-    't1_t2_dicom_30_slices',
-    Interpretation.CONTINUOUS,
-    shape=(192, 256, 30, 2),
-    path_prefix='ukb_brain_mri',
-    tensor_from_file=_combined_subset_tensor(
-        _dicom_keys,
-        130,
-        190,
-        2,
-        pad_shape=(192, 256, 256),
-        flip_swap=True,
-    ),
-    normalization=ZeroMeanStd1(),
-)
-t1_t2_dicom_32_slices = TensorMap(
-    't1_t2_dicom_32_slices',
-    Interpretation.CONTINUOUS,
-    shape=(192, 256, 32, 2),
-    path_prefix='ukb_brain_mri',
-    tensor_from_file=_combined_subset_tensor(
-        _dicom_keys,
-        130,
-        190,
-        2,
-        pad_shape=(192, 256, 256),
-        flip_swap=True,
-    ),
-    normalization=ZeroMeanStd1(),
-)
-t1_t2_dicom_50_slices = TensorMap(
-    't1_t2_dicom_50_slices',
-    Interpretation.CONTINUOUS,
-    shape=(192, 256, 50, 2),
-    path_prefix='ukb_brain_mri',
-    tensor_from_file=_combined_subset_tensor(
-        _dicom_keys,
-        100,
-        200,
-        2,
-        pad_shape=(192, 256, 256),
-        flip_swap=True,
-    ),
-    normalization=ZeroMeanStd1(),
-)
-
-mri_slice_blackout_segmented_weighted = TensorMap(
-    'mri_slice_segmented',
-    Interpretation.CATEGORICAL,
-    shape=(256, 256, 3),
-    channel_map=MRI_SEGMENTED_CHANNEL_MAP,
-    loss=weighted_crossentropy(
-        [0.1, 25.0, 25.0],
-        'mri_slice_blackout_segmented',
-    ),
-)
-mri_slice_blackout = TensorMap(
-    'mri_slice_blackout',
-    Interpretation.CONTINUOUS,
-    shape=(256, 256, 1),
-    tensor_from_file=_mri_slice_blackout_tensor_from_file,
-    dependent_map=mri_slice_blackout_segmented_weighted,
-)
-
-mri_patient_orientation_cine_segmented_lax_2ch = TensorMap(
-    'mri_patient_orientation_cine_segmented_lax_2ch',
-    Interpretation.CONTINUOUS,
-    shape=(6,),
-    path_prefix='mri_orientation',
-    tensor_from_file=_make_mri_series_orientation_and_position_from_file(),
-)
-mri_patient_orientation_cine_segmented_lax_3ch = TensorMap(
-    'mri_patient_orientation_cine_segmented_lax_3ch',
-    Interpretation.CONTINUOUS,
-    shape=(6,),
-    path_prefix='mri_orientation',
-    tensor_from_file=_make_mri_series_orientation_and_position_from_file(),
-)
-mri_patient_orientation_cine_segmented_lax_4ch = TensorMap(
-    'mri_patient_orientation_cine_segmented_lax_4ch',
-    Interpretation.CONTINUOUS,
-    shape=(6,),
-    path_prefix='mri_orientation',
-    tensor_from_file=_make_mri_series_orientation_and_position_from_file(),
-)
-mri_patient_orientation_cine_segmented_sax_b1 = TensorMap(
-    'mri_patient_orientation_cine_segmented_sax_b1',
-    Interpretation.CONTINUOUS,
-    shape=(6,),
-    path_prefix='mri_orientation',
-    tensor_from_file=_make_mri_series_orientation_and_position_from_file(),
-)
-mri_patient_orientation_cine_segmented_sax_inlinevf = TensorMap(
-    'mri_patient_orientation_cine_segmented_sax_inlinevf',
-    Interpretation.CONTINUOUS,
-    shape=(6, 750),
-    path_prefix='mri_orientation',
-    tensor_from_file=_make_mri_series_orientation_and_position_from_file(),
-)
-mri_patient_position_cine_segmented_lax_2ch = TensorMap(
-    'mri_patient_position_cine_segmented_lax_2ch',
-    Interpretation.CONTINUOUS,
-    shape=(3,),
-    path_prefix='mri_position',
-    tensor_from_file=_make_mri_series_orientation_and_position_from_file(),
-)
-mri_patient_position_cine_segmented_lax_3ch = TensorMap(
-    'mri_patient_position_cine_segmented_lax_3ch',
-    Interpretation.CONTINUOUS,
-    shape=(3,),
-    path_prefix='mri_position',
-    tensor_from_file=_make_mri_series_orientation_and_position_from_file(),
-)
-mri_patient_position_cine_segmented_lax_4ch = TensorMap(
-    'mri_patient_position_cine_segmented_lax_4ch',
-    Interpretation.CONTINUOUS,
-    shape=(3,),
-    path_prefix='mri_position',
-    tensor_from_file=_make_mri_series_orientation_and_position_from_file(),
-)
-mri_patient_position_cine_segmented_sax_b1 = TensorMap(
-    'mri_patient_position_cine_segmented_sax_b1',
-    Interpretation.CONTINUOUS,
-    shape=(3,),
-    path_prefix='mri_position',
-    tensor_from_file=_make_mri_series_orientation_and_position_from_file(),
-)
-mri_patient_position_cine_segmented_sax_inlinevf = TensorMap(
-    'mri_patient_position_cine_segmented_sax_inlinevf',
-    Interpretation.CONTINUOUS,
-    shape=(3, 750),
-    path_prefix='mri_position',
-    tensor_from_file=_make_mri_series_orientation_and_position_from_file(),
-)
-
-lax_4ch_diastole_slice0_224_3d = TensorMap(
-    'lax_4ch_diastole_slice0_224_3d', Interpretation.CONTINUOUS, shape=(160, 224, 1),
-    normalization=ZeroMeanStd1(),
-    tensor_from_file=_slice_tensor('ukb_cardiac_mri/cine_segmented_lax_4ch/2/instance_0', 0),
-)
-
-lax_4ch_diastole_slice0_224_3d_augmented = TensorMap(
-    'lax_4ch_diastole_slice0_224_3d_augmented', Interpretation.CONTINUOUS, shape=(160, 224, 1),
-    normalization=ZeroMeanStd1(), augmentations=[_gaussian_noise, _make_rotate(-15, 15)],
-    tensor_from_file=_slice_tensor('ukb_cardiac_mri/cine_segmented_lax_4ch/2/instance_0', 0),
-<<<<<<< HEAD
-)
-
-lax_4ch_diastole_slice0_224_3d_rotated = TensorMap(
-    'lax_4ch_diastole_slice0_224_3d_rotated', Interpretation.CONTINUOUS, shape=(160, 224, 1),
-    normalization=ZeroMeanStd1(), augmentations=[_gaussian_noise, _make_rotate(-180, 180)],
-    tensor_from_file=_slice_tensor('ukb_cardiac_mri/cine_segmented_lax_4ch/2/instance_0', 0),
-)
-
-=======
-)
-
-lax_4ch_diastole_slice0_224_3d_rotated = TensorMap(
-    'lax_4ch_diastole_slice0_224_3d_rotated', Interpretation.CONTINUOUS, shape=(160, 224, 1),
-    normalization=ZeroMeanStd1(), augmentations=[_gaussian_noise, _make_rotate(-180, 180)],
-    tensor_from_file=_slice_tensor('ukb_cardiac_mri/cine_segmented_lax_4ch/2/instance_0', 0),
-)
-
->>>>>>> 059ce6fc
-lax_4ch_diastole_slice0_256_3d = TensorMap(
-    'lax_4ch_diastole_slice0_256_3d', Interpretation.CONTINUOUS, shape=(192, 256, 1),
-    normalization=ZeroMeanStd1(), tensor_from_file=_slice_tensor('ukb_cardiac_mri/cine_segmented_lax_4ch/2/instance_0', 0),
-)
-lax_2ch_diastole_slice0_3d = TensorMap(
-    'lax_2ch_diastole_slice0_3d',
-    Interpretation.CONTINUOUS,
-    shape=(200, 160, 1),
-    loss='logcosh',
-    normalization=ZeroMeanStd1(),
-    tensor_from_file=_slice_tensor(
-        'ukb_cardiac_mri/cine_segmented_lax_2ch/2/instance_0', 0,
-    ),
-)
-lax_3ch_diastole_slice0_3d = TensorMap(
-    'lax_3ch_diastole_slice0_3d',
-    Interpretation.CONTINUOUS,
-    shape=(200, 160, 1),
-    loss='logcosh',
-    normalization=ZeroMeanStd1(),
-    tensor_from_file=_slice_tensor(
-        'ukb_cardiac_mri/cine_segmented_lax_3ch/2/instance_0', 0,
-    ),
-)
-cine_segmented_ao_dist_slice0_3d = TensorMap(
-    'cine_segmented_ao_dist_slice0_3d',
-    Interpretation.CONTINUOUS,
-    shape=(256, 256, 1),
-    loss='logcosh',
-    normalization=ZeroMeanStd1(),
-    tensor_from_file=_slice_tensor(
-        'ukb_cardiac_mri/cine_segmented_ao_dist/2/instance_0', 0,
-    ),
-)
-lax_4ch_diastole_slice0 = TensorMap(
-    'lax_4ch_diastole_slice0',
-    Interpretation.CONTINUOUS,
-    shape=(256, 256),
-    loss='logcosh',
-    normalization=ZeroMeanStd1(),
-    tensor_from_file=_slice_tensor(
-        'ukb_cardiac_mri/cine_segmented_lax_4ch/2/instance_0', 0,
-    ),
-)
-cine_segmented_ao_dist_slice0 = TensorMap(
-    'cine_segmented_ao_dist_slice0',
-    Interpretation.CONTINUOUS,
-    shape=(256, 256),
-    loss='logcosh',
-    normalization=ZeroMeanStd1(),
-    tensor_from_file=_slice_tensor(
-        'ukb_cardiac_mri/cine_segmented_ao_dist/2/instance_0', 0,
-    ),
-)
-aorta_diastole_slice0_3d = TensorMap(
-    'aorta_diastole_slice0_3d', Interpretation.CONTINUOUS, shape=(192, 256, 1),
-    normalization=ZeroMeanStd1(), tensor_from_file=_slice_tensor('ukb_cardiac_mri/cine_segmented_ao_dist/2/instance_0', 0),
-<<<<<<< HEAD
-)
-cine_lvot_slice0_3d = TensorMap(
-    'cine_lvot_slice0_3d', Interpretation.CONTINUOUS, shape=(208, 160, 1),
-    normalization=ZeroMeanStd1(), tensor_from_file=_slice_tensor('ukb_cardiac_mri/cine_segmented_lvot/2/instance_0', 0),
-)
-=======
-)
-cine_lvot_slice0_3d = TensorMap(
-    'cine_lvot_slice0_3d', Interpretation.CONTINUOUS, shape=(208, 160, 1),
-    normalization=ZeroMeanStd1(), tensor_from_file=_slice_tensor('ukb_cardiac_mri/cine_segmented_lvot/2/instance_0', 0),
-)
->>>>>>> 059ce6fc
-cine_flow_slice0_3d = TensorMap(
-    'cine_flow_slice0_3d', Interpretation.CONTINUOUS, shape=(192, 192, 1),
-    normalization=ZeroMeanStd1(), tensor_from_file=_slice_tensor('ukb_cardiac_mri/flow_250_tp_aov_bh_epat@c/2/instance_0', 0),
-)
-
-
-def _pad_crop_tensor(tm, hd5, dependents={}):
-    return pad_or_crop_array_to_shape(
-        tm.shape,
-        np.array(
-            tm.hd5_first_dataset_in_group(hd5, tm.hd5_key_guess()),
-            dtype=np.float32,
-        ),
-    )
-
-
-cine_lax_3ch_192 = TensorMap(
-    'cine_segmented_lax_3ch',
-    Interpretation.CONTINUOUS,
-    shape=(192, 192, 50),
-    path_prefix='ukb_cardiac_mri',
-    tensor_from_file=_pad_crop_tensor,
-    normalization=ZeroMeanStd1(),
-)
-cine_lax_3ch_160_1 = TensorMap(
-    'cine_segmented_lax_3ch',
-    Interpretation.CONTINUOUS,
-    shape=(160, 160, 50, 1),
-    path_prefix='ukb_cardiac_mri',
-    tensor_from_file=_pad_crop_tensor,
-    normalization=ZeroMeanStd1(),
-)
-cine_lax_3ch_192_160_1 = TensorMap(
-    'cine_segmented_lax_3ch',
-    Interpretation.CONTINUOUS,
-    shape=(192, 160, 50, 1),
-    path_prefix='ukb_cardiac_mri',
-    tensor_from_file=_pad_crop_tensor,
-    normalization=ZeroMeanStd1(),
-)
-cine_ao_dist_4d = TensorMap(
-    'cine_ao_dist_4d',
-    Interpretation.CONTINUOUS,
-    shape=(160, 192, 100, 1),
-    path_prefix='ukb_cardiac_mri',
-    tensor_from_file=_pad_crop_tensor,
-    normalization=ZeroMeanStd1(),
-)
-cine_lax_4ch_192 = TensorMap(
-    'cine_segmented_lax_3ch',
-    Interpretation.CONTINUOUS,
-    shape=(192, 192, 50),
-    path_prefix='ukb_cardiac_mri',
-    tensor_from_file=_pad_crop_tensor,
-    normalization=ZeroMeanStd1(),
-)
-cine_lax_4ch_192_1 = TensorMap(
-    'cine_segmented_lax_3ch',
-    Interpretation.CONTINUOUS,
-    shape=(192, 192, 50, 1),
-    path_prefix='ukb_cardiac_mri',
-    tensor_from_file=_pad_crop_tensor,
-    normalization=ZeroMeanStd1(),
-)
-cine_sax_b6_192 = TensorMap(
-    'cine_segmented_sax_b6',
-    Interpretation.CONTINUOUS,
-    shape=(192, 192, 50),
-    path_prefix='ukb_cardiac_mri',
-    tensor_from_file=_pad_crop_tensor,
-    normalization=ZeroMeanStd1(),
-)
-cine_sax_b6_192_1 = TensorMap(
-    'cine_segmented_sax_b6',
-    Interpretation.CONTINUOUS,
-    shape=(192, 192, 50, 1),
-    path_prefix='ukb_cardiac_mri',
-    tensor_from_file=_pad_crop_tensor,
-    normalization=ZeroMeanStd1(),
-)
-flow_250_tp_aov_bh_epat = TensorMap(
-    'flow_250_tp_aov_bh_epat', Interpretation.CONTINUOUS, shape=(192, 192, 30), path_prefix='ukb_cardiac_mri',
-    tensor_from_file=_slice_subset_tensor('flow_250_tp_aov_bh_epat@c', 0, 30, pad_shape=(192, 192, 30)),
-    normalization=ZeroMeanStd1(),
-)
-flow_250_tp_aov_bh_epat_mag = TensorMap(
-    'flow_250_tp_aov_bh_epat_mag', Interpretation.CONTINUOUS, shape=(192, 192, 30), path_prefix='ukb_cardiac_mri',
-    tensor_from_file=_slice_subset_tensor('flow_250_tp_aov_bh_epat@c_mag', 0, 30, pad_shape=(192, 192, 30)),
-    normalization=ZeroMeanStd1(),
-)
-flow_250_tp_aov_bh_epat_p = TensorMap(
-    'flow_250_tp_aov_bh_epat_p', Interpretation.CONTINUOUS, shape=(192, 192, 30), path_prefix='ukb_cardiac_mri',
-    tensor_from_file=_slice_subset_tensor('flow_250_tp_aov_bh_epat@c_p', 0, 30, pad_shape=(192, 192, 30)),
-    normalization=ZeroMeanStd1(),
-)
-flow_250_tp_aov_bh_epat_4d = TensorMap(
-    'flow_250_tp_aov_bh_epat', Interpretation.CONTINUOUS, shape=(192, 192, 30, 1), path_prefix='ukb_cardiac_mri',
-    tensor_from_file=_slice_subset_tensor('flow_250_tp_aov_bh_epat@c', 0, 30, pad_shape=(192, 192, 30, 1)),
-    normalization=ZeroMeanStd1(),
-)
-cine_lax_2ch_192_16_3 = TensorMap(
-    'cine_lax_2ch_192_16_3', Interpretation.CONTINUOUS, shape=(192, 160, 16), path_prefix='ukb_cardiac_mri',
-    tensor_from_file=_slice_subset_tensor('cine_segmented_lax_2ch/2', 0, 48, 3, pad_shape=(192, 160, 48)),
-    normalization=ZeroMeanStd1(),
-)
-cine_lax_3ch_192_16_3 = TensorMap(
-    'cine_lax_3ch_192_16_3', Interpretation.CONTINUOUS, shape=(192, 160, 16), path_prefix='ukb_cardiac_mri',
-    tensor_from_file=_slice_subset_tensor('cine_segmented_lax_3ch/2', 0, 48, 3, pad_shape=(192, 160, 48)),
-    normalization=ZeroMeanStd1(),
-)
-cine_lax_4ch_224_16_3 = TensorMap(
-    'cine_lax_4ch_224_16_3', Interpretation.CONTINUOUS, shape=(160, 224, 16), path_prefix='ukb_cardiac_mri',
-    tensor_from_file=_slice_subset_tensor('cine_segmented_lax_4ch/2', 0, 48, 3, pad_shape=(192, 160, 48)),
-    normalization=ZeroMeanStd1(),
-)
-cine_lax_2ch_192_16_3_4d = TensorMap(
-    'cine_lax_2ch_192_16_3_4d', Interpretation.CONTINUOUS, shape=(192, 160, 16, 1), path_prefix='ukb_cardiac_mri',
-    tensor_from_file=_slice_subset_tensor('cine_segmented_lax_2ch/2', 0, 48, 3, pad_shape=(192, 160, 48, 1)),
-    normalization=ZeroMeanStd1(),
-)
-cine_lax_3ch_192_16_3_4d = TensorMap(
-    'cine_lax_3ch_192_16_3_4d', Interpretation.CONTINUOUS, shape=(192, 160, 16, 1), path_prefix='ukb_cardiac_mri',
-    tensor_from_file=_slice_subset_tensor('cine_segmented_lax_3ch/2', 0, 48, 3, pad_shape=(192, 160, 48, 1)),
-    normalization=ZeroMeanStd1(),
-)
-cine_lax_4ch_192_16_3_4d = TensorMap(
-    'cine_lax_4ch_192_16_3_4d', Interpretation.CONTINUOUS, shape=(192, 160, 16, 1), path_prefix='ukb_cardiac_mri',
-    tensor_from_file=_slice_subset_tensor('cine_segmented_lax_4ch/2', 0, 48, 3, pad_shape=(192, 160, 48, 1)),
-    normalization=ZeroMeanStd1(),
-)
-cine_lax_4ch_224_16_3_4d = TensorMap(
-    'cine_lax_4ch_224_16_3_4d', Interpretation.CONTINUOUS, shape=(160, 224, 16, 1), path_prefix='ukb_cardiac_mri',
-    tensor_from_file=_slice_subset_tensor('cine_segmented_lax_4ch/2', 0, 48, 3, pad_shape=(160, 224, 48, 1)),
-    normalization=ZeroMeanStd1(),
-)
-cine_lvot_208_16_3_4d = TensorMap(
-    'cine_lvot_208_16_3_4d', Interpretation.CONTINUOUS, shape=(208, 192, 16, 1), path_prefix='ukb_cardiac_mri',
-    tensor_from_file=_slice_subset_tensor('cine_segmented_lvot/2', 0, 48, 3, pad_shape=(208, 192, 48, 1)),
-    normalization=ZeroMeanStd1(),
-)
-cine_lvot_192_16_3 = TensorMap(
-    'cine_lvot_192_16_3', Interpretation.CONTINUOUS, shape=(192, 160, 16), path_prefix='ukb_cardiac_mri',
-    tensor_from_file=_slice_subset_tensor('cine_segmented_lvot/2', 0, 48, 3, pad_shape=(192, 160, 48)),
-    normalization=ZeroMeanStd1(),
-)
-cine_lvot_192_16_3_4d = TensorMap(
-    'cine_lvot_192_16_3_4d', Interpretation.CONTINUOUS, shape=(192, 160, 16, 1), path_prefix='ukb_cardiac_mri',
-    tensor_from_file=_slice_subset_tensor('cine_segmented_lvot/2', 0, 48, 3, pad_shape=(192, 160, 48, 1)),
-    normalization=ZeroMeanStd1(),
-)
-
-
-lax_2ch_segmented_192_16_3 = TensorMap(
-    'lax_2ch_segmented_192_16_3', Interpretation.CATEGORICAL, shape=(192, 160, 16, 13),
-    tensor_from_file=_segmented_dicom_slices('cine_segmented_lax_2ch_annotated_', step=3),
-    channel_map=MRI_LAX_2CH_SEGMENTED_CHANNEL_MAP,
-)
-lax_2ch_segmented_192 = TensorMap(
-    'lax_2ch_segmented_192',
-    Interpretation.CATEGORICAL,
-    shape=(192, 192, 50, 6),
-    tensor_from_file=_segmented_dicom_slices('cine_segmented_lax_2ch_annotated_'),
-    channel_map=MRI_LAX_2CH_SEGMENTED_CHANNEL_MAP,
-)
-lax_3ch_segmented = TensorMap(
-    'lax_3ch_segmented',
-    Interpretation.CATEGORICAL,
-    shape=(256, 256, 50, 6),
-    tensor_from_file=_segmented_dicom_slices('cine_segmented_lax_3ch_annotated_'),
-    channel_map=MRI_LAX_3CH_SEGMENTED_CHANNEL_MAP,
-)
-lax_3ch_segmented_192_160 = TensorMap(
-    'lax_3ch_segmented_192_160',
-    Interpretation.CATEGORICAL,
-    shape=(192, 160, 50, 6),
-    tensor_from_file=_segmented_dicom_slices(
-        'cine_segmented_lax_3ch_annotated_',
-    ),
-    channel_map=MRI_LAX_3CH_SEGMENTED_CHANNEL_MAP,
-)
-lax_3ch_segmented_192_16_3 = TensorMap(
-    'lax_3ch_segmented_192_16_3', Interpretation.CATEGORICAL, shape=(192, 160, 16, 6),
-    tensor_from_file=_segmented_dicom_slices('cine_segmented_lax_3ch_annotated_', step=3),
-    channel_map=MRI_LAX_3CH_SEGMENTED_CHANNEL_MAP,
-)
-lax_4ch_segmented = TensorMap(
-    'lax_4ch_segmented',
-    Interpretation.CATEGORICAL,
-    shape=(256, 256, 50, len(MRI_LAX_4CH_SEGMENTED_CHANNEL_MAP)),
-    tensor_from_file=_segmented_dicom_slices('cine_segmented_lax_4ch_annotated_'),
-    channel_map=MRI_LAX_4CH_SEGMENTED_CHANNEL_MAP,
-)
-lax_4ch_segmented_224_16_3 = TensorMap(
-    'lax_4ch_segmented_224_16_3', Interpretation.CATEGORICAL, shape=(160, 224, 16, len(MRI_LAX_4CH_SEGMENTED_CHANNEL_MAP)),
-    tensor_from_file=_segmented_dicom_slices('cine_segmented_lax_4ch_annotated_', step=3),
-    channel_map=MRI_LAX_4CH_SEGMENTED_CHANNEL_MAP,
-)
-lax_4ch_segmented_224_16_3_w = TensorMap(
-    'lax_4ch_segmented_224_16_3', Interpretation.CATEGORICAL, shape=(160, 224, 16, len(MRI_LAX_4CH_SEGMENTED_CHANNEL_MAP)),
-    tensor_from_file=_segmented_dicom_slices('cine_segmented_lax_4ch_annotated_', step=3),
-    channel_map=MRI_LAX_4CH_SEGMENTED_CHANNEL_MAP,
-    loss=weighted_crossentropy([0.01, 10.0, 10.0, 10.0, 10.0, 10.0, 10.0, 10.0, 1.0, 1.0, 1.0, 1.0, 5.0, 0.5, 10.0, 10.0]),
-)
-sax_segmented_b6 = TensorMap(
-    'sax_segmented_b6',
-    Interpretation.CATEGORICAL,
-    shape=(256, 256, 50, 11),
-    tensor_from_file=_segmented_dicom_slices(
-        'cine_segmented_sax_b6_annotated_',
-    ),
-    channel_map=MRI_SAX_PAP_SEGMENTED_CHANNEL_MAP,
-)
-sax_segmented_b6_192 = TensorMap(
-    'sax_segmented_b6',
-    Interpretation.CATEGORICAL,
-    shape=(192, 192, 50, 11),
-    tensor_from_file=_segmented_dicom_slices(
-        'cine_segmented_sax_b6_annotated_',
-    ),
-    channel_map=MRI_SAX_PAP_SEGMENTED_CHANNEL_MAP,
-)
-
-segmented_aorta_diastole = TensorMap(
-    'segmented_aorta_diastole', Interpretation.CATEGORICAL, shape=(192, 256, len(MRI_AO_SEGMENTED_CHANNEL_MAP)),
-    tensor_from_file=_segmented_dicom_slices('cine_segmented_ao_dist_annotated_'), channel_map=MRI_AO_SEGMENTED_CHANNEL_MAP,
-)
-cine_segmented_ao_dist = TensorMap(
-    'cine_segmented_ao_dist', Interpretation.CATEGORICAL, shape=(160, 192, 100, len(MRI_AO_SEGMENTED_CHANNEL_MAP)),
-    tensor_from_file=_segmented_dicom_slices('cine_segmented_ao_dist_annotated_'), channel_map=MRI_AO_SEGMENTED_CHANNEL_MAP,
-)
-cine_segmented_lvot = TensorMap(
-    'cine_segmented_lvot', Interpretation.CATEGORICAL, shape=(208, 160, 50, len(MRI_LVOT_SEGMENTED_CHANNEL_MAP)),
-    tensor_from_file=_segmented_dicom_slices('cine_segmented_lvot_annotated_'), channel_map=MRI_LVOT_SEGMENTED_CHANNEL_MAP,
-)
-cine_segmented_lvot_208_192_16_3 = TensorMap(
-    'cine_segmented_lvot_208_192_16_3', Interpretation.CATEGORICAL, shape=(208, 192, 16, len(MRI_LVOT_SEGMENTED_CHANNEL_MAP)),
-    tensor_from_file=_segmented_dicom_slices('cine_segmented_lvot_annotated_', step=3), channel_map=MRI_LVOT_SEGMENTED_CHANNEL_MAP,
-)
-flow_segmented = TensorMap(
-    'flow_segmented', Interpretation.CATEGORICAL, shape=(192, 192, 30, len(MRI_AO_SEGMENTED_CHANNEL_MAP)),
-    tensor_from_file=_segmented_dicom_slices('flow_250_tp_aov_bh_epat_annotated_'), channel_map=MRI_AO_SEGMENTED_CHANNEL_MAP,
-)
-
-liver_shmolli_segmented = TensorMap(
-    'liver_shmolli_segmented',
-    Interpretation.CATEGORICAL,
-    shape=(288, 384, len(MRI_LIVER_SEGMENTED_CHANNEL_MAP)),
-    tensor_from_file=_segmented_dicom_slices(
-        'liver_shmolli_segmented_annotated_', path_prefix='ukb_liver_mri',
-    ),
-    channel_map=MRI_LIVER_SEGMENTED_CHANNEL_MAP,
-)
-
-
-def sax_tensor(b_series_prefix, b_series_offset=1):
-    def sax_tensor_from_file(tm, hd5, dependents={}):
-        missing = 0
-        tensor = np.zeros(tm.shape, dtype=np.float32)
-        if tm.axes() == 3:
-            for b in range(tm.shape[-1]):
-                try:
-                    tm_shape = (tm.shape[0], tm.shape[1])
-                    tensor[:, :, b] = pad_or_crop_array_to_shape(tm_shape, np.array(hd5[f'{tm.path_prefix}/{b_series_prefix}/instance_{(50*b)+b_series_offset}'], dtype=np.float32))
-                except KeyError:
-                    missing += 1
-                    tensor[:, :, b] = 0
-        else:
-            for b in range(tm.shape[-2]):
-                try:
-                    tm_shape = (tm.shape[0], tm.shape[1])
-                    hd5_array = np.array(hd5[f'{tm.path_prefix}/{b_series_prefix}/instance_{(50*b)+b_series_offset}'], dtype=np.float32)
-                    if tm.is_categorical():
-                        categorical_index_slice = pad_or_crop_array_to_shape(tm_shape, hd5_array)
-                        tensor[:, :, b] = to_categorical(categorical_index_slice, len(tm.channel_map))
-                    else:
-                        tensor[:, :, b, 0] = pad_or_crop_array_to_shape(tm_shape, hd5_array)
-                except KeyError:
-                    missing += 1
-                    if tm.is_categorical():
-                        tensor[:, :, b, MRI_SEGMENTED_CHANNEL_MAP['background']] = 1
-            if missing == tm.shape[-2]:
-                raise ValueError(f'Could not find any slices in {tm.name} was hoping for {tm.shape[-2]} looked at: {tm.path_prefix}/{b_series_prefix}')
-        return tensor
-    return sax_tensor_from_file
-
-
-sax_all_diastole_segmented = TensorMap(
-    'sax_all_diastole_segmented', Interpretation.CATEGORICAL, shape=(256, 256, 13, len(MRI_SEGMENTED_CHANNEL_MAP)),
-    tensor_from_file=sax_tensor('cine_segmented_sax_inlinevf_segmented/2'),
-    path_prefix='ukb_cardiac_mri', channel_map=MRI_SEGMENTED_CHANNEL_MAP,
-)
-sax_all_diastole_segmented_weighted = TensorMap(
-    'sax_all_diastole_segmented', Interpretation.CATEGORICAL, shape=(256, 256, 13, len(MRI_SEGMENTED_CHANNEL_MAP)),
-    tensor_from_file=sax_tensor('cine_segmented_sax_inlinevf_segmented/2'),
-    channel_map=MRI_SEGMENTED_CHANNEL_MAP, path_prefix='ukb_cardiac_mri',
-    loss=weighted_crossentropy([1.0, 40.0, 40.0], 'sax_all_diastole_segmented'),
-)
-sax_all_diastole_192_segmented = TensorMap(
-    'sax_all_diastole_192_segmented', Interpretation.CATEGORICAL, shape=(192, 192, 13, len(MRI_SEGMENTED_CHANNEL_MAP)),
-    tensor_from_file=sax_tensor('cine_segmented_sax_inlinevf_segmented/2'),
-    channel_map=MRI_SEGMENTED_CHANNEL_MAP, path_prefix='ukb_cardiac_mri',
-)
-sax_all_diastole_192_segmented_weighted = TensorMap(
-    'sax_all_diastole_192_segmented', Interpretation.CATEGORICAL, shape=(192, 192, 13, len(MRI_SEGMENTED_CHANNEL_MAP)),
-    tensor_from_file=sax_tensor('cine_segmented_sax_inlinevf_segmented/2'),
-    channel_map=MRI_SEGMENTED_CHANNEL_MAP, loss=weighted_crossentropy([1.0, 40.0, 40.0], 'sax_all_diastole_192_segmented'),
-)
-
-sax_all_diastole = TensorMap(
-    'sax_all_diastole', shape=(256, 256, 13, 1), tensor_from_file=sax_tensor('cine_segmented_sax_inlinevf/2'),
-    path_prefix='ukb_cardiac_mri', normalization=ZeroMeanStd1(),
-<<<<<<< HEAD
-)
-sax_all_diastole_3d = TensorMap(
-    'sax_all_diastole', shape=(224, 224, 13), tensor_from_file=sax_tensor('cine_segmented_sax_inlinevf/2'),
-    path_prefix='ukb_cardiac_mri', normalization=ZeroMeanStd1(),
-)
-=======
-)
-sax_all_diastole_3d = TensorMap(
-    'sax_all_diastole', shape=(224, 224, 13), tensor_from_file=sax_tensor('cine_segmented_sax_inlinevf/2'),
-    path_prefix='ukb_cardiac_mri', normalization=ZeroMeanStd1(),
-)
->>>>>>> 059ce6fc
-sax_all_systole_3d = TensorMap(
-    'sax_all_systole_3d', shape=(224, 224, 13), tensor_from_file=sax_tensor('cine_segmented_sax_inlinevf/2', 18),
-    path_prefix='ukb_cardiac_mri', normalization=ZeroMeanStd1(),
-)
-
-
-def sax_random_slice_tensor_maker(b_series_prefix, b_segmented_prefix, lv_tsv=None):
-    error = None
-    if lv_tsv:
-        try:
-            with open(lv_tsv, 'r') as f:
-                reader = csv.reader(f, delimiter='\t')
-                next(reader)
-                lv_table = {(row[0], row[1], row[2]): np.array([float(row[3])]) for row in reader}
-        except FileNotFoundError as e:
-            error = e
-
-    def sax_slice_from_file(tm, hd5, dependents={}):
-        if error:
-            raise error
-        tensor = np.zeros(tm.shape, dtype=np.float32)
-        tm_shape = (tm.shape[0], tm.shape[1])
-        random_key = np.random.choice(list(hd5[f'{tm.path_prefix}/{b_series_prefix}/'].keys()))
-        tensor[:, :, 0] = pad_or_crop_array_to_shape(tm_shape, np.array(hd5[f'{tm.path_prefix}/{b_series_prefix}/{random_key}'], dtype=np.float32))
-        if lv_tsv:
-<<<<<<< HEAD
-            sample_id = os.path.basename(hd5.filename).replace('.hd5', '',)
-=======
-            sample_id = os.path.basename(hd5.filename).replace('.hd5', '')
->>>>>>> 059ce6fc
-            instance = (int(random_key.replace("instance_", ""))-1) % 50
-            dependents[tm.dependent_map] = tm.dependent_map.normalize(lv_table[sample_id, '2', f'{instance+1}'])
-        else:
-            categorical_index_slice = pad_or_crop_array_to_shape(tm_shape, np.array(hd5[f'{tm.path_prefix}/{b_segmented_prefix}/{random_key}'], dtype=np.float32))
-            dependents[tm.dependent_map] = to_categorical(categorical_index_slice, len(tm.dependent_map.channel_map))
-        return tensor
-    return sax_slice_from_file
-
-
-sax_lv_pix = TensorMap(
-<<<<<<< HEAD
-    'sax_lv_pix', Interpretation.CONTINUOUS, shape=(1,), channel_map={'sax_lv_pix': 0}, normalization=Standardize(mean=100.43, std=38.57)
-=======
-    'sax_lv_pix', Interpretation.CONTINUOUS, shape=(1,), channel_map={'sax_lv_pix': 0}, normalization=Standardize(mean=100.43, std=38.57),
->>>>>>> 059ce6fc
-)
-sax_random_slice_segmented = TensorMap(
-    'sax_random_slice_segmented', Interpretation.CATEGORICAL, shape=(224, 224, len(MRI_SEGMENTED_CHANNEL_MAP)), channel_map=MRI_SEGMENTED_CHANNEL_MAP,
-)
-sax_random_slice = TensorMap(
-    'sax_random_slice', shape=(224, 224, 1), tensor_from_file=sax_random_slice_tensor_maker('cine_segmented_sax_inlinevf/2', 'cine_segmented_sax_inlinevf_segmented/2'),
-    path_prefix='ukb_cardiac_mri', normalization=ZeroMeanStd1(), dependent_map=sax_random_slice_segmented,
-)
-sax_random_slice_lv_pix = TensorMap(
-    'sax_random_slice_lv_pix', shape=(224, 224, 1), tensor_from_file=sax_random_slice_tensor_maker('cine_segmented_sax_inlinevf/2', 'cine_segmented_sax_inlinevf_segmented/2', '/home/sam/csvs/summed-lv-pixelcount.tsv'),
-    path_prefix='ukb_cardiac_mri', normalization=ZeroMeanStd1(), dependent_map=sax_lv_pix,
-)
-
-
-def _slice_tensor_with_segmentation(tensor_key, segmentation_key, path_prefix='ukb_cardiac_mri', max_slices=50, sax_series=False):
-    def _slice_tensor_from_file(tm, hd5, dependents={}):
-        found_key = ''
-        for i in range(1, 1+max_slices):
-            if sax_series:
-                for b in range(1, 13):
-                    sax_key = segmentation_key.replace('*', str(b))
-                    if f'{path_prefix}/{sax_key}{i}' in hd5:
-                        found_key = tensor_key.replace('*', str(b))
-                        break
-                if len(found_key) > 1:
-                    break
-            elif f'/{path_prefix}/{segmentation_key}{i}' in hd5:
-                found_key = tensor_key
-                break
-        if i == max_slices:
-            raise ValueError(f'No slice with segmentation found for {tm.name} segmentation key {segmentation_key}')
-        if tm.shape[-1] == 1:
-            t = pad_or_crop_array_to_shape(tm.shape[:-1], np.array(hd5[f'{path_prefix}/{found_key}'][..., i-1], dtype=np.float32))
-            tensor = np.expand_dims(t, axis=-1)
-        else:
-            tensor = pad_or_crop_array_to_shape(tm.shape, np.array(hd5[f'{path_prefix}/{found_key}'][..., i-1], dtype=np.float32))
-        return tensor
-    return _slice_tensor_from_file
-
-
-aorta_slice_jamesp = TensorMap(
-    'aorta_slice_jamesp', shape=(200, 240, 1), normalization=ZeroMeanStd1(),
-    tensor_from_file=_slice_tensor_with_segmentation('cine_segmented_ao_dist/instance_0', 'cine_segmented_ao_dist_jamesp_annotated_'),
-)
-aorta_slice_nekoui = TensorMap(
-    'aorta_slice_nekoui', shape=(200, 240, 1), normalization=ZeroMeanStd1(),
-    tensor_from_file=_slice_tensor_with_segmentation('cine_segmented_ao_dist/instance_0', 'cine_segmented_ao_dist_nekoui_annotated_'),
-)
-lvot_slice_jamesp = TensorMap(
-    'lvot_slice_jamesp', shape=(200, 240, 1), normalization=ZeroMeanStd1(),
-    tensor_from_file=_slice_tensor_with_segmentation('cine_segmented_lvot/instance_0', 'cine_segmented_lvot_jamesp_annotated_'),
-)
-lvot_slice_nekoui = TensorMap(
-    'lvot_slice_nekoui', shape=(200, 240, 1), normalization=ZeroMeanStd1(),
-    tensor_from_file=_slice_tensor_with_segmentation('cine_segmented_lvot/instance_0', 'cine_segmented_lvot_nekoui_annotated_'),
-)
-lax_2ch_slice_jamesp = TensorMap(
-    'lax_2ch_slice_jamesp', shape=(192, 160, 1), normalization=ZeroMeanStd1(),
-    tensor_from_file=_slice_tensor_with_segmentation('cine_segmented_lax_2ch/instance_0', 'cine_segmented_lax_2ch_jamesp_annotated_'),
-)
-lax_3ch_slice_jamesp = TensorMap(
-    'lax_3ch_slice_jamesp', shape=(192, 160, 1), normalization=ZeroMeanStd1(),
-    tensor_from_file=_slice_tensor_with_segmentation('cine_segmented_lax_3ch/instance_0', 'cine_segmented_lax_3ch_jamesp_annotated_'),
-)
-lax_4ch_slice_jamesp = TensorMap(
-    'lax_4ch_slice_jamesp', shape=(160, 224, 1), normalization=ZeroMeanStd1(),
-    tensor_from_file=_slice_tensor_with_segmentation('cine_segmented_lax_4ch/instance_0', 'cine_segmented_lax_4ch_jamesp_annotated_'),
-)
-sax_slice_jamesp = TensorMap(
-    'sax_slice_jamesp', shape=(224, 224, 1), normalization=ZeroMeanStd1(),
-    tensor_from_file=_slice_tensor_with_segmentation('cine_segmented_sax_b*/2/instance_0', 'cine_segmented_sax_b*_jamesp_annotated_', sax_series=True),
-)
-sax_slice_jamesp_gauss = TensorMap(
-    'sax_slice_jamesp_gauss', shape=(224, 224, 1), normalization=ZeroMeanStd1(), augmentations=[_gaussian_noise],
-    tensor_from_file=_slice_tensor_with_segmentation('cine_segmented_sax_b*/2/instance_0', 'cine_segmented_sax_b*_jamesp_annotated_', sax_series=True),
-)
-sax_slice_jamesp_sharpen = TensorMap(
-    'sax_slice_jamesp_sharpen', shape=(224, 224, 1), normalization=ZeroMeanStd1(), augmentations=[_sharpen],
-    tensor_from_file=_slice_tensor_with_segmentation('cine_segmented_sax_b*/2/instance_0', 'cine_segmented_sax_b*_jamesp_annotated_', sax_series=True),
-)
-sax_slice_jamesp_median = TensorMap(
-    'sax_slice_jamesp_median', shape=(224, 224, 1), normalization=ZeroMeanStd1(), augmentations=[_median_filter],
-    tensor_from_file=_slice_tensor_with_segmentation('cine_segmented_sax_b*/2/instance_0', 'cine_segmented_sax_b*_jamesp_annotated_', sax_series=True),
-)
-sax_slice_jamesp_all = TensorMap(
-    'sax_slice_jamesp_all', shape=(224, 224, 1), normalization=ZeroMeanStd1(), augmentations=[_sharpen, _gaussian_noise, _median_filter],
-    tensor_from_file=_slice_tensor_with_segmentation('cine_segmented_sax_b*/2/instance_0', 'cine_segmented_sax_b*_jamesp_annotated_', sax_series=True),
-)
-sax_slice_jamesp_sharpen_median = TensorMap(
-    'sax_slice_jamesp', shape=(224, 224, 1), normalization=ZeroMeanStd1(), augmentations=[_sharpen, _median_filter],
-    tensor_from_file=_slice_tensor_with_segmentation('cine_segmented_sax_b*/2/instance_0', 'cine_segmented_sax_b*_jamesp_annotated_', sax_series=True),
-)
-sax_slice_vnauffal = TensorMap(
-    'sax_slice_vnauffal', shape=(224, 224, 1), normalization=ZeroMeanStd1(),
-    tensor_from_file=_slice_tensor_with_segmentation('cine_segmented_sax_b*/2/instance_0', 'cine_segmented_sax_b*_vnauffal_annotated_', sax_series=True),
-)
-sax_slice_both = TensorMap(
-    'sax_slice_both', shape=(224, 224, 1), normalization=ZeroMeanStd1(),
-    tensor_from_file=_slice_tensor_with_segmentation('cine_segmented_sax_b*/2/instance_0', 'cine_segmented_sax_b*_both_annotated_', sax_series=True),
-)
-sax_slice_both_sharpen = TensorMap(
-    'sax_slice_both_sharpen', shape=(224, 224, 1), normalization=ZeroMeanStd1(), augmentations=[_sharpen],
-    tensor_from_file=_slice_tensor_with_segmentation('cine_segmented_sax_b*/2/instance_0', 'cine_segmented_sax_b*_both_annotated_', sax_series=True),
-)
-sax_slice_both_median = TensorMap(
-    'sax_slice_both_median', shape=(224, 224, 1), normalization=ZeroMeanStd1(), augmentations=[_median_filter],
-    tensor_from_file=_slice_tensor_with_segmentation('cine_segmented_sax_b*/2/instance_0', 'cine_segmented_sax_b*_both_annotated_', sax_series=True),
-)
-sax_slice_both_gauss = TensorMap(
-    'sax_slice_both_gauss', shape=(224, 224, 1), normalization=ZeroMeanStd1(), augmentations=[_gaussian_noise],
-    tensor_from_file=_slice_tensor_with_segmentation('cine_segmented_sax_b*/2/instance_0', 'cine_segmented_sax_b*_both_annotated_', sax_series=True),
-)
-sax_slice_both_all = TensorMap(
-    'sax_slice_both_all', shape=(224, 224, 1), normalization=ZeroMeanStd1(), augmentations=[_sharpen, _gaussian_noise, _median_filter],
-    tensor_from_file=_slice_tensor_with_segmentation('cine_segmented_sax_b*/2/instance_0', 'cine_segmented_sax_b*_both_annotated_', sax_series=True),
-)
-<<<<<<< HEAD
-
-
-def _slices_tensor_with_segmentation(tensor_key, segmentation_key, path_prefix='ukb_cardiac_mri', max_slices=50, time_frames=1, time_step=3):
-    def _slice_tensor_from_file(tm, hd5, dependents={}):
-        found_key = ''
-        for i in range(1, 1 + max_slices):
-            for b in range(1, 13):
-                sax_key = segmentation_key.replace('*', str(b))
-                if f'{path_prefix}/{sax_key}{i}' in hd5:
-                    found_key = tensor_key.replace('*', str(b))
-                    break
-            if len(found_key) > 1:
-                break
-        if i == max_slices:
-            raise ValueError(f'No slice with segmentation found for {tm.name} segmentation key {segmentation_key}')
-
-        tensor = np.zeros(tm.shape, dtype=np.float32)
-        for j in range(tm.shape[2]//time_frames):
-            found_key = tensor_key.replace('*', str(b + (j - tm.shape[-1]//2)))
-            l = 0
-            while found_key not in hd5[path_prefix]:
-                l += 1
-                if b > 4:
-                    found_key = tensor_key.replace('*', str(b + (j - tm.shape[-1] // 2) - l))
-                else:
-                    found_key = tensor_key.replace('*', str(b + (j - tm.shape[-1] // 2) + l))
-                if l > 13:
-                    logging.warning(f'Could not get segmentation for {tm.name} segmentation key {segmentation_key} but {found_key} not present. l is {l}')
-                    break
-            if time_frames == 1:
-                tensor[..., j] = pad_or_crop_array_to_shape(tm.shape[:-1], np.array(hd5[f'{path_prefix}/{found_key}'][..., i-1], dtype=np.float32))
-            else:
-                for k in range(time_frames):
-                    slice_index = ((i - 1) + (k * time_step)) % max_slices
-                    my_slice = np.array(hd5[f'{path_prefix}/{found_key}'][..., slice_index], dtype=np.float32)
-                    tensor[..., (j*time_frames)+k] = pad_or_crop_array_to_shape(tm.shape[:-1], my_slice)
-
-        return tensor
-    return _slice_tensor_from_file
-
-
-sax_slices_jamesp_2b = TensorMap(
-    'sax_slices_jamesp_2b', shape=(224, 224, 2), normalization=ZeroMeanStd1(),
-    tensor_from_file=_slices_tensor_with_segmentation('cine_segmented_sax_b*/2/instance_0', 'cine_segmented_sax_b*_jamesp_annotated_'),
-)
-sax_slices_jamesp_4b = TensorMap(
-    'sax_slices_jamesp_4b', shape=(224, 224, 4), normalization=ZeroMeanStd1(),
-    tensor_from_file=_slices_tensor_with_segmentation('cine_segmented_sax_b*/2/instance_0', 'cine_segmented_sax_b*_jamesp_annotated_'),
-)
-sax_slices_jamesp_7b = TensorMap(
-    'sax_slices_jamesp_7b', shape=(224, 224, 7), normalization=ZeroMeanStd1(),
-    tensor_from_file=_slices_tensor_with_segmentation('cine_segmented_sax_b*/2/instance_0', 'cine_segmented_sax_b*_jamesp_annotated_'),
-)
-sax_slices_jamesp_11b = TensorMap(
-    'sax_slices_jamesp_11b', shape=(224, 224, 11), normalization=ZeroMeanStd1(),
-    tensor_from_file=_slices_tensor_with_segmentation('cine_segmented_sax_b*/2/instance_0', 'cine_segmented_sax_b*_jamesp_annotated_'),
-)
-sax_slices_both_3b_3t = TensorMap(
-    'sax_slices_both_3b_3t', shape=(224, 224, 9), normalization=ZeroMeanStd1(),
-    tensor_from_file=_slices_tensor_with_segmentation('cine_segmented_sax_b*/2/instance_0', 'cine_segmented_sax_b*_both_annotated_', time_frames=3),
-)
-sax_slices_both_5b = TensorMap(
-    'sax_slices_both_5b', shape=(224, 224, 5), normalization=ZeroMeanStd1(),
-    tensor_from_file=_slices_tensor_with_segmentation('cine_segmented_sax_b*/2/instance_0', 'cine_segmented_sax_b*_both_annotated_'),
-)
-sax_slices_both_5b_5t = TensorMap(
-    'sax_slices_both_5b_5t', shape=(224, 224, 25), normalization=ZeroMeanStd1(),
-    tensor_from_file=_slices_tensor_with_segmentation('cine_segmented_sax_b*/2/instance_0', 'cine_segmented_sax_b*_both_annotated_', time_frames=5),
-)
-sax_slices_both_3b_gauss = TensorMap(
-    'sax_slices_both', shape=(224, 224, 3), normalization=ZeroMeanStd1(), augmentations=[_gaussian_noise],
-    tensor_from_file=_slices_tensor_with_segmentation('cine_segmented_sax_b*/2/instance_0', 'cine_segmented_sax_b*_both_annotated_'),
-)
-sax_slices_both_5b_sharpen_median = TensorMap(
-    'sax_slices_both_5b', shape=(224, 224, 5), normalization=ZeroMeanStd1(), augmentations=[_median_filter, _sharpen],
-    tensor_from_file=_slices_tensor_with_segmentation('cine_segmented_sax_b*/2/instance_0', 'cine_segmented_sax_b*_both_annotated_'),
-)
-
-
-=======
-
-
-def _slices_tensor_with_segmentation(tensor_key, segmentation_key, path_prefix='ukb_cardiac_mri', max_slices=50, time_frames=1, time_step=3):
-    def _slice_tensor_from_file(tm, hd5, dependents={}):
-        found_key = ''
-        for i in range(1, 1 + max_slices):
-            for b in range(1, 13):
-                sax_key = segmentation_key.replace('*', str(b))
-                if f'{path_prefix}/{sax_key}{i}' in hd5:
-                    found_key = tensor_key.replace('*', str(b))
-                    break
-            if len(found_key) > 1:
-                break
-        if i == max_slices:
-            raise ValueError(f'No slice with segmentation found for {tm.name} segmentation key {segmentation_key}')
-
-        tensor = np.zeros(tm.shape, dtype=np.float32)
-        for j in range(tm.shape[2]//time_frames):
-            found_key = tensor_key.replace('*', str(b + (j - tm.shape[-1]//2)))
-            l = 0
-            while found_key not in hd5[path_prefix]:
-                l += 1
-                if b > 4:
-                    found_key = tensor_key.replace('*', str(b + (j - tm.shape[-1] // 2) - l))
-                else:
-                    found_key = tensor_key.replace('*', str(b + (j - tm.shape[-1] // 2) + l))
-                if l > 13:
-                    logging.warning(f'Could not get segmentation for {tm.name} segmentation key {segmentation_key} but {found_key} not present. l is {l}')
-                    break
-            if time_frames == 1:
-                tensor[..., j] = pad_or_crop_array_to_shape(tm.shape[:-1], np.array(hd5[f'{path_prefix}/{found_key}'][..., i-1], dtype=np.float32))
-            else:
-                for k in range(time_frames):
-                    slice_index = ((i - 1) + (k * time_step)) % max_slices
-                    my_slice = np.array(hd5[f'{path_prefix}/{found_key}'][..., slice_index], dtype=np.float32)
-                    tensor[..., (j*time_frames)+k] = pad_or_crop_array_to_shape(tm.shape[:-1], my_slice)
-
-        return tensor
-    return _slice_tensor_from_file
-
-
-sax_slices_jamesp_2b = TensorMap(
-    'sax_slices_jamesp_2b', shape=(224, 224, 2), normalization=ZeroMeanStd1(),
-    tensor_from_file=_slices_tensor_with_segmentation('cine_segmented_sax_b*/2/instance_0', 'cine_segmented_sax_b*_jamesp_annotated_'),
-)
-sax_slices_jamesp_4b = TensorMap(
-    'sax_slices_jamesp_4b', shape=(224, 224, 4), normalization=ZeroMeanStd1(),
-    tensor_from_file=_slices_tensor_with_segmentation('cine_segmented_sax_b*/2/instance_0', 'cine_segmented_sax_b*_jamesp_annotated_'),
-)
-sax_slices_jamesp_7b = TensorMap(
-    'sax_slices_jamesp_7b', shape=(224, 224, 7), normalization=ZeroMeanStd1(),
-    tensor_from_file=_slices_tensor_with_segmentation('cine_segmented_sax_b*/2/instance_0', 'cine_segmented_sax_b*_jamesp_annotated_'),
-)
-sax_slices_jamesp_11b = TensorMap(
-    'sax_slices_jamesp_11b', shape=(224, 224, 11), normalization=ZeroMeanStd1(),
-    tensor_from_file=_slices_tensor_with_segmentation('cine_segmented_sax_b*/2/instance_0', 'cine_segmented_sax_b*_jamesp_annotated_'),
-)
-sax_slices_both_3b_3t = TensorMap(
-    'sax_slices_both_3b_3t', shape=(224, 224, 9), normalization=ZeroMeanStd1(),
-    tensor_from_file=_slices_tensor_with_segmentation('cine_segmented_sax_b*/2/instance_0', 'cine_segmented_sax_b*_both_annotated_', time_frames=3),
-)
-sax_slices_both_5b = TensorMap(
-    'sax_slices_both_5b', shape=(224, 224, 5), normalization=ZeroMeanStd1(),
-    tensor_from_file=_slices_tensor_with_segmentation('cine_segmented_sax_b*/2/instance_0', 'cine_segmented_sax_b*_both_annotated_'),
-)
-sax_slices_both_5b_5t = TensorMap(
-    'sax_slices_both_5b_5t', shape=(224, 224, 25), normalization=ZeroMeanStd1(),
-    tensor_from_file=_slices_tensor_with_segmentation('cine_segmented_sax_b*/2/instance_0', 'cine_segmented_sax_b*_both_annotated_', time_frames=5),
-)
-sax_slices_both_3b_gauss = TensorMap(
-    'sax_slices_both', shape=(224, 224, 3), normalization=ZeroMeanStd1(), augmentations=[_gaussian_noise],
-    tensor_from_file=_slices_tensor_with_segmentation('cine_segmented_sax_b*/2/instance_0', 'cine_segmented_sax_b*_both_annotated_'),
-)
-sax_slices_both_5b_sharpen_median = TensorMap(
-    'sax_slices_both_5b', shape=(224, 224, 5), normalization=ZeroMeanStd1(), augmentations=[_median_filter, _sharpen],
-    tensor_from_file=_slices_tensor_with_segmentation('cine_segmented_sax_b*/2/instance_0', 'cine_segmented_sax_b*_both_annotated_'),
-)
-
-
->>>>>>> 059ce6fc
-def _segmented_dicom_slice(dicom_key_prefix, path_prefix='ukb_cardiac_mri', max_slices=50, sax_series=False, merge_lv_pap=False):
-    def _segmented_dicom_tensor_from_file(tm, hd5, dependents={}):
-        tensor = np.zeros(tm.shape, dtype=np.float32)
-        for i in range(1, 1+max_slices):
-            slice_key = f'{dicom_key_prefix}{i}'
-            if sax_series:
-                for b in range(1, 13):
-                    sax_key = slice_key.replace('*', str(b))
-                    if f'{path_prefix}/{sax_key}' in hd5:
-                        slice_key = sax_key
-                        break
-                if '*' not in slice_key:
-                    break
-            elif f'{path_prefix}/{slice_key}' in hd5:
-                break
-        if i == max_slices:
-            raise ValueError(f'No segmented slice found for {tm.name} prefix {dicom_key_prefix}')
-        label_slice = get_tensor_at_first_date(hd5, path_prefix, slice_key)
-        if merge_lv_pap:
-            label_slice[label_slice == MRI_SAX_PAP_SEGMENTED_CHANNEL_MAP['LV_pap']] = MRI_SAX_SEGMENTED_CHANNEL_MAP['LV_cavity']
-            label_slice[label_slice > MRI_SAX_PAP_SEGMENTED_CHANNEL_MAP['LV_pap']] -= 1
-        categorical_one_hot = to_categorical(label_slice, len(tm.channel_map))
-        tensor[..., :] = pad_or_crop_array_to_shape(tensor[..., :].shape, categorical_one_hot)
-        return tensor
-    return _segmented_dicom_tensor_from_file
-
-
-cine_segmented_ao_dist_jamesp = TensorMap(
-    'cine_segmented_ao_dist', Interpretation.CATEGORICAL, shape=(200, 240, len(MRI_AO_SEGMENTED_CHANNEL_MAP)),
-    tensor_from_file=_segmented_dicom_slice('cine_segmented_ao_dist_jamesp_annotated_'), channel_map=MRI_AO_SEGMENTED_CHANNEL_MAP,
-)
-cine_segmented_ao_dist_nekoui = TensorMap(
-    'cine_segmented_ao_dist', Interpretation.CATEGORICAL, shape=(200, 240, len(MRI_AO_SEGMENTED_CHANNEL_MAP)),
-    tensor_from_file=_segmented_dicom_slice('cine_segmented_ao_dist_nekoui_annotated_'), channel_map=MRI_AO_SEGMENTED_CHANNEL_MAP,
-)
-cine_segmented_lvot_jamesp = TensorMap(
-    'cine_segmented_lvot', Interpretation.CATEGORICAL, shape=(200, 240, len(MRI_LVOT_SEGMENTED_CHANNEL_MAP)),
-    tensor_from_file=_segmented_dicom_slice('cine_segmented_lvot_jamesp_annotated_'), channel_map=MRI_LVOT_SEGMENTED_CHANNEL_MAP,
-)
-cine_segmented_lvot_nekoui = TensorMap(
-    'cine_segmented_lvot', Interpretation.CATEGORICAL, shape=(200, 240, len(MRI_LVOT_SEGMENTED_CHANNEL_MAP)),
-    tensor_from_file=_segmented_dicom_slice('cine_segmented_lvot_nekoui_annotated_'), channel_map=MRI_LVOT_SEGMENTED_CHANNEL_MAP,
-)
-cine_segmented_lax_2ch_jamesp = TensorMap(
-    'cine_segmented_lax_2ch_slice', Interpretation.CATEGORICAL, shape=(192, 160, len(MRI_LAX_2CH_SEGMENTED_CHANNEL_MAP)),
-    tensor_from_file=_segmented_dicom_slice('cine_segmented_lax_2ch_jamesp_annotated_'), channel_map=MRI_LAX_2CH_SEGMENTED_CHANNEL_MAP,
-)
-cine_segmented_lax_3ch_jamesp = TensorMap(
-    'cine_segmented_lax_3ch_slice', Interpretation.CATEGORICAL, shape=(192, 160, len(MRI_LAX_3CH_SEGMENTED_CHANNEL_MAP)),
-    tensor_from_file=_segmented_dicom_slice('cine_segmented_lax_3ch_jamesp_annotated_'), channel_map=MRI_LAX_3CH_SEGMENTED_CHANNEL_MAP,
-)
-cine_segmented_lax_4ch_jamesp = TensorMap(
-    'cine_segmented_lax_4ch_slice', Interpretation.CATEGORICAL, shape=(160, 224, len(MRI_LAX_4CH_SEGMENTED_CHANNEL_MAP)),
-    tensor_from_file=_segmented_dicom_slice('cine_segmented_lax_4ch_jamesp_annotated_'), channel_map=MRI_LAX_4CH_SEGMENTED_CHANNEL_MAP,
-)
-cine_segmented_lax_2ch_diastole = TensorMap(
-    'cine_segmented_lax_2ch_diastole', Interpretation.CATEGORICAL, shape=(200, 160, len(MRI_LAX_2CH_SEGMENTED_CHANNEL_MAP)),
-    tensor_from_file=_segmented_dicom_slice('cine_segmented_lax_2ch_annotated_'), channel_map=MRI_LAX_2CH_SEGMENTED_CHANNEL_MAP,
-)
-cine_segmented_lax_3ch_diastole = TensorMap(
-    'cine_segmented_lax_3ch_diastole', Interpretation.CATEGORICAL, shape=(200, 160, len(MRI_LAX_3CH_SEGMENTED_CHANNEL_MAP)),
-    tensor_from_file=_segmented_dicom_slice('cine_segmented_lax_3ch_annotated_'), channel_map=MRI_LAX_3CH_SEGMENTED_CHANNEL_MAP,
-)
-
-cine_segmented_lax_4ch_diastole = TensorMap(
-    'cine_segmented_lax_4ch_diastole', Interpretation.CATEGORICAL, shape=(160, 224, len(MRI_LAX_4CH_SEGMENTED_CHANNEL_MAP)),
-    tensor_from_file=_segmented_dicom_slice('cine_segmented_lax_4ch_annotated_'), channel_map=MRI_LAX_4CH_SEGMENTED_CHANNEL_MAP,
-)
-cine_segmented_lvot_diastole_slice = TensorMap(
-    'cine_segmented_lvot_diastole_slice', Interpretation.CATEGORICAL, shape=(208, 160, len(MRI_LVOT_SEGMENTED_CHANNEL_MAP)),
-    tensor_from_file=_segmented_dicom_slices('cine_segmented_lvot_annotated_'), channel_map=MRI_LVOT_SEGMENTED_CHANNEL_MAP,
-)
-cine_segmented_sax_no_pap_slice_jamesp = TensorMap(
-    'cine_segmented_sax_slice_jamesp', Interpretation.CATEGORICAL, shape=(224, 224, len(MRI_SAX_SEGMENTED_CHANNEL_MAP)),
-    tensor_from_file=_segmented_dicom_slice('cine_segmented_sax_b*_jamesp_annotated_', sax_series=True, merge_lv_pap=True), channel_map=MRI_SAX_SEGMENTED_CHANNEL_MAP,
-)
-cine_segmented_sax_slice_jamespb = TensorMap(
-    'cine_segmented_sax_slice_both', Interpretation.CATEGORICAL, shape=(224, 224, len(MRI_SAX_SEGMENTED_CHANNEL_MAP)),
-    tensor_from_file=_segmented_dicom_slice('cine_segmented_sax_b*_jamesp_annotated_', sax_series=True, merge_lv_pap=True), channel_map=MRI_SAX_SEGMENTED_CHANNEL_MAP,
-)
-cine_segmented_sax_slice_vnauffal = TensorMap(
-    'cine_segmented_sax_slice_vnauffal', Interpretation.CATEGORICAL, shape=(224, 224, len(MRI_SAX_SEGMENTED_CHANNEL_MAP)),
-    tensor_from_file=_segmented_dicom_slice('cine_segmented_sax_b*_vnauffal_annotated_', sax_series=True, merge_lv_pap=True), channel_map=MRI_SAX_SEGMENTED_CHANNEL_MAP,
-)
-cine_segmented_sax_slice_both = TensorMap(
-    'cine_segmented_sax_slice_both', Interpretation.CATEGORICAL, shape=(224, 224, len(MRI_SAX_SEGMENTED_CHANNEL_MAP)),
-    tensor_from_file=_segmented_dicom_slice('cine_segmented_sax_b*_both_annotated_', sax_series=True, merge_lv_pap=True), channel_map=MRI_SAX_SEGMENTED_CHANNEL_MAP,
-)
-cine_segmented_sax_slice_jamesp = TensorMap(
-    'cine_segmented_sax_slice_jamesp', Interpretation.CATEGORICAL, shape=(224, 224, len(MRI_SAX_PAP_SEGMENTED_CHANNEL_MAP)),
-    tensor_from_file=_segmented_dicom_slice('cine_segmented_sax_b*_jamesp_annotated_', sax_series=True), channel_map=MRI_SAX_PAP_SEGMENTED_CHANNEL_MAP,
-)
-
-
-def _heart_mask_instance(mri_key, segmentation_key, labels, instance_num: int = 50, random_instance: bool = False):
-    def _heart_mask_tensor_from_file(tm, hd5, dependents={}):
-        if random_instance:
-            cycle_index = np.random.randint(1, instance_num)
-        else:
-            cycle_index = instance_num
-        categorical_slice = get_tensor_at_first_date(hd5, tm.path_prefix, f'{segmentation_key}{cycle_index}')
-        heart_mask = np.isin(categorical_slice, list(labels.values()))
-        mri = get_tensor_at_first_date(hd5, tm.path_prefix, f'{mri_key}')[..., cycle_index]
-        mri = pad_or_crop_array_to_shape(tm.shape, mri)
-        heart_mask = pad_or_crop_array_to_shape(tm.shape, heart_mask)
-        mri_masked = mri * heart_mask
-        return mri_masked
-    return _heart_mask_tensor_from_file
-
-
-heart_mask_lax_4ch_random_time = TensorMap(
-    'heart_mask_lax_4ch_random_time', Interpretation.CONTINUOUS, shape=(160, 224, 1), path_prefix='ukb_cardiac_mri',
-<<<<<<< HEAD
-    tensor_from_file=_heart_mask_instance('cine_segmented_lax_4ch/2/',
-                                          'cine_segmented_lax_4ch_annotated_',
-                                          LAX_4CH_HEART_LABELS,
-                                          random_instance=True),
-=======
-    tensor_from_file=_heart_mask_instance(
-        'cine_segmented_lax_4ch/2/',
-        'cine_segmented_lax_4ch_annotated_',
-        LAX_4CH_HEART_LABELS,
-        random_instance=True,
-    ),
->>>>>>> 059ce6fc
-    normalization=ZeroMeanStd1(), cacheable=False,
-)
-myocardium_mask_lax_4ch_random_time = TensorMap(
-    'myocardium_mask_lax_4ch_random_time', Interpretation.CONTINUOUS, shape=(120, 180, 1), path_prefix='ukb_cardiac_mri',
-<<<<<<< HEAD
-    tensor_from_file=_heart_mask_instance('cine_segmented_lax_4ch/2/',
-                                          'cine_segmented_lax_4ch_annotated_',
-                                          LAX_4CH_MYOCARDIUM_LABELS,
-                                          random_instance=True),
-=======
-    tensor_from_file=_heart_mask_instance(
-        'cine_segmented_lax_4ch/2/',
-        'cine_segmented_lax_4ch_annotated_',
-        LAX_4CH_MYOCARDIUM_LABELS,
-        random_instance=True,
-    ),
->>>>>>> 059ce6fc
-    normalization=ZeroMeanStd1(), cacheable=False,
-)
-myocardium_mask_diastole = TensorMap(
-    'myocardium_mask_diastole', Interpretation.CONTINUOUS, shape=(120, 180, 1), path_prefix='ukb_cardiac_mri',
-<<<<<<< HEAD
-    tensor_from_file=_heart_mask_instance('cine_segmented_lax_4ch/2/',
-                                          'cine_segmented_lax_4ch_annotated_',
-                                          LAX_4CH_MYOCARDIUM_LABELS,
-                                          1),
-)
-myocardium_mask_diastole_as_random_time = TensorMap(
-    'myocardium_mask_lax_4ch_random_time', Interpretation.CONTINUOUS, shape=(120, 180, 1), path_prefix='ukb_cardiac_mri',
-    tensor_from_file=_heart_mask_instance('cine_segmented_lax_4ch/2/',
-                                          'cine_segmented_lax_4ch_annotated_',
-                                          LAX_4CH_MYOCARDIUM_LABELS,
-                                          1),
-)
-myocardium_mask_systole_as_random_time = TensorMap(
-    'myocardium_mask_lax_4ch_random_time', Interpretation.CONTINUOUS, shape=(120, 180, 1), path_prefix='ukb_cardiac_mri',
-    tensor_from_file=_heart_mask_instance('cine_segmented_lax_4ch/2/',
-                                          'cine_segmented_lax_4ch_annotated_',
-                                          LAX_4CH_MYOCARDIUM_LABELS,
-                                          15),
-)
-myocardium_mask_i45_as_random_time = TensorMap(
-    'myocardium_mask_lax_4ch_random_time', Interpretation.CONTINUOUS, shape=(120, 180, 1), path_prefix='ukb_cardiac_mri',
-    tensor_from_file=_heart_mask_instance('cine_segmented_lax_4ch/2/',
-                                          'cine_segmented_lax_4ch_annotated_',
-                                          LAX_4CH_MYOCARDIUM_LABELS,
-                                          45),
-)
-myocardium_mask_systole_guess = TensorMap(
-    'myocardium_mask_systole_guess', Interpretation.CONTINUOUS, shape=(120, 180, 1), path_prefix='ukb_cardiac_mri',
-    tensor_from_file=_heart_mask_instance('cine_segmented_lax_4ch/2/',
-                                          'cine_segmented_lax_4ch_annotated_',
-                                          LAX_4CH_MYOCARDIUM_LABELS,
-                                          8),
-=======
-    tensor_from_file=_heart_mask_instance(
-        'cine_segmented_lax_4ch/2/',
-        'cine_segmented_lax_4ch_annotated_',
-        LAX_4CH_MYOCARDIUM_LABELS,
-        1,
-    ),
-)
-myocardium_mask_diastole_as_random_time = TensorMap(
-    'myocardium_mask_lax_4ch_random_time', Interpretation.CONTINUOUS, shape=(120, 180, 1), path_prefix='ukb_cardiac_mri',
-    tensor_from_file=_heart_mask_instance(
-        'cine_segmented_lax_4ch/2/',
-        'cine_segmented_lax_4ch_annotated_',
-        LAX_4CH_MYOCARDIUM_LABELS,
-        1,
-    ),
-)
-myocardium_mask_systole_as_random_time = TensorMap(
-    'myocardium_mask_lax_4ch_random_time', Interpretation.CONTINUOUS, shape=(120, 180, 1), path_prefix='ukb_cardiac_mri',
-    tensor_from_file=_heart_mask_instance(
-        'cine_segmented_lax_4ch/2/',
-        'cine_segmented_lax_4ch_annotated_',
-        LAX_4CH_MYOCARDIUM_LABELS,
-        15,
-    ),
-)
-myocardium_mask_i45_as_random_time = TensorMap(
-    'myocardium_mask_lax_4ch_random_time', Interpretation.CONTINUOUS, shape=(120, 180, 1), path_prefix='ukb_cardiac_mri',
-    tensor_from_file=_heart_mask_instance(
-        'cine_segmented_lax_4ch/2/',
-        'cine_segmented_lax_4ch_annotated_',
-        LAX_4CH_MYOCARDIUM_LABELS,
-        45,
-    ),
-)
-myocardium_mask_systole_guess = TensorMap(
-    'myocardium_mask_systole_guess', Interpretation.CONTINUOUS, shape=(120, 180, 1), path_prefix='ukb_cardiac_mri',
-    tensor_from_file=_heart_mask_instance(
-        'cine_segmented_lax_4ch/2/',
-        'cine_segmented_lax_4ch_annotated_',
-        LAX_4CH_MYOCARDIUM_LABELS,
-        8,
-    ),
->>>>>>> 059ce6fc
-    normalization=ZeroMeanStd1(), cacheable=False,
-)
-
-
-def _heart_mask_instances(mri_key, segmentation_key, labels, mask=False):
-    def _heart_mask_tensor_from_file(tm, hd5, dependents={}):
-        diastole_categorical = get_tensor_at_first_date(hd5, tm.path_prefix, f'{segmentation_key}{1}')
-        heart_mask = np.isin(diastole_categorical, list(labels.values()))
-        i, j = np.where(heart_mask)
-        indices = np.meshgrid(np.arange(min(i), max(i) + 1), np.arange(min(j), max(j) + 1), np.arange(50), indexing='ij')
-        mri = get_tensor_at_first_date(hd5, tm.path_prefix, f'{mri_key}')
-        if mask:
-            for frame in range(1, 51):
-                frame_categorical = get_tensor_at_first_date(hd5, tm.path_prefix, f'{segmentation_key}{frame}')
-                heart_mask = np.isin(frame_categorical, list(labels.values()))
-                mri[..., frame-1] = heart_mask[:mri.shape[0], :mri.shape[1]] * mri[..., frame-1]
-        tensor = pad_or_crop_array_to_shape(tm.shape, mri[tuple(indices)])
-        return tensor
-    return _heart_mask_tensor_from_file
-
-
-lax_4ch_heart_center = TensorMap(
-    'lax_4ch_heart_center', Interpretation.CONTINUOUS, shape=(96, 96, 50), path_prefix='ukb_cardiac_mri', normalization=ZeroMeanStd1(),
-    tensor_from_file=_heart_mask_instances('cine_segmented_lax_4ch/2/', 'cine_segmented_lax_4ch_annotated_', LAX_4CH_HEART_LABELS),
-)
-lax_3ch_heart_center = TensorMap(
-    'lax_3ch_heart_center', Interpretation.CONTINUOUS, shape=(96, 96, 50), path_prefix='ukb_cardiac_mri', normalization=ZeroMeanStd1(),
-    tensor_from_file=_heart_mask_instances('cine_segmented_lax_3ch/2/', 'cine_segmented_lax_3ch_annotated_', LAX_3CH_HEART_LABELS),
-)
-lax_2ch_heart_center = TensorMap(
-    'lax_2ch_heart_center', Interpretation.CONTINUOUS, shape=(96, 96, 50), path_prefix='ukb_cardiac_mri', normalization=ZeroMeanStd1(),
-    tensor_from_file=_heart_mask_instances('cine_segmented_lax_2ch/2/', 'cine_segmented_lax_2ch_annotated_', LAX_2CH_HEART_LABELS),
-)
-lax_4ch_heart_center_4d = TensorMap(
-    'lax_4ch_heart_center', Interpretation.CONTINUOUS, shape=(96, 96, 50, 1), path_prefix='ukb_cardiac_mri', normalization=ZeroMeanStd1(),
-    tensor_from_file=_heart_mask_instances('cine_segmented_lax_4ch/2/', 'cine_segmented_lax_4ch_annotated_', LAX_4CH_HEART_LABELS),
-)
-lax_4ch_heart_center_rotate = TensorMap(
-    'lax_4ch_heart_center_rotate', Interpretation.CONTINUOUS, shape=(96, 96, 50), path_prefix='ukb_cardiac_mri', normalization=ZeroMeanStd1(),
-    tensor_from_file=_heart_mask_instances('cine_segmented_lax_4ch/2/', 'cine_segmented_lax_4ch_annotated_', LAX_4CH_HEART_LABELS),
-    augmentations=[_make_rotate(-180, 180)],
-)
-myocardium_mask_lax_4ch_50frame = TensorMap(
-    'myocardium_mask_lax_4ch_50frame', Interpretation.CONTINUOUS, shape=(96, 96, 50), path_prefix='ukb_cardiac_mri', normalization=ZeroMeanStd1(),
-    tensor_from_file=_heart_mask_instances('cine_segmented_lax_4ch/2/', 'cine_segmented_lax_4ch_annotated_', LAX_4CH_MYOCARDIUM_LABELS, mask=True),
-)
-heart_mask_lax_4ch_50frame = TensorMap(
-    'heart_mask_lax_4ch_50frame', Interpretation.CONTINUOUS, shape=(96, 96, 50), path_prefix='ukb_cardiac_mri', normalization=ZeroMeanStd1(),
-    tensor_from_file=_heart_mask_instances('cine_segmented_lax_4ch/2/', 'cine_segmented_lax_4ch_annotated_', LAX_4CH_HEART_LABELS, mask=True),
-)
-lax_4ch_heart_center_prediction = TensorMap(
-    'lax_4ch_heart_center_prediction', Interpretation.CONTINUOUS, shape=(96, 96, 50), loss='logcosh', activation='linear',
-    tensor_from_file=tensor_from_hd5, metrics=['mse', 'mae'],
-)
-lax_4ch_heart_center_truth = TensorMap(
-    'lax_4ch_heart_center_truth', Interpretation.CONTINUOUS, shape=(96, 96, 50), loss='logcosh', activation='linear',
-    tensor_from_file=tensor_from_hd5, metrics=['mse', 'mae'],
-)
-
-def _segmented_heart_mask_instances(segmentation_key, labels, frames=50, one_hot=True):
-    def _heart_mask_tensor_from_file(tm, hd5, dependents={}):
-        diastole_categorical = get_tensor_at_first_date(hd5, tm.path_prefix, f'{segmentation_key}{1}')
-        heart_mask = np.isin(diastole_categorical, list(labels.values()))
-        i, j = np.where(heart_mask)
-        indices = np.meshgrid(np.arange(min(i), max(i) + 1), np.arange(min(j), max(j) + 1), indexing='ij')
-        tensor = np.zeros(tm.shape, dtype=np.float32)
-        for frame in range(1, frames+1):
-            frame_categorical = get_tensor_at_first_date(hd5, tm.path_prefix, f'{segmentation_key}{frame}')
-            reshape_categorical = pad_or_crop_array_to_shape(tm.shape[:2], frame_categorical[indices])
-            if frames == 1:
-                slice_one_hot = to_categorical(reshape_categorical, len(tm.channel_map))
-                tensor[..., :] = slice_one_hot
-            elif one_hot:
-                slice_one_hot = to_categorical(reshape_categorical, len(tm.channel_map))
-                tensor[..., frame-1, :] = slice_one_hot
-            else:
-                tensor[..., frame-1] = reshape_categorical
-        return tensor
-    return _heart_mask_tensor_from_file
-
-
-segmented_lax_4ch_50_frame = TensorMap(
-    'segmented_lax_4ch_50_frame', Interpretation.CONTINUOUS,
-    shape=(96, 96, 50),
-    path_prefix='ukb_cardiac_mri', channel_map=MRI_LAX_4CH_SEGMENTED_CHANNEL_MAP,
-    tensor_from_file=_segmented_heart_mask_instances('cine_segmented_lax_4ch_annotated_', LAX_4CH_HEART_LABELS, one_hot=False),
-)
-segmented_lax_4ch_diastole_frame = TensorMap(
-    'segmented_lax_4ch_diastole_frame', Interpretation.CONTINUOUS,
-    shape=(96, 96, len(MRI_LAX_4CH_SEGMENTED_CHANNEL_MAP)),
-    path_prefix='ukb_cardiac_mri', channel_map=MRI_LAX_4CH_SEGMENTED_CHANNEL_MAP,
-    tensor_from_file=_segmented_heart_mask_instances('cine_segmented_lax_4ch_annotated_', LAX_4CH_HEART_LABELS, frames=1),
-)
-segmented_lax_4ch_48_frame = TensorMap(
-    'segmented_lax_4ch_48_frame', Interpretation.CONTINUOUS,
-    shape=(96, 96, 48),
-    path_prefix='ukb_cardiac_mri', channel_map=MRI_LAX_4CH_SEGMENTED_CHANNEL_MAP,
-    tensor_from_file=_segmented_heart_mask_instances('cine_segmented_lax_4ch_annotated_', LAX_4CH_HEART_LABELS, frames=48, one_hot=False),
-)
-segmented_lax_4ch_50_frame_4d = TensorMap(
-    'segmented_lax_4ch_50_frame_4d', Interpretation.CATEGORICAL,
-    shape=(96, 96, 50, len(MRI_LAX_4CH_SEGMENTED_CHANNEL_MAP)),
-    path_prefix='ukb_cardiac_mri', channel_map=MRI_LAX_4CH_SEGMENTED_CHANNEL_MAP,
-    tensor_from_file=_segmented_heart_mask_instances('cine_segmented_lax_4ch_annotated_', LAX_4CH_HEART_LABELS),
-)
-segmented_lax_4ch_48_frame_4d = TensorMap(
-    'segmented_lax_4ch_48_frame_4d', Interpretation.CATEGORICAL,
-    shape=(96, 96, 48, len(MRI_LAX_4CH_SEGMENTED_CHANNEL_MAP)),
-    path_prefix='ukb_cardiac_mri', channel_map=MRI_LAX_4CH_SEGMENTED_CHANNEL_MAP,
-    tensor_from_file=_segmented_heart_mask_instances('cine_segmented_lax_4ch_annotated_', LAX_4CH_HEART_LABELS, frames=48),
-)
-
-
-def _segmented_index_slices(key_prefix: str, shape: Tuple[int], path_prefix: str ='ukb_cardiac_mri') -> Callable:
-    """Get semantic segmentation with label index as pixel values for an MRI slice"""
-    def _segmented_dicom_tensor_from_file(tm, hd5, dependents={}):
-        tensor = np.zeros(shape, dtype=np.float32)
-        for i in range(shape[-1]):
-            categorical_index_slice = get_tensor_at_first_date(
-                hd5, path_prefix, key_prefix + str(i + 1),
-            )
-            tensor[..., i] = pad_or_crop_array_to_shape(
-                shape[:-1], categorical_index_slice,
-            )
-        return tensor
-    return _segmented_dicom_tensor_from_file
-
-
-def _bounding_box_from_categorical(segmented_shape: Tuple[int], segmented_key: str, class_index: int) -> Callable:
-    """Given an hd5 key of a semantic segmentation return a bounding box that covers the extent of a given class
-    :param segmented_shape: The shape of each segmentation
-    :param segmented_key: The key for the HD5 file where the segmentation is stored
-    :param class_index: The index in the segmentation asssociated with the class we will find the bounding box for
-    :return: A np.ndarray encoding a bounding box with min coordinates followed by max coordinates
-            For example, a 2D bounding box will be returned as a 1D tensor of 4 numbers: [min_x, min_y, max_x, max_y]
-            for a 3d bounding box we would get 6 numbers: [min_x, min_y, min_z max_x, max_y, max_z]
-    """
-    def bbox_from_file(tm, hd5, dependents={}):
-        tensor = np.zeros(tm.shape, dtype=np.float32)
-        index_tensor = pad_or_crop_array_to_shape(
-            segmented_shape, np.array(hd5[segmented_key], dtype=np.float32),
-        )
-        bitmask = np.where(index_tensor == class_index)
-        # Divide by 2 because we need min and max for each axis
-        total_axes = tm.shape[-1] // 2
-        for i in range(total_axes):
-            tensor[i] = np.min(bitmask[i])
-            tensor[i+total_axes] = np.max(bitmask[i])
-        return tensor
-    return bbox_from_file
-
-
-def _bounding_box_from_callable(class_index: int, tensor_from_file_fxn: Callable) -> Callable:
-    """Given a tensor_from_file function that returns a semantic segmentation find the bounding box that covers the extent of a given class
-    :param class_index: The index in the segmentation asssociated with the class we will find the bounding box for
-    :param tensor_from_file_fxn: A tensor from file function that returns a class index tensor.
-            This tensor should NOT be one hot, ie the segmentation before `to_categorical` has been applied.
-    :return: A np.ndarray encoding a bounding box with min coordinates followed by max coordinates
-            For example, a 2D bounding box will be returned as a 1D tensor of 4 numbers: [min_x, min_y, max_x, max_y]
-            for a 3d bounding box we would get 6 numbers: [min_x, min_y, min_z max_x, max_y, max_z]
-    """
-    def bbox_from_file(tm, hd5, dependents={}):
-        tensor = np.zeros(tm.shape, dtype=np.float32)
-        index_tensor = tensor_from_file_fxn(None, hd5)
-        bitmask = np.where(index_tensor == class_index)
-        # Divide by 2 because we need min and max for each axis
-        total_axes = tm.shape[-1] // 2
-        for i in range(total_axes):
-            tensor[i] = np.min(bitmask[i])
-            tensor[i+total_axes] = np.max(bitmask[i])
-        return tensor
-    return bbox_from_file
-
-
-def _bounding_box_channel_map(total_axes: int) -> Dict[str, int]:
-    channel_map = {}
-    for i in range(total_axes):
-        channel_map[f'min_axis_{i}'] = i
-        channel_map[f'max_axis_{i}'] = i + total_axes
-    return channel_map
-
-
-def _make_index_tensor_from_file(index_map_name):
-    def indexed_lvmass_tensor_from_file(tm, hd5, dependents={}):
-        tensor = np.zeros(tm.shape, dtype=np.float32)
-        for k in tm.channel_map:
-            tensor = np.array(hd5[tm.path_prefix][k], dtype=np.float32)
-        index = np.array(hd5[tm.path_prefix][index_map_name], dtype=np.float32)
-        return tensor / index
-    return indexed_lvmass_tensor_from_file
-
-
-def _select_tensor_from_file(selection_predicate: Callable):
-    def selected_tensor_from_file(tm, hd5, dependents={}):
-        if not selection_predicate(hd5):
-            raise ValueError(
-                f'Tensor did not meet selection criteria:{selection_predicate.__name__} with Tensor Map:{tm.name}',
-            )
-        tensor = np.zeros(tm.shape, dtype=np.float32)
-        for k in tm.channel_map:
-            tensor = np.array(hd5[tm.path_prefix][k], dtype=np.float32)
-        return tensor
-    return selected_tensor_from_file
-
-
-def _make_sex_index_tensor_from_file(value_key, group_key='continuous', index_key='bsa_mosteller', male_threshold=72, female_threshold=55):
-    def _indexed_tensor_from_file(tm, hd5, dependents={}):
-        tensor = np.zeros(tm.shape, dtype=np.float32)
-        value = float(hd5[group_key][value_key][0])
-        if index_key:
-            bsa = float(hd5[group_key][index_key][0])
-            value_indexed = value / bsa
-        else:
-            value_indexed = value
-        index = 0
-        if is_genetic_man(hd5) and value_indexed > male_threshold:
-            index = 1
-        elif is_genetic_woman(hd5) and value_indexed > female_threshold:
-            index = 1
-        tensor[index] = 1
-        return tensor
-    return _indexed_tensor_from_file
-
-
-def _make_fallback_tensor_from_file(tensor_keys):
-    def fallback_tensor_from_file(tm, hd5, dependents={}):
-        for k in tensor_keys:
-            if k in hd5:
-                return pad_or_crop_array_to_shape(tm.shape, np.array(hd5[k], dtype=np.float32))
-        raise ValueError(f'No fallback tensor found from keys: {tensor_keys}')
-    return fallback_tensor_from_file
-
-
-lv_mass_dubois_index = TensorMap(
-    'lv_mass_dubois_index', Interpretation.CONTINUOUS, activation='linear', loss='logcosh', loss_weight=1.0,
-    tensor_from_file=_make_index_tensor_from_file('bsa_dubois'),
-    channel_map={'lv_mass': 0}, normalization={'mean': 89.7, 'std': 24.8},
-)
-lv_mass_mosteller_index = TensorMap(
-    'lv_mass_mosteller_index', Interpretation.CONTINUOUS, activation='linear', loss='logcosh', loss_weight=1.0,
-    tensor_from_file=_make_index_tensor_from_file('bsa_mosteller'),
-    channel_map={'lv_mass': 0}, normalization={'mean': 89.7, 'std': 24.8},
-)
-lv_mass_dubois_index_sentinel = TensorMap(
-    'lv_mass_dubois_index', Interpretation.CONTINUOUS, activation='linear', sentinel=0, loss_weight=1.0,
-    tensor_from_file=_make_index_tensor_from_file('bsa_dubois'),
-    channel_map={'lv_mass': 0}, normalization={'mean': 89.7, 'std': 24.8},
-)
-lv_mass_mosteller_index_sentinel = TensorMap(
-    'lv_mass_mosteller_index', Interpretation.CONTINUOUS, activation='linear', sentinel=0, loss_weight=1.0,
-    tensor_from_file=_make_index_tensor_from_file('bsa_mosteller'),
-    channel_map={'lv_mass': 0}, normalization={'mean': 89.7, 'std': 24.8},
-)
-
-lvm_dubois_index = TensorMap(
-    'lvm_dubois_index', Interpretation.CONTINUOUS, activation='linear', loss='logcosh', loss_weight=1.0,
-    tensor_from_file=_make_index_tensor_from_file('bsa_dubois'),
-    channel_map={'LVM': 0}, normalization={'mean': 89.7, 'std': 24.8},
-)
-lvm_mosteller_index = TensorMap(
-    'lvm_mosteller_index', Interpretation.CONTINUOUS, activation='linear', loss='logcosh', loss_weight=1.0,
-    tensor_from_file=_make_index_tensor_from_file('bsa_mosteller'),
-    channel_map={'LVM': 0}, normalization={'mean': 89.7, 'std': 24.8},
-)
-lvm_dubois_index_w4 = TensorMap(
-    'lvm_dubois_index', Interpretation.CONTINUOUS, activation='linear', loss='logcosh', loss_weight=4.0,
-    tensor_from_file=_make_index_tensor_from_file('bsa_dubois'),
-    channel_map={'LVM': 0}, normalization={'mean': 89.7, 'std': 24.8},
-)
-lvm_mosteller_index_w4 = TensorMap(
-    'lvm_mosteller_index', Interpretation.CONTINUOUS, activation='linear', loss='logcosh', loss_weight=4.0,
-    tensor_from_file=_make_index_tensor_from_file('bsa_mosteller'),
-    channel_map={'LVM': 0}, normalization={'mean': 89.7, 'std': 24.8},
-)
-lvm_dubois_index_sentinel = TensorMap(
-    'lvm_dubois_index', Interpretation.CONTINUOUS, activation='linear', sentinel=0, loss_weight=1.0,
-    tensor_from_file=_make_index_tensor_from_file('bsa_dubois'),
-    channel_map={'LVM': 0}, normalization={'mean': 89.7, 'std': 24.8},
-)
-lvm_mosteller_index_sentinel = TensorMap(
-    'lvm_mosteller_index', Interpretation.CONTINUOUS, activation='linear', sentinel=0, loss_weight=1.0,
-    tensor_from_file=_make_index_tensor_from_file('bsa_mosteller'),
-    channel_map={'LVM': 0}, normalization={'mean': 89.7, 'std': 24.8},
-)
-myocardial_mass_noheritable_men_only = TensorMap(
-    'inferred_myocardial_mass_noheritable', Interpretation.CONTINUOUS, activation='linear', loss='logcosh',
-    tensor_from_file=_select_tensor_from_file(is_genetic_man),
-    channel_map={'inferred_myocardial_mass_noheritable': 0}, normalization={'mean': 100.0, 'std': 18.0},
-)
-myocardial_mass_noheritable_women_only = TensorMap(
-    'inferred_myocardial_mass_noheritable', Interpretation.CONTINUOUS, activation='linear', loss='logcosh',
-    tensor_from_file=_select_tensor_from_file(is_genetic_woman),
-    channel_map={'inferred_myocardial_mass_noheritable': 0}, normalization={'mean': 78.0, 'std': 16.0},
-)
-
-
-lvh_from_indexed_lvm = TensorMap(
-    'lvh_from_indexed_lvm', Interpretation.CATEGORICAL, channel_map={'no_lvh': 0, 'left_ventricular_hypertrophy': 1},
-    tensor_from_file=_make_sex_index_tensor_from_file(
-        'adjusted_myocardium_mass',
-    ),
-)
-lvh_from_indexed_lvm_weighted = TensorMap(
-    'lvh_from_indexed_lvm', Interpretation.CATEGORICAL, channel_map={'no_lvh': 0, 'left_ventricular_hypertrophy': 1},
-    tensor_from_file=_make_sex_index_tensor_from_file(
-        'adjusted_myocardium_mass',
-    ),
-    loss=weighted_crossentropy([1.0, 25.0], 'lvh_from_indexed_lvm'),
-)
-big_rvedv_indexed = TensorMap(
-    'big_rvedv_indexed', Interpretation.CATEGORICAL, channel_map={'no_big_rvedv_indexed': 0, 'big_rvedv_indexed': 1},
-<<<<<<< HEAD
-    tensor_from_file=_make_sex_index_tensor_from_file('RVEDV', male_threshold=125, female_threshold=94)
-)
-big_rvedv = TensorMap(
-    'big_rvedv', Interpretation.CATEGORICAL, channel_map={'no_big_rvedv': 0, 'big_rvedv': 1},
-    tensor_from_file=_make_sex_index_tensor_from_file('RVEDV', index_key=None, male_threshold=248, female_threshold=168)
-=======
-    tensor_from_file=_make_sex_index_tensor_from_file('RVEDV', male_threshold=125, female_threshold=94),
-)
-big_rvedv = TensorMap(
-    'big_rvedv', Interpretation.CATEGORICAL, channel_map={'no_big_rvedv': 0, 'big_rvedv': 1},
-    tensor_from_file=_make_sex_index_tensor_from_file('RVEDV', index_key=None, male_threshold=248, female_threshold=168),
->>>>>>> 059ce6fc
-)
-
-adjusted_myocardium_mass = TensorMap(
-    'adjusted_myocardium_mass', Interpretation.CONTINUOUS, validator=make_range_validator(0, 400), path_prefix='continuous',
-    loss='logcosh', channel_map={'adjusted_myocardium_mass': 0}, normalization={'mean': 89.70, 'std': 24.80},
-)
-adjusted_myocardium_mass_indexed = TensorMap(
-    'adjusted_myocardium_mass_indexed', Interpretation.CONTINUOUS, validator=make_range_validator(0, 400),
-    loss='logcosh', channel_map={'adjusted_myocardium_mass_indexed': 0}, path_prefix='continuous',
-    normalization={'mean': 89.70, 'std': 24.80},
-)
-lvh_from_indexed_lvm_parented = TensorMap(
-    'lvh_from_indexed_lvm', Interpretation.CATEGORICAL, channel_map={'no_lvh': 0, 'left_ventricular_hypertrophy': 1},
-    tensor_from_file=_make_sex_index_tensor_from_file(
-        'adjusted_myocardium_mass_indexed',
-    ),
-    loss=weighted_crossentropy([1.0, 25.0], 'lvh_from_indexed_lvm_parented'),
-    parents=[
-        adjusted_myocardium_mass_indexed,
-        adjusted_myocardium_mass,
-    ],
-)
-
-<<<<<<< HEAD
-mri_not_in_sinus = TensorMap('mri_not_in_sinus', Interpretation.CATEGORICAL, path_prefix='categorical', storage_type=StorageType.CATEGORICAL_INDEX,
-                             channel_map={'no_mri_not_in_sinus': 0, 'mri_not_in_sinus': 1}, loss=weighted_crossentropy([0.1, 10.0], 'mri_not_in_sinus'))
-=======
-mri_not_in_sinus = TensorMap(
-    'mri_not_in_sinus', Interpretation.CATEGORICAL, path_prefix='categorical', storage_type=StorageType.CATEGORICAL_INDEX,
-    channel_map={'no_mri_not_in_sinus': 0, 'mri_not_in_sinus': 1}, loss=weighted_crossentropy([0.1, 10.0], 'mri_not_in_sinus'),
-)
->>>>>>> 059ce6fc
-
-shmolli_192i_both = TensorMap(
-    'shmolli_192i', Interpretation.CONTINUOUS, shape=(288, 384, 7),
-    tensor_from_file=_make_fallback_tensor_from_file(
-        ['shmolli_192i', 'shmolli_192i_liver'],
-    ),
-)
-shmolli_192i_both_4d = TensorMap(
-    'shmolli_192i', Interpretation.CONTINUOUS, shape=(288, 384, 7, 1),
-    tensor_from_file=_make_fallback_tensor_from_file(
-        ['shmolli_192i', 'shmolli_192i_liver'],
-    ),
-)
-shmolli_192i_both_instance1 = TensorMap(
-    'shmolli_192i_instance1', Interpretation.CONTINUOUS, shape=(288, 384, 1),
-    tensor_from_file=_make_fallback_tensor_from_file(
-        ['shmolli_192i', 'shmolli_192i_liver'],
-    ),
-)
-shmolli_192i_liver_only = TensorMap(
-    'shmolli_192i', Interpretation.CONTINUOUS, shape=(288, 384, 7),
-    tensor_from_file=_make_fallback_tensor_from_file(['shmolli_192i_liver']),
-)
-
-lax_3ch_lv_cavity_bbox_slice0 = TensorMap(
-    'lax_3ch_lv_cavity_bbox_slice0', Interpretation.MESH, shape=(4,),
-    tensor_from_file=_bounding_box_from_categorical(
-        (160, 160), 'ukb_cardiac_mri/cine_segmented_lax_3ch_annotated_1/instance_0', MRI_LAX_3CH_SEGMENTED_CHANNEL_MAP['LV_Cavity'],
-    ),
-    channel_map=_bounding_box_channel_map(2),
-)
-lax_3ch_left_atrium_bbox_slice0 = TensorMap(
-    'lax_3ch_left_atrium_bbox_slice0', Interpretation.MESH, shape=(4,),
-    tensor_from_file=_bounding_box_from_categorical(
-        (160, 160), 'ukb_cardiac_mri/cine_segmented_lax_3ch_annotated_1/instance_0', MRI_LAX_3CH_SEGMENTED_CHANNEL_MAP['left_atrium'],
-    ),
-    channel_map=_bounding_box_channel_map(2),
-)
-
-aorta_descending_tff = _bounding_box_from_categorical(
-    (192, 224), 'ukb_cardiac_mri/cine_segmented_ao_dist_annotated_1/instance_0', MRI_AO_SEGMENTED_CHANNEL_MAP['ao_descending_aorta'],
-)
-cine_segmented_ao_descending_aorta_bbox_slice0 = TensorMap(
-    'cine_segmented_ao_descending_aorta_bbox_slice0', Interpretation.MESH, shape=(4,),
-    tensor_from_file=aorta_descending_tff, channel_map=_bounding_box_channel_map(
-        2,
-    ),
-)
-aorta_ascending_tff = _bounding_box_from_categorical(
-    (192, 224), 'ukb_cardiac_mri/cine_segmented_ao_dist_annotated_1/instance_0', MRI_AO_SEGMENTED_CHANNEL_MAP['ao_ascending_aorta'],
-)
-cine_segmented_ao_ascending_aorta_bbox_slice0 = TensorMap(
-    'cine_segmented_ao_ascending_aorta_bbox_slice0', Interpretation.MESH, shape=(4,),
-    tensor_from_file=aorta_ascending_tff, channel_map=_bounding_box_channel_map(
-        2,
-    ),
-)
-
-lax_3ch_lv_cavity_bbox = TensorMap(
-    'lax_3ch_lv_cavity_bbox', Interpretation.MESH, shape=(6,), channel_map=_bounding_box_channel_map(3),
-    tensor_from_file=_bounding_box_from_callable(
-        5, _segmented_index_slices(
-        'cine_segmented_lax_3ch_annotated_', (192, 160, 50),
-        ),
-    ),
-)
-
-bbfc = _bounding_box_from_callable(
-    MRI_AO_SEGMENTED_CHANNEL_MAP['ao_descending_aorta'], _segmented_index_slices(
-    'cine_segmented_ao_dist_annotated_', (192, 224, 100),
-    ),
-)
-cine_segmented_ao_descending_aorta_bbox = TensorMap(
-    'cine_segmented_ao_descending_aorta_bbox', Interpretation.MESH, shape=(6,), tensor_from_file=bbfc,
-    channel_map=_bounding_box_channel_map(3),
-)
-
-abbfc = _bounding_box_from_callable(
-    MRI_AO_SEGMENTED_CHANNEL_MAP['ao_ascending_aorta'], _segmented_index_slices(
-    'cine_segmented_ao_dist_annotated_', (192, 224, 100),
-    ),
-)
-
-cine_segmented_ao_ascending_aorta_bbox = TensorMap(
-    'cine_segmented_ao_ascending_aorta_bbox', Interpretation.MESH, shape=(6,), tensor_from_file=abbfc,
-    channel_map=_bounding_box_channel_map(3),
-)
-
-
-###
-lv_mass = TensorMap(
-    'lv_mass', Interpretation.CONTINUOUS, activation='linear', loss='logcosh', validator=make_range_validator(0, 500),
-    channel_map={'lv_mass': 0}, normalization={'mean': 89.7, 'std': 24.8},
-)
-
-# lv_mass_no0 = TensorMap(
-#     'lv_mass', Interpretation.CONTINUOUS, activation='linear', loss=ignore_zeros_logcosh,
-#     channel_map={'lv_mass': 0}, normalization={'mean': 89.7, 'std': 24.8},
-# )
-
-lv_mass_sentinel = TensorMap(
-    'lv_mass', Interpretation.CONTINUOUS, activation='linear', sentinel=0,
-    channel_map={'lv_mass': 0}, normalization={'mean': 89.7, 'std': 24.8},
-)
-LVM_sentinel = TensorMap(
-    'LVM',  Interpretation.CONTINUOUS, normalization={'mean': 89.70372484725051, 'std': 24.803669503436304}, sentinel=0,
-    validator=make_range_validator(-1, 300), channel_map={'LVM': 0},
-)
-lv_mass_prediction = TensorMap(
-    'lv_mass_sentinel_prediction', Interpretation.CONTINUOUS, activation='linear', loss='logcosh', loss_weight=10.0,
-    validator=make_range_validator(0, 300), channel_map={'lv_mass_sentinel_prediction': 0},
-    normalization={'mean': 89.7, 'std': 24.8},
-)
-lv_mass_dubois_index_prediction = TensorMap(
-    'lv_mass_dubois_index_sentinel_prediction', Interpretation.CONTINUOUS, activation='linear', loss='logcosh',
-    validator=make_range_validator(0, 300), loss_weight=10.0,
-    channel_map={'lv_mass_dubois_index_sentinel_prediction': 0}, normalization={'mean': 89.7, 'std': 24.8},
-)
-lv_mass_mosteller_index_prediction = TensorMap(
-    'lv_mass_mosteller_index_sentinel_prediction', Interpretation.CONTINUOUS, activation='linear', loss='logcosh',
-    validator=make_range_validator(0, 300), loss_weight=10.0,
-    channel_map={'lv_mass_mosteller_index_sentinel_prediction': 0},
-    normalization={'mean': 89.7, 'std': 24.8},
-)
-
-LVM_prediction = TensorMap(
-    'LVM_sentinel_prediction',  Interpretation.CONTINUOUS, normalization={'mean': 89.70372484725051, 'std': 24.803669503436304},
-    validator=make_range_validator(0, 300), channel_map={'LVM_sentinel_prediction': 0},
-)
-
-lvm_dubois_index_prediction = TensorMap(
-    'lvm_dubois_index_sentinel_prediction', Interpretation.CONTINUOUS, activation='linear', loss='logcosh',
-    validator=make_range_validator(0, 300), channel_map={'lvm_dubois_index_sentinel_prediction': 0},
-    normalization={'mean': 42.0, 'std': 8.0},
-)
-lvm_mosteller_index_prediction = TensorMap(
-    'lvm_mosteller_index_sentinel_prediction', Interpretation.CONTINUOUS, activation='linear', loss='logcosh',
-    validator=make_range_validator(0, 300), channel_map={'lvm_mosteller_index_sentinel_prediction': 0},
-    normalization={'mean': 42.0, 'std': 8.0},
-)
-
-LVM_prediction_sentinel = TensorMap(
-    'LVM_sentinel_prediction',  Interpretation.CONTINUOUS, sentinel=0, channel_map={'LVM_sentinel_prediction': 0},
-    normalization={'mean': 89.70372484725051, 'std': 24.803669503436304},
-)
-lvm_dubois_index_prediction_sentinel = TensorMap(
-    'lvm_dubois_index_sentinel_prediction', Interpretation.CONTINUOUS, activation='linear', loss='logcosh',
-    sentinel=0, channel_map={'lvm_dubois_index_sentinel_prediction': 0},
-    normalization={'mean': 89.7, 'std': 24.8},
-)
-lvm_mosteller_index_prediction_sentinel = TensorMap(
-    'lvm_mosteller_index_sentinel_prediction', Interpretation.CONTINUOUS, activation='linear', loss='logcosh',
-    sentinel=0, channel_map={'lvm_mosteller_index_sentinel_prediction': 0},
-    normalization={'mean': 89.7, 'std': 24.8},
-)
-
-
-
-end_systole_volume = TensorMap(
-    'end_systole_volume', Interpretation.CONTINUOUS, activation='linear', validator=make_range_validator(0, 300),
-    loss='logcosh', channel_map={'end_systole_volume': 0},
-    normalization={'mean': 47.0, 'std': 10.0},
-)
-end_diastole_volume = TensorMap(
-    'end_diastole_volume', Interpretation.CONTINUOUS, activation='linear', validator=make_range_validator(0, 400),
-    loss='logcosh', channel_map={'end_diastole_volume': 0},
-    normalization={'mean': 142.0, 'std': 21.0},
-)
-ejection_fraction = TensorMap(
-    'ejection_fraction', Interpretation.CONTINUOUS, activation='linear', validator=make_range_validator(0.2, 0.9),
-    normalization={'mean': 0.50, 'std': 0.046},
-    loss='logcosh', loss_weight=1.0, channel_map={'ejection_fraction': 0},
-)
-
-
-# Apply correction from Sanghvi et al.Journal of Cardiovascular Magnetic Resonance 2016
-corrected_extracted_lvedv = TensorMap(
-    'corrected_extracted_lvedv', Interpretation.CONTINUOUS, activation='linear', validator=make_range_validator(0, 400),
-    loss='logcosh', channel_map={'corrected_extracted_lvedv': 0},
-    normalization={'mean': 142.0, 'std': 21.0},
-)
-corrected_extracted_lvef = TensorMap(
-    'corrected_extracted_lvef', Interpretation.CONTINUOUS, activation='linear', validator=make_range_validator(0.2, 0.9),
-    normalization={'mean': 0.50, 'std': 0.046},
-    loss='logcosh', channel_map={'corrected_extracted_lvef': 0},
-)
-corrected_extracted_lvesv = TensorMap(
-    'corrected_extracted_lvesv', Interpretation.CONTINUOUS, activation='linear', validator=make_range_validator(0, 300),
-    loss='logcosh', channel_map={'corrected_extracted_lvesv': 0},
-    normalization={'mean': 47.0, 'std': 10.0},
-)
-
-corrected_extracted_lvesv_sentinel = TensorMap(
-    'corrected_extracted_lvesv', Interpretation.CONTINUOUS, activation='linear', sentinel=0.0,
-    channel_map={'corrected_extracted_lvesv': 0}, normalization={'mean': 47.0, 'std': 10.0},
-)
-corrected_extracted_lvedv_sentinel = TensorMap(
-    'corrected_extracted_lvedv', Interpretation.CONTINUOUS, activation='linear', sentinel=0.0,
-    channel_map={'corrected_extracted_lvedv': 0}, normalization={'mean': 142.0, 'std': 21.0},
-)
-corrected_extracted_lvef_sentinel = TensorMap(
-    'corrected_extracted_lvef', Interpretation.CONTINUOUS, activation='linear', sentinel=0.0,
-    normalization={'mean': 0.50, 'std': 0.046}, channel_map={'corrected_extracted_lvef': 0},
-)
-corrected_extracted_lvef_sentinel = TensorMap(
-    'corrected_extracted_lvef', Interpretation.CONTINUOUS, activation='linear', sentinel=0.0,
-    normalization={'mean': 0.50, 'std': 0.046}, channel_map={'corrected_extracted_lvef': 0},
-)
-
-LA_2Ch_vol_max = TensorMap(
-    'LA_2Ch_vol_max',  Interpretation.CONTINUOUS, normalization={'mean': 63.45582391534391, 'std': 22.548034481265972},
-    validator=make_range_validator(0, 400), loss='logcosh', channel_map={'LA_2Ch_vol_max': 0}, path_prefix='continuous',
-)
-LA_2Ch_vol_min = TensorMap(
-    'LA_2Ch_vol_min',  Interpretation.CONTINUOUS, normalization={'mean': 28.308681904761904, 'std': 15.842444310837582},
-    validator=make_range_validator(0, 200), loss='logcosh', channel_map={'LA_2Ch_vol_min': 0}, path_prefix='continuous',
-)
-LA_4Ch_vol_max = TensorMap(
-    'LA_4Ch_vol_max',  Interpretation.CONTINUOUS, normalization={'mean': 74.53903305263158, 'std': 25.448756860639776},
-    validator=make_range_validator(0, 400), loss='logcosh', channel_map={'LA_4Ch_vol_max': 0}, path_prefix='continuous',
-)
-LA_4Ch_vol_min = TensorMap(
-    'LA_4Ch_vol_min',  Interpretation.CONTINUOUS, normalization={'mean': 31.014961894736846, 'std': 17.146722819760804},
-    validator=make_range_validator(0, 200), loss='logcosh', channel_map={'LA_4Ch_vol_min': 0}, path_prefix='continuous',
-)
-LA_Biplan_vol_max = TensorMap(
-    'LA_Biplan_vol_max',  Interpretation.CONTINUOUS, normalization={'mean': 67.86355108225109, 'std': 21.793845470012105},
-    validator=make_range_validator(0, 400), loss='logcosh', channel_map={'LA_Biplan_vol_max': 0}, path_prefix='continuous',
-)
-LA_Biplan_vol_min = TensorMap(
-    'LA_Biplan_vol_min',  Interpretation.CONTINUOUS, normalization={'mean': 28.79685670995671, 'std': 15.43219634139272},
-    validator=make_range_validator(0, 300), loss='logcosh', channel_map={'LA_Biplan_vol_min': 0}, path_prefix='continuous',
-)
-LVEDV = TensorMap(
-    'LVEDV',  Interpretation.CONTINUOUS, normalization={'mean': 144.1479505192425, 'std': 34.39409859908663}, loss='logcosh',
-    validator=make_range_validator(0, 500), channel_map={'LVEDV': 0}, path_prefix='continuous',
-)
-LVEF = TensorMap(
-    'LVEF',  Interpretation.CONTINUOUS, normalization={'mean': 47.0, 'std': 10.0}, loss='logcosh', path_prefix='continuous',
-    validator=make_range_validator(0, 500), channel_map={'LVEF': 0},
-)
-LVESV = TensorMap(
-    'LVESV',  Interpretation.CONTINUOUS, normalization={'mean': 59.58324862553452, 'std': 21.186976544044025}, loss='logcosh',
-    validator=make_range_validator(0, 400), channel_map={'LVESV': 0}, path_prefix='continuous',
-)
-LVM = TensorMap(
-    'LVM',  Interpretation.CONTINUOUS, normalization=Standardize(mean=89.70372484725051, std=24.803669503436304), loss='logcosh',
-    validator=make_range_validator(0, 400), channel_map={'LVM': 0}, path_prefix='continuous',
-)
-LVSV = TensorMap(
-    'LVSV',  Interpretation.CONTINUOUS, normalization={'mean': 84.85198120147119, 'std': 19.2700091046526}, loss='logcosh',
-    validator=make_range_validator(0, 400), channel_map={'LVSV': 0}, path_prefix='continuous',
-)
-RA_4Ch_vol_max = TensorMap(
-    'RA_4Ch_vol_max',  Interpretation.CONTINUOUS, normalization={'mean': 79.22289586811351, 'std': 26.504015552539048},
-    validator=make_range_validator(0, 500), loss='logcosh', channel_map={'RA_4Ch_vol_max': 0}, path_prefix='continuous',
-)
-RA_4Ch_vol_min = TensorMap(
-    'RA_4Ch_vol_min',  Interpretation.CONTINUOUS, normalization={'mean': 46.25831176961603, 'std': 20.002160080524803},
-    validator=make_range_validator(0, 400), loss='logcosh', channel_map={'RA_4Ch_vol_min': 0}, path_prefix='continuous',
-)
-RVEDV = TensorMap(
-    'RVEDV',  Interpretation.CONTINUOUS, normalization={'mean': 152.41239853151131, 'std': 37.15198900632509}, loss='logcosh',
-    validator=make_range_validator(0, 500), channel_map={'RVEDV': 0}, path_prefix='continuous',
-)
-RVEF = TensorMap(
-    'RVEF',  Interpretation.CONTINUOUS, normalization={'mean': 56.404863078182565, 'std': 6.526231365539632}, loss='logcosh',
-    validator=make_range_validator(10, 200), channel_map={'RVEF': 0}, path_prefix='continuous',
-)
-RVESV = TensorMap(
-    'RVESV',  Interpretation.CONTINUOUS, normalization={'mean': 67.61379869467673, 'std': 22.853189258914284}, loss='logcosh',
-    validator=make_range_validator(0, 300), channel_map={'RVESV': 0}, path_prefix='continuous',
-)
-RVSV = TensorMap(
-    'RVSV',  Interpretation.CONTINUOUS, normalization={'mean': 85.0908258288989, 'std': 19.30893645374548}, loss='logcosh',
-    validator=make_range_validator(0, 200), channel_map={'RVSV': 0}, path_prefix='continuous',
-)
-LAQC = TensorMap(
-    'LAQC',  Interpretation.CONTINUOUS, normalization={'mean': 1.2657977883096367, 'std': 0.5561369836438385}, loss='logcosh',
-    validator=make_range_validator(0, 200), channel_map={'LAQC': 0}, path_prefix='continuous',
-)
-LVQC = TensorMap(
-    'LVQC',  Interpretation.CONTINUOUS, normalization={'mean': 1.1737756714060033, 'std': 0.4620420984104567}, loss='logcosh',
-    validator=make_range_validator(0, 200), channel_map={'LVQC': 0}, path_prefix='continuous',
-)
-RAQC = TensorMap(
-    'RAQC',  Interpretation.CONTINUOUS, normalization={'mean': 1.1860189573459716, 'std': 0.4791815490882246}, loss='logcosh',
-    validator=make_range_validator(0, 200), channel_map={'RAQC': 0}, path_prefix='continuous',
-)
-RVQC = TensorMap(
-    'RVQC',  Interpretation.CONTINUOUS, normalization={'mean': 1.179699842022117, 'std': 0.4648958893626213}, loss='logcosh',
-    validator=make_range_validator(0, 200), channel_map={'RVQC': 0}, path_prefix='continuous',
-)
-LVM_as_prediction = TensorMap(
-    'LVM_prediction',  Interpretation.CONTINUOUS, loss='logcosh',
-    validator=make_range_validator(0, 400), channel_map={'LVM': 0}, path_prefix='continuous',
-)
-
-myocardial_mass = TensorMap(
-    'myocardium_mass',  Interpretation.CONTINUOUS, validator=make_range_validator(0, 400), loss='logcosh', path_prefix='continuous',
-    channel_map={'myocardium_mass': 0}, normalization={'mean': 89.70, 'std': 24.80},
-)
-myocardial_mass_noheritable = TensorMap(
-    'inferred_myocardial_mass_noheritable',  Interpretation.CONTINUOUS, path_prefix='continuous',
-    loss='logcosh', validator=make_range_validator(0, 400), normalization={'mean': 89.70, 'std': 24.80},
-    channel_map={'inferred_myocardial_mass_noheritable': 0},
-)
-myocardial_mass_noheritable_sentinel = TensorMap(
-    'inferred_myocardial_mass_noheritable',  Interpretation.CONTINUOUS, sentinel=0, loss='logcosh',
-    normalization={'mean': 89.70, 'std': 24.80}, path_prefix='continuous',
-    channel_map={'inferred_myocardial_mass_noheritable': 0},
-)
-
-myocardial_mass = TensorMap(
-    'myocardium_mass',  Interpretation.CONTINUOUS, validator=make_range_validator(0, 400), loss='logcosh', path_prefix='continuous',
-    channel_map={'myocardium_mass': 0}, normalization={'mean': 89.70, 'std': 24.80},
-)
-
-
-adjusted_myocardium_mass_sentinel = TensorMap(
-    'adjusted_myocardium_mass', Interpretation.CONTINUOUS, validator=make_range_validator(0, 400), path_prefix='continuous',
-    loss='logcosh', channel_map={'adjusted_myocardium_mass': 0}, normalization={'mean': 89.70, 'std': 24.80},
-    sentinel=0.0,
-)
-
-adjusted_myocardium_mass_mse = TensorMap(
-    'adjusted_myocardium_mass', Interpretation.CONTINUOUS, validator=make_range_validator(0, 400), path_prefix='continuous',
-    loss='mse', channel_map={'adjusted_myocardium_mass': 0}, normalization={'mean': 89.70, 'std': 24.80},
-)
-
-# adjusted_myocardium_mass_y_true_mse = TensorMap(
-#     'adjusted_myocardium_mass', Interpretation.CONTINUOUS, validator=make_range_validator(0, 400), path_prefix='continuous',
-#     loss=y_true_times_mse, channel_map={'adjusted_myocardium_mass': 0}, normalization={'mean': 89.70, 'std': 24.80},
-# )
-
-# adjusted_myocardium_mass_y_true_sqr_mse = TensorMap(
-#     'adjusted_myocardium_mass', Interpretation.CONTINUOUS, validator=make_range_validator(0, 400), path_prefix='continuous',
-#     loss=y_true_squared_times_mse, channel_map={'adjusted_myocardium_mass': 0}, normalization={'mean': 89.70, 'std': 24.80},
-# )
-
-# adjusted_myocardium_mass_y_true_cube_mse = TensorMap(
-#     'adjusted_myocardium_mass', Interpretation.CONTINUOUS, validator=make_range_validator(0, 400), path_prefix='continuous',
-#     loss=y_true_cubed_times_mse, channel_map={'adjusted_myocardium_mass': 0}, normalization={'mean': 89.70, 'std': 24.80},
-# )
-
-
-# adjusted_myocardium_mass_y_true_sqr_logcosh = TensorMap(
-#     'adjusted_myocardium_mass', Interpretation.CONTINUOUS, validator=make_range_validator(0, 400),
-#     loss=y_true_squared_times_logcosh, channel_map={'adjusted_myocardium_mass': 0}, path_prefix='continuous',
-#     normalization={'mean': 89.70, 'std': 24.80},
-# )
-
-
-proton_fat = TensorMap(
-    '22402_Proton-density-fat-fraction-PDFF_2_0', Interpretation.CONTINUOUS, channel_map={'22402_Proton-density-fat-fraction-PDFF_2_0': 0},
-    activation='linear', loss='logcosh',  annotation_units=1, path_prefix='continuous',
-    validator=make_range_validator(0, 100), normalization={'mean': 3.91012, 'std': 4.64437},
-)
-liver_fat = TensorMap(
-    '22402_Liver-fat-percentage_2_0', Interpretation.CONTINUOUS, channel_map={'22402_Liver-fat-percentage_2_0': 0},
-    activation='linear', loss='logcosh',  annotation_units=1, path_prefix='continuous',
-    validator=make_range_validator(0, 100), normalization={'mean': 3.91012, 'std': 4.64437},
-)
-liver_fat_sentinel = TensorMap(
-    '22402_Liver-fat-percentage_2_0', Interpretation.CONTINUOUS, channel_map={'22402_Liver-fat-percentage_2_0': 0},
-    normalization={'mean': 3.91012, 'std': 4.64437}, activation='linear', sentinel=0.0, path_prefix='continuous',
-)
-liver_fat_echo_predicted = TensorMap(
-    'liver_fat_sentinel_prediction', Interpretation.CONTINUOUS, channel_map={'liver_fat_sentinel_prediction': 0},
-    validator=make_range_validator(0, 100), normalization={'mean': 3.91012, 'std': 4.64437}, path_prefix='continuous', activation='linear', loss='logcosh',
-)
-liver_fat_echo_predicted_sentinel = TensorMap(
-    'liver_fat_sentinel_prediction', Interpretation.CONTINUOUS, channel_map={'liver_fat_sentinel_prediction': 0},
-    normalization={'mean': 3.91012, 'std': 4.64437}, activation='linear', path_prefix='continuous', sentinel=0.0,
-)
-
-gre_mullti_echo_10_te_liver = TensorMap('gre_mullti_echo_10_te_liver', shape=(160, 160, 10), loss='logcosh', normalization={'zero_mean_std1': 1.0})
-gre_mullti_echo_10_te_liver_12bit = TensorMap('gre_mullti_echo_10_te_liver_12bit', shape=(160, 160, 10), loss='logcosh', normalization={'zero_mean_std1': 1.0})
-lms_ideal_optimised_low_flip_6dyn = TensorMap('lms_ideal_optimised_low_flip_6dyn', shape=(232, 256, 36), loss='logcosh', normalization={'zero_mean_std1': 1.0})
-lms_ideal_optimised_low_flip_6dyn_12bit = TensorMap('lms_ideal_optimised_low_flip_6dyn_12bit', shape=(232, 256, 36), loss='logcosh', normalization={'zero_mean_std1': 1.0})
-lms_ideal_optimised_low_flip_6dyn_4slice = TensorMap('lms_ideal_optimised_low_flip_6dyn_4slice', shape=(232, 256, 4), loss='logcosh', normalization={'zero_mean_std1': 1.0})
-
-shmolli_192i = TensorMap('shmolli_192i', shape=(288, 384, 7), normalization={'zero_mean_std1': 1.0})
-shmolli_192i_liver = TensorMap('shmolli_192i_liver', shape=(288, 384, 7), normalization={'zero_mean_std1': 1.0})
-<<<<<<< HEAD
-shmolli_192i_12bit = TensorMap('shmolli_192i_12bit', shape=(288, 384, 7), normalization={'zero_mean_std1': 1.0},
-                               tensor_from_file=_pad_crop_tensor)
-=======
-shmolli_192i_12bit = TensorMap(
-    'shmolli_192i_12bit', shape=(288, 384, 7), normalization={'zero_mean_std1': 1.0},
-    tensor_from_file=_pad_crop_tensor,
-)
->>>>>>> 059ce6fc
-shmolli_192i_fitparams = TensorMap('shmolli_192i_fitparams', shape=(288, 384, 7), normalization={'zero_mean_std1': 1.0})
-shmolli_192i_t1map = TensorMap('shmolli_192i_t1map', shape=(288, 384, 2), normalization={'zero_mean_std1': 1.0})
-
-sax_pixel_width = TensorMap(
-    'mri_pixel_width_cine_segmented_sax_inlinevf', Interpretation.CONTINUOUS, annotation_units=2, channel_map={'mri_pixel_width_cine_segmented_sax_inlinevf': 0},
-    validator=make_range_validator(0, 4), normalization={'mean': 1.83, 'std': 0.1},
-)
-sax_pixel_height = TensorMap(
-    'mri_pixel_height_segmented_sax_inlinevf', Interpretation.CONTINUOUS, annotation_units=2, channel_map={'mri_pixel_height_cine_segmented_sax_inlinevf': 0},
-    validator=make_range_validator(0, 4), normalization={'mean': 1.83, 'std': 0.1},
-)
-
-ejection_fractionp = TensorMap(
-    'ejection_fraction', Interpretation.CONTINUOUS, activation='linear',
-    normalization={'mean': 0.50, 'std': 0.046},
-    loss='logcosh', loss_weight=1.0, channel_map={'ejection_fraction': 0},
-    parents=[end_systole_volume, end_diastole_volume],
-)
-
-cine_segmented_sax_b1 = TensorMap('cine_segmented_sax_b1', shape=(256, 256, 50), loss='mse')
-cine_segmented_sax_b2 = TensorMap('cine_segmented_sax_b2', shape=(256, 256, 50), loss='mse')
-cine_segmented_sax_b4 = TensorMap('cine_segmented_sax_b4', shape=(256, 256, 50), loss='mse')
-cine_segmented_sax_b6 = TensorMap('cine_segmented_sax_b6', shape=(256, 256, 50), loss='mse')
-
-cine_segmented_lax_2ch = TensorMap('cine_segmented_lax_2ch', shape=(256, 256, 50), normalization=ZeroMeanStd1())
-cine_segmented_lax_3ch = TensorMap('cine_segmented_lax_3ch', shape=(256, 256, 50), normalization=ZeroMeanStd1())
-cine_segmented_lax_4ch = TensorMap('cine_segmented_lax_4ch', shape=(256, 256, 50), normalization=ZeroMeanStd1())
-
-cine_segmented_lax_2ch_4d = TensorMap('cine_segmented_lax_2ch_4d', shape=(256, 256, 50, 1), normalization=ZeroMeanStd1())
-cine_segmented_lax_3ch_4d = TensorMap('cine_segmented_lax_3ch_4d', shape=(256, 256, 50, 1), normalization=ZeroMeanStd1())
-cine_segmented_lax_4ch_4d = TensorMap('cine_segmented_lax_4ch_4d', shape=(256, 256, 50, 1), normalization=ZeroMeanStd1())
-
-lax_view_detect = TensorMap(
-    'lax_view_detect', Interpretation.CATEGORICAL,
-    channel_map={
-        'cine_segmented_lax_2ch': 0, 'cine_segmented_lax_3ch': 1,
-        'cine_segmented_lax_4ch': 2,
-    },
-)
-
-sax_view_detect = TensorMap(
-    'sax_view_detect', Interpretation.CATEGORICAL,
-    channel_map={
-        'cine_segmented_sax_b1': 0, 'cine_segmented_sax_b2': 1,
-        'cine_segmented_sax_b3': 2, 'cine_segmented_sax_b4': 3,
-        'cine_segmented_sax_b5': 4, 'cine_segmented_sax_b6': 5,
-        'cine_segmented_sax_b7': 6, 'cine_segmented_sax_b8': 7,
-        'cine_segmented_sax_b9': 8, 'cine_segmented_sax_b10': 9,
-        'cine_segmented_sax_b11': 10,
-    },
-)
-
-slax_view_detect = TensorMap(
-    'slax_view_detect', Interpretation.CATEGORICAL,
-    channel_map={
-        'cine_segmented_lax_2ch': 11, 'cine_segmented_lax_3ch': 12,
-        'cine_segmented_lax_4ch': 13, 'cine_segmented_sax_b1': 0,
-        'cine_segmented_sax_b2': 1, 'cine_segmented_sax_b3': 2,
-        'cine_segmented_sax_b4': 3, 'cine_segmented_sax_b5': 4,
-        'cine_segmented_sax_b6': 5, 'cine_segmented_sax_b7': 6,
-        'cine_segmented_sax_b8': 7, 'cine_segmented_sax_b9': 8,
-        'cine_segmented_sax_b10': 9, 'cine_segmented_sax_b11': 10,
-    },
-<<<<<<< HEAD
-=======
-)
-
-
-def mri_adiposity_rotate_image(image, angle):
-    image_center = tuple(np.array(image.shape[1::-1]) / 2)
-    rot_mat = cv2.getRotationMatrix2D(image_center, angle, 1.0)
-    result  = cv2.warpAffine(image, rot_mat, image.shape[1::-1], flags=cv2.INTER_LINEAR)
-    return result
-
-
-def mri_adiposity_translate_image(image, shape, steps):
-    M = np.float32([[1, 0, steps], [0, 1, steps]])
-    image = cv2.warpAffine(image, M, shape)
-    return image
-
-
-def mri_adiposity_uncompress_data(compressed_data: h5py.Dataset) -> np.ndarray:
-    return np.frombuffer(
-        blosc.decompress(compressed_data[()]), dtype=np.uint16,
-    ).reshape(compressed_data.attrs["shape"]).astype(np.float32)
-
-
-def mdrk_adiposity_mri_2dprojection_view_mixup(data: np.ndarray, alpha: float = 1.0, midpoint: int = 144) -> np.ndarray:
-    """Mixup on the CPU: this special version computes two separate mixup
-    operations on a single input tensor where the sagittal and coronal
-    2D projections are placed side-by-side. Failure to compute mixup this
-    way for side-by-side images does not give the expected results.
-    Args:
-        data (np.ndarray): Input tensor
-        alpha (float, optional): Mixing factor: passed as a parameter to the Beta distribution. Defaults to 1.0.
-        midpoint (int, optional): Number of pixels for the image to the left. Defaults to 144.
-    Returns:
-        np.ndarray: Side-by-side mixup of input tensor
-    """
-    batch_size = len(data)
-    weights1 = np.random.beta(alpha, alpha, batch_size)
-    weights2 = np.random.beta(alpha, alpha, batch_size)
-    index1   = np.random.permutation(batch_size)
-    index2   = np.random.permutation(batch_size)
-    x2 = np.zeros(data.shape)
-    # Midpoint is scaled and should be 224/1.5546875 = 144
-    for i in range(len(weights1)):
-        x2[i][:, 0:midpoint, :] = data[i][:, 0:midpoint, :] * weights1[i] + data[index1[i]][:, 0:midpoint, :] * (1 - weights1[i])
-        x2[i][:, midpoint:, :]  = data[i][:, midpoint:, :]  * weights2[i] + data[index2[i]][:, midpoint:, :]  * (1 - weights2[i])
-    return x2
-
-
-def mdrk_projection_single(field: str, instance: int = 2, augment: bool = False):
-    def _mdrk_projection_single(tm, hd5, dependents={}):
-        try:
-            compressed_data = hd5["instance"][str(instance)][field]
-        except Exception as e:
-            raise Exception(e)
-        #
-        try:
-            tensor = mri_adiposity_uncompress_data(compressed_data)
-        except Exception as e:
-            raise Exception(e)
-        #
-        tensor = cv2.resize(tensor, (224, 368))
-        if augment:
-            if np.random.random() > 0.5:
-                M = np.float32(
-                    [
-                        [1, 0, np.random.randint(-15, 15)],
-                        [0, 1, np.random.randint(-15, 15)],
-                    ],
-                )
-                tensor = cv2.warpAffine(tensor, M, (224, 368))
-            if np.random.random() > 0.5:
-                tensor = cv2.flip(tensor, 1)
-        tensor = np.expand_dims(tensor, axis=-1)
-        return tensor
-    return _mdrk_projection_single
-
-
-def mdrk_projection_single_both_views_all_stationwide_normalization(
-    instance: int = 2,
-    augment: bool = False,
-    stationwise_normalization=True,
-    normalize_histogram=True,
-    clahe_amount=5,
-    clahe_clip=2.0,
-):
-    """This function wrapper constructs a new image with the coronal and sagittal 2D
-    projections side-by-side and each capture/reconstruciton modality stacked in the
-    channels. Returns a (237, 256, 4) tensor. This function does *NOT* respect the
-    desired shape provided in the TensorMap instance.
-    Requirements:
-    This subroutine requires that the target HDF5 file has the following datasets:
-    * /instance/{instance}/w_sagittal and /instance/{instance}/w_coronal
-    * /instance/{instance}/f_sagittal and /instance/{instance}/f_coronal
-    * /instance/{instance}/in_sagittal and /instance/{instance}/in_coronal
-    * /instance/{instance}/opp_sagittal and /instance/{instance}/opp_coronal
-    that are compressed with blosc as 16-bit unsigned integers. Each dataset must also
-    have the attribute `shape`.
-    Example ML4H usage:
-    ```python
-    actual_train_tm = ml4h.TensorMap(
-        'mdrk_projection_single_both_views_all_stationwide_normalization',
-        tensor_from_file=mdrk_projection_single_both_views_all_stationwide_normalization(instance = 2, augment=True),
-        shape=(237, 256, 4),
-        normalization=ml4h.ZeroMeanStd1(),
-    )
-    ```
-    Args:
-        instance (int, optional): UK Biobank instance numbering. Defaults to 2.
-        augment (bool, optional): Augment data: includes a translation, rotation, and axis flip. Defaults to False.
-        stationwise_normalization (bool, optional): Normalize each station separately before appending as a channel. Defaults to True.
-        normalize_histogram (bool, optional): Normalize intensity histogram using CLAHE. Defaults to True.
-        clahe_amount (int, optional): Size of CLAHE kernel. Defaults to 5.
-        clahe_clip (float, optional): Clip limit for the CLAHE kernel. Defaults to 2.0.
-    """
-    def _mdrk_projection_single_both_views_all_stationwide_normalization(
-        tm, hd5, dependents={},
-    ):
-        # 174 + 224 = 398 -> (368, 398)
-        # map to (237, 256)
-        clahe = cv2.createCLAHE(
-            clipLimit=clahe_clip,
-            tileGridSize=(clahe_amount, clahe_amount),
-        )
-
-        do_augment = False
-        do_flip = False
-        rand_angle = 0.0
-        rand_move = 0.0
-        if augment:
-            do_augment = True
-            if np.random.random() > 0.5:
-                do_flip = True
-            if np.random.random() > 0.5:
-                rand_angle = np.random.randint(-5, 5)
-            if np.random.random() > 0.5:
-                rand_move = np.random.randint(-16, 16)
-
-        prefixes = ["w", "f", "in", "opp"]
-        tensor = np.zeros((368, 174 + 224, len(prefixes)))
-
-        for p, i in zip(prefixes, range(len(prefixes))):
-            # Coronal view
-            compressed_data = hd5["instance"][str(instance)][f"{p}_coronal"]
-            tensor_coronal = mri_adiposity_uncompress_data(compressed_data)
-
-            if stationwise_normalization:
-                tensor_coronal = TopKNormalize(50).normalize(tensor_coronal)
-            if normalize_histogram:
-                tensor_coronal = (
-                    clahe.apply((tensor_coronal * 255.0).astype(np.uint8)).astype(
-                        np.float32,
-                    )
-                    / 255.0
-                )
-
-            tensor_coronal = cv2.resize(tensor_coronal, (224, 368))
-            if do_augment:
-                if do_flip:
-                    tensor_coronal = cv2.flip(tensor_coronal, 1)
-                tensor_coronal = mri_adiposity_translate_image(tensor_coronal, (224, 368), rand_move)
-                tensor_coronal = mri_adiposity_rotate_image(tensor_coronal, rand_angle)
-            tensor[..., 0:224, i] = tensor_coronal
-
-            compressed_data = hd5["instance"][str(instance)][f"{p}_sagittal"]
-            tensor_sagittal = mri_adiposity_uncompress_data(compressed_data)
-
-            if stationwise_normalization:
-                tensor_sagittal = TopKNormalize(50).normalize(tensor_sagittal)
-            if normalize_histogram:
-                tensor_sagittal = (
-                    clahe.apply((tensor_sagittal * 255.0).astype(np.uint8)).astype(
-                        np.float32,
-                    )
-                    / 255.0
-                )
-            #
-            tensor_sagittal = cv2.resize(tensor_sagittal, (174, 368))
-            if do_augment:
-                tensor_sagittal = mri_adiposity_translate_image(
-                    tensor_sagittal, (174, 368), rand_move,
-                )
-                tensor_sagittal = mri_adiposity_rotate_image(tensor_sagittal, rand_angle)
-            tensor[..., 224:, i] = tensor_sagittal
-        tensor = cv2.resize(tensor, (256, 237))
-        return tensor
-    return _mdrk_projection_single_both_views_all_stationwide_normalization
-
-
-def mdrk_projection_both_views_pretrained(
-    instance: int = 2,
-    augment: bool = False,
-    stationwise_normalization=True,
-    normalize_histogram=True,
-    clahe_amount=5,
-    clahe_clip=2.0,
-):
-    """This function wrapper constructs a new image with the coronal and sagittal 2D
-    projections side-by-side for the water/fat reconstructions stacked in the
-    channels followed by an empty channel to fit the expectations of pretrained image
-    models. Returns a (237, 256, 3) tensor. This function does *NOT* respect the
-    desired shape provided in the TensorMap instance.
-    Requirements:
-    This subroutine requires that the target HDF5 file has the following datasets:
-    * /instance/{instance}/w_sagittal and /instance/{instance}/w_coronal
-    * /instance/{instance}/f_sagittal and /instance/{instance}/f_coronal
-    that are compressed with blosc as 16-bit unsigned integers. Each dataset must also
-    have the attribute `shape`.
-    Example ML4H usage:
-    ```python
-    actual_train_tm = ml4h.TensorMap(
-        'mdrk_projection_both_views_pretrained',
-        tensor_from_file=mdrk_projection_both_views_pretrained(instance = 2, augment=True),
-        shape=(237, 256, 2),
-        normalization=ml4h.ZeroMeanStd1(),
-    )
-    ```
-    Args:
-        instance (int, optional): UK Biobank instance numbering. Defaults to 2.
-        augment (bool, optional): Augment data: includes a translation, rotation, and axis flip. Defaults to False.
-        stationwise_normalization (bool, optional): Normalize each station separately before appending as a channel. Defaults to True.
-        normalize_histogram (bool, optional): Normalize intensity histogram using CLAHE. Defaults to True.
-        clahe_amount (int, optional): Size of CLAHE kernel. Defaults to 5.
-        clahe_clip (float, optional): Clip limit for the CLAHE kernel. Defaults to 2.0.
-    """
-    def _mdrk_projection_both_views_pretrained(tm, hd5, dependents={}):
-        do_augment = False
-        do_flip = False
-        rand_angle = 0.0
-        rand_move = 0.0
-        cclip = clahe_clip
-        camount = clahe_amount
-        if augment:
-            do_augment = True
-            if np.random.random() > 0.5:
-                do_flip = True
-            rand_angle = np.random.randint(-5, 5)
-            rand_move = np.random.randint(-16, 16)
-            cclip = np.random.randint(0, 5)
-            camount = np.random.randint(1, 10)
-
-        clahe = cv2.createCLAHE(
-            clipLimit=cclip, tileGridSize=(camount, camount),
-        )
-        prefixes = ["w", "f"]
-        tensor = np.zeros((368, 174 + 224, 3), dtype=np.float32)
-
-        for p, i in zip(prefixes, range(len(prefixes))):
-            # Coronal view
-            compressed_data = hd5["instance"][str(instance)][f"{p}_coronal"]
-            tensor_coronal = mri_adiposity_uncompress_data(compressed_data)
-
-            if stationwise_normalization:
-                tensor_coronal = TopKNormalize(50).normalize(tensor_coronal)
-            if normalize_histogram:
-                tensor_coronal = (
-                    clahe.apply((tensor_coronal * 255.0).astype(np.uint8)).astype(
-                        np.float32,
-                    )
-                    / 255.0
-                )
-
-            tensor_coronal = cv2.resize(tensor_coronal, (224, 368))
-            if do_augment:
-                if do_flip:
-                    tensor_coronal = cv2.flip(tensor_coronal, 1)
-                tensor_coronal = mri_adiposity_translate_image(tensor_coronal, (224, 368), rand_move)
-                tensor_coronal = mri_adiposity_rotate_image(tensor_coronal, rand_angle)
-            tensor[..., 0:224, i] = tensor_coronal
-
-            compressed_data = hd5["instance"][str(instance)][f"{p}_sagittal"]
-            # Sagittal view
-            tensor_sagittal = mri_adiposity_uncompress_data(compressed_data)
-
-            if stationwise_normalization:
-                tensor_sagittal = TopKNormalize(50).normalize(tensor_sagittal)
-            if normalize_histogram:
-                tensor_sagittal = (
-                    clahe.apply((tensor_sagittal * 255.0).astype(np.uint8)).astype(
-                        np.float32,
-                    )
-                    / 255.0
-                )
-
-            tensor_sagittal = cv2.resize(tensor_sagittal, (174, 368))
-            if do_augment:
-                tensor_sagittal = mri_adiposity_translate_image(
-                    tensor_sagittal, (174, 368), rand_move,
-                )
-                tensor_sagittal = mri_adiposity_rotate_image(tensor_sagittal, rand_angle)
-            tensor[..., 224:, i] = tensor_sagittal
-        tensor = cv2.resize(tensor, (256, 237))
-        return tensor
-    return _mdrk_projection_both_views_pretrained
-
-
-mdrk_adiposity_mri_2dprojection_actual_train_tm = TensorMap(
-    "mdrk_projection_single_both_views_all_stationwide_normalization",
-    tensor_from_file=mdrk_projection_both_views_pretrained(
-        instance=2, augment=True,
-    ),
-    # shape=(368,174+224, 3), reshaped to (237, 256, 3)
-    shape=(237, 256, 3),
-    normalization=ZeroMeanStd1(),
-)
-
-mdrk_adiposity_mri_2dprojection_actual_test_tm = TensorMap(
-    "mdrk_projection_single_both_views_all_stationwide_normalization",
-    tensor_from_file=mdrk_projection_both_views_pretrained(instance=2, augment=False),
-    # shape=(368,174+224, 3), reshaped to (237, 256, 3)
-    shape=(237, 256, 3),
-    normalization=ZeroMeanStd1(),
-)
-
-# Fake TMAP for compatibility with ML4H constructor.
-mdrk_adiposity_mri_2dprojection_scalar_output_fake = TensorMap(
-    "mdrk_adiposity_scalar_output_fake",
-    shape=(1,),
-    normalization=None,
-    tensor_from_file=None,
->>>>>>> 059ce6fc
-)+from typing import Dict, Tuple, Callable