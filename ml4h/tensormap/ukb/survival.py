import h5py
import numpy as np
import datetime
from ml4h.TensorMap import TensorMap, Interpretation, str2date
from ml4h.defines import StorageType
from ml4h.metrics import weighted_crossentropy
from ml4h.tensormap.ukb.demographics import prevalent_tensor

DAYS_IN_5_YEARS = 365 * 5


def _survival_tensor(
    start_date_key: str,
    day_window: int,
    disease_name_override: str = None,
    incidence_only: bool = False,
    start_date_is_attribute: bool = False,
):
    def _survival_tensor_from_file(
        tm: TensorMap,
        hd5: h5py.File,
        dependents=None,
    ):
        if start_date_is_attribute:
            assess_date = datetime.datetime.utcfromtimestamp(hd5[start_date_key].attrs['date']).date()
        else:
            assess_date = str2date(str(hd5[start_date_key][0]))
        has_disease = 0  # Assume no disease if the tensor does not have the dataset

        if disease_name_override is not None:
            disease_name = disease_name_override
        else:
            disease_name = tm.name
        if disease_name in hd5['categorical']:
            has_disease = int(hd5['categorical'][disease_name][0])

        if disease_name + '_date' in hd5['dates']:
            censor_date = str2date(str(hd5['dates'][disease_name + '_date'][0]))
        elif 'phenotype_censor' in hd5['dates']:
            censor_date = str2date(str(hd5['dates/phenotype_censor'][0]))
        else:
            raise ValueError(f'No date found for survival {disease_name}')

        intervals = int(tm.shape[0] / 2)
        days_per_interval = day_window / intervals
        survival_then_censor = np.zeros(tm.shape, dtype=np.float32)
        for i, day_delta in enumerate(
                np.arange(0, day_window, days_per_interval),
        ):
            cur_date = assess_date + datetime.timedelta(days=day_delta)
            survival_then_censor[i] = float(cur_date < censor_date)
            survival_then_censor[intervals + i] = has_disease * float(
                censor_date <= cur_date < censor_date +
                datetime.timedelta(days=days_per_interval),
            )
            if i == 0 and censor_date <= cur_date:  # Handle prevalent diseases
                if incidence_only:
                    raise ValueError(f'{tm.name} ignores prior diagnoses.')
                survival_then_censor[intervals] = has_disease
        return survival_then_censor

    return _survival_tensor_from_file


def cox_tensor_from_file(
        start_date_key: str,
        incidence_only: bool = False,
        start_date_is_attribute: bool = False,
):
    def _cox_tensor_from_file(tm: TensorMap, hd5: h5py.File, dependents=None):
        if start_date_is_attribute:
            assess_date = datetime.datetime.utcfromtimestamp(hd5[start_date_key].attrs['date']).date()
        else:
            assess_date = str2date(str(hd5[start_date_key][0]))
        has_disease = 0  # Assume no disease if the tensor does not have the dataset
        if tm.name in hd5['categorical']:
            has_disease = int(hd5['categorical'][tm.name][0])

        if tm.name + '_date' in hd5['dates']:
            censor_date = str2date(str(hd5['dates'][tm.name + '_date'][0]))
        elif 'phenotype_censor' in hd5['dates']:
            censor_date = str2date(str(hd5['dates/phenotype_censor'][0]))
        else:
            raise ValueError(f'No date found for survival {tm.name}')

        if incidence_only and censor_date <= assess_date:
            raise ValueError(f'{tm.name} only considers incident diagnoses')

        tensor = np.zeros(tm.shape, dtype=np.float32)
        tensor[0] = has_disease
        tensor[1] = (censor_date - assess_date).days
        return tensor

    return _cox_tensor_from_file


enroll_cad_hazard = TensorMap(
    'coronary_artery_disease',
    Interpretation.SURVIVAL_CURVE,
    shape=(50,),
    days_window=DAYS_IN_5_YEARS,
    tensor_from_file=_survival_tensor('dates/enroll_date', DAYS_IN_5_YEARS),
)
enroll_hyp_hazard = TensorMap(
    'hypertension',
    Interpretation.SURVIVAL_CURVE,
    shape=(50,),
    days_window=DAYS_IN_5_YEARS,
    tensor_from_file=_survival_tensor('dates/enroll_date', DAYS_IN_5_YEARS),
)
enroll_afib_hazard = TensorMap(
    'atrial_fibrillation_or_flutter',
    Interpretation.SURVIVAL_CURVE,
    shape=(50,),
    days_window=DAYS_IN_5_YEARS,
    tensor_from_file=_survival_tensor('dates/enroll_date', DAYS_IN_5_YEARS),
)

enroll_chol_hazard = TensorMap(
    'hypercholesterolemia',
    Interpretation.SURVIVAL_CURVE,
    shape=(50,),
    days_window=DAYS_IN_5_YEARS,
    tensor_from_file=_survival_tensor('dates/enroll_date', DAYS_IN_5_YEARS),
)
enroll_diabetes2_hazard = TensorMap(
    'diabetes_type_2',
    Interpretation.SURVIVAL_CURVE,
    shape=(50,),
    days_window=DAYS_IN_5_YEARS,
    tensor_from_file=_survival_tensor('dates/enroll_date', DAYS_IN_5_YEARS),
)
enroll_diabetes2_hazard_incident = TensorMap(
    'diabetes_type_2',
    Interpretation.SURVIVAL_CURVE,
    shape=(50,),
    days_window=DAYS_IN_5_YEARS,
    tensor_from_file=_survival_tensor(
        'dates/enroll_date',
        DAYS_IN_5_YEARS,
        incidence_only=True,
    ),
)
enroll_hyp_hazard_5 = TensorMap(
    'hypertension',
    Interpretation.SURVIVAL_CURVE,
    shape=(50,),
    tensor_from_file=_survival_tensor('dates/enroll_date', DAYS_IN_5_YEARS),
)
enroll_hyp_hazard_5_incident = TensorMap(
    'hypertension',
    Interpretation.SURVIVAL_CURVE,
    shape=(50,),
    tensor_from_file=_survival_tensor(
        'dates/enroll_date',
        DAYS_IN_5_YEARS,
        incidence_only=True,
    ),
)
enroll_cad_hazard_5_incident = TensorMap(
    'coronary_artery_disease_soft',
    Interpretation.SURVIVAL_CURVE,
    shape=(50,),
    days_window=DAYS_IN_5_YEARS,
    tensor_from_file=_survival_tensor(
        'dates/enroll_date',
        DAYS_IN_5_YEARS,
        incidence_only=True,
    ),
)
enroll_cad_hazard_5 = TensorMap(
    'coronary_artery_disease_soft',
    Interpretation.SURVIVAL_CURVE,
    shape=(50,),
    days_window=DAYS_IN_5_YEARS,
    tensor_from_file=_survival_tensor('dates/enroll_date', DAYS_IN_5_YEARS),
)
enroll_mi_hazard_5 = TensorMap(
    'myocardial_infarction',
    Interpretation.SURVIVAL_CURVE,
    shape=(50,),
    days_window=DAYS_IN_5_YEARS,
    tensor_from_file=_survival_tensor('dates/enroll_date', DAYS_IN_5_YEARS),
)
enroll_mi_hazard_5_incident = TensorMap(
    'myocardial_infarction',
    Interpretation.SURVIVAL_CURVE,
    shape=(50,),
    days_window=DAYS_IN_5_YEARS,
    tensor_from_file=_survival_tensor(
        'dates/enroll_date',
        DAYS_IN_5_YEARS,
        incidence_only=True,
    ),
)

cox_mi = TensorMap(
    'myocardial_infarction',
    Interpretation.TIME_TO_EVENT,
    tensor_from_file=cox_tensor_from_file('dates/enroll_date'),
)
cox_mi_incident = TensorMap(
    'myocardial_infarction',
    Interpretation.TIME_TO_EVENT,
    tensor_from_file=cox_tensor_from_file(
        'dates/enroll_date', incidence_only=True,
    ),
)
cox_hyp = TensorMap(
    'hypertension',
    Interpretation.TIME_TO_EVENT,
    tensor_from_file=cox_tensor_from_file('dates/enroll_date'),
)
cox_hyp_incident = TensorMap(
    'hypertension',
    Interpretation.TIME_TO_EVENT,
    tensor_from_file=cox_tensor_from_file(
        'dates/enroll_date', incidence_only=True,
    ),
)
cox_cad = TensorMap(
    'coronary_artery_disease_soft',
    Interpretation.TIME_TO_EVENT,
    tensor_from_file=cox_tensor_from_file('dates/enroll_date'),
)
cox_cad_incident = TensorMap(
    'coronary_artery_disease_soft',
    Interpretation.TIME_TO_EVENT,
    tensor_from_file=cox_tensor_from_file(
        'dates/enroll_date', incidence_only=True,
    ),
)
cox_cad = TensorMap(
    'coronary_artery_disease_soft',
    Interpretation.TIME_TO_EVENT,
    tensor_from_file=cox_tensor_from_file('dates/enroll_date'),
)
cox_cad_incident = TensorMap(
    'coronary_artery_disease_soft',
    Interpretation.TIME_TO_EVENT,
    tensor_from_file=cox_tensor_from_file(
        'dates/enroll_date', incidence_only=True,
    ),
)

cox_afib_wrt_instance2 = TensorMap(
    'atrial_fibrillation_or_flutter',
    Interpretation.TIME_TO_EVENT,
    tensor_from_file=cox_tensor_from_file(
        'ukb_cardiac_mri/cine_segmented_lax_2ch/2/instance_0/', start_date_is_attribute=True,
    ),
)

survival_afib_wrt_instance2 = TensorMap(
    'atrial_fibrillation_or_flutter',
    Interpretation.SURVIVAL_CURVE,
    shape=(50,),
    days_window=DAYS_IN_5_YEARS,
<<<<<<< HEAD
    tensor_from_file=_survival_tensor('ukb_cardiac_mri/cine_segmented_lax_2ch/2/instance_0/',
                                      DAYS_IN_5_YEARS, start_date_is_attribute=True),
=======
    tensor_from_file=_survival_tensor(
        'ukb_cardiac_mri/cine_segmented_lax_2ch/2/instance_0/',
        DAYS_IN_5_YEARS, start_date_is_attribute=True,
    ),
>>>>>>> 059ce6fc
)

mgb_afib_wrt_instance2 = TensorMap(
    'survival_curve_af',
    Interpretation.SURVIVAL_CURVE,
    shape=(50,),
    days_window=DAYS_IN_5_YEARS,
<<<<<<< HEAD
    tensor_from_file=_survival_tensor('ukb_ecg_rest/ecg_rest_text/instance_2', DAYS_IN_5_YEARS,
                                      disease_name_override='atrial_fibrillation_or_flutter',
                                      start_date_is_attribute=True, incidence_only=True),
=======
    tensor_from_file=_survival_tensor(
        'ukb_ecg_rest/ecg_rest_text/instance_2', DAYS_IN_5_YEARS,
        disease_name_override='atrial_fibrillation_or_flutter',
        start_date_is_attribute=True, incidence_only=True,
    ),
>>>>>>> 059ce6fc
)
mgb_cad_wrt_instance2 = TensorMap(
    'cad_event',
    Interpretation.SURVIVAL_CURVE,
    shape=(50,),
    days_window=DAYS_IN_5_YEARS,
<<<<<<< HEAD
    tensor_from_file=_survival_tensor('ukb_ecg_rest/ecg_rest_text/instance_2', DAYS_IN_5_YEARS,
                                      disease_name_override='coronary_artery_disease',
                                      start_date_is_attribute=True, incidence_only=True),
=======
    tensor_from_file=_survival_tensor(
        'ukb_ecg_rest/ecg_rest_text/instance_2', DAYS_IN_5_YEARS,
        disease_name_override='coronary_artery_disease',
        start_date_is_attribute=True, incidence_only=True,
    ),
>>>>>>> 059ce6fc
)

mgb_mi_wrt_instance2 = TensorMap(
    'mi_event',
    Interpretation.SURVIVAL_CURVE,
    shape=(50,),
    days_window=DAYS_IN_5_YEARS,
<<<<<<< HEAD
    tensor_from_file=_survival_tensor('ukb_ecg_rest/ecg_rest_text/instance_2', DAYS_IN_5_YEARS,
                                      disease_name_override='myocardial_infarction',
                                      start_date_is_attribute=True, incidence_only=True),
=======
    tensor_from_file=_survival_tensor(
        'ukb_ecg_rest/ecg_rest_text/instance_2', DAYS_IN_5_YEARS,
        disease_name_override='myocardial_infarction',
        start_date_is_attribute=True, incidence_only=True,
    ),
>>>>>>> 059ce6fc
)

mgb_afib_from_dd_wrt_instance2 = TensorMap(
    'af_age_survival',
    Interpretation.SURVIVAL_CURVE,
    shape=(50,),
    days_window=DAYS_IN_5_YEARS,
<<<<<<< HEAD
    tensor_from_file=_survival_tensor('ukb_ecg_rest/ecg_rest_text/instance_2', DAYS_IN_5_YEARS,
                                      disease_name_override='atrial_fibrillation_or_flutter',
                                      start_date_is_attribute=True, incidence_only=True),
=======
    tensor_from_file=_survival_tensor(
        'ukb_ecg_rest/ecg_rest_text/instance_2', DAYS_IN_5_YEARS,
        disease_name_override='atrial_fibrillation_or_flutter',
        start_date_is_attribute=True, incidence_only=True,
    ),
>>>>>>> 059ce6fc
)
mgb_afib_from_dd_wrt_instance2.input_name = lambda: mgb_afib_from_dd_wrt_instance2.name
mgb_afib_from_dd_wrt_instance2.output_name = lambda: mgb_afib_from_dd_wrt_instance2.name
mgb_afib_wrt_instance2_with_prevalent = TensorMap(
    'survival_curve_af',
    Interpretation.SURVIVAL_CURVE,
    shape=(50,),
    days_window=DAYS_IN_5_YEARS,
<<<<<<< HEAD
    tensor_from_file=_survival_tensor('ukb_ecg_rest/ecg_rest_text/instance_2', DAYS_IN_5_YEARS,
                                      disease_name_override='atrial_fibrillation_or_flutter',
                                      start_date_is_attribute=True, incidence_only=False),
=======
    tensor_from_file=_survival_tensor(
        'ukb_ecg_rest/ecg_rest_text/instance_2', DAYS_IN_5_YEARS,
        disease_name_override='atrial_fibrillation_or_flutter',
        start_date_is_attribute=True, incidence_only=False,
    ),
>>>>>>> 059ce6fc
)

mgb_af_event_wrt_instance2 = TensorMap(
    'AF_event_survival',
    Interpretation.SURVIVAL_CURVE,
    shape=(50,),
    days_window=DAYS_IN_5_YEARS,
<<<<<<< HEAD
    tensor_from_file=_survival_tensor('ukb_ecg_rest/ecg_rest_text/instance_2', DAYS_IN_5_YEARS,
                                      disease_name_override='atrial_fibrillation_or_flutter',
                                      start_date_is_attribute=True, incidence_only=True),
=======
    tensor_from_file=_survival_tensor(
        'ukb_ecg_rest/ecg_rest_text/instance_2', DAYS_IN_5_YEARS,
        disease_name_override='atrial_fibrillation_or_flutter',
        start_date_is_attribute=True, incidence_only=True,
    ),
>>>>>>> 059ce6fc
)


mgb_afib_as_hf_wrt_instance2 = TensorMap(
    'survival_curve_af',
    Interpretation.SURVIVAL_CURVE,
    shape=(50,),
    days_window=DAYS_IN_5_YEARS,
<<<<<<< HEAD
    tensor_from_file=_survival_tensor('ukb_ecg_rest/ecg_rest_text/instance_2', DAYS_IN_5_YEARS,
                                      disease_name_override='heart_failure',
                                      start_date_is_attribute=True, incidence_only=True),
=======
    tensor_from_file=_survival_tensor(
        'ukb_ecg_rest/ecg_rest_text/instance_2', DAYS_IN_5_YEARS,
        disease_name_override='heart_failure',
        start_date_is_attribute=True, incidence_only=True,
    ),
>>>>>>> 059ce6fc
)

mgb_afib_as_stroke_wrt_instance2 = TensorMap(
    'survival_curve_af',
    Interpretation.SURVIVAL_CURVE,
    shape=(50,),
    days_window=DAYS_IN_5_YEARS,
<<<<<<< HEAD
    tensor_from_file=_survival_tensor('ukb_ecg_rest/ecg_rest_text/instance_2', DAYS_IN_5_YEARS,
                                      disease_name_override='stroke',
                                      start_date_is_attribute=True, incidence_only=True),
)


prevalent_hf_wrt_instance2 = TensorMap('heart_failure', Interpretation.CATEGORICAL, storage_type=StorageType.CATEGORICAL_FLAG,
                                       loss=weighted_crossentropy([1.0, 58], 'heart_failure'), path_prefix='categorical',
                                       channel_map={'no_heart_failure': 0, 'prevalent_heart_failure': 1},
                                       tensor_from_file=prevalent_tensor('ukb_cardiac_mri/cine_segmented_lax_2ch/2/instance_0/',
                                                                         'dates/heart_failure_date',
                                                                         start_date_is_attribute=True),

                                       )

prevalent_af_as_hf_wrt_instance2 = TensorMap('heart_failure', Interpretation.CATEGORICAL, storage_type=StorageType.CATEGORICAL_FLAG,
                                       loss=weighted_crossentropy([1.0, 58], 'heart_failure'), path_prefix='categorical',
                                       channel_map={'no_atrial_fibrillation_or_flutter': 0, 'prevalent_atrial_fibrillation_or_flutter': 1},
                                       tensor_from_file=prevalent_tensor('ukb_cardiac_mri/cine_segmented_lax_2ch/2/instance_0/',
                                                                         'dates/atrial_fibrillation_or_flutter_date',
                                                                         start_date_is_attribute=True),

                                       )

prevalent_cad_wrt_instance2 = TensorMap('coronary_artery_disease', Interpretation.CATEGORICAL, storage_type=StorageType.CATEGORICAL_FLAG,
                                       loss=weighted_crossentropy([1.0, 10], 'coronary_artery_disease'), path_prefix='categorical',
                                       channel_map={'no_coronary_artery_disease': 0, 'prevalent_coronary_artery_disease': 1},
                                       tensor_from_file=prevalent_tensor('ukb_cardiac_mri/cine_segmented_lax_2ch/2/instance_0/',
                                                                         'dates/coronary_artery_disease_date',
                                                                         start_date_is_attribute=True),

                                       )
=======
    tensor_from_file=_survival_tensor(
        'ukb_ecg_rest/ecg_rest_text/instance_2', DAYS_IN_5_YEARS,
        disease_name_override='stroke',
        start_date_is_attribute=True, incidence_only=True,
    ),
)


prevalent_hf_wrt_instance2 = TensorMap(
    'heart_failure', Interpretation.CATEGORICAL, storage_type=StorageType.CATEGORICAL_FLAG,
    loss=weighted_crossentropy([1.0, 58], 'heart_failure'), path_prefix='categorical',
    channel_map={'no_heart_failure': 0, 'prevalent_heart_failure': 1},
    tensor_from_file=prevalent_tensor(
        'ukb_cardiac_mri/cine_segmented_lax_2ch/2/instance_0/',
        'dates/heart_failure_date',
        start_date_is_attribute=True,
    ),

)

prevalent_af_as_hf_wrt_instance2 = TensorMap(
    'heart_failure', Interpretation.CATEGORICAL, storage_type=StorageType.CATEGORICAL_FLAG,
    loss=weighted_crossentropy([1.0, 58], 'heart_failure'), path_prefix='categorical',
    channel_map={'no_atrial_fibrillation_or_flutter': 0, 'prevalent_atrial_fibrillation_or_flutter': 1},
    tensor_from_file=prevalent_tensor(
        'ukb_cardiac_mri/cine_segmented_lax_2ch/2/instance_0/',
        'dates/atrial_fibrillation_or_flutter_date',
        start_date_is_attribute=True,
    ),

)

prevalent_cad_wrt_instance2 = TensorMap(
    'coronary_artery_disease', Interpretation.CATEGORICAL, storage_type=StorageType.CATEGORICAL_FLAG,
    loss=weighted_crossentropy([1.0, 10], 'coronary_artery_disease'), path_prefix='categorical',
    channel_map={'no_coronary_artery_disease': 0, 'prevalent_coronary_artery_disease': 1},
    tensor_from_file=prevalent_tensor(
        'ukb_cardiac_mri/cine_segmented_lax_2ch/2/instance_0/',
        'dates/coronary_artery_disease_date',
        start_date_is_attribute=True,
    ),

)
>>>>>>> 059ce6fc
<|MERGE_RESOLUTION|>--- conflicted
+++ resolved
@@ -2,478 +2,4 @@
 import numpy as np
 import datetime
 from ml4h.TensorMap import TensorMap, Interpretation, str2date
-from ml4h.defines import StorageType
-from ml4h.metrics import weighted_crossentropy
-from ml4h.tensormap.ukb.demographics import prevalent_tensor
-
-DAYS_IN_5_YEARS = 365 * 5
-
-
-def _survival_tensor(
-    start_date_key: str,
-    day_window: int,
-    disease_name_override: str = None,
-    incidence_only: bool = False,
-    start_date_is_attribute: bool = False,
-):
-    def _survival_tensor_from_file(
-        tm: TensorMap,
-        hd5: h5py.File,
-        dependents=None,
-    ):
-        if start_date_is_attribute:
-            assess_date = datetime.datetime.utcfromtimestamp(hd5[start_date_key].attrs['date']).date()
-        else:
-            assess_date = str2date(str(hd5[start_date_key][0]))
-        has_disease = 0  # Assume no disease if the tensor does not have the dataset
-
-        if disease_name_override is not None:
-            disease_name = disease_name_override
-        else:
-            disease_name = tm.name
-        if disease_name in hd5['categorical']:
-            has_disease = int(hd5['categorical'][disease_name][0])
-
-        if disease_name + '_date' in hd5['dates']:
-            censor_date = str2date(str(hd5['dates'][disease_name + '_date'][0]))
-        elif 'phenotype_censor' in hd5['dates']:
-            censor_date = str2date(str(hd5['dates/phenotype_censor'][0]))
-        else:
-            raise ValueError(f'No date found for survival {disease_name}')
-
-        intervals = int(tm.shape[0] / 2)
-        days_per_interval = day_window / intervals
-        survival_then_censor = np.zeros(tm.shape, dtype=np.float32)
-        for i, day_delta in enumerate(
-                np.arange(0, day_window, days_per_interval),
-        ):
-            cur_date = assess_date + datetime.timedelta(days=day_delta)
-            survival_then_censor[i] = float(cur_date < censor_date)
-            survival_then_censor[intervals + i] = has_disease * float(
-                censor_date <= cur_date < censor_date +
-                datetime.timedelta(days=days_per_interval),
-            )
-            if i == 0 and censor_date <= cur_date:  # Handle prevalent diseases
-                if incidence_only:
-                    raise ValueError(f'{tm.name} ignores prior diagnoses.')
-                survival_then_censor[intervals] = has_disease
-        return survival_then_censor
-
-    return _survival_tensor_from_file
-
-
-def cox_tensor_from_file(
-        start_date_key: str,
-        incidence_only: bool = False,
-        start_date_is_attribute: bool = False,
-):
-    def _cox_tensor_from_file(tm: TensorMap, hd5: h5py.File, dependents=None):
-        if start_date_is_attribute:
-            assess_date = datetime.datetime.utcfromtimestamp(hd5[start_date_key].attrs['date']).date()
-        else:
-            assess_date = str2date(str(hd5[start_date_key][0]))
-        has_disease = 0  # Assume no disease if the tensor does not have the dataset
-        if tm.name in hd5['categorical']:
-            has_disease = int(hd5['categorical'][tm.name][0])
-
-        if tm.name + '_date' in hd5['dates']:
-            censor_date = str2date(str(hd5['dates'][tm.name + '_date'][0]))
-        elif 'phenotype_censor' in hd5['dates']:
-            censor_date = str2date(str(hd5['dates/phenotype_censor'][0]))
-        else:
-            raise ValueError(f'No date found for survival {tm.name}')
-
-        if incidence_only and censor_date <= assess_date:
-            raise ValueError(f'{tm.name} only considers incident diagnoses')
-
-        tensor = np.zeros(tm.shape, dtype=np.float32)
-        tensor[0] = has_disease
-        tensor[1] = (censor_date - assess_date).days
-        return tensor
-
-    return _cox_tensor_from_file
-
-
-enroll_cad_hazard = TensorMap(
-    'coronary_artery_disease',
-    Interpretation.SURVIVAL_CURVE,
-    shape=(50,),
-    days_window=DAYS_IN_5_YEARS,
-    tensor_from_file=_survival_tensor('dates/enroll_date', DAYS_IN_5_YEARS),
-)
-enroll_hyp_hazard = TensorMap(
-    'hypertension',
-    Interpretation.SURVIVAL_CURVE,
-    shape=(50,),
-    days_window=DAYS_IN_5_YEARS,
-    tensor_from_file=_survival_tensor('dates/enroll_date', DAYS_IN_5_YEARS),
-)
-enroll_afib_hazard = TensorMap(
-    'atrial_fibrillation_or_flutter',
-    Interpretation.SURVIVAL_CURVE,
-    shape=(50,),
-    days_window=DAYS_IN_5_YEARS,
-    tensor_from_file=_survival_tensor('dates/enroll_date', DAYS_IN_5_YEARS),
-)
-
-enroll_chol_hazard = TensorMap(
-    'hypercholesterolemia',
-    Interpretation.SURVIVAL_CURVE,
-    shape=(50,),
-    days_window=DAYS_IN_5_YEARS,
-    tensor_from_file=_survival_tensor('dates/enroll_date', DAYS_IN_5_YEARS),
-)
-enroll_diabetes2_hazard = TensorMap(
-    'diabetes_type_2',
-    Interpretation.SURVIVAL_CURVE,
-    shape=(50,),
-    days_window=DAYS_IN_5_YEARS,
-    tensor_from_file=_survival_tensor('dates/enroll_date', DAYS_IN_5_YEARS),
-)
-enroll_diabetes2_hazard_incident = TensorMap(
-    'diabetes_type_2',
-    Interpretation.SURVIVAL_CURVE,
-    shape=(50,),
-    days_window=DAYS_IN_5_YEARS,
-    tensor_from_file=_survival_tensor(
-        'dates/enroll_date',
-        DAYS_IN_5_YEARS,
-        incidence_only=True,
-    ),
-)
-enroll_hyp_hazard_5 = TensorMap(
-    'hypertension',
-    Interpretation.SURVIVAL_CURVE,
-    shape=(50,),
-    tensor_from_file=_survival_tensor('dates/enroll_date', DAYS_IN_5_YEARS),
-)
-enroll_hyp_hazard_5_incident = TensorMap(
-    'hypertension',
-    Interpretation.SURVIVAL_CURVE,
-    shape=(50,),
-    tensor_from_file=_survival_tensor(
-        'dates/enroll_date',
-        DAYS_IN_5_YEARS,
-        incidence_only=True,
-    ),
-)
-enroll_cad_hazard_5_incident = TensorMap(
-    'coronary_artery_disease_soft',
-    Interpretation.SURVIVAL_CURVE,
-    shape=(50,),
-    days_window=DAYS_IN_5_YEARS,
-    tensor_from_file=_survival_tensor(
-        'dates/enroll_date',
-        DAYS_IN_5_YEARS,
-        incidence_only=True,
-    ),
-)
-enroll_cad_hazard_5 = TensorMap(
-    'coronary_artery_disease_soft',
-    Interpretation.SURVIVAL_CURVE,
-    shape=(50,),
-    days_window=DAYS_IN_5_YEARS,
-    tensor_from_file=_survival_tensor('dates/enroll_date', DAYS_IN_5_YEARS),
-)
-enroll_mi_hazard_5 = TensorMap(
-    'myocardial_infarction',
-    Interpretation.SURVIVAL_CURVE,
-    shape=(50,),
-    days_window=DAYS_IN_5_YEARS,
-    tensor_from_file=_survival_tensor('dates/enroll_date', DAYS_IN_5_YEARS),
-)
-enroll_mi_hazard_5_incident = TensorMap(
-    'myocardial_infarction',
-    Interpretation.SURVIVAL_CURVE,
-    shape=(50,),
-    days_window=DAYS_IN_5_YEARS,
-    tensor_from_file=_survival_tensor(
-        'dates/enroll_date',
-        DAYS_IN_5_YEARS,
-        incidence_only=True,
-    ),
-)
-
-cox_mi = TensorMap(
-    'myocardial_infarction',
-    Interpretation.TIME_TO_EVENT,
-    tensor_from_file=cox_tensor_from_file('dates/enroll_date'),
-)
-cox_mi_incident = TensorMap(
-    'myocardial_infarction',
-    Interpretation.TIME_TO_EVENT,
-    tensor_from_file=cox_tensor_from_file(
-        'dates/enroll_date', incidence_only=True,
-    ),
-)
-cox_hyp = TensorMap(
-    'hypertension',
-    Interpretation.TIME_TO_EVENT,
-    tensor_from_file=cox_tensor_from_file('dates/enroll_date'),
-)
-cox_hyp_incident = TensorMap(
-    'hypertension',
-    Interpretation.TIME_TO_EVENT,
-    tensor_from_file=cox_tensor_from_file(
-        'dates/enroll_date', incidence_only=True,
-    ),
-)
-cox_cad = TensorMap(
-    'coronary_artery_disease_soft',
-    Interpretation.TIME_TO_EVENT,
-    tensor_from_file=cox_tensor_from_file('dates/enroll_date'),
-)
-cox_cad_incident = TensorMap(
-    'coronary_artery_disease_soft',
-    Interpretation.TIME_TO_EVENT,
-    tensor_from_file=cox_tensor_from_file(
-        'dates/enroll_date', incidence_only=True,
-    ),
-)
-cox_cad = TensorMap(
-    'coronary_artery_disease_soft',
-    Interpretation.TIME_TO_EVENT,
-    tensor_from_file=cox_tensor_from_file('dates/enroll_date'),
-)
-cox_cad_incident = TensorMap(
-    'coronary_artery_disease_soft',
-    Interpretation.TIME_TO_EVENT,
-    tensor_from_file=cox_tensor_from_file(
-        'dates/enroll_date', incidence_only=True,
-    ),
-)
-
-cox_afib_wrt_instance2 = TensorMap(
-    'atrial_fibrillation_or_flutter',
-    Interpretation.TIME_TO_EVENT,
-    tensor_from_file=cox_tensor_from_file(
-        'ukb_cardiac_mri/cine_segmented_lax_2ch/2/instance_0/', start_date_is_attribute=True,
-    ),
-)
-
-survival_afib_wrt_instance2 = TensorMap(
-    'atrial_fibrillation_or_flutter',
-    Interpretation.SURVIVAL_CURVE,
-    shape=(50,),
-    days_window=DAYS_IN_5_YEARS,
-<<<<<<< HEAD
-    tensor_from_file=_survival_tensor('ukb_cardiac_mri/cine_segmented_lax_2ch/2/instance_0/',
-                                      DAYS_IN_5_YEARS, start_date_is_attribute=True),
-=======
-    tensor_from_file=_survival_tensor(
-        'ukb_cardiac_mri/cine_segmented_lax_2ch/2/instance_0/',
-        DAYS_IN_5_YEARS, start_date_is_attribute=True,
-    ),
->>>>>>> 059ce6fc
-)
-
-mgb_afib_wrt_instance2 = TensorMap(
-    'survival_curve_af',
-    Interpretation.SURVIVAL_CURVE,
-    shape=(50,),
-    days_window=DAYS_IN_5_YEARS,
-<<<<<<< HEAD
-    tensor_from_file=_survival_tensor('ukb_ecg_rest/ecg_rest_text/instance_2', DAYS_IN_5_YEARS,
-                                      disease_name_override='atrial_fibrillation_or_flutter',
-                                      start_date_is_attribute=True, incidence_only=True),
-=======
-    tensor_from_file=_survival_tensor(
-        'ukb_ecg_rest/ecg_rest_text/instance_2', DAYS_IN_5_YEARS,
-        disease_name_override='atrial_fibrillation_or_flutter',
-        start_date_is_attribute=True, incidence_only=True,
-    ),
->>>>>>> 059ce6fc
-)
-mgb_cad_wrt_instance2 = TensorMap(
-    'cad_event',
-    Interpretation.SURVIVAL_CURVE,
-    shape=(50,),
-    days_window=DAYS_IN_5_YEARS,
-<<<<<<< HEAD
-    tensor_from_file=_survival_tensor('ukb_ecg_rest/ecg_rest_text/instance_2', DAYS_IN_5_YEARS,
-                                      disease_name_override='coronary_artery_disease',
-                                      start_date_is_attribute=True, incidence_only=True),
-=======
-    tensor_from_file=_survival_tensor(
-        'ukb_ecg_rest/ecg_rest_text/instance_2', DAYS_IN_5_YEARS,
-        disease_name_override='coronary_artery_disease',
-        start_date_is_attribute=True, incidence_only=True,
-    ),
->>>>>>> 059ce6fc
-)
-
-mgb_mi_wrt_instance2 = TensorMap(
-    'mi_event',
-    Interpretation.SURVIVAL_CURVE,
-    shape=(50,),
-    days_window=DAYS_IN_5_YEARS,
-<<<<<<< HEAD
-    tensor_from_file=_survival_tensor('ukb_ecg_rest/ecg_rest_text/instance_2', DAYS_IN_5_YEARS,
-                                      disease_name_override='myocardial_infarction',
-                                      start_date_is_attribute=True, incidence_only=True),
-=======
-    tensor_from_file=_survival_tensor(
-        'ukb_ecg_rest/ecg_rest_text/instance_2', DAYS_IN_5_YEARS,
-        disease_name_override='myocardial_infarction',
-        start_date_is_attribute=True, incidence_only=True,
-    ),
->>>>>>> 059ce6fc
-)
-
-mgb_afib_from_dd_wrt_instance2 = TensorMap(
-    'af_age_survival',
-    Interpretation.SURVIVAL_CURVE,
-    shape=(50,),
-    days_window=DAYS_IN_5_YEARS,
-<<<<<<< HEAD
-    tensor_from_file=_survival_tensor('ukb_ecg_rest/ecg_rest_text/instance_2', DAYS_IN_5_YEARS,
-                                      disease_name_override='atrial_fibrillation_or_flutter',
-                                      start_date_is_attribute=True, incidence_only=True),
-=======
-    tensor_from_file=_survival_tensor(
-        'ukb_ecg_rest/ecg_rest_text/instance_2', DAYS_IN_5_YEARS,
-        disease_name_override='atrial_fibrillation_or_flutter',
-        start_date_is_attribute=True, incidence_only=True,
-    ),
->>>>>>> 059ce6fc
-)
-mgb_afib_from_dd_wrt_instance2.input_name = lambda: mgb_afib_from_dd_wrt_instance2.name
-mgb_afib_from_dd_wrt_instance2.output_name = lambda: mgb_afib_from_dd_wrt_instance2.name
-mgb_afib_wrt_instance2_with_prevalent = TensorMap(
-    'survival_curve_af',
-    Interpretation.SURVIVAL_CURVE,
-    shape=(50,),
-    days_window=DAYS_IN_5_YEARS,
-<<<<<<< HEAD
-    tensor_from_file=_survival_tensor('ukb_ecg_rest/ecg_rest_text/instance_2', DAYS_IN_5_YEARS,
-                                      disease_name_override='atrial_fibrillation_or_flutter',
-                                      start_date_is_attribute=True, incidence_only=False),
-=======
-    tensor_from_file=_survival_tensor(
-        'ukb_ecg_rest/ecg_rest_text/instance_2', DAYS_IN_5_YEARS,
-        disease_name_override='atrial_fibrillation_or_flutter',
-        start_date_is_attribute=True, incidence_only=False,
-    ),
->>>>>>> 059ce6fc
-)
-
-mgb_af_event_wrt_instance2 = TensorMap(
-    'AF_event_survival',
-    Interpretation.SURVIVAL_CURVE,
-    shape=(50,),
-    days_window=DAYS_IN_5_YEARS,
-<<<<<<< HEAD
-    tensor_from_file=_survival_tensor('ukb_ecg_rest/ecg_rest_text/instance_2', DAYS_IN_5_YEARS,
-                                      disease_name_override='atrial_fibrillation_or_flutter',
-                                      start_date_is_attribute=True, incidence_only=True),
-=======
-    tensor_from_file=_survival_tensor(
-        'ukb_ecg_rest/ecg_rest_text/instance_2', DAYS_IN_5_YEARS,
-        disease_name_override='atrial_fibrillation_or_flutter',
-        start_date_is_attribute=True, incidence_only=True,
-    ),
->>>>>>> 059ce6fc
-)
-
-
-mgb_afib_as_hf_wrt_instance2 = TensorMap(
-    'survival_curve_af',
-    Interpretation.SURVIVAL_CURVE,
-    shape=(50,),
-    days_window=DAYS_IN_5_YEARS,
-<<<<<<< HEAD
-    tensor_from_file=_survival_tensor('ukb_ecg_rest/ecg_rest_text/instance_2', DAYS_IN_5_YEARS,
-                                      disease_name_override='heart_failure',
-                                      start_date_is_attribute=True, incidence_only=True),
-=======
-    tensor_from_file=_survival_tensor(
-        'ukb_ecg_rest/ecg_rest_text/instance_2', DAYS_IN_5_YEARS,
-        disease_name_override='heart_failure',
-        start_date_is_attribute=True, incidence_only=True,
-    ),
->>>>>>> 059ce6fc
-)
-
-mgb_afib_as_stroke_wrt_instance2 = TensorMap(
-    'survival_curve_af',
-    Interpretation.SURVIVAL_CURVE,
-    shape=(50,),
-    days_window=DAYS_IN_5_YEARS,
-<<<<<<< HEAD
-    tensor_from_file=_survival_tensor('ukb_ecg_rest/ecg_rest_text/instance_2', DAYS_IN_5_YEARS,
-                                      disease_name_override='stroke',
-                                      start_date_is_attribute=True, incidence_only=True),
-)
-
-
-prevalent_hf_wrt_instance2 = TensorMap('heart_failure', Interpretation.CATEGORICAL, storage_type=StorageType.CATEGORICAL_FLAG,
-                                       loss=weighted_crossentropy([1.0, 58], 'heart_failure'), path_prefix='categorical',
-                                       channel_map={'no_heart_failure': 0, 'prevalent_heart_failure': 1},
-                                       tensor_from_file=prevalent_tensor('ukb_cardiac_mri/cine_segmented_lax_2ch/2/instance_0/',
-                                                                         'dates/heart_failure_date',
-                                                                         start_date_is_attribute=True),
-
-                                       )
-
-prevalent_af_as_hf_wrt_instance2 = TensorMap('heart_failure', Interpretation.CATEGORICAL, storage_type=StorageType.CATEGORICAL_FLAG,
-                                       loss=weighted_crossentropy([1.0, 58], 'heart_failure'), path_prefix='categorical',
-                                       channel_map={'no_atrial_fibrillation_or_flutter': 0, 'prevalent_atrial_fibrillation_or_flutter': 1},
-                                       tensor_from_file=prevalent_tensor('ukb_cardiac_mri/cine_segmented_lax_2ch/2/instance_0/',
-                                                                         'dates/atrial_fibrillation_or_flutter_date',
-                                                                         start_date_is_attribute=True),
-
-                                       )
-
-prevalent_cad_wrt_instance2 = TensorMap('coronary_artery_disease', Interpretation.CATEGORICAL, storage_type=StorageType.CATEGORICAL_FLAG,
-                                       loss=weighted_crossentropy([1.0, 10], 'coronary_artery_disease'), path_prefix='categorical',
-                                       channel_map={'no_coronary_artery_disease': 0, 'prevalent_coronary_artery_disease': 1},
-                                       tensor_from_file=prevalent_tensor('ukb_cardiac_mri/cine_segmented_lax_2ch/2/instance_0/',
-                                                                         'dates/coronary_artery_disease_date',
-                                                                         start_date_is_attribute=True),
-
-                                       )
-=======
-    tensor_from_file=_survival_tensor(
-        'ukb_ecg_rest/ecg_rest_text/instance_2', DAYS_IN_5_YEARS,
-        disease_name_override='stroke',
-        start_date_is_attribute=True, incidence_only=True,
-    ),
-)
-
-
-prevalent_hf_wrt_instance2 = TensorMap(
-    'heart_failure', Interpretation.CATEGORICAL, storage_type=StorageType.CATEGORICAL_FLAG,
-    loss=weighted_crossentropy([1.0, 58], 'heart_failure'), path_prefix='categorical',
-    channel_map={'no_heart_failure': 0, 'prevalent_heart_failure': 1},
-    tensor_from_file=prevalent_tensor(
-        'ukb_cardiac_mri/cine_segmented_lax_2ch/2/instance_0/',
-        'dates/heart_failure_date',
-        start_date_is_attribute=True,
-    ),
-
-)
-
-prevalent_af_as_hf_wrt_instance2 = TensorMap(
-    'heart_failure', Interpretation.CATEGORICAL, storage_type=StorageType.CATEGORICAL_FLAG,
-    loss=weighted_crossentropy([1.0, 58], 'heart_failure'), path_prefix='categorical',
-    channel_map={'no_atrial_fibrillation_or_flutter': 0, 'prevalent_atrial_fibrillation_or_flutter': 1},
-    tensor_from_file=prevalent_tensor(
-        'ukb_cardiac_mri/cine_segmented_lax_2ch/2/instance_0/',
-        'dates/atrial_fibrillation_or_flutter_date',
-        start_date_is_attribute=True,
-    ),
-
-)
-
-prevalent_cad_wrt_instance2 = TensorMap(
-    'coronary_artery_disease', Interpretation.CATEGORICAL, storage_type=StorageType.CATEGORICAL_FLAG,
-    loss=weighted_crossentropy([1.0, 10], 'coronary_artery_disease'), path_prefix='categorical',
-    channel_map={'no_coronary_artery_disease': 0, 'prevalent_coronary_artery_disease': 1},
-    tensor_from_file=prevalent_tensor(
-        'ukb_cardiac_mri/cine_segmented_lax_2ch/2/instance_0/',
-        'dates/coronary_artery_disease_date',
-        start_date_is_attribute=True,
-    ),
-
-)
->>>>>>> 059ce6fc
+from ml4h.defines import StorageType