--- conflicted
+++ resolved
@@ -731,14 +731,6 @@
     return _estimate_concordance_index(event_indicator, event_time, estimate, w, tied_tol)
 
 
-<<<<<<< HEAD
-def _register_all(module_globals):
-    for name, obj in module_globals.items():
-        if callable(obj) and not name.startswith("_"):
-            module_globals[name] = register_keras_serializable()(obj)
-
-_register_all(globals())
-=======
 class KernelInceptionDistance(keras.metrics.Metric):
     def __init__(self, name, input_shape, kernel_image_size, **kwargs):
         super().__init__(name=name, **kwargs)
@@ -879,4 +871,11 @@
         # Reset the metric state variables
         self.total_ssim.assign(0.0)
         self.count.assign(0.0)
->>>>>>> 7c4d078e
+
+        
+def _register_all(module_globals):
+    for name, obj in module_globals.items():
+        if callable(obj) and not name.startswith("_"):
+            module_globals[name] = register_keras_serializable()(obj)
+
+_register_all(globals())