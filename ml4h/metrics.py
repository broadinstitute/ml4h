# metrics.py
import logging

import keras
import numpy as np
import tensorflow as tf
from scipy.linalg import sqrtm
from neurite.tf.losses import Dice
import tensorflow.keras.backend as K
from sklearn.metrics import roc_curve, auc, average_precision_score
<<<<<<< HEAD
from tensorflow.keras.applications.inception_v3 import InceptionV3, preprocess_input
=======

>>>>>>> 25509297
from tensorflow.keras.losses import binary_crossentropy, categorical_crossentropy, sparse_categorical_crossentropy
from tensorflow.keras.losses import LogCosh, CosineSimilarity, MSE, MAE, MAPE, Dice
from keras.saving import register_keras_serializable


STRING_METRICS = [
    'categorical_crossentropy','binary_crossentropy','mean_absolute_error','mae',
    'mean_squared_error', 'mse', 'cosine_similarity', 'log_cosh', 'sparse_categorical_crossentropy',
]


# ~~~~~~~~~~~~~~~~~~~~~~~~~~~~~~~~~
# ~~~~~~~~ Metrics ~~~~~~~~~~~~~~~~
# ~~~~~~~~~~~~~~~~~~~~~~~~~~~~~~~~~
def weighted_crossentropy(weights, name='anonymous'):
    """A weighted version of tensorflow.keras.objectives.categorical_crossentropy

    Arguments:
        weights = np.array([0.5,2,10]) # Class one at 0.5, class 2 twice the normal weights, class 3 10x.
        name: string identifying the loss to differentiate when models have multiple losses

    Returns:
        keras loss function named name+'_weighted_loss'

    """
    string_globe = 'global ' + name + '_weights\n'
    string_globe += 'global ' + name + '_kweights\n'
    string_globe += name + '_weights = np.array(weights)\n'
    string_globe += name + '_kweights = K.variable('+name+'_weights)\n'
    exec(string_globe, globals(), locals())
    fxn_postfix = '_weighted_loss'
    string_fxn = 'def ' + name + fxn_postfix + '(y_true, y_pred):\n'
    string_fxn += '\ty_pred /= K.sum(y_pred, axis=-1, keepdims=True)\n'
    string_fxn += '\ty_pred = K.clip(y_pred, K.epsilon(), 1 - K.epsilon())\n'
    string_fxn += '\tloss = y_true * K.log(y_pred) * ' + name + '_kweights\n'
    string_fxn += '\tloss = -K.sum(loss, -1)\n'
    string_fxn += '\treturn loss\n'
    exec(string_fxn, globals(), locals())
    loss_fxn = eval(name + fxn_postfix, globals(), locals())
    loss_fxn = register_keras_serializable()(loss_fxn)
    return loss_fxn


def sparse_cross_entropy(window_size: int):
    def _sparse_cross_entropy(y_true, y_pred):
        y_true = tf.reshape(y_true, shape=(-1, window_size))
        loss = tf.keras.losses.SparseCategoricalCrossentropy(
            from_logits=True, reduction='none',
        )(y_true, y_pred)
        return tf.reduce_mean(loss)
    return _sparse_cross_entropy


def angle_between_batches(tensors):
    l0 = K.sqrt(K.sum(K.square(tensors[0]), axis=-1, keepdims=True) + K.epsilon())
    l1 = K.sqrt(K.sum(K.square(tensors[1]), axis=-1, keepdims=True) + K.epsilon())
    numerator = K.sum(tensors[0]*tensors[1], axis=-1, keepdims=True)
    return tf.acos(numerator / (l0*l1))


def two_batch_euclidean(tensors):
    return K.sqrt(K.sum(K.square(tensors[0] - tensors[1]), axis=-1, keepdims=True) + K.epsilon())


def custom_loss_keras(user_id, encodings):
    pairwise_diff = K.expand_dims(encodings, 0) - K.expand_dims(encodings, 1)
    pairwise_squared_distance = K.sum(K.square(pairwise_diff), axis=-1)
    pairwise_distance = K.sqrt(pairwise_squared_distance + K.epsilon())

    user_id = K.squeeze(user_id, axis=1)  # remove the axis added by Keras
    pairwise_equal = K.equal(K.expand_dims(user_id, 0), K.expand_dims(user_id, 1))

    pos_neg = K.cast(pairwise_equal, K.floatx()) * 2 - 1
    return K.sum(pairwise_distance * pos_neg, axis=-1) / 2


def euclid_dist(v):
    return (v[0] - v[1])**2


def angle_between_batches(tensors):
    l0 = K.sqrt(K.sum(K.square(tensors[0]), axis=-1, keepdims=True) + K.epsilon())
    l1 = K.sqrt(K.sum(K.square(tensors[1]), axis=-1, keepdims=True) + K.epsilon())
    numerator = K.sum(tensors[0]*tensors[1], axis=-1, keepdims=True)
    return tf.acos(numerator / (l0*l1))


def paired_angle_between_batches(tensors):
    l0 = K.sqrt(K.sum(K.square(tensors[0]), axis=-1, keepdims=True) + K.epsilon())
    l1 = K.sqrt(K.sum(K.square(tensors[1]), axis=-1, keepdims=True) + K.epsilon())
    numerator = K.sum(tensors[0]*tensors[1], axis=-1, keepdims=True)
    angle_w_self = tf.acos(numerator / (l0*l1))
    # This is very hacky! we assume batch sizes are odd and reverse the batch to compare to others.
    l1_other = K.sqrt(K.sum(K.square(K.reverse(tensors[1], 0)), axis=-1, keepdims=True) + K.epsilon())
    other_numerator = K.sum(tensors[0]*K.reverse(tensors[1], 0), axis=-1, keepdims=True)
    angle_w_other = tf.acos(other_numerator / (l0*l1_other))
    return angle_w_self - angle_w_other


def ignore_zeros_l2(y_true, y_pred):
    mask = K.cast(K.not_equal(y_true, 0), K.floatx())
    return MSE(y_true * mask, y_pred * mask)


def ignore_zeros_logcosh(y_true, y_pred):
    mask = K.cast(K.not_equal(y_true, 0), K.floatx())
    return LogCosh(y_true * mask, y_pred * mask)


def sentinel_logcosh_loss(sentinel: float):
    def ignore_sentinel_logcosh(y_true, y_pred):
        mask = K.cast(K.not_equal(y_true, sentinel), K.floatx())
        return LogCosh(y_true * mask, y_pred * mask)
    return ignore_sentinel_logcosh


def y_true_times_mse(y_true, y_pred):
    return K.maximum(y_true, 1.0)*MSE(y_true, y_pred)


def mse_10x(y_true, y_pred):
    return 10.0*MSE(y_true, y_pred)


def y_true_squared_times_mse(y_true, y_pred):
    return K.maximum(1.0+y_true, 1.0)*K.maximum(1.0+y_true, 1.0)*MSE(y_true, y_pred)


def y_true_cubed_times_mse(y_true, y_pred):
    return K.maximum(y_true, 1.0)*K.maximum(y_true, 1.0)*K.maximum(y_true, 1.0)*MSE(y_true, y_pred)


def y_true_squared_times_logcosh(y_true, y_pred):
    return K.maximum(1.0+y_true, 1.0)*K.maximum(1.0+y_true, 1.0)*LogCosh(y_true, y_pred)


def two_batch_euclidean(tensors):
    return K.sqrt(K.sum(K.square(tensors[0] - tensors[1]), axis=-1, keepdims=True) + K.epsilon())


def custom_loss_keras(user_id, encodings):
    pairwise_diff = K.expand_dims(encodings, 0) - K.expand_dims(encodings, 1)
    pairwise_squared_distance = K.sum(K.square(pairwise_diff), axis=-1)
    pairwise_distance = K.sqrt(pairwise_squared_distance + K.epsilon())

    user_id = K.squeeze(user_id, axis=1)  # remove the axis added by Keras
    pairwise_equal = K.equal(K.expand_dims(user_id, 0), K.expand_dims(user_id, 1))

    pos_neg = K.cast(pairwise_equal, K.floatx()) * 2 - 1
    return K.sum(pairwise_distance * pos_neg, axis=-1) / 2


def pearson(y_true, y_pred):
    # normalizing stage - setting a 0 mean.
    y_true -= K.mean(y_true, axis=-1)
    y_pred -= K.mean(y_pred, axis=-1)
    # normalizing stage - setting a 1 variance
    y_true = K.l2_normalize(y_true, axis=-1)
    y_pred = K.l2_normalize(y_pred, axis=-1)
    # final result
    pearson_correlation = K.sum(y_true * y_pred, axis=-1)
    return pearson_correlation


def abs_pearson(y_true, y_pred):
    # normalizing stage - setting a 0 mean.
    y_true -= K.mean(y_true, axis=-1)
    y_pred -= K.mean(y_pred, axis=-1)
    # normalizing stage - setting a 1 variance
    y_true = K.l2_normalize(y_true, axis=-1)
    y_pred = K.l2_normalize(y_pred, axis=-1)
    # final result
    pearson_correlation = K.sum(y_true * y_pred, axis=-1)
    return tf.math.abs(pearson_correlation)


def _make_riskset(follow_up_times):
    # sort in descending order
    follow_up_times_np = tf.make_ndarray(tf.make_tensor_proto(follow_up_times))
    o = np.argsort(-follow_up_times_np)
    n_samples = follow_up_times_np.shape[0]
    risk_set = np.zeros((n_samples, n_samples))

    for i_start, i_sort in enumerate(o):
        time_i_start = follow_up_times_np[i_sort]
        k = i_start
        while k < n_samples and time_i_start <= follow_up_times_np[o[k]]:
            k += 1
        risk_set[i_sort, o[:k]] = True
    risk_set_tf = tf.convert_to_tensor(risk_set)
    return risk_set_tf


def _softmax_masked(risk_scores, mask, axis=0, keepdims=None):
    """Compute logsumexp across `axis` for entries where `mask` is true."""
    mask_f = K.cast(mask, risk_scores.dtype)
    risk_scores_masked = risk_scores * mask_f
    # for numerical stability, subtract the maximum value before taking the exponential
    amax = K.max(risk_scores_masked, axis=axis, keepdims=True)
    risk_scores_shift = risk_scores_masked - amax

    exp_masked = K.exp(risk_scores_shift) * mask_f
    exp_sum = K.sum(exp_masked, axis=axis, keepdims=True)
    output = amax + K.log(exp_sum)
    if not keepdims:
        output = K.squeeze(output, axis=axis)
    return output


@tf.function
def cox_hazard_loss(y_true, y_pred):
    # move batch dimension to the end so predictions get broadcast row-wise when multiplying by riskset
    pred_t = K.transpose(y_pred[:, 0])
    events = y_true[:, 0]
    follow_up_times = y_true[:, 1]
    # compute log of sum over risk set for each row
    rr = _softmax_masked(pred_t, _make_riskset(follow_up_times), axis=1, keepdims=True)

    losses = events * (rr - y_pred[:, 0])
    loss = K.mean(losses)
    return loss


def survival_likelihood_loss(n_intervals):
    """Create custom Keras loss function for neural network survival model.

    This function is tightly coupled with the function _survival_tensor defined in tensor_from_file.py which builds the y_true tensor.

    Arguments
        n_intervals: the number of survival time intervals
    Returns
        Custom loss function that can be used with Keras
    """

    def loss(y_true, y_pred):
        """
        To play nicely with the Keras framework y_pred is the same shape as y_true.
        However we only consider the first half (n_intervals) of y_pred.
        Arguments
            y_true: Tensor.
              First half of the values are 1 if individual survived that interval, 0 if not.
              Second half of the values are for individuals who failed, and are 1 for time interval during which failure occurred, 0 for other intervals.
              For example given n_intervals = 3 a sample with prevalent disease will have y_true [0, 0, 0, 1, 0, 0]
              a sample with incident disease occurring in the last time bin will have y_true [1, 1, 0, 0, 0, 1]
              a sample who is lost to follow up (censored) in middle time bin will have y_true [1, 0, 0, 0, 0, 0]
            y_pred: Tensor, predicted survival probability (1-hazard probability) for each time interval.
        Returns
            Vector of losses for this minibatch.
        """
        failure_likelihood = 1. - (y_true[:, n_intervals:] * y_pred[:, 0:n_intervals])  # Loss only for individuals who failed
        survival_likelihood = y_true[:, 0:n_intervals] * y_pred[:, 0:n_intervals]  # Loss for intervals that were survived
        survival_likelihood += 1. - y_true[:, 0:n_intervals]  # No survival loss if interval was censored or failed
        return K.sum(-K.log(K.clip(K.concatenate((survival_likelihood, failure_likelihood)), K.epsilon(), None)), axis=-1)  # return -log likelihood

    return loss

def dice(y_true, y_pred):
    return Dice()(y_true, y_pred)
    return Dice(laplace_smoothing=1e-05).mean_loss(y_true, y_pred)

def per_class_dice(labels):
    dice_fxns = []
    for label_key in labels:
        label_idx = labels[label_key]
        fxn_name = label_key.replace('-', '_').replace(' ', '_')
        string_fxn = 'def ' + fxn_name + '_dice(y_true, y_pred):\n'
        string_fxn += '\tdice = tf.keras.losses.Dice()(y_true, y_pred)\n'
        #string_fxn += '\tdice = K.mean(dice, axis=0)['+str(label_idx)+']\n'
        string_fxn += '\treturn dice'

        exec(string_fxn)
        dice_fxn = eval(fxn_name + '_dice')
        dice_fxn = register_keras_serializable()(dice_fxn)
        dice_fxns.append(dice_fxn)

    return dice_fxns

def euclid_dist(v):
    return (v[0] - v[1])**2


def per_class_recall(labels):
    recall_fxns = []
    for label_key in labels:
        label_idx = labels[label_key]
        fxn_name = label_key.replace('-', '_').replace(' ', '_')
        string_fxn = 'def ' + fxn_name + '_recall(y_true, y_pred):\n'
        string_fxn += '\ttrue_positives = K.sum(K.round(K.clip(y_true*y_pred, 0, 1)), axis=0)\n'
        string_fxn += '\tpossible_positives = K.sum(K.round(K.clip(y_true, 0, 1)), axis=0)\n'
        string_fxn += '\treturn true_positives['+str(label_idx)+'] / (possible_positives['+str(label_idx)+'] + K.epsilon())\n'

        exec(string_fxn)
        recall_fxn = eval(fxn_name + '_recall')
        recall_fxn = register_keras_serializable()(recall_fxn)
        recall_fxns.append(recall_fxn)

    return recall_fxns


def per_class_precision(labels):
    precision_fxns = []

    for label_key in labels:
        label_idx = labels[label_key]
        fxn_name = label_key.replace('-', '_').replace(' ', '_')
        string_fxn = 'def ' + fxn_name + '_precision(y_true, y_pred):\n'
        string_fxn += '\ttrue_positives = K.sum(K.round(K.clip(y_true*y_pred, 0, 1)), axis=0)\n'
        string_fxn += '\tpredicted_positives = K.sum(K.round(K.clip(y_pred, 0, 1)), axis=0)\n'
        string_fxn += '\treturn true_positives['+str(label_idx)+'] / (predicted_positives['+str(label_idx)+'] + K.epsilon())\n'

        exec(string_fxn)
        precision_fxn = eval(fxn_name + '_precision')
        precision_fxn = register_keras_serializable()(precision_fxn)
        precision_fxns.append(precision_fxn)

    return precision_fxns


def per_class_recall_3d(labels):
    recall_fxns = []

    for label_key in labels:
        label_idx = labels[label_key]
        fxn_prefix = label_key.replace('-', '_').replace(' ', '_')
        string_fxn = 'def ' + fxn_prefix + '_recall(y_true, y_pred):\n'
        string_fxn += '\ttrue_positives = K.sum(K.sum(K.round(K.clip(y_true*y_pred, 0, 1)), axis=0), axis=0)\n'
        string_fxn += '\tpossible_positives = K.sum(K.sum(K.round(K.clip(y_true, 0, 1)), axis=0), axis=0)\n'
        string_fxn += '\treturn true_positives['+str(label_idx)+'] / (possible_positives['+str(label_idx)+'] + K.epsilon())\n'

        exec(string_fxn)
        recall_fxn = eval(fxn_prefix + '_recall')
        recall_fxn = register_keras_serializable()(recall_fxn)
        recall_fxns.append(recall_fxn)

    return recall_fxns


def per_class_precision_3d(labels):
    precision_fxns = []

    for label_key in labels:
        label_idx = labels[label_key]
        fxn_prefix = label_key.replace('-', '_').replace(' ', '_')
        string_fxn = 'def ' + fxn_prefix + '_precision(y_true, y_pred):\n'
        string_fxn += '\ttrue_positives = K.sum(K.sum(K.round(K.clip(y_true*y_pred, 0, 1)), axis=0), axis=0)\n'
        string_fxn += '\tpredicted_positives = K.sum(K.sum(K.round(K.clip(y_pred, 0, 1)), axis=0), axis=0)\n'
        string_fxn += '\treturn true_positives['+str(label_idx)+'] / (predicted_positives['+str(label_idx)+'] + K.epsilon())\n'

        exec(string_fxn)
        precision_fxn = eval(fxn_prefix + '_precision')
        precision_fxn = register_keras_serializable()(precision_fxn)
        precision_fxns.append(precision_fxn)

    return precision_fxns


def per_class_recall_4d(labels):
    recall_fxns = []

    for label_key in labels:
        label_idx = labels[label_key]
        fxn_prefix = label_key.replace('-', '_').replace(' ', '_')
        string_fxn = 'def ' + fxn_prefix + '_recall(y_true, y_pred):\n'
        string_fxn += '\ttrue_positives = K.sum(K.sum(K.sum(K.round(K.clip(y_true*y_pred, 0, 1)), axis=0), axis=0), axis=0)\n'
        string_fxn += '\tpossible_positives = K.sum(K.sum(K.sum(K.round(K.clip(y_true, 0, 1)), axis=0), axis=0), axis=0)\n'
        string_fxn += '\treturn true_positives['+str(label_idx)+'] / (possible_positives['+str(label_idx)+'] + K.epsilon())\n'

        exec(string_fxn)
        recall_fxn = eval(fxn_prefix + '_recall')
        recall_fxn = register_keras_serializable()(recall_fxn)
        recall_fxns.append(recall_fxn)

    return recall_fxns


def per_class_precision_4d(labels):
    precision_fxns = []

    for label_key in labels:
        label_idx = labels[label_key]
        fxn_prefix = label_key.replace('-', '_').replace(' ', '_')
        string_fxn = 'def ' + fxn_prefix + '_precision(y_true, y_pred):\n'
        string_fxn += '\ttrue_positives = K.sum(K.sum(K.sum(K.round(K.clip(y_true*y_pred, 0, 1)), axis=0), axis=0), axis=0)\n'
        string_fxn += '\tpredicted_positives = K.sum(K.sum(K.sum(K.round(K.clip(y_pred, 0, 1)), axis=0), axis=0), axis=0)\n'
        string_fxn += '\treturn true_positives['+str(label_idx)+'] / (predicted_positives['+str(label_idx)+'] + K.epsilon())\n'

        exec(string_fxn)
        precision_fxn = eval(fxn_prefix + '_precision')
        precision_fxn = register_keras_serializable()(precision_fxn)

        precision_fxns.append(precision_fxn)

    return precision_fxns


def per_class_recall_5d(labels):
    recall_fxns = []

    for label_key in labels:
        label_idx = labels[label_key]
        fxn_prefix = label_key.replace('-', '_').replace(' ', '_')
        string_fxn = 'def ' + fxn_prefix + '_recall(y_true, y_pred):\n'
        string_fxn += '\ttrue_positives = K.sum(K.sum(K.sum(K.sum(K.round(K.clip(y_true*y_pred, 0, 1)), axis=0), axis=0), axis=0), axis=0)\n'
        string_fxn += '\tpossible_positives = K.sum(K.sum(K.sum(K.sum(K.round(K.clip(y_true, 0, 1)), axis=0), axis=0), axis=0), axis=0)\n'
        string_fxn += '\treturn true_positives['+str(label_idx)+'] / (possible_positives['+str(label_idx)+'] + K.epsilon())\n'

        exec(string_fxn)
        recall_fxn = eval(fxn_prefix + '_recall')
        recall_fxn = register_keras_serializable()(recall_fxn)
        recall_fxns.append(recall_fxn)

    return recall_fxns


def per_class_precision_5d(labels):
    precision_fxns = []

    for label_key in labels:
        label_idx = labels[label_key]
        fxn_prefix = label_key.replace('-', '_').replace(' ', '_')
        string_fxn = 'def ' + fxn_prefix + '_precision(y_true, y_pred):\n'
        string_fxn += '\ttrue_positives = K.sum(K.sum(K.sum(K.sum(K.round(K.clip(y_true*y_pred, 0, 1)), axis=0), axis=0), axis=0), axis=0)\n'
        string_fxn += '\tpredicted_positives = K.sum(K.sum(K.sum(K.sum(K.round(K.clip(y_pred, 0, 1)), axis=0), axis=0), axis=0), axis=0)\n'
        string_fxn += '\treturn true_positives['+str(label_idx)+'] / (predicted_positives['+str(label_idx)+'] + K.epsilon())\n'

        exec(string_fxn)
        precision_fxn = eval(fxn_prefix + '_precision')
        precision_fxn = register_keras_serializable()(precision_fxn)
        precision_fxns.append(precision_fxn)

    return precision_fxns


def get_metric_dict(output_tensor_maps):
    metrics = {}
    losses = []
    loss_weights = []
    for tm in output_tensor_maps:
        loss_weights.append(tm.loss_weight)
        for m in tm.metrics:
            if isinstance(m, str):
                metrics[m] = m
            elif hasattr(m, '__name__'):
                metrics[m.__name__] = m

        if tm.loss == 'categorical_crossentropy':
            losses.append(categorical_crossentropy)
        elif tm.loss == 'sparse_categorical_crossentropy':
            losses.append(sparse_categorical_crossentropy)
        elif tm.loss == 'binary_crossentropy':
            losses.append(binary_crossentropy)
        elif tm.loss == 'mean_absolute_error' or tm.loss == 'mae':
            losses.append(MSE)
        elif tm.loss == 'mean_squared_error' or tm.loss == 'mse':
            losses.append(MSE)
        elif tm.loss == 'cosine_similarity':
            losses.append(CosineSimilarity)
        elif tm.loss == 'log_cosh':
            losses.append(LogCosh)
        elif tm.loss == 'mape':
            losses.append(MAPE)
        elif hasattr(tm.loss,  '__name__'):
            metrics[tm.loss.__name__] = tm.loss
            losses.append(tm.loss)
        else:
            losses.append(tm.loss)

    def loss(y_true, y_pred):
        my_loss = 0
        for my_loss_fxn, loss_weight in zip(losses, loss_weights):
            my_loss += loss_weight * my_loss_fxn(y_true, y_pred)
        return my_loss
    metrics['loss'] = loss

    return metrics


def get_roc_aucs(predictions, truth, labels):
    """Compute ROC AUC for each label of each given model"""
    aucs = dict()

    for model in predictions.keys():
        roc_auc = dict()
        for label_name in labels.keys():
            label_encoding = labels[label_name]
            fpr, tpr,  _ = roc_curve(truth[:, label_encoding], predictions[model][:, label_encoding])
            roc_auc[label_name] = auc(fpr, tpr)
        aucs[model] = roc_auc

    return aucs


def get_precision_recall_aucs(predictions, truth, labels):
    """Compute Precision-Recall AUC for each label of each given model"""
    aucs = dict()

    for model in predictions.keys():
        average_precision = dict()
        for label_name in labels.keys():
            label_encoding = labels[label_name]
            average_precision[label_name] = average_precision_score(truth[:, label_encoding], predictions[model][:, label_encoding])
        aucs[model] = average_precision

    return aucs


def log_aucs(**aucs):
    """Log and tabulate AUCs given as nested dictionaries in the format '{model: {label: auc}}'"""
    def dashes(n): return '-' * n

    header = "{:<40} {:<28} {:<15}"
    row = "{:<40} {:<28} {:<15.4f}"
    width = 90
    logging.info(dashes(width))

    for auc_name, auc_value in aucs.items():
        logging.info(header.format('Model', 'Label', auc_name+' AUC'))
        triplets = []
        for model, model_value in auc_value.items():
            for label, auc in model_value.items():
                triplets.append((model, label, auc))
        for model, label, auc in sorted(triplets, key=lambda x: x[1]):
            logging.info(row.format(model, label, auc))
        logging.info(dashes(width))


def coefficient_of_determination(truth, predictions, eps=1e-6):
    true_mean = np.mean(truth)
    total_sum_of_squares = np.sum((truth - true_mean) * (truth - true_mean))
    residual_sum_of_squares = np.sum((predictions - truth) * (predictions - truth))
    r_squared = 1 - (residual_sum_of_squares / (total_sum_of_squares + eps))
    return r_squared


def get_pearson_coefficients(predictions, truth):
    coefs = dict()
    for model in predictions.keys():
        # corrcoef() returns full covariance matrix
        pearson = np.corrcoef(predictions[model].flatten(), truth.flatten())[1, 0]
        coefs[model] = pearson

    return coefs


def log_pearson_coefficients(coefs, label):
    def dashes(n): return '-' * n

    header = "{:<30} {:<25} {:<15} {:<15}"
    row = "{:<30} {:<25} {:<15.10f} {:<15.10f}"
    width = 85
    logging.info(dashes(width))
    logging.info(header.format('Model', 'Label', 'Pearson R', 'Pearson R^2'))
    for model, coef in coefs.items():
        logging.info(row.format(model, label, coef, coef*coef))
    logging.info(dashes(width))


def _unpack_truth_into_events(truth, intervals):
    event_time = np.argmin(np.diff(truth[:, :intervals]), axis=-1)
    event_time[truth[:, intervals-1] == 1] = intervals-1  # If the sample is never censored set event time to max time
    event_indicator = np.sum(truth[:, intervals:], axis=-1).astype(bool)
    return event_indicator, event_time


def _get_comparable(event_indicator, event_time, order):
    n_samples = len(event_time)
    tied_time = 0
    comparable = {}
    i = 0
    while i < n_samples - 1:
        time_i = event_time[order[i]]
        start = i + 1
        end = start
        while end < n_samples and event_time[order[end]] == time_i:
            end += 1

        # check for tied event times
        event_at_same_time = event_indicator[order[i:end]]
        censored_at_same_time = ~event_at_same_time
        for j in range(i, end):
            if event_indicator[order[j]]:
                mask = np.zeros(n_samples, dtype=bool)
                mask[end:] = True
                # an event is comparable to censored samples at same time point
                mask[i:end] = censored_at_same_time
                comparable[j] = mask
                tied_time += censored_at_same_time.sum()
        i = end

    return comparable, tied_time


def concordance_index(prediction, truth, tied_tol=1e-8):
    intervals = truth.shape[-1] // 2
    event_indicator, event_time = _unpack_truth_into_events(truth, intervals)
    estimate = np.cumprod(prediction[:, :intervals], axis=-1)[:, -1]
    order = np.argsort(event_time)
    comparable, tied_time = _get_comparable(event_indicator, event_time, order)

    concordant = 0
    discordant = 0
    tied_risk = 0
    numerator = 0.0
    denominator = 0.0
    for ind, mask in comparable.items():
        est_i = estimate[order[ind]]
        event_i = event_indicator[order[ind]]

        est = estimate[order[mask]]

        assert event_i, 'got censored sample at index %d, but expected uncensored' % order[ind]

        ties = np.absolute(est - est_i) <= tied_tol
        n_ties = ties.sum()

        # an event should have a higher score
        con = est > est_i
        n_con = con[~ties].sum()

        numerator += n_con + 0.5 * n_ties
        denominator += mask.sum()

        tied_risk += n_ties
        concordant += n_con
        discordant += est.size - n_con - n_ties

    cindex = numerator / denominator
    return cindex, concordant, discordant, tied_risk, tied_time


def _estimate_concordance_index(event_indicator, event_time, estimate, weights, tied_tol=1e-8):
    order = np.argsort(event_time)
    comparable, tied_time = _get_comparable(event_indicator, event_time, order)
    if len(comparable) == 0:
        raise ValueError("Data has no comparable pairs, cannot estimate concordance index.")

    concordant = 0
    discordant = 0
    tied_risk = 0
    numerator = 0.0
    denominator = 0.0
    for ind, mask in comparable.items():
        est_i = estimate[order[ind]]
        event_i = event_indicator[order[ind]]
        w_i = weights[order[ind]]

        est = estimate[order[mask]]

        assert event_i, 'got censored sample at index %d, but expected uncensored' % order[ind]

        ties = np.absolute(est - est_i) <= tied_tol
        n_ties = ties.sum()
        # an event should have a higher score
        con = est < est_i
        n_con = con[~ties].sum()

        numerator += w_i * n_con + 0.5 * w_i * n_ties
        denominator += w_i * mask.sum()

        tied_risk += n_ties
        concordant += n_con
        discordant += est.size - n_con - n_ties

    cindex = numerator / denominator
    return cindex, concordant, discordant, tied_risk, tied_time


def concordance_index_censored(event_indicator, event_time, estimate, tied_tol=1e-8):
    """Concordance index for right-censored data
    The concordance index is defined as the proportion of all comparable pairs
    in which the predictions and outcomes are concordant.
    Two samples are comparable if (i) both of them experienced an event (at different times),
    or (ii) the one with a shorter observed survival time experienced an event, in which case
    the event-free subject "outlived" the other. A pair is not comparable if they experienced
    events at the same time.
    Concordance intuitively means that two samples were ordered correctly by the model.
    More specifically, two samples are concordant, if the one with a higher estimated
    risk score has a shorter actual survival time.
    When predicted risks are identical for a pair, 0.5 rather than 1 is added to the count
    of concordant pairs.
    See the :ref:`User Guide </user_guide/evaluating-survival-models.ipynb>`
    and [1]_ for further description.
    Parameters
    ----------
    event_indicator : array-like, shape = (n_samples,)
        Boolean array denotes whether an event occurred
    event_time : array-like, shape = (n_samples,)
        Array containing the time of an event or time of censoring
    estimate : array-like, shape = (n_samples,)
        Estimated risk of experiencing an event
    tied_tol : float, optional, default: 1e-8
        The tolerance value for considering ties.
        If the absolute difference between risk scores is smaller
        or equal than `tied_tol`, risk scores are considered tied.
    Returns
    -------
    cindex : float
        Concordance index
    concordant : int
        Number of concordant pairs
    discordant : int
        Number of discordant pairs
    tied_risk : int
        Number of pairs having tied estimated risks
    tied_time : int
        Number of comparable pairs sharing the same time
    See also
    --------
    concordance_index_ipcw
        Alternative estimator of the concordance index with less bias.
    References
    ----------
    .. [1] Harrell, F.E., Califf, R.M., Pryor, D.B., Lee, K.L., Rosati, R.A,
           "Multivariable prognostic models: issues in developing models,
           evaluating assumptions and adequacy, and measuring and reducing errors",
           Statistics in Medicine, 15(4), 361-87, 1996.
    """
    w = np.ones_like(estimate)
    return _estimate_concordance_index(event_indicator, event_time, estimate, w, tied_tol)


class KernelInceptionDistance(keras.metrics.Metric):
    def __init__(self, name, input_shape, kernel_image_size, **kwargs):
        super().__init__(name=name, **kwargs)

        # KID is estimated per batch and is averaged across batches
        self.kid_tracker = keras.metrics.Mean(name="kid_tracker")

        # a pretrained InceptionV3 is used without its classification layer
        # transform the pixel values to the 0-255 range, then use the same
        # preprocessing as during pretraining
        self.encoder = keras.Sequential(
            [
                keras.Input(shape=input_shape), # TODO: handle multi-channel
                keras.layers.Lambda(lambda x: tf.tile(x, [1, 1, 1, 3])),
                keras.layers.Rescaling(255.0),
                keras.layers.Resizing(height=kernel_image_size, width=kernel_image_size),
                keras.layers.Lambda(keras.applications.inception_v3.preprocess_input),
                keras.applications.InceptionV3(
                    include_top=False,
                    input_shape=(kernel_image_size, kernel_image_size, 3),
                    weights="imagenet",
                ),
                keras.layers.GlobalAveragePooling2D(),
            ],
            name="inception_encoder",
        )

    def polynomial_kernel(self, features_1, features_2):
        feature_dimensions = tf.cast(tf.shape(features_1)[1], dtype=tf.float32)
        return (features_1 @ tf.transpose(features_2) / feature_dimensions + 1.0) ** 3.0

    def update_state(self, real_images, generated_images, sample_weight=None):
        real_features = self.encoder(real_images, training=False)
        generated_features = self.encoder(generated_images, training=False)

        # compute polynomial kernels using the two sets of features
        kernel_real = self.polynomial_kernel(real_features, real_features)
        kernel_generated = self.polynomial_kernel(
            generated_features, generated_features
        )
        kernel_cross = self.polynomial_kernel(real_features, generated_features)

        # estimate the squared maximum mean discrepancy using the average kernel values
        batch_size = tf.shape(real_features)[0]
        batch_size_f = tf.cast(batch_size, dtype=tf.float32)
        mean_kernel_real = tf.reduce_sum(kernel_real * (1.0 - tf.eye(batch_size))) / (
            batch_size_f * (batch_size_f - 1.0)
        )
        mean_kernel_generated = tf.reduce_sum(
            kernel_generated * (1.0 - tf.eye(batch_size))
        ) / (batch_size_f * (batch_size_f - 1.0))
        mean_kernel_cross = tf.reduce_mean(kernel_cross)
        kid = mean_kernel_real + mean_kernel_generated - 2.0 * mean_kernel_cross

        # update the average KID estimate
        self.kid_tracker.update_state(kid)

    def result(self):
        return self.kid_tracker.result()

    def reset_state(self):
        self.kid_tracker.reset_state()


class InceptionScore(keras.metrics.Metric):
    def __init__(self, name, input_shape, kernel_image_size, **kwargs):
        super().__init__(name=name, **kwargs)

        # Inception score is estimated per batch and averaged across batches
        self.is_tracker = keras.metrics.Mean(name="is_tracker")

        # A pretrained InceptionV3 is used without its classification layer
        # We preprocess the images as during the pretraining of InceptionV3
        self.encoder = keras.Sequential(
            [
                keras.Input(shape=input_shape),  # TODO: handle multi-channel
                keras.layers.Lambda(lambda x: tf.tile(x, [1, 1, 1, 3])),  # Ensure 3 channels
                keras.layers.Rescaling(255.0),
                keras.layers.Resizing(height=kernel_image_size, width=kernel_image_size),
                keras.layers.Lambda(keras.applications.inception_v3.preprocess_input),
                keras.applications.InceptionV3(
                    include_top=True,  # Include the classification layer for IS
                    input_shape=(kernel_image_size, kernel_image_size, 3),
                    weights="imagenet",
                ),
            ],
            name="inception_encoder",
        )

    def update_state(self, generated_images, sample_weight=None):
        # Get the predicted class probabilities from the InceptionV3 model
        logits = self.encoder(generated_images, training=False)
        softmax_probs = tf.nn.softmax(logits, axis=-1)

        # Compute p(y|x) for each generated image (softmax probabilities)
        p_y_given_x = softmax_probs

        # Compute the marginal distribution p(y) across all generated images
        p_y = tf.reduce_mean(p_y_given_x, axis=0)

        # Compute KL divergence between p(y|x) and p(y) for each image
        kl_divergence = tf.reduce_sum(p_y_given_x * (tf.math.log(p_y_given_x) - tf.math.log(p_y)), axis=-1)

        # Inception score is the exponentiation of the mean KL divergence
        is_score = tf.exp(tf.reduce_mean(kl_divergence))

        # Update the average IS estimate
        self.is_tracker.update_state(is_score)

    def result(self):
        return self.is_tracker.result()

    def reset_state(self):
        self.is_tracker.reset_state()


class MultiScaleSSIM(keras.metrics.Metric):
    def __init__(self, name="multi_scale_ssim", **kwargs):
        super(MultiScaleSSIM, self).__init__(name=name, **kwargs)
        self.total_ssim = self.add_weight(name="total_ssim", initializer="zeros")
        self.count = self.add_weight(name="count", initializer="zeros")

    def update_state(self, y_true, y_pred, max_val, sample_weight=None):
        # Calculate MS-SSIM for the batch
        ssim = tf.image.ssim_multiscale(y_true, y_pred, max_val=max_val, power_factors=[0.25, 0.25, 0.25, 0.25])
        if sample_weight is not None:
            ssim = tf.multiply(ssim, sample_weight)

        # Update total MS-SSIM and count
        self.total_ssim.assign_add(tf.reduce_sum(ssim))
        self.count.assign_add(tf.cast(tf.size(ssim), tf.float32))

    def result(self):
        # Return the mean MS-SSIM over all batches
        return tf.divide(self.total_ssim, self.count)

    def reset_state(self):
        # Reset the metric state variables
        self.total_ssim.assign(0.0)
        self.count.assign(0.0)

<<<<<<< HEAD

def calculate_kid(real, generated):
    """
    Compute the Kernel Inception Distance (KID) between two sets of images.

    Parameters:
      real: np.ndarray of shape (N, 224, 224, 1) – real images (grayscale)
      generated: np.ndarray of shape (N, 224, 224, 1) – generated images (grayscale)

    Returns:
      kid_value: float – the estimated KID value.

    Note: This function assumes that the image pixel values are in the [0, 255] range.
    """
    # Convert grayscale images to 3 channels by repeating the channel dimension
    if real.shape[-1] == 1:
        real = np.repeat(real, 3, axis=-1)
    if generated.shape[-1] == 1:
        generated = np.repeat(generated, 3, axis=-1)

    # Convert to TensorFlow tensors and resize images to 299x299 (the InceptionV3 input size)
    real_tensor = tf.convert_to_tensor(real, dtype=tf.float32)
    generated_tensor = tf.convert_to_tensor(generated, dtype=tf.float32)

    real_resized = tf.image.resize(real_tensor, (299, 299)).numpy()
    generated_resized = tf.image.resize(generated_tensor, (299, 299)).numpy()

    # Preprocess images for InceptionV3
    # real_preprocessed = preprocess_input(real_resized)
    # generated_preprocessed = preprocess_input(generated_resized)

    # Load InceptionV3 model for feature extraction.
    # Using include_top=False with global average pooling gives a 2048-D feature vector per image.
    model = InceptionV3(include_top=False, pooling='avg', input_shape=(299, 299, 3))

    # Extract features for both sets.
    features_real = model.predict(real_resized, verbose=0)
    features_generated = model.predict(generated_resized, verbose=0)

    # Determine feature dimension
    d = features_real.shape[1]

    # Define the third-order polynomial kernel: k(x, y) = (x^T y / d + 1)^3
    def poly_kernel(X, Y):
        return (np.dot(X, Y.T) / d + 1) ** 3

    subset_real = features_real
    subset_generated = features_generated

    # Compute the kernel matrices
    K_rr = poly_kernel(subset_real, subset_real)
    K_gg = poly_kernel(subset_generated, subset_generated)
    K_rg = poly_kernel(subset_real, features_generated)

    m = subset_real.shape[0]

    # For an unbiased estimator, exclude the diagonal elements from the intra-set kernel sums.
    sum_K_rr = np.sum(K_rr) - np.sum(np.diag(K_rr))
    sum_K_gg = np.sum(K_gg) - np.sum(np.diag(K_gg))

    # Unbiased MMD^2 estimate (i.e. KID) as described in the literature:
    kid_value = (sum_K_rr / (m * (m - 1)) +
                 sum_K_gg / (m * (m - 1)) -
                 2 * np.mean(K_rg))

    return kid_value


def calculate_fid(real, generated):
    """
    Calculate the Frechet Inception Distance (FID) between two sets of images.

    Parameters:
        real (np.ndarray): Array of real images.
        generated (np.ndarray): Array of generated images.
        num_subsets (int): Number of subsets to sample for calculating mean FID.
        subset_size (int): Number of images in each subset.

    Returns:
        float: Mean FID value over the subsets.
    """

    # Convert grayscale images to 3 channels by repeating the channel dimension
    if real.shape[-1] == 1:
        real = np.repeat(real, 3, axis=-1)
    if generated.shape[-1] == 1:
        generated = np.repeat(generated, 3, axis=-1)

    # Convert to TensorFlow tensors and resize images to 299x299 (the InceptionV3 input size)
    real_tensor = tf.convert_to_tensor(real, dtype=tf.float32)
    generated_tensor = tf.convert_to_tensor(generated, dtype=tf.float32)

    real_resized = tf.image.resize(real_tensor, (299, 299)).numpy()
    generated_resized = tf.image.resize(generated_tensor, (299, 299)).numpy()

    model = InceptionV3(include_top=False, pooling='avg', input_shape=(299, 299, 3))

    n_real = real.shape[0]
    n_generated = generated.shape[0]

    subset_real = real_resized
    subset_generated = generated_resized

    # Ensure images are resized to (299,299) as expected by InceptionV3.
    # If they are already 299x299, this step will have minimal cost.
    if subset_real.shape[1] != 299 or subset_real.shape[2] != 299:
        subset_real = tf.image.resize(subset_real, (299, 299)).numpy()
    if subset_generated.shape[1] != 299 or subset_generated.shape[2] != 299:
        subset_generated = tf.image.resize(subset_generated, (299, 299)).numpy()

    # Preprocess the images as required by InceptionV3 (scaling pixels to [-1, 1])
    subset_real = preprocess_input(subset_real)
    subset_generated = preprocess_input(subset_generated)

    # Extract features using the InceptionV3 model.
    features_real = model.predict(subset_real, verbose=0)
    features_generated = model.predict(subset_generated, verbose=0)

    # Compute mean and covariance for each set of features.
    mu_real = np.mean(features_real, axis=0)
    mu_generated = np.mean(features_generated, axis=0)
    sigma_real = np.cov(features_real, rowvar=False)
    sigma_generated = np.cov(features_generated, rowvar=False)

    # Compute the squared difference between the means.
    diff = mu_real - mu_generated
    diff_squared = np.sum(diff ** 2)

    # Compute the square root of the product of covariances.
    covmean, _ = sqrtm(sigma_real.dot(sigma_generated), disp=False)
    # Handle numerical errors: if imaginary numbers appear, discard the imaginary part.
    if np.iscomplexobj(covmean):
        covmean = covmean.real

    # Compute the FID for the subset.
    fid = diff_squared + np.trace(sigma_real) + np.trace(sigma_generated) - 2 * np.trace(covmean)
    return fid
=======
        
def _register_all(module_globals):
    for name, obj in module_globals.items():
        if callable(obj) and not name.startswith("_"):
            module_globals[name] = register_keras_serializable()(obj)

_register_all(globals())
>>>>>>> 25509297
<|MERGE_RESOLUTION|>--- conflicted
+++ resolved
@@ -8,11 +8,8 @@
 from neurite.tf.losses import Dice
 import tensorflow.keras.backend as K
 from sklearn.metrics import roc_curve, auc, average_precision_score
-<<<<<<< HEAD
 from tensorflow.keras.applications.inception_v3 import InceptionV3, preprocess_input
-=======
-
->>>>>>> 25509297
+
 from tensorflow.keras.losses import binary_crossentropy, categorical_crossentropy, sparse_categorical_crossentropy
 from tensorflow.keras.losses import LogCosh, CosineSimilarity, MSE, MAE, MAPE, Dice
 from keras.saving import register_keras_serializable
@@ -875,7 +872,6 @@
         self.total_ssim.assign(0.0)
         self.count.assign(0.0)
 
-<<<<<<< HEAD
 
 def calculate_kid(real, generated):
     """
@@ -1013,12 +1009,10 @@
     # Compute the FID for the subset.
     fid = diff_squared + np.trace(sigma_real) + np.trace(sigma_generated) - 2 * np.trace(covmean)
     return fid
-=======
-        
+
 def _register_all(module_globals):
     for name, obj in module_globals.items():
         if callable(obj) and not name.startswith("_"):
             module_globals[name] = register_keras_serializable()(obj)
 
-_register_all(globals())
->>>>>>> 25509297
+_register_all(globals())