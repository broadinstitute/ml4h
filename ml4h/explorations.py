# explorations.py

# Imports
import os
import csv
import math
import copy
import logging
import operator
import datetime
from functools import reduce
from itertools import combinations
from collections import defaultdict, Counter, OrderedDict
from typing import Dict, List, Tuple, Generator, Optional, DefaultDict

import h5py
import numpy as np
import pandas as pd
import multiprocessing as mp
from sklearn.decomposition import PCA
from tensorflow.keras.models import Model

import matplotlib
matplotlib.use('Agg')  # Need this to write images from the GSA servers.  Order matters:
import matplotlib.pyplot as plt  # First import matplotlib, then use Agg, then import plt

from ml4h.models.legacy_models import make_multimodal_multitask_model
from ml4h.TensorMap import TensorMap, Interpretation, decompress_data
from ml4h.tensor_generators import TensorGenerator, test_train_valid_tensor_generators
from ml4h.tensor_generators import BATCH_INPUT_INDEX, BATCH_OUTPUT_INDEX, BATCH_PATHS_INDEX
from ml4h.plots import plot_histograms_in_pdf, plot_heatmap, plot_cross_reference, SUBPLOT_SIZE
from ml4h.plots import evaluate_predictions, subplot_rocs, subplot_scatters, plot_categorical_tmap_over_time
from ml4h.defines import JOIN_CHAR, MRI_SEGMENTED_CHANNEL_MAP, CODING_VALUES_MISSING, CODING_VALUES_LESS_THAN_ONE
from ml4h.defines import TENSOR_EXT, IMAGE_EXT, ECG_CHAR_2_IDX, ECG_IDX_2_CHAR, PARTNERS_CHAR_2_IDX, PARTNERS_IDX_2_CHAR, PARTNERS_READ_TEXT


CSV_EXT = '.tsv'


def predictions_to_pngs(
    predictions: np.ndarray, tensor_maps_in: List[TensorMap], tensor_maps_out: List[TensorMap], data: Dict[str, np.ndarray],
    labels: Dict[str, np.ndarray], paths: List[str], folder: str,
) -> None:
    # TODO Remove this command line order dependency
    input_map = tensor_maps_in[0]
    if not os.path.exists(folder):
        os.makedirs(folder)
    _save_tensor_map_tensors_as_pngs(tensor_maps_in, data, paths, folder)
    for y, tm in zip(predictions, tensor_maps_out):
        if not isinstance(predictions, list):  # When models have a single output model.predict returns a ndarray otherwise it returns a list
            y = predictions
        for im in tensor_maps_in:
            if tm.is_categorical() and im.dependent_map == tm:
                input_map = im
            elif tm.shape == im.shape:
                input_map = im
        logging.info(f"Write predictions as PNGs TensorMap:{tm.name}, y shape:{y.shape} labels:{labels[tm.output_name()].shape} folder:{folder}")
        vmin = np.min(data[input_map.input_name()])
        vmax = np.max(data[input_map.input_name()])
        if tm.is_mesh():
            for i in range(y.shape[0]):
                sample_id = os.path.basename(paths[i]).replace(TENSOR_EXT, '')
                if input_map.axes() == 4 and input_map.shape[-1] == 1:
                    sample_data = data[input_map.input_name()][i, ..., 0]
                    cols = max(2, int(math.ceil(math.sqrt(sample_data.shape[-1]))))
                    rows = max(2, int(math.ceil(sample_data.shape[-1] / cols)))
                    path_prefix = f'{folder}{sample_id}_bbox_batch_{i:02d}{IMAGE_EXT}'
                    logging.info(f"sample_data shape: {sample_data.shape} cols {cols}, {rows} Predicted BBox: {y[i]}, True BBox: {labels[tm.output_name()][i]} Vmin {vmin} Vmax{vmax}")
                    _plot_3d_tensor_slices_as_gray(sample_data, path_prefix, cols, rows, bboxes=[labels[tm.output_name()][i], y[i]])
                else:
                    fig, ax = plt.subplots(1)
                    if input_map.axes() == 3 and input_map.shape[-1] == 1:
                        ax.imshow(data[input_map.input_name()][i, :, :, 0], cmap='gray', vmin=vmin, vmax=vmax)
                    elif input_map.axes() == 2:
                        ax.imshow(data[input_map.input_name()][i, :, :], cmap='gray', vmin=vmin, vmax=vmax)
                    corner, width, height = _2d_bbox_to_corner_and_size(labels[tm.output_name()][i])
                    ax.add_patch(matplotlib.patches.Rectangle(corner, width, height, linewidth=1, edgecolor='g', facecolor='none'))
                    y_corner, y_width, y_height = _2d_bbox_to_corner_and_size(y[i])
                    ax.add_patch(matplotlib.patches.Rectangle(y_corner, y_width, y_height, linewidth=1, edgecolor='y', facecolor='none'))
                    logging.info(f"True BBox: {corner}, {width}, {height} Predicted BBox: {y_corner}, {y_width}, {y_height} Vmin {vmin} Vmax{vmax}")
                plt.savefig(f"{folder}{sample_id}_bbox_batch_{i:02d}{IMAGE_EXT}")
        elif tm.axes() == 2:
            fig = plt.figure(figsize=(SUBPLOT_SIZE, SUBPLOT_SIZE * 3))
            for i in range(y.shape[0]):
                sample_id = os.path.basename(paths[i]).replace(TENSOR_EXT, '')
                title = f'{tm.name}_{sample_id}_reconstruction'
                for j in range(tm.shape[1]):
                    plt.subplot(tm.shape[1], 1, j + 1)
                    plt.plot(labels[tm.output_name()][i, :, j], c='k', linestyle='--', label='original')
                    plt.plot(y[i, :, j], c='b', label='reconstruction')
                    if j == 0:
                        plt.title(title)
                        plt.legend()
                plt.tight_layout()
                plt.savefig(os.path.join(folder, title + IMAGE_EXT))
                plt.clf()
        elif len(tm.shape) == 3:
            for i in range(y.shape[0]):
                sample_id = os.path.basename(paths[i]).replace(TENSOR_EXT, '')
                if tm.is_categorical():
                    plt.imsave(f"{folder}{sample_id}_{tm.name}_truth_{i:02d}{IMAGE_EXT}", np.argmax(labels[tm.output_name()][i], axis=-1), cmap='plasma')
                    plt.imsave(f"{folder}{sample_id}_{tm.name}_prediction_{i:02d}{IMAGE_EXT}", np.argmax(y[i], axis=-1), cmap='plasma')
                else:
                    plt.imsave(f'{folder}{sample_id}_{tm.name}_truth_{i:02d}{IMAGE_EXT}', labels[tm.output_name()][i, :, :, 0], cmap='gray')
                    plt.imsave(f'{folder}{sample_id}_{tm.name}_prediction_{i:02d}{IMAGE_EXT}', y[i, :, :, 0], cmap='gray')
        elif len(tm.shape) == 4:
            for i in range(y.shape[0]):
                sample_id = os.path.basename(paths[i]).replace(TENSOR_EXT, '')
                for j in range(y.shape[3]):
                    image_path_base = f'{folder}{sample_id}_{tm.name}_{i:03d}_{j:03d}'
                    if tm.is_categorical():
                        truth = np.argmax(labels[tm.output_name()][i, :, :, j, :], axis=-1)
                        prediction = np.argmax(y[i, :, :, j, :], axis=-1)
                        plt.imsave(f'{image_path_base}_truth{IMAGE_EXT}', truth, cmap='plasma')
                        plt.imsave(f'{image_path_base}_prediction{IMAGE_EXT}', prediction, cmap='plasma')
                    else:
                        plt.imsave(f'{image_path_base}_truth{IMAGE_EXT}', labels[tm.output_name()][i, :, :, j, 0], cmap='gray')
                        plt.imsave(f'{image_path_base}_prediction{IMAGE_EXT}', y[i, :, :, j, :], cmap='gray')


def _save_tensor_map_tensors_as_pngs(tensor_maps_in: List[TensorMap], data: Dict[str, np.ndarray], paths, folder):
    for tm in tensor_maps_in:
        tensor = data[tm.input_name()]
        vmin = np.min(tensor)
        vmax = np.max(tensor)
        for i in range(tensor.shape[0]):
            sample_id = os.path.basename(paths[i]).replace(TENSOR_EXT, '')
            if len(tm.shape) not in [3, 4]:
                continue
            for j in range(tensor.shape[3]):
                if len(tm.shape) == 3:
                    plt.imsave(f"{folder}{sample_id}_input_{tm.name}_{i:02d}_{j:02d}{IMAGE_EXT}", tensor[i, :, :, j], cmap='gray', vmin=vmin, vmax=vmax)
                elif len(tm.shape) == 4:
                    plt.imsave(f"{folder}{sample_id}_input_{tm.name}_{i:02d}_{j:02d}{IMAGE_EXT}", tensor[i, :, :, j, 0], cmap='gray', vmin=vmin, vmax=vmax)


def plot_while_learning(
    model, tensor_maps_in: List[TensorMap], tensor_maps_out: List[TensorMap],
    generate_train: Generator[Tuple[Dict[str, np.ndarray], Dict[str, np.ndarray], Optional[List[str]]], None, None],
    test_data: Dict[str, np.ndarray], test_labels: Dict[str, np.ndarray], test_paths: List[str], epochs: int, batch_size: int,
    training_steps: int, folder: str, write_pngs: bool,
):
    if not os.path.exists(folder):
        os.makedirs(folder)

    for i in range(epochs):
        rocs = []
        scatters = []
        predictions = model.predict(test_data, batch_size=batch_size)
        if len(tensor_maps_out) == 1:
            predictions = [predictions]
        for y, tm in zip(predictions, tensor_maps_out):
            for im in tensor_maps_in:
                if im.dependent_map == tm:
                    break
            if not write_pngs:
                mri_in = test_data[im.input_name()]
                vmin = np.min(mri_in)
                vmax = np.max(mri_in)
                logging.info(f"epoch:{i} write segmented mris y shape:{y.shape} label shape:{test_labels[tm.output_name()].shape} to folder:{folder}")
                if tm.is_categorical() and len(tm.shape) == 3:
                    for yi in range(y.shape[0]):
                        plt.imsave(f"{folder}batch_{yi}_truth_epoch_{i:03d}{IMAGE_EXT}", np.argmax(test_labels[tm.output_name()][yi], axis=-1), cmap='gray')
                        plt.imsave(f"{folder}batch_{yi}_prediction_epoch_{i:03d}{IMAGE_EXT}", np.argmax(y[yi], axis=-1), cmap='gray')
                        plt.imsave(f"{folder}batch_{yi}_mri_epoch_{i:03d}{IMAGE_EXT}", mri_in[yi, :, :, 0], cmap='gray', vmin=vmin, vmax=vmax)
                elif tm.is_categorical() and len(tm.shape) == 4:
                    for yi in range(y.shape[0]):
                        for j in range(y.shape[3]):
                            truth = np.argmax(test_labels[tm.output_name()][yi, :, :, j, :], axis=-1)
                            prediction = np.argmax(y[yi, :, :, j, :], axis=-1)
                            true_donut = np.ma.masked_where(truth == 2, mri_in[yi, :, :, j, 0])
                            predict_donut = np.ma.masked_where(prediction == 2, mri_in[yi, :, :, j, 0])
                            plt.imsave(f"{folder}batch_{yi}_slice_{j:03d}_prediction_epoch_{i:03d}{IMAGE_EXT}", prediction, cmap='gray')
                            plt.imsave(f"{folder}batch_{yi}_slice_{j:03d}_p_donut_epoch_{i:03d}{IMAGE_EXT}", predict_donut, cmap='gray', vmin=vmin, vmax=vmax)
                            if i == 0:
                                plt.imsave(f"{folder}batch_{yi}_slice_{j:03d}_truth_epoch_{i:03d}{IMAGE_EXT}", truth, cmap='gray')
                                plt.imsave(f"{folder}batch_{yi}_slice_{j:03d}_t_donut_epoch_{i:03d}{IMAGE_EXT}", true_donut, cmap='gray', vmin=vmin, vmax=vmax)
                                plt.imsave(f"{folder}batch_{yi}_slice_{j:03d}_mri_epoch_{i:03d}{IMAGE_EXT}", mri_in[yi, :, :, j, 0], cmap='gray', vmin=vmin, vmax=vmax)
                else:
                    logging.warning(f'Not writing PNGs')
            elif write_pngs:
                if len(tensor_maps_out) == 1:
                    y = predictions[0]
                evaluate_predictions(tm, y, test_labels[tm.output_name()], f"{tm.name}_epoch_{i:03d}", folder, test_paths, test_labels, rocs=rocs, scatters=scatters)
        if len(rocs) > 1:
            subplot_rocs(rocs, folder+f"epoch_{i:03d}_")
        if len(scatters) > 1:
            subplot_scatters(scatters, folder+f"epoch_{i:03d}_")

        model.fit_generator(generate_train, steps_per_epoch=training_steps, epochs=1, verbose=1)


def plot_histograms_of_tensors_in_pdf(
    run_id: str,
    tensor_folder: str,
    output_folder: str,
    max_samples: int = None,
) -> None:
    """
    :param id: name for the plotting run
    :param tensor_folder: directory with tensor files to plot histograms from
    :param output_folder: folder containing the output plot
    :param max_samples: specifies how many tensor files to down-sample from; by default all tensors are used
    """
    stats, num_tensor_files = _collect_continuous_stats_from_tensor_files(tensor_folder, max_samples)
    logging.info(f"Collected continuous stats for {len(stats)} fields. Now plotting histograms of them...")
    plot_histograms_in_pdf(stats, num_tensor_files, run_id, output_folder)


def plot_heatmap_of_tensors(
    id: str,
    tensor_folder: str,
    output_folder: str,
    min_samples: int,
    max_samples: int = None,
) -> None:
    """
    :param id: name for the plotting run
    :param tensor_folder: directory with tensor files to plot histograms from
    :param output_folder: folder containing the output plot
    :param min_samples: calculate correlation coefficient only if both fields have values from that many common samples
    :param max_samples: specifies how many tensor files to down-sample from; by default all tensors are used
    """
    stats, _ = _collect_continuous_stats_from_tensor_files(tensor_folder, max_samples, ['0'], 0)
    logging.info(f"Collected continuous stats for {len(stats)} fields. Now plotting a heatmap of their correlations...")
    plot_heatmap(stats, id, min_samples, output_folder)


def tabulate_correlations_of_tensors(
    run_id: str,
    tensor_folder: str,
    output_folder: str,
    min_samples: int,
    max_samples: int = None,
) -> None:
    """
    :param id: name for the plotting run
    :param tensor_folder: directory with tensor files to plot histograms from
    :param output_folder: folder containing the output plot
    :param min_samples: calculate correlation coefficient only if both fields have values from that many common samples
    :param max_samples: specifies how many tensor files to down-sample from; by default all tensors are used
    """
    stats, _ = _collect_continuous_stats_from_tensor_files(tensor_folder, max_samples)
    logging.info(f"Collected continuous stats for {len(stats)} fields. Now tabulating their cross-correlations...")
    _tabulate_correlations(stats, run_id, min_samples, output_folder)


def mri_dates(tensors: str, output_folder: str, run_id: str):
    incident_dates = []
    prevalent_dates = []
    disease = 'hypertension'
    disease_date_key = disease + '_date'
    data_date_key = 'assessment-date_0_0'
    tensor_paths = [tensors + tp for tp in os.listdir(tensors) if os.path.splitext(tp)[-1].lower() == TENSOR_EXT]
    for tp in tensor_paths:
        try:
            with h5py.File(tp, 'r') as hd5:
                if data_date_key in hd5 and disease_date_key in hd5:
                    if int(hd5[disease][0]) == 1:
                        data_date = str2date(str(hd5[data_date_key][0]))
                        disease_date = str2date(str(hd5[disease_date_key][0]))
                        if data_date < disease_date:
                            incident_dates.append(disease_date)
                        else:
                            prevalent_dates.append(disease_date)
        except:
            logging.exception(f"Broken tensor at:{tp}")

    plt.figure(figsize=(12, 12))
    plt.xlabel(data_date_key)
    plt.hist(incident_dates, bins=60)
    plt.savefig(os.path.join(output_folder, run_id, disease+'_'+data_date_key+'_incident'+IMAGE_EXT))
    plt.figure(figsize=(12,12))
    plt.xlabel(data_date_key)
    plt.hist(prevalent_dates, bins=60)
    plt.savefig(os.path.join(output_folder, run_id, disease+'_'+data_date_key+'_prevalent'+IMAGE_EXT))


def ecg_dates(tensors: str, output_folder: str, run_id: str):
    incident_dates = []
    prevalent_dates = []
    tensor_paths = [tensors + tp for tp in os.listdir(tensors) if os.path.splitext(tp)[-1].lower()==TENSOR_EXT]
    for tp in tensor_paths:
        try:
            with h5py.File(tp, 'r') as hd5:
                if 'ecg_bike_date_0' in hd5 and 'coronary_artery_disease_soft_date' in hd5:
                    ecg_date = str2date(str(hd5['ecg_bike_date_0'][0]))
                    cad_date = str2date(str(hd5['coronary_artery_disease_soft_date'][0]))
                    if ecg_date < cad_date:
                        incident_dates.append(ecg_date)
                    else:
                        prevalent_dates.append(ecg_date)
        except:
            logging.exception(f"Broken tensor at:{tp}")

    plt.figure(figsize=(12, 12))
    plt.xlabel('ECG Acquisition Date')
    plt.hist(incident_dates, bins=60)
    plt.savefig(os.path.join(output_folder, run_id, 'ecg_dates_incident'+IMAGE_EXT))
    plt.figure(figsize=(12, 12))
    plt.xlabel('ECG Acquisition Date')
    plt.hist(prevalent_dates, bins=60)
    plt.savefig(os.path.join(output_folder, run_id, 'ecg_dates_prevalent'+IMAGE_EXT))


def str2date(d):
    parts = d.split('-')
    if len(parts) < 2:
        return datetime.datetime.now().date()
    return datetime.date(int(parts[0]), int(parts[1]), int(parts[2]))


def _softmax(x):
    """Compute softmax values for each sets of scores in x."""
    e_x = np.exp(x - np.max(x))
    return e_x / e_x.sum()


def sample_from_language_model(
    language_input: TensorMap, language_output: TensorMap,
    model, test_data, max_samples=16, heat=0.7,
):
    burn_in = np.zeros((1,) + language_input.shape, dtype=np.float32)
    index_2_token = {v: k for k, v in language_output.channel_map.items()}
    for i in range(min(max_samples, test_data[language_input.input_name()].shape[0])):  # iterate over the batch
        burn_in[0] = test_data[language_input.input_name()][i]
        sentence = ''.join([index_2_token[index] for index in burn_in[0]])
        logging.info(f' Batch    sentence start:{sentence}                   ------ {i}')
        for j in range(max_samples):
            burn_in = np.zeros((1,) + language_input.shape, dtype=np.float32)
            for k, c in enumerate(sentence[j:]):
                burn_in[0, k] = language_output.channel_map[c]
            cur_test = {language_input.input_name(): burn_in}
            prediction = model.predict(cur_test)
            next_token = index_2_token[_sample_with_heat(prediction[0, -1, :], heat)]
            sentence += next_token
        logging.info(f'Model completed sentence:{sentence}')


def sample_from_char_embed_model(tensor_maps_in: List[TensorMap], char_model: Model, test_batch: Dict[str, np.ndarray], test_paths: List[str]) -> None:
    for tm in tensor_maps_in:
        if tm.interpretation == Interpretation.LANGUAGE:
            language_map = tm
            if PARTNERS_READ_TEXT in tm.name:
                index_map = PARTNERS_IDX_2_CHAR
                char_map = PARTNERS_CHAR_2_IDX
            else:
                index_map = ECG_IDX_2_CHAR
                char_map = ECG_CHAR_2_IDX
        elif tm.interpretation == Interpretation.EMBEDDING:
            embed_map = tm

    try:
        embed_map
    except NameError:
        raise ValueError(f'Sampling from a character level model requires an embedding tmap.')

    window_size = test_batch[language_map.input_name()].shape[1]
    alphabet_size = test_batch[language_map.input_name()].shape[2]
    for i in range(test_batch[embed_map.input_name()].shape[0]):
        count = 0
        sentence = ''
        next_char = ''
        embed_in = test_batch[embed_map.input_name()][i:i+1, :]
        burn_in = np.zeros((1, window_size, alphabet_size), dtype=np.float32)
        window_size = burn_in.shape[1]
        with h5py.File(test_paths[i], 'r') as hd5:
            logging.info(f"\n")
            if 'read_' in language_map.name:
                caption = decompress_data(data_compressed=hd5[tm.name][()], dtype=hd5[tm.name].attrs['dtype'])
            else:
                caption = str(tm.hd5_first_dataset_in_group(hd5, tm.hd5_key_guess())[()]).strip()
            logging.info(f"Real text: {caption}")
        while next_char != '!' and count < 400:
            cur_test = {embed_map.input_name(): embed_in, language_map.input_name(): burn_in}
            y_pred = char_model.predict(cur_test)
            next_char = index_map[_sample_with_heat(y_pred[0, :], 0.7)]
            sentence += next_char
            burn_in = np.zeros((1,) + test_batch[language_map.input_name()].shape[1:], dtype=np.float32)
            for j, c in enumerate(reversed(sentence)):
                if j == window_size:
                    break
                burn_in[0, window_size-j-1, char_map[c]] = 1.0
            count += 1
        logging.info(f"Model text:{sentence}")


def tensors_to_label_dictionary(
    categorical_labels: List,
    continuous_labels: List,
    gene_labels: List,
    samples2genes: Dict[str, str],
    test_paths: List,
) -> Dict[str, np.ndarray]:
    label_dict = {k: np.zeros((len(test_paths))) for k in categorical_labels + continuous_labels + gene_labels}
    for i, tp in enumerate(test_paths):
        hd5 = h5py.File(tp, 'r')
        for k in categorical_labels:
            if k in hd5['categorical']:
                label_dict[k][i] = 1
            elif k in hd5 and hd5[k][0] == 1:
                label_dict[k][i] = 1
        for mk in continuous_labels:
            for k in mk.split('|'):
                if k in hd5['continuous']:
                    label_dict[mk][i] = hd5['continuous'][k][0]
        for k in gene_labels:
            if tp in samples2genes and samples2genes[tp] == k:
                label_dict[k][i] = 1

    return label_dict


def test_labels_to_label_map(test_labels: Dict[TensorMap, np.ndarray], examples: int) -> Tuple[Dict[str, np.ndarray], List[str], List[str]]:
    label_dict = {tm: np.zeros((examples,)) for tm in test_labels}
    categorical_labels = []
    continuous_labels = []

    for tm in test_labels:
        for i in range(examples):
            if tm.is_continuous() and tm.axes() == 1:
                label_dict[tm][i] = tm.rescale(test_labels[tm][i])
                continuous_labels.append(tm)
            elif tm.is_categorical() and tm.axes() == 1:
                label_dict[tm][i] = np.argmax(test_labels[tm][i])
                categorical_labels.append(tm)

    return label_dict, categorical_labels, continuous_labels


def infer_with_pixels(args):
    stats = Counter()
    tensor_paths_inferred = {}
    args.num_workers = 0
    inference_tsv = os.path.join(args.output_folder, args.id, 'pixel_inference_' + args.id + '.tsv')
    tensor_paths = [args.tensors + tp for tp in sorted(os.listdir(args.tensors)) if os.path.splitext(tp)[-1].lower() == TENSOR_EXT]
    # hard code batch size to 1 so we can iterate over file names and generated tensors together in the tensor_paths for loop
    model = make_multimodal_multitask_model(**args.__dict__)
    generate_test = TensorGenerator(
        1, args.tensor_maps_in, args.tensor_maps_out, tensor_paths, num_workers=args.num_workers,
        cache_size=args.cache_size, keep_paths=True, mixup_alpha=args.mixup_alpha,
    )
    with open(inference_tsv, mode='w') as inference_file:
        inference_writer = csv.writer(inference_file, delimiter='\t', quotechar='"', quoting=csv.QUOTE_MINIMAL)
        header = ['sample_id']
        for ot, otm in zip(args.output_tensors, args.tensor_maps_out):
            if len(otm.shape) == 1 and otm.is_continuous():
                header.extend([ot+'_prediction', ot+'_actual'])
            elif len(otm.shape) == 1 and otm.is_categorical():
                channel_columns = []
                for k in otm.channel_map:
                    channel_columns.append(ot + '_' + k + '_prediction')
                    channel_columns.append(ot + '_' + k + '_actual')
                header.extend(channel_columns)
            elif otm.name in ['mri_systole_diastole_8_segmented', 'sax_all_diastole_segmented']:
                pix_tm = args.tensor_maps_in[1]
                header.extend(['pixel_size', 'background_pixel_prediction', 'background_pixel_actual', 'ventricle_pixel_prediction', 'ventricle_pixel_actual', 'myocardium_pixel_prediction', 'myocardium_pixel_actual'])
                if otm.name == 'sax_all_diastole_segmented':
                    header.append('total_b_slices')
        inference_writer.writerow(header)

        while True:
            batch = next(generate_test)
            input_data, output_data, tensor_paths = batch[BATCH_INPUT_INDEX], batch[BATCH_OUTPUT_INDEX], batch[BATCH_PATHS_INDEX]
            if tensor_paths[0] in tensor_paths_inferred:
                logging.info(f"Inference on {stats['count']} tensors finished. Inference TSV file at: {inference_tsv}")
                break

            prediction = model.predict(input_data)
            if len(args.tensor_maps_out) == 1:
                prediction = [prediction]

            csv_row = [os.path.basename(tensor_paths[0]).replace(TENSOR_EXT, '')]  # extract sample id
            for y, tm in zip(prediction, args.tensor_maps_out):
                if len(tm.shape) == 1 and tm.is_continuous():
                    csv_row.append(str(tm.rescale(y)[0][0]))  # first index into batch then index into the 1x1 structure
                    if tm.sentinel is not None and tm.sentinel == output_data[tm.output_name()][0][0]:
                        csv_row.append("NA")
                    else:
                        csv_row.append(str(tm.rescale(output_data[tm.output_name()])[0][0]))
                elif len(tm.shape) == 1 and tm.is_categorical():
                    for k in tm.channel_map:
                        csv_row.append(str(y[0][tm.channel_map[k]]))
                        csv_row.append(str(output_data[tm.output_name()][0][tm.channel_map[k]]))
                elif tm.name in ['mri_systole_diastole_8_segmented', 'sax_all_diastole_segmented']:
                    csv_row.append(f"{pix_tm.rescale(input_data['input_mri_pixel_width_cine_segmented_sax_inlinevf_continuous'][0][0]):0.3f}")
                    csv_row.append(f'{np.sum(np.argmax(y, axis=-1) == MRI_SEGMENTED_CHANNEL_MAP["background"]):0.2f}')
                    csv_row.append(f'{np.sum(output_data[tm.output_name()][..., MRI_SEGMENTED_CHANNEL_MAP["background"]]):0.1f}')
                    csv_row.append(f'{np.sum(np.argmax(y, axis=-1) == MRI_SEGMENTED_CHANNEL_MAP["ventricle"]):0.2f}')
                    csv_row.append(f'{np.sum(output_data[tm.output_name()][..., MRI_SEGMENTED_CHANNEL_MAP["ventricle"]]):0.1f}')
                    csv_row.append(f'{np.sum(np.argmax(y, axis=-1) == MRI_SEGMENTED_CHANNEL_MAP["myocardium"]):0.2f}')
                    csv_row.append(f'{np.sum(output_data[tm.output_name()][..., MRI_SEGMENTED_CHANNEL_MAP["myocardium"]]):0.1f}')
                    if tm.name == 'sax_all_diastole_segmented':
                        background_counts = np.count_nonzero(output_data[tm.output_name()][..., MRI_SEGMENTED_CHANNEL_MAP["background"]] == 0, axis=(0, 1, 2))
                        csv_row.append(f'{np.count_nonzero(background_counts):0.0f}')

            inference_writer.writerow(csv_row)
            tensor_paths_inferred[tensor_paths[0]] = True
            stats['count'] += 1
            if stats['count'] % 250 == 0:
                logging.info(f"Wrote:{stats['count']} rows of inference.  Last tensor:{tensor_paths[0]}")


def _softmax(x):
    """Compute softmax values for each sets of scores in x."""
    e_x = np.exp(x - np.max(x))
    return e_x / e_x.sum()


def _sample_with_heat(preds, temperature=1.0):
    # helper function to sample an index from a probability array
    preds = np.asarray(preds).astype('float64')
    preds = _softmax(preds)
    preds = np.log(preds) / temperature
    exp_preds = np.exp(preds)
    preds = exp_preds / np.sum(exp_preds)
    rng = np.random.default_rng()
    probas = rng.multinomial(1, preds, 1)
    return np.argmax(probas)


def _2d_bbox_to_corner_and_size(bbox):
    total_axes = bbox.shape[-1] // 2
    lower_left_corner = (bbox[1], bbox[0])
    height = bbox[total_axes] - bbox[0]
    width = bbox[total_axes+1] - bbox[1]
    return lower_left_corner, width, height


def _plot_3d_tensor_slices_as_gray(tensor, figure_path, cols=3, rows=10, bboxes=[]):
    colors = ['blue', 'red', 'green', 'yellow']
    _, axes = plt.subplots(rows, cols, figsize=(cols * 4, rows * 4))
    vmin = np.min(tensor)
    vmax = np.max(tensor)
    for i in range(tensor.shape[-1]):
        axes[i // cols, i % cols].imshow(tensor[:, :, i], cmap='gray', vmin=vmin, vmax=vmax)
        axes[i // cols, i % cols].set_yticklabels([])
        axes[i // cols, i % cols].set_xticklabels([])
        for c, bbox in enumerate(bboxes):
            corner, width, height = _2d_bbox_to_corner_and_size(bbox)
            axes[i // cols, i % cols].add_patch(matplotlib.patches.Rectangle(corner, width, height, linewidth=1, edgecolor=colors[c], facecolor='none'))

    if not os.path.exists(os.path.dirname(figure_path)):
        os.makedirs(os.path.dirname(figure_path))
    plt.savefig(figure_path)


def _tabulate_correlations(
    stats: Dict[str, Dict[str, List[float]]],
    output_file_name: str,
    min_samples: int,
    output_folder_path: str,
) -> None:

    """
    Tabulate in pdf correlations of field values given in 'stats'
    :param stats: field names extracted from hd5 dataset names to list of values, one per sample_instance_arrayidx
    :param output_file_name: name of output file in pdf
    :param output_folder_path: directory that output file will be written to
    :param min_samples: calculate correlation coefficient only if both fields have values from that many common samples
    :return: None
    """

    fields = stats.keys()
    num_fields = len(fields)
    field_pairs = combinations(fields, 2)
    table_rows: List[list] = []
    logging.info(f"There are {int(num_fields * (num_fields - 1) / 2)} field pairs.")
    processed_field_pair_count = 0
    nan_counter = Counter()  # keep track of if we've seen a field have NaNs
    for field1, field2 in field_pairs:
        if field1 not in nan_counter.keys() and field2 not in nan_counter.keys():
            common_samples = set(stats[field1].keys()).intersection(stats[field2].keys())
            num_common_samples = len(common_samples)
            processed_field_pair_count += 1
            if processed_field_pair_count % 50000 == 0:
                logging.debug(f"Processed {processed_field_pair_count} field pairs.")
            if num_common_samples >= min_samples:
                field1_values = reduce(operator.concat, [stats[field1][sample] for sample in common_samples])
                field2_values = reduce(operator.concat, [stats[field2][sample] for sample in common_samples])

                num_field1_nans = len(list(filter(math.isnan, field1_values)))
                num_field2_nans = len(list(filter(math.isnan, field2_values)))
                at_least_one_field_has_nans = False
                if num_field1_nans != 0:
                    nan_counter[field1] = True
                    at_least_one_field_has_nans = True
                if num_field2_nans != 0:
                    nan_counter[field2] = True
                    at_least_one_field_has_nans = True
                if at_least_one_field_has_nans:
                    continue

                if len(field1_values) == len(field2_values):
                    if len(set(field1_values)) == 1 or len(set(field2_values)) == 1:
                        logging.debug(
                            f"Not calculating correlation for fields {field1} and {field2} because at least one of "
                            f"the fields has all the same values for the {num_common_samples} common samples.",
                        )
                        continue
                    corr = np.corrcoef(field1_values, field2_values)[1, 0]
                    if not math.isnan(corr):
                        table_rows.append([field1, field2, corr, corr * corr, num_common_samples])
                    else:
                        logging.warning(f"Pearson correlation for fields {field1} and {field2} is NaN.")
                else:
                    logging.debug(
                        f"Not calculating correlation for fields '{field1}' and '{field2}' "
                        f"because they have different number of values ({len(field1_values)} vs. {len(field2_values)}).",
                    )
        else:
            continue

    # Note: NaNs mess up sorting unless they are handled specially by a custom sorting function
    sorted_table_rows = sorted(table_rows, key=operator.itemgetter(2), reverse=True)
    logging.info(f"Total number of correlations: {len(sorted_table_rows)}")

    fields_with_nans = nan_counter.keys()
    if len(fields_with_nans) != 0:
        logging.warning(f"The {len(fields_with_nans)} fields containing NaNs are: {', '.join(fields_with_nans)}.")

    table_path = os.path.join(output_folder_path, output_file_name + CSV_EXT)
    table_header = ["Field 1", "Field 2", "Pearson R", "Pearson R^2",  "Sample Size"]
    df = pd.DataFrame(sorted_table_rows, columns=table_header)
    df.to_csv(table_path, index=False)

    logging.info(f"Saved correlations table at: {table_path}")


def _collect_continuous_stats_from_tensor_files(
    tensor_folder: str,
    max_samples: int = None,
    instances: List[str] = ['0', '1', '2'],
    max_arr_idx: int = None,
) -> Tuple[DefaultDict[str, DefaultDict[str, List[float]]], int]:
    if not os.path.exists(tensor_folder):
        raise ValueError('Source directory does not exist: ', tensor_folder)
    all_tensor_files = list(filter(lambda file: file.endswith(TENSOR_EXT), os.listdir(tensor_folder)))
    if max_samples is not None:
        if len(all_tensor_files) < max_samples:
            logging.warning(
                f"{max_samples} was specified as number of samples to use but there are only "
                f"{len(all_tensor_files)} tensor files in directory '{tensor_folder}'. Proceeding with those...",
            )
            max_samples = len(all_tensor_files)
        tensor_files = np.random.choice(all_tensor_files, max_samples, replace=False)
    else:
        tensor_files = all_tensor_files

    num_tensor_files = len(tensor_files)
    logging.info(f"Collecting continuous stats from {num_tensor_files} of {len(all_tensor_files)} tensors at {tensor_folder}...")

    # Declare the container to hold {field_1: {sample_1: [values], sample_2: [values], field_2:...}}
    stats: DefaultDict[str, DefaultDict[str, List[float]]] = defaultdict(lambda: defaultdict(list))
    file_count = 0
    for tensor_file in tensor_files:
        _collect_continuous_stats_from_tensor_file(tensor_folder, tensor_file, stats, instances, max_arr_idx)
        file_count += 1
        if file_count % 1000 == 0:
            logging.debug(f"Collected continuous stats from {file_count}.")

    return stats, num_tensor_files


def _collect_continuous_stats_from_tensor_file(
    tensor_folder: str,
    tensor_file: str,
    stats: DefaultDict[str, DefaultDict[str, List[float]]],
    instances: List[str],
    max_arr_idx,
) -> None:
    # Inlining the method below to be able to reference more from the scope than the arguments of the function
    # 'h5py.visititems()' expects. It expects a func(<name>, <object>) => <None or return value>).
    def _field_meaning_to_values_dict(_, obj):
        if _is_continuous_valid_scalar_hd5_dataset(obj):
            value_in_tensor_file = obj[0]
            if value_in_tensor_file in CODING_VALUES_LESS_THAN_ONE:
                field_value = 0.5
            else:
                field_value = value_in_tensor_file
            dataset_name_parts = os.path.basename(obj.name).split(JOIN_CHAR)
            if len(dataset_name_parts) == 4:  # e.g. /continuous/1488_Tea-intake_0_0
                field_id = dataset_name_parts[0]
                field_meaning = dataset_name_parts[1]
                instance = dataset_name_parts[2]
                array_idx = dataset_name_parts[3]
                if instance in instances:
                    if max_arr_idx is None or (max_arr_idx is not None and int(array_idx) <= max_arr_idx):
                        stats[f"{field_meaning}{JOIN_CHAR}{field_id}{JOIN_CHAR}{instance}"][sample_id].append(field_value)
            else:  # e.g. /continuous/VentricularRate
                field_meaning = dataset_name_parts[0]
                stats[field_meaning][sample_id].append(field_value)
    tensor_file_path = os.path.join(tensor_folder, tensor_file)
    sample_id = os.path.splitext(tensor_file)[0]
    with h5py.File(tensor_file_path, 'r') as hd5_handle:
        hd5_handle.visititems(_field_meaning_to_values_dict)


def _is_continuous_valid_scalar_hd5_dataset(obj) -> bool:
    return obj.name.startswith('/continuous') and \
           isinstance(obj, h5py.Dataset) and \
           obj[0] not in CODING_VALUES_MISSING and \
           len(obj.shape) == 1


def _categorical_explore_header(tm: TensorMap, channel: str) -> str:
    return f'{channel}'


class ExploreParallelWrapper():
    def __init__(self, tmaps, paths,  num_workers, output_folder, run_id):
        self.tmaps = tmaps
        self.paths = paths
        self.num_workers = num_workers
        self.total = len(paths)
        self.output_folder = output_folder
        self.run_id = run_id
        self.chunksize = self.total // num_workers
        self.counter = mp.Value('l', 1)

    def _hd5_to_disk(self, path, gen_name):
        with self.counter.get_lock():
            i = self.counter.value
            if i % 500 == 0:
                logging.info(f"Parsing {i}/{self.total} ({i/self.total*100:.1f}%) done")
            self.counter.value += 1

        # each worker should write to it's own file
        pid = mp.current_process().pid
        fpath = os.path.join(self.output_folder, self.run_id, f'tensors_all_union_{pid}.csv')
        write_header = not os.path.isfile(fpath)

        try:
            with h5py.File(path, "r") as hd5:
                dict_of_tensor_dicts = defaultdict(dict)
                # Iterate through each tmap
                for tm in self.tmaps:
                    shape = tm.shape if tm.shape[0] is not None else tm.shape[1:]
                    try:
                        tensors = tm.tensor_from_file(tm, hd5)
                        if tm.shape[0] is not None:
                            # If not a multi-tensor tensor, wrap in array to loop through
                            tensors = np.array([tensors])
                        for i, tensor in enumerate(tensors):
                            if tensor is None:
                                break

                            error_type = ''
                            try:
                                tensor = tm.rescale(tm.postprocess_tensor(tensor, augment=False, hd5=hd5))
                                # Append tensor to dict
                                if tm.channel_map:
                                    for cm in tm.channel_map:
                                        dict_of_tensor_dicts[i][f'{cm}'] = tensor[tm.channel_map[cm]]
                                else:
                                    # If tensor is a scalar, isolate the value in the array;
                                    # otherwise, retain the value as array
                                    if shape[0] == 1:
                                        if type(tensor) == np.ndarray:
                                            tensor = tensor.item()
                                    dict_of_tensor_dicts[i][tm.name] = tensor
                            except (IndexError, KeyError, ValueError, OSError, RuntimeError) as e:
                                if tm.channel_map:
                                    for cm in tm.channel_map:
                                        dict_of_tensor_dicts[i][f'{cm}'] = np.nan
                                else:
                                    dict_of_tensor_dicts[i][tm.name] = np.full(shape, np.nan)[0]
                                error_type = type(e).__name__
                            dict_of_tensor_dicts[i][f'error_type_{tm.name}'] = error_type

                    except (IndexError, KeyError, ValueError, OSError, RuntimeError) as e:
                        # Most likely error came from tensor_from_file and dict_of_tensor_dicts is empty
                        if tm.channel_map:
                            for cm in tm.channel_map:
                                dict_of_tensor_dicts[0][f'{cm}'] = np.nan
                        else:
                            dict_of_tensor_dicts[0][tm.name] = np.full(shape, np.nan)[0]
                        dict_of_tensor_dicts[0][f'error_type_{tm.name}'] = type(e).__name__

                for i in dict_of_tensor_dicts:
                    dict_of_tensor_dicts[i]['fpath'] = os.path.basename(path).split('.')[0]
                    dict_of_tensor_dicts[i]['generator'] = gen_name

                # write tdicts to disk
                if len(dict_of_tensor_dicts) > 0:
                    keys = dict_of_tensor_dicts[0].keys()
                    with open(fpath, 'a') as output_file:
                        dict_writer = csv.DictWriter(output_file, keys)
                        if write_header:
                            dict_writer.writeheader()
                        dict_writer.writerows(dict_of_tensor_dicts.values())
        except OSError as e:
            logging.info(f"OSError {e}")

    def mp_worker(self, worker_idx):
        start = worker_idx * self.chunksize
        end = start + self.chunksize
        if worker_idx == self.num_workers - 1:
            end = self.total
        for path, gen in self.paths[start:end]:
            self._hd5_to_disk(path, gen)

    def run(self):
        workers = []
        for i in range(self.num_workers):
            worker = mp.Process(target=self.mp_worker, args=(i,))
            worker.start()
            workers.append(worker)
        for worker in workers:
            worker.join()


def _tensors_to_df(args):
    generators = test_train_valid_tensor_generators(wrap_with_tf_dataset=False, **args.__dict__)
    tmaps = [tm for tm in args.tensor_maps_in]
    paths = []
    for gen, name in zip(generators, ["train", "valid", "test"]):
        paths += [(path, name) for path in gen.paths]  # TODO: relies on leaky abstraction of TensorGenerator
    ExploreParallelWrapper(tmaps, paths, args.num_workers, args.output_folder, args.id).run()

    # get columns that should have dtype 'string' instead of dtype 'O'
    str_cols = ['fpath', 'generator']
    for tm in tmaps:
        if tm.interpretation == Interpretation.LANGUAGE:
            str_cols.extend([f'{tm.name} {cm}' for cm in tm.channel_map] if tm.channel_map else [tm.name])
        str_cols.append(f'error_type_{tm.name}')
    str_cols = {key: 'string' for key in str_cols}

    # read all temporary files to df
    df = pd.DataFrame()
    base = os.path.join(args.output_folder, args.id)
    temp_files = []
    for name in os.listdir(base):
        if 'tensors_all_union_' in name:
            fpath = os.path.join(base, name)
            _df = pd.read_csv(fpath, dtype=str_cols)
            logging.debug(f'Loaded {fpath} into memory')
            df = df.append(_df, ignore_index=True)
            logging.debug(f'Appended {fpath} to overall dataframe')
            temp_files.append(fpath)

    logging.info(f"Extracted {len(tmaps)} tmaps from {len(df)} tensors across {len(paths)} hd5 files into DataFrame")

    # remove temporary files
    for fpath in temp_files:
        os.remove(fpath)
    logging.debug(f'Deleted {len(temp_files)} temporary files')
    return df


def _tmap_error_detect(tmap: TensorMap) -> TensorMap:
    """Modifies tm so it returns it's mean unless previous tensor from file fails"""
    new_tm = copy.deepcopy(tmap)
    new_tm.shape = (1,)
    new_tm.interpretation = Interpretation.CONTINUOUS
    new_tm.channel_map = None

    def tff(_: TensorMap, hd5: h5py.File, dependents=None):
        return tmap.tensor_from_file(tmap, hd5, dependents).mean()
    new_tm.tensor_from_file = tff
    return new_tm


def _should_error_detect(tm: TensorMap) -> bool:
    """Whether a tmap has to be modified to be used in explore"""
    if tm.is_continuous():
        return tm.shape not in {(1,), (None, 1)}
    if tm.is_categorical():
        if tm.shape[0] is None:
            return tm.axes() > 2
        else:
            return tm.axes() > 1
    if tm.is_language():
        return False
    return True


def explore(args):
    tmaps = [
        _tmap_error_detect(tm) if _should_error_detect(tm) else tm for tm in args.tensor_maps_in
    ]
    args.tensor_maps_in = tmaps
    fpath_prefix = "summary_stats"
    tsv_style_is_genetics = 'genetics' in args.tsv_style
    out_ext = 'tsv' if tsv_style_is_genetics else 'csv'
    out_sep = '\t' if tsv_style_is_genetics else ','

    # Iterate through tensors, get tmaps, and save to dataframe
    df = _tensors_to_df(args)

    # By default, remove columns with error_type
    if not args.explore_export_errors:
        cols = [c for c in df.columns if not c.startswith('error_type_')]
        df = df[cols]

    if tsv_style_is_genetics:
        fid = df['fpath'].str.split('/').str[-1].str.split('.').str[0]
        df.insert(0, 'FID', fid)
        df.insert(1, 'IID', fid)
    # Save dataframe to CSV
    fpath = os.path.join(args.output_folder, args.id, f"tensors_all_union.{out_ext}")
    df.to_csv(fpath, index=False, sep=out_sep)
    fpath = os.path.join(args.output_folder, args.id, f"tensors_all_intersect.{out_ext}")
    df.dropna().to_csv(fpath, index=False, sep=out_sep)
    logging.info(f"Saved dataframe of tensors (union and intersect) to {fpath}")

    # Check if any tmaps are categorical
    if Interpretation.CATEGORICAL in [tm.interpretation for tm in tmaps]:
        categorical_tmaps = [tm for tm in tmaps if tm.interpretation is Interpretation.CATEGORICAL]
        # Iterate through 1) df, 2) df without NaN-containing rows (intersect)
        for df_cur, df_str in zip([df, df.dropna()], ["union", "intersect"]):
            for tm in [tm for tm in tmaps if tm.interpretation is Interpretation.CATEGORICAL]:
                counts = []
                counts_missing = []
                if tm.channel_map:
                    for cm in tm.channel_map:
                        key = f'{cm}'
                        counts.append(df_cur[key].sum())
                        counts_missing.append(df_cur[key].isna().sum())
                else:
                    key = tm.name
                    counts.append(df_cur[key].sum())
                    counts_missing.append(df_cur[key].isna().sum())

                # Append list with missing counts
                counts.append(counts_missing[0])

                # Append list with total counts
                counts.append(sum(counts))

                # Create list of row names
                cm_names = [cm for cm in tm.channel_map] + [f"missing", f"total"]

                # Transform list into dataframe indexed by channel maps
                df_stats = pd.DataFrame(counts, index=cm_names, columns=["counts"])

                # Add new column: percent of all counts
                df_stats["percent_of_total"] = df_stats["counts"] / df_stats.loc[f"total"]["counts"] * 100

                # Save parent dataframe to CSV on disk
                fpath = os.path.join(
                    args.output_folder, args.id,
                    f"{fpath_prefix}_{Interpretation.CATEGORICAL}_{tm.name}_{df_str}.csv",
                )
                df_stats = df_stats.round(2)
                df_stats.to_csv(fpath)
                logging.info(f"Saved summary stats of {Interpretation.CATEGORICAL} {tm.name} tmaps to {fpath}")

        # Plot counts of categorical TMAPs over time
        if args.time_tensor and (args.time_tensor in args.input_tensors):
            min_plotted_counts = 2
            for df_cur, df_str in zip([df, df.dropna()], ["union", "intersect"]):
                freq = args.time_frequency  # Monthly frequency
                time_tensors = pd.to_datetime(df_cur[args.time_tensor])
                min_date = time_tensors.min()
                max_date = time_tensors.max()
                date_range = pd.date_range(min_date, max_date, freq=freq)
                for tm in categorical_tmaps:
                    date_range_filtered = [date_range[0]]
                    prev_date = min_date
                    tm_counts = defaultdict(list)
                    for i, date in enumerate(date_range[1:]):
                        sub_df = df_cur[(time_tensors >= prev_date) & (time_tensors < date)]
                        channel_sum = 0
                        for cm in tm.channel_map:
                            partial_sum = np.sum(sub_df[f'{tm.name} {cm}'])
                            channel_sum += partial_sum
                            tm_counts[cm].append(partial_sum)
                        if channel_sum > min_plotted_counts:
                            date_range_filtered.append(date)
                        else:
                            for cm in tm.channel_map:
                                tm_counts[cm].pop()
                        prev_date = date
                    fpath = os.path.join(args.output_folder, args.id, f'{tm.name}_over_time_{df_str}.png')
                    plot_categorical_tmap_over_time(tm_counts, tm.name, date_range_filtered, fpath)

    # Check if any tmaps are continuous
    if Interpretation.CONTINUOUS in [tm.interpretation for tm in tmaps]:

        # Iterate through 1) df, 2) df without NaN-containing rows (intersect)
        for df_cur, df_str in zip([df, df.dropna()], ["union", "intersect"]):
            df_stats = pd.DataFrame()
            if df_cur.empty:
                logging.info(
                    f"{df_str} of tensors results in empty dataframe."
                    f" Skipping calculations of {Interpretation.CONTINUOUS} summary statistics",
                )
            else:
                for tm in [tm for tm in tmaps if tm.interpretation is Interpretation.CONTINUOUS]:
                    if tm.channel_map:
                        for cm in tm.channel_map:
                            stats = dict()
                            key = f'{cm}'
                            stats["min"] = df_cur[key].min()
                            stats["max"] = df_cur[key].max()
                            stats["mean"] = df_cur[key].mean()
                            stats["median"] = df_cur[key].median()
                            mode = df_cur[key].mode()
                            stats["mode"] = mode[0] if len(mode) != 0 else np.nan
                            stats["variance"] = df_cur[key].var()
                            stats["count"] = df_cur[key].count()
                            stats["missing"] = df_cur[key].isna().sum()
                            stats["total"] = len(df_cur[key])
                            stats["missing_percent"] = stats["missing"] / stats["total"] * 100
                            df_stats = pd.concat([df_stats, pd.DataFrame([stats], index=[f'{cm}'])])
                    else:
                        stats = dict()
                        key = tm.name
                        stats["min"] = df_cur[key].min()
                        stats["max"] = df_cur[key].max()
                        stats["mean"] = df_cur[key].mean()
                        stats["median"] = df_cur[key].median()
                        mode = df_cur[key].mode()
                        stats["mode"] = mode[0] if len(mode) != 0 else np.nan
                        stats["variance"] = df_cur[key].var()
                        stats["count"] = df_cur[key].count()
                        stats["missing"] = df_cur[key].isna().sum()
                        stats["total"] = len(df_cur[key])
                        stats["missing_percent"] = stats["missing"] / stats["total"] * 100
                        df_stats = pd.concat([df_stats, pd.DataFrame([stats], index=[key])])

                # Save parent dataframe to CSV on disk
                fpath = os.path.join(
                    args.output_folder, args.id,
                    f"{fpath_prefix}_{Interpretation.CONTINUOUS}_{df_str}.csv",
                )
                df_stats = df_stats.round(2)
                df_stats.to_csv(fpath)
                logging.info(f"Saved summary stats of {Interpretation.CONTINUOUS} tmaps to {fpath}")

    # Check if any tmaps are language (strings)
    if Interpretation.LANGUAGE in [tm.interpretation for tm in tmaps]:
        for df_cur, df_str in zip([df, df.dropna()], ["union", "intersect"]):
            df_stats = pd.DataFrame()
            if df_cur.empty:
                logging.info(
                    f"{df_str} of tensors results in empty dataframe."
                    f" Skipping calculations of {Interpretation.LANGUAGE} summary statistics",
                )
            else:
                for tm in [tm for tm in tmaps if tm.interpretation is Interpretation.LANGUAGE]:
                    if tm.channel_map:
                        for cm in tm.channel_map:
                            stats = dict()
                            key = f'{cm}'
                            stats["count"] = df_cur[key].count()
                            stats["count_unique"] = len(df_cur[key].value_counts())
                            stats["missing"] = df_cur[key].isna().sum()
                            stats["total"] = len(df_cur[key])
                            stats["missing_percent"] = stats["missing"] / stats["total"] * 100
                            df_stats = pd.concat([df_stats, pd.DataFrame([stats], index=[f'{cm}'])])
                    else:
                        stats = dict()
                        key = tm.name
                        stats["count"] = df_cur[key].count()
                        stats["count_unique"] = len(df_cur[key].value_counts())
                        stats["missing"] = df_cur[key].isna().sum()
                        stats["total"] = len(df_cur[key])
                        stats["missing_percent"] = stats["missing"] / stats["total"] * 100
                        df_stats = pd.concat([df_stats, pd.DataFrame([stats], index=[tm.name])])

                # Save parent dataframe to CSV on disk
                fpath = os.path.join(
                    args.output_folder, args.id,
                    f"{fpath_prefix}_{Interpretation.LANGUAGE}_{df_str}.csv",
                )
                df_stats = df_stats.round(2)
                df_stats.to_csv(fpath)
                logging.info(f"Saved summary stats of {Interpretation.LANGUAGE} tmaps to {fpath}")

    if args.plot_hist == "True":
        for tm in args.tensor_maps_in:
            if tm.interpretation == Interpretation.CONTINUOUS:
                name = tm.name
                arr = list(df[name])
                plt.figure(figsize=(SUBPLOT_SIZE, SUBPLOT_SIZE))
                plt.hist(arr, 50, rwidth=.9)
                plt.xlabel(name)
                plt.ylabel('Fraction')
                plt.rcParams.update({'font.size': 13})
                figure_path = os.path.join(args.output_folder, args.id, f"{name}_histogram{IMAGE_EXT}")
                plt.savefig(figure_path)
                logging.info(f"Saved {name} histogram plot at: {figure_path}")



def cross_reference(args):
    """Cross reference a source cohort with a reference cohort."""
    cohort_counts = OrderedDict()

    src_path = args.tensors_source
    src_name = args.tensors_name
    src_join = args.join_tensors
    src_time = args.time_tensor
    ref_path = args.reference_tensors
    ref_name = args.reference_name
    ref_join = args.reference_join_tensors
    ref_start = args.reference_start_time_tensor
    ref_end = args.reference_end_time_tensor
    ref_labels = args.reference_labels
    number_in_window = args.number_per_window
    order_in_window = args.order_in_window
    window_names = args.window_name
    match_exact_window = order_in_window is not None
    match_min_window = not match_exact_window
    match_any_window = args.match_any_window
    match_every_window = not match_any_window

    # parse options
    src_cols = list(src_join)
    ref_cols = list(ref_join)
    if ref_labels is not None:
        ref_cols.extend(ref_labels)

    def _cols_from_time_windows(time_windows):
        return {time_point[0] for time_window in time_windows for time_point in time_window}

    use_time = not any(arg is None for arg in [src_time, ref_start, ref_end])
    if use_time:
        if len(ref_start) != len(ref_end):
            raise ValueError(f"Invalid time windows, got {len(ref_start)} starts and {len(ref_end)} ends")

        if order_in_window is None:
            # if not matching exactly N in time window, order_in_window is None
            # make array of blanks so zip doesnt break later
            order_in_window = [''] * len(ref_start)
        elif len(order_in_window) != len(ref_start):
            raise ValueError(f"Ambiguous time selection in time windows, got {len(order_in_window)} order_in_window for {len(ref_start)} windows")

        if window_names is None:
            window_names = [str(i) for i in range(len(ref_start))]
        elif len(window_names) != len(ref_start):
            raise ValueError(f"Ambiguous time window names, got {len(window_names)} names for {len(ref_start)} windows")

        # get time columns and ensure time windows are defined
        src_cols.append(src_time)

        # ref start and end are lists of lists, defining time windows
        time_windows = list(zip(ref_start, ref_end))

        # each time window is defined by a tuples of two lists,
        # where the first list of each tuple defines the start point of the time window
        # and the second list of each tuple defines the end point of the time window
        for start, end in time_windows:
            # each start/end point list is two elements,
            # where the first element in the list is the name of the time tensor
            # and the second element is the offset to the value of the time tensor

            # add day offset of 0 for time points without explicit offset
            [time_point.append(0) for time_point in [start, end] if len(time_point) == 1]

            # parse day offset as int
            start[1] = int(start[1])
            end[1] = int(end[1])

        # add unique column names to ref_cols
        ref_cols.extend(_cols_from_time_windows(time_windows))

    # load data into dataframes
    def _load_data(name, path, cols):
        if os.path.isdir(path):
            logging.debug(f'Assuming {name} is directory of hd5 at {path}')
            from ml4h.arguments import tensormap_lookup
            # TODO: check if this works!
            args.tensor_maps_in = [tensormap_lookup(it) for it in cols]
            df = _tensors_to_df(args)[cols]
        else:
            logging.debug(f'Assuming {name} is a csv at {path}')
            df = pd.read_csv(path, usecols=cols, low_memory=False)
        return df

    src_df = _load_data(src_name, src_path, src_cols)
    logging.info(f'Loaded {src_name} into dataframe')
    ref_df = _load_data(ref_name, ref_path, ref_cols)
    logging.info(f'Loaded {ref_name} into dataframe')

    # cleanup time col
    if use_time:
        src_df[src_time] = pd.to_datetime(src_df[src_time], errors='coerce', infer_datetime_format=True)
        src_df.dropna(subset=[src_time], inplace=True)

        for ref_time in _cols_from_time_windows(time_windows):
            ref_df[ref_time] = pd.to_datetime(ref_df[ref_time], errors='coerce', infer_datetime_format=True)
        ref_df.dropna(subset=_cols_from_time_windows(time_windows), inplace=True)

        def _add_offset_time(ref_time):
            offset = ref_time[1]
            ref_time = ref_time[0]
            if offset == 0:
                return ref_time
            ref_time_col = f'{ref_time}_{offset:+}_days'
            if ref_time_col not in ref_df:
                ref_df[ref_time_col] = ref_df[ref_time].apply(lambda x: x + datetime.timedelta(days=offset))
                ref_cols.append(ref_time_col)
            return ref_time_col

        # convert time windows to tuples of cleaned and parsed column names
        time_windows = [(_add_offset_time(start), _add_offset_time(end)) for start, end in time_windows]
    logging.info('Cleaned data columns and removed rows that could not be parsed')

    # drop duplicates based on cols
    src_df.drop_duplicates(subset=src_cols, inplace=True)
    ref_df.drop_duplicates(subset=ref_cols, inplace=True)
    logging.info('Removed duplicates from dataframes, based on join, time, and label')

    cohort_counts[f'{src_name} (total)'] = len(src_df)
    cohort_counts[f'{src_name} (unique {" + ".join(src_join)})'] = len(src_df.drop_duplicates(subset=src_join))
    cohort_counts[f'{ref_name} (total)'] = len(ref_df)
    cohort_counts[f'{ref_name} (unique {" + ".join(ref_join)})'] = len(ref_df.drop_duplicates(subset=ref_join))

    # merging on join columns duplicates rows in source if there are duplicate join values in both source and reference
    # this is fine, each row in reference needs all associated rows in source
    cross_df = src_df.merge(ref_df, how='inner', left_on=src_join, right_on=ref_join).sort_values(src_cols)
    logging.info('Cross referenced based on join tensors')

    cohort_counts[f'{src_name} in {ref_name} (unique {" + ".join(src_cols)})'] = len(cross_df.drop_duplicates(subset=src_cols))
    cohort_counts[f'{src_name} in {ref_name} (unique {" + ".join(src_join)})'] = len(cross_df.drop_duplicates(subset=src_join))
    cohort_counts[f'{ref_name} in {src_name} (unique joins + times + labels)'] = len(cross_df.drop_duplicates(subset=ref_cols))
    cohort_counts[f'{ref_name} in {src_name} (unique {" + ".join(ref_join)})'] = len(cross_df.drop_duplicates(subset=ref_join))

    # dump results and report label distribution
    def _report_cross_reference(df, title):
        title = title.replace(' ', '_')
        if ref_labels is not None:
            series = df[ref_labels].astype(str).apply(lambda x: '<>'.join(x), axis=1, raw=True)
            label_values, counts = np.unique(series, return_counts=True)
            label_values = np.array(list(map(lambda val: val.split('<>'), label_values)))
            label_values = np.append(label_values, [['Total']*len(ref_labels)], axis=0)
            total = sum(counts)
            counts = np.append(counts, [total])
            fracs = list(map(lambda f: f'{f:0.5f}', counts / total))

            res = pd.DataFrame(data=label_values, columns=ref_labels)
            res['count'] = counts
            res['fraction total'] = fracs

            # save label counts to csv
            fpath = os.path.join(args.output_folder, args.id, f'label_counts_{title}.csv')
            res.to_csv(fpath, index=False)
            logging.info(f'Saved distribution of labels in cross reference to {fpath}')

        # save cross reference to csv
        fpath = os.path.join(args.output_folder, args.id, f'list_{title}.csv')
        df.set_index(src_join, drop=True).to_csv(fpath)
        logging.info(f'Saved cross reference to {fpath}')

    if use_time:
        # count rows across time windows
        def _count_time_windows(dfs, title, exact_or_min):
            if type(dfs) is list:
                # Number of pre-op (surgdt -180 days; surgdt) ECG from patients with 1+ ECG in all windows
                # Number of distinct pre-op (surgdt -180 days; surgdt) ECG from patients with 1+ ECG in all windows
                # Number of distinct pre-op (surgdt -180 days; surgdt) partners_ecg_patientid_clean from patients with 1+ ECG in all windows

                # Number of newest pre-op (surgdt -180 days; surgdt) ECG from patients with 1 ECG in all windows
                # Number of distinct newest pre-op (surgdt -180 days; surgdt) ECG from patients with 1 ECG in all windows
                # Number of distinct newest pre-op (surgdt -180 days; surgdt) partners_ecg_patientid_clean from patients with 1 ECG in all windows
                for df, window_name, order, (start, end) in zip(dfs, window_names, order_in_window, time_windows):
                    order = f'{order} ' if exact_or_min == 'exactly' else ''
                    start = start.replace('_', ' ')
                    end = end.replace('_', ' ')
                    cohort_counts[f'Number of {order}{window_name} ({start}; {end}) {src_name} from patients with {title}'] = len(df)
                    cohort_counts[f'Number of distinct {order}{window_name} ({start}; {end}) {src_name} from patients with {title}'] = len(df.drop_duplicates(subset=src_cols))
                    cohort_counts[f'Number of distinct {order}{window_name} ({start}; {end}) {" + ".join(src_join)} from patients with {title}'] = len(df.drop_duplicates(subset=src_join))
            else:
                # Number of ECGs from patients with 1+ ECG in all windows
                # Number of distinct ECGs from patients with 1+ ECG in all windows
                # Number of distinct partners_ecg_patientid_clean from patients with 1+ ECG in all windows
                df = dfs
                cohort_counts[f'Number of {src_name} from patients with {title}'] = len(df)
                cohort_counts[f'Number of distinct {src_name} from patients with {title}'] = len(df.drop_duplicates(subset=src_cols))
                cohort_counts[f'Number of distinct {" + ".join(src_join)} from patients with {title}'] = len(df.drop_duplicates(subset=src_join))

        # aggregate all time windows back into one dataframe with indicator for time window index
        def _aggregate_time_windows(time_window_dfs, window_names):
            for df, window_name in zip(time_window_dfs, window_names):
                if 'time_window' not in df:
                    df['time_window'] = window_name
            aggregated_df = pd.concat(time_window_dfs, ignore_index=True).sort_values(by=src_cols + ['time_window'], ignore_index=True)
            return aggregated_df

        # get only occurrences for join_tensors that appear in every time window
        def _intersect_time_windows(time_window_dfs):
            # find the intersection of join_tensors that appear in all time_window_dfs
            join_tensor_intersect = reduce(lambda a, b: a.merge(b), [pd.DataFrame(df[src_join].drop_duplicates()) for df in time_window_dfs])

            # filter time_window_dfs to only the rows that have join_tensors across all time windows
            time_window_dfs_intersect = [df.merge(join_tensor_intersect) for df in time_window_dfs]
            return time_window_dfs_intersect

        # 1. get data with at least N (default 1) occurrences in all time windows
        # 2. within each time window, get only data for join_tensors that have N rows in the time window
        # 3. across all time windows, get only data for join_tensors that have data in all time windows

        # get df for each time window
        dfs_min_in_any_time_window = [
            cross_df[(cross_df[start] < cross_df[src_time]) & (cross_df[src_time] < cross_df[end])]
            for start, end in time_windows
        ]

        # get at least N occurrences in any time window
        dfs_min_in_any_time_window = [df.groupby(src_join+[start, end]).filter(lambda g: len(g) >= number_in_window) for df, (start, end) in zip(dfs_min_in_any_time_window, time_windows)]
        if match_min_window and match_any_window:
            min_in_any_time_window = _aggregate_time_windows(dfs_min_in_any_time_window, window_names)
            logging.info(f"Cross referenced so unique event occurs {number_in_window}+ times in any time window")
            title = f'{number_in_window}+ in any window'
            _report_cross_reference(min_in_any_time_window, title)
            _count_time_windows(dfs_min_in_any_time_window, title, 'at least')
            if len(dfs_min_in_any_time_window) > 1:
                _count_time_windows(min_in_any_time_window, title, 'at least')

        # get at least N occurrences in every time window
        if match_min_window and match_every_window:
            dfs_min_in_every_time_window = _intersect_time_windows(dfs_min_in_any_time_window)
            min_in_every_time_window = _aggregate_time_windows(dfs_min_in_every_time_window, window_names)
            logging.info(f"Cross referenced so unique event occurs {number_in_window}+ times in all time windows")
            title = f'{number_in_window}+ in all windows'
            _report_cross_reference(min_in_every_time_window, title)
            _count_time_windows(dfs_min_in_every_time_window, title, 'at least')
            if len(dfs_min_in_every_time_window) > 1:
                _count_time_windows(min_in_every_time_window, title, 'at least')

        # get exactly N occurrences, select based on ordering
        def _get_occurrences(df, order, start, end):
            if order == 'newest':
                df = df.groupby(src_join+[start, end]).tail(number_in_window)
            elif order == 'oldest':
                df = df.groupby(src_join+[start, end]).head(number_in_window)
            elif order == 'random':
                df = df.groupby(src_join+[start, end]).apply(lambda g: g.sample(number_in_window))
            else:
                raise NotImplementedError(f"Ordering for which rows to use in time window unknown: '{order}'")
            return df.reset_index(drop=True)

        # get exactly N occurrences in any time window
        if match_exact_window:
            dfs_exact_in_any_time_window = [_get_occurrences(df, order, start, end) for df, order, (start, end) in zip(dfs_min_in_any_time_window, order_in_window, time_windows)]
        if match_exact_window and match_any_window:
            exact_in_any_time_window = _aggregate_time_windows(dfs_exact_in_any_time_window, window_names)
            logging.info(f"Cross referenced so unique event occurs exactly {number_in_window} times in any time window")
            title = f'{number_in_window} in any window'
            _report_cross_reference(exact_in_any_time_window, title)
            _count_time_windows(dfs_exact_in_any_time_window, title, 'exactly')
            if len(dfs_exact_in_any_time_window) > 1:
                _count_time_windows(exact_in_any_time_window, title, 'exactly')

        # get exactly N occurrences in every time window
        if match_exact_window and match_every_window:
            dfs_exact_in_every_time_window = _intersect_time_windows(dfs_exact_in_any_time_window)
            exact_in_every_time_window = _aggregate_time_windows(dfs_exact_in_every_time_window, window_names)
            logging.info(f"Cross referenced so unique event occurs exactly {number_in_window} times in all time windows")
            title = f'{number_in_window} in all windows'
            _report_cross_reference(exact_in_every_time_window, title)
            _count_time_windows(dfs_exact_in_every_time_window, title, 'exactly')
            if len(dfs_exact_in_every_time_window) > 1:
                _count_time_windows(exact_in_every_time_window, title, 'exactly')
    else:
        _report_cross_reference(cross_df, f'all {src_name} in {ref_name}')

    # report counts
    fpath = os.path.join(args.output_folder, args.id, 'summary_cohort_counts.csv')
    pd.DataFrame.from_dict(cohort_counts, orient='index', columns=['count']).rename_axis('description').to_csv(fpath)
    logging.info(f'Saved cohort counts to {fpath}')


def latent_space_dataframe(infer_hidden_tsv, explore_csv):
    df = pd.read_csv(explore_csv)
    df['fpath'] = pd.to_numeric(df['fpath'], errors='coerce')
    df2 = pd.read_csv(infer_hidden_tsv, sep='\t')
    df2['sample_id'] = pd.to_numeric(df2['sample_id'], errors='coerce')
    latent_df = pd.merge(df, df2, left_on='fpath', right_on='sample_id', how='inner')
    latent_df.info()
    return latent_df


def plot_scree(pca_components, percent_explained, figure_path):
    _ = plt.figure(figsize=(6, 4))
    plt.plot(range(len(percent_explained)), percent_explained, 'g.-', linewidth=1)
    plt.axvline(x=pca_components, c='r', linewidth=3)
    label = f'{np.sum(percent_explained[:pca_components]):0.1f}% of variance explained by top {pca_components} of {len(percent_explained)} components'
    plt.text(pca_components+0.02*len(percent_explained), percent_explained[1], label)
    plt.title('Scree Plot')
    plt.xlabel('Principal Components')
    plt.ylabel('% of Variance Explained by Each Component')
    if not os.path.exists(os.path.dirname(figure_path)):
        os.makedirs(os.path.dirname(figure_path))
    plt.savefig(figure_path)


def pca_on_matrix(matrix, pca_components, scree_path=None):
    pca = PCA()
    pca.fit(matrix)
    print(f'PCA explains {100 * np.sum(pca.explained_variance_ratio_[:pca_components]):0.1f}% of variance with {pca_components} top PCA components.')
    matrix_reduced = pca.transform(matrix)[:, :pca_components]
    print(f'PCA reduces matrix shape:{matrix_reduced.shape} from matrix shape: {matrix.shape}')
    if scree_path:
        plot_scree(pca_components, 100*pca.explained_variance_ratio_, scree_path)
    return pca, matrix_reduced


def pca_on_tsv(tsv_file, columns, index_column, pca_components):
    df = pd.read_csv(tsv_file, sep='\t')
    matrix = df[columns].to_numpy()
    pca, reduced = pca_on_matrix(matrix, pca_components, tsv_file.replace('.tsv', f'_scree_{pca_components}.png'))
    reduced_df = pd.DataFrame(reduced)
    reduced_df.index = df[index_column]
    new_tsv = tsv_file.replace('.tsv', f'_pca_{pca_components}.tsv')
    reduced_df.to_csv(new_tsv, sep='\t')
<<<<<<< HEAD
    logging.info(f'Wrote PCA reduced TSV to: {new_tsv}')

=======
    logging.info(f'Wrote PCA reduced TSV to: {new_tsv}')
>>>>>>> 059ce6fc
<|MERGE_RESOLUTION|>--- conflicted
+++ resolved
@@ -1407,9 +1407,4 @@
     reduced_df.index = df[index_column]
     new_tsv = tsv_file.replace('.tsv', f'_pca_{pca_components}.tsv')
     reduced_df.to_csv(new_tsv, sep='\t')
-<<<<<<< HEAD
-    logging.info(f'Wrote PCA reduced TSV to: {new_tsv}')
-
-=======
-    logging.info(f'Wrote PCA reduced TSV to: {new_tsv}')
->>>>>>> 059ce6fc
+    logging.info(f'Wrote PCA reduced TSV to: {new_tsv}')