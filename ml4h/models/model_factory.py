# The Model factory connects input TensorMaps to output TensorMaps with computational graphs.

# Imports
import os
import logging
from itertools import chain
from collections import defaultdict, Counter
from typing import Dict, List, Tuple, Set, DefaultDict, Any, Union

import tensorflow as tf
from tensorflow.keras.models import Model, load_model
from tensorflow.keras.layers import Input, Layer
from tensorflow_hub import KerasLayer

from ml4h.models.Block import Block
from ml4h.TensorMap import TensorMap
from ml4h.metrics import get_metric_dict
from ml4h.optimizers import NON_KERAS_OPTIMIZERS, get_optimizer
from ml4h.models.layer_wrappers import ACTIVATION_FUNCTIONS, NORMALIZATION_CLASSES
from ml4h.models.pretrained_blocks import ResNetEncoder, MoviNetEncoder, BertEncoder
from ml4h.models.conv_blocks import ConvEncoderBlock, ConvDecoderBlock, ResidualBlock, PoolBlock, ConvUp, ConvDown
from ml4h.models.transformer_blocks import TransformerDecoder, TransformerEncoder, PositionalEncoding 
from ml4h.models.transformer_blocks_embedding import TransformerEncoderEmbedding,MultiHeadAttention
from ml4h.models.perceiver_blocks import PerceiverEncoder,latent_layer

from ml4h.models.merge_blocks import GlobalAveragePoolBlock, EncodeIdentityBlock, L2LossLayer, CosineLossLayer, VariationalDiagNormal
from ml4h.models.merge_blocks import FlatConcatDenseBlock, FlatConcatBlock, AverageBlock, PairLossBlock, ReduceMean, ContrastiveLossLayer
from ml4h.models.basic_blocks import ModelAsBlock, LSTMEncoderBlock, LanguageDecoderBlock, DenseEncoder, DenseDecoder
from ml4h.models.basic_blocks import LinearDecoder, PartitionedLinearDecoder, LanguagePredictionBlock, RandomGauss


BLOCK_CLASSES = {
    'conv_encode': ConvEncoderBlock,
    'conv_decode': ConvDecoderBlock,
    'conv_up': ConvUp,
    'conv_down': ConvDown,
    'residual': ResidualBlock,
    'pool': PoolBlock,
    'concat': FlatConcatDenseBlock,
    'flat': FlatConcatBlock,
    'average': AverageBlock,
    'mean': ReduceMean,
    'pair': PairLossBlock,
    'gap': GlobalAveragePoolBlock,
    'lstm_encode': LSTMEncoderBlock,
    'language_decode': LanguageDecoderBlock,
    'language_predict': LanguagePredictionBlock,
    'dense_encode': DenseEncoder,
    'dense_decode': DenseDecoder,
    'linear_decode': LinearDecoder,
    'partitioned_linear_decode': PartitionedLinearDecoder,
    'identity': EncodeIdentityBlock,
    'transformer_encoder': TransformerEncoder,
    'perceiver_encoder': PerceiverEncoder,
    'transformer_encoder_embedding': TransformerEncoderEmbedding,
    'transformer_decoder': TransformerDecoder,
    'resnet_encoder': ResNetEncoder,
    'movinet_encoder': MoviNetEncoder,
    'bert_encoder': BertEncoder,

}


def compose(f, g):
    return lambda x, y: g(f(x, y), y)


def identity(x, _):
    return x


def make_multimodal_multitask_model(
        tensor_maps_in: List[TensorMap],
        tensor_maps_out: List[TensorMap],
        encoder_blocks: List[str],
        decoder_blocks: List[str],
        merge_blocks: List[str],
        learning_rate: float,
        optimizer: str,
        u_connect: DefaultDict[TensorMap, Set[TensorMap]] = None,
        training_steps: int = None,
        learning_rate_schedule: str = None,
        **kwargs,
) -> Tuple[Model, Dict[TensorMap, Model], Dict[TensorMap, Model]]:
    """Make multi-task, multi-modal feed forward neural network for all kinds of prediction

    This model factory can be used to make networks for classification, regression, and segmentation
    The tasks attempted are given by the output TensorMaps.
    The modalities and the first layers in the architecture are determined by the input TensorMaps.
    Model architectures are specified by Blocks which can encode, merge or decode TensorMaps.

    Hyperparameters are exposed to the command line and passed through to Block constructors via **kwargs.
    Model summary printed to output

    :param tensor_maps_in: List of input TensorMaps
    :param tensor_maps_out: List of output TensorMaps
    :param encoder_blocks: One or more BLOCK_CLASS keys or hd5 model files to encode applicable input TensorMaps
    :param decoder_blocks: One or more BLOCK_CLASS keys or hd5 model files to decode applicable output TensorMaps
    :param merge_blocks: Zero or more BLOCK_CLASS keys to construct multimodal latent space or apply loss functions based on internal activations, etc..
    :param learning_rate: learning rate for optimizer
    :param u_connect: dictionary of input TensorMap -> output TensorMaps to u connect to
    :param optimizer: which optimizer to use. See optimizers.py.
    :return: a compiled keras model
    :param learning_rate_schedule: learning rate schedule to train with, e.g. triangular
    :param training_steps: How many training steps to train the model. Only needed if learning_rate_schedule given
    """
    tensor_maps_out = parent_sort(tensor_maps_out)
    u_connect: DefaultDict[TensorMap, Set[TensorMap]] = u_connect or defaultdict(set)
    custom_dict = get_custom_objects(tensor_maps_out)
    opt = get_optimizer(
        optimizer, learning_rate, steps_per_epoch=training_steps, learning_rate_schedule=learning_rate_schedule,
        optimizer_kwargs=kwargs.get('optimizer_kwargs'),
    )

    if kwargs.get('model_file', False):
        return _load_model_encoders_and_decoders(tensor_maps_in, tensor_maps_out, custom_dict, opt, kwargs['model_file'])

    full_model, encoders, decoders, merger = multimodal_multitask_model(
        tensor_maps_in, tensor_maps_out,
        encoder_blocks, decoder_blocks, merge_blocks,
        custom_dict, u_connect, **kwargs
    )
    full_model.compile(
        optimizer=opt, loss=[tm.loss for tm in tensor_maps_out],
        metrics={tm.output_name(): tm.metrics for tm in tensor_maps_out},
    )
    full_model.summary(print_fn=logging.info, expand_nested=True)
    if kwargs.get('model_layers', False):
        full_model.load_weights(kwargs['model_layers'], by_name=True)
        logging.info(f"Loaded model weights from:{kwargs['model_layers']}")

    return full_model, encoders, decoders, merger


def multimodal_multitask_model(
        tensor_maps_in: List[TensorMap],
        tensor_maps_out: List[TensorMap],
        encoder_blocks: List[Union[Block, str]],
        decoder_blocks: List[Union[Block, str]],
        merge_blocks: List[Union[Block, str]],
        custom_dict: Dict[str, Any],
        u_connect: DefaultDict[TensorMap, Set[TensorMap]] = None,
        **kwargs
) -> Tuple[Model, Dict[TensorMap, Model], Dict[TensorMap, Model]]:
    """Make multi-task, multi-modal feed forward neural network for all kinds of prediction

    This model factory can be used to make networks for classification, regression, and segmentation
    The tasks attempted are given by the output TensorMaps.
    The modalities and the first layers in the architecture are determined by the input TensorMaps.
    Model architectures are specified by Blocks which can encode, merge or decode TensorMaps.

    Hyperparameters are exposed to the command line and passed through to Block constructors via **kwargs.
    Model summary printed to output

    :param tensor_maps_in: List of input TensorMaps
    :param tensor_maps_out: List of output TensorMaps
    :param encoder_blocks: One or more Blocks, BLOCK_CLASS keys or hd5 model files to encode applicable input TensorMaps
    :param decoder_blocks: One or more Blocks, BLOCK_CLASS keys or hd5 model files to decode applicable output TensorMaps
    :param merge_blocks: Zero or more Blocks, BLOCK_CLASS keys to construct multimodal latent space or apply loss functions based on internal activations, etc..
    :param custom_dict: Dictionary of custom objects needed to load a serialized model
    :param u_connect: dictionary of input TensorMap -> output TensorMaps to u connect to
    """
    encoder_block_functions = {tm: identity for tm in tensor_maps_in}  # Dict[TensorMap, Block]
    for tm in tensor_maps_in:
        print("***tm",tm,len(tensor_maps_in))
        for encode_block in encoder_blocks:  # TODO: just check that it is a block?,
            if isinstance(encode_block, Block):
                encoder_block_functions[tm] = compose(encoder_block_functions[tm], encode_block(tensor_map=tm, **kwargs))
            elif encode_block in BLOCK_CLASSES:
                encoder_block_functions[tm] = compose(encoder_block_functions[tm], BLOCK_CLASSES[encode_block](tensor_map=tm, **kwargs))
            
            elif encode_block.endswith(f'encoder_{tm.name}.h5'):  # TODO: load protobuf models too
                serialized_encoder = load_model(encode_block, custom_objects=custom_dict, compile=False)
                serialized_encoder = add_prefix(serialized_encoder, f'encode_block_{tm.name}', custom_dict)
                encoder_block_functions[tm] = compose(encoder_block_functions[tm], ModelAsBlock(tensor_map=tm, model=serialized_encoder))
                break  # Don't also reconstruct from scratch if model is serialized, hd5 models must precede BLOCK_CLASS keys
            else:
                logging.warning(f'{tm.name} is ignoring encoding block {encode_block}.')
    merge = identity
    for merge_block in merge_blocks:
        if isinstance(merge_block, Block):
            merge = compose(merge, merge_block(**kwargs))
        else:
            merge = compose(merge, BLOCK_CLASSES[merge_block](**kwargs))

    decoder_block_functions = {tm: identity for tm in tensor_maps_out}
    for tm in tensor_maps_out:
        for decode_block in decoder_blocks:
            if isinstance(decode_block, Block):
                decoder_block_functions[tm] = compose(
                    decoder_block_functions[tm], decode_block(
                        tensor_map=tm,
                        u_connect_parents=[tm_in for tm_in in tensor_maps_in if tm in u_connect[tm_in]],
                        parents=tm.parents,
                        **kwargs,
                    ),
                )
            elif decode_block in BLOCK_CLASSES:
                decoder_block_functions[tm] = compose(
                    decoder_block_functions[tm], BLOCK_CLASSES[decode_block](
                        tensor_map=tm,
                        u_connect_parents=[tm_in for tm_in in tensor_maps_in if tm in u_connect[tm_in]],
                        parents=tm.parents,
                        **kwargs,
                    ),
                )
            elif decode_block.endswith(f'decoder_{tm.name}.h5'):
                serialized_decoder = load_model(decode_block, custom_objects=custom_dict, compile=False)
                serialized_decoder = add_prefix(serialized_decoder, f'decode_block_{tm.name}', custom_dict)
                decoder_block_functions[tm] = compose(decoder_block_functions[tm], ModelAsBlock(tensor_map=tm, model=serialized_decoder))
                break
            else:
                logging.warning(f'{tm.name} is ignoring decoding block {decode_block}.')

    return make_multimodal_multitask_model_block(encoder_block_functions, merge, decoder_block_functions, u_connect)


def make_multimodal_multitask_model_block(
        encoder_block_functions: Dict[TensorMap, Block],
        merge: Block,
        decoder_block_functions: Dict[TensorMap, Block],  # Assumed to be topologically sorted according to parents hierarchy
        u_connect: DefaultDict[TensorMap, Set[TensorMap]],
) -> Tuple[Model, Dict[TensorMap, Model], Dict[TensorMap, Model], Model]:
    """
    Turn Blocks into Models
    Returns full model, encoders, decoders and a merge model.
    Blocks are specified by dictionaries for encodings, decodings and merging.
    This function returns Models, the full model the merge model and dictionaries mapping TensorMaps to models for each encoder and decoder.

    :param encoder_block_functions: Dictionary mapping input TensorMaps to Blocks, populate intermediate Dictionary
    :param merge: A block which may use the Dictionary of intermediates to combine or add loss to a model.
    :param decoder_block_functions: Dictionary mapping output TensorMaps to Blocks, may link with intermediates for parenting or skip connections
    :param u_connect: Dictionary with TensorMap keys and sets of all their u_connected parents as values

    :return: Full model, encoder models, decoder models and merge model
    """
    inputs: Dict[TensorMap, Input] = {}
    encoders: Dict[TensorMap, Model] = {}
    encodings: List[Layer] = []
    encodings_as_inputs: List[Input] = []
    intermediates: Dict[TensorMap, List[Layer]] = defaultdict(list)

    for tm, encoder_block in encoder_block_functions.items():
        if tm.is_text():
            inputs[tm] = Input(shape=(), dtype=tf.string, name=tm.name)
        else:
            inputs[tm] = Input(shape=tm.shape, name=tm.input_name())
        encoding = encoder_block(inputs[tm], intermediates)
        encoders[tm] = Model(inputs[tm], encoding, name=f'encode_{tm.name}')
        encodings.append(encoders[tm](inputs[tm]))
        encodings_as_inputs.append(Input(shape=encodings[-1].shape, name=f'encoding_{tm.name}'))
  

    multimodal_activation = merge(encodings, intermediates)
    merge_model = Model(list(inputs.values()), multimodal_activation)
    if isinstance(multimodal_activation, list):
        latent_inputs = Input(shape=(multimodal_activation[0].shape[-1],), name='input_multimodal_space')
    else:
        latent_inputs = Input(shape=(multimodal_activation.shape[-1],), name='input_multimodal_space')
        logging.info(f'multimodal_activation.shapes: {multimodal_activation.shape}')
    logging.info(f'Graph from input TensorMaps has intermediates: {[(tm, [ti.shape for ti in t]) for tm, t in intermediates.items()]}')

    decoders: Dict[TensorMap, Model] = {}
    decoder_outputs = []
    for tm, decoder_block in decoder_block_functions.items():  # TODO this needs to be a topological sorted according to parents hierarchy
        # Do not save isolated decoders for UNETs because they require skip connection inputs as well as latent space
        if len([tm_in for tm_in, _ in encoder_block_functions.items() if ((tm in u_connect[tm_in]) or tm.is_language())]) > 0:
            reconstruction = decoder_block(multimodal_activation, intermediates)
            decoder_outputs.append(reconstruction)
        else:
            reconstruction = decoder_block(latent_inputs, intermediates)
            decoders[tm] = Model(latent_inputs, reconstruction, name=tm.output_name())
            decoder_outputs.append(decoders[tm](multimodal_activation))
    if len(decoder_outputs) == 0:
        decoder_outputs = [multimodal_activation]
    return Model(inputs=list(inputs.values()), outputs=decoder_outputs, name='block_model'), encoders, decoders, merge_model


def _load_model_encoders_and_decoders(
    tensor_maps_in: List[TensorMap], tensor_maps_out: List[TensorMap], custom_dict: Dict[str, Any],
    optimizer, model_file: str,
):
    encoders = {}
    decoders = {}
    merger = None
    try:
        for tm in tensor_maps_in:
            encoders[tm] = load_model(f"{os.path.dirname(model_file)}/encoder_{tm.name}.h5", custom_objects=custom_dict, compile=False)
        for tm in tensor_maps_out:
            decoders[tm] = load_model(f"{os.path.dirname(model_file)}/decoder_{tm.name}.h5", custom_objects=custom_dict, compile=False)
        merger = load_model(f"{os.path.dirname(model_file)}/merger.h5", custom_objects=custom_dict, compile=False)
    except OSError as e:
        logging.warning(f'Could not load some model modules, error: {e}')
    logging.info(f"Attempting to load model file from: {model_file}")
    m = load_model(model_file, custom_objects=custom_dict, compile=False)
    m.compile(
        optimizer=optimizer, loss=[tm.loss for tm in tensor_maps_out],
        metrics={tm.output_name(): tm.metrics for tm in tensor_maps_out},
    )
    m.summary(print_fn=logging.info, expand_nested=True)
    logging.info(f"Loaded {len(encoders)} encoders, {len(decoders)} decoders and model file from: {model_file}")
    return m, encoders, decoders, merger


def get_custom_objects(tensor_maps_out: List[TensorMap]) -> Dict[str, Any]:
    custom_objects = {
        obj.__name__: obj
        for obj in chain(
            NON_KERAS_OPTIMIZERS.values(), ACTIVATION_FUNCTIONS.values(), NORMALIZATION_CLASSES.values(),
            [
<<<<<<< HEAD
                VariationalDiagNormal, L2LossLayer, CosineLossLayer, ContrastiveLossLayer, PositionalEncoding, MultiHeadAttention,
                KerasLayer,latent_layer,
=======
                VariationalDiagNormal, L2LossLayer, CosineLossLayer, ContrastiveLossLayer, PositionalEncoding,
                MultiHeadAttention, RandomGauss,
                KerasLayer,
>>>>>>> 30bb5e7c
            ],
        )
    }
    return {**custom_objects, **get_metric_dict(tensor_maps_out)}


def parent_sort(tms: List[TensorMap]) -> List[TensorMap]:
    """
    Parents will always appear before their children after sorting. Idempotent and slow.
    """
    to_process = sorted(tms, key=lambda x: str(x))
    final: List[TensorMap] = []
    visited = Counter()
    while to_process:
        tm = to_process.pop()
        visited[tm] += 1
        if visited[tm] > len(tms):
            raise ValueError('Problem detected in parent structure. Could be cycle or missing parent.')
        if not tm.parents or set(tm.parents) <= set(final):
            final.append(tm)
        else:
            to_process.insert(0, tm)
    return final


def add_prefix(model, prefix: str, custom_objects=None):
    '''Adds a prefix to layers and model name while keeping the pre-trained weights
    Arguments:
        model: a tf.keras model
        prefix: a string that would be added to before each layer name
        custom_objects: if your model consists of custom layers you shoud add them pass them as a dictionary.
            For more information read the following:
            https://keras.io/guides/serialization_and_saving/#custom-objects
    Returns:
        new_model: a tf.keras model having same weights as the input model.
    '''

    config = model.get_config()
    old_to_new = {}
    new_to_old = {}

    for layer in config['layers']:
        new_name = prefix + layer['name']
        old_to_new[layer['name']], new_to_old[new_name] = new_name, layer['name']
        layer['name'] = new_name
        layer['config']['name'] = new_name

        if len(layer['inbound_nodes']) > 0:
            for in_node in layer['inbound_nodes'][0]:
                in_node[0] = old_to_new[in_node[0]]

    for input_layer in config['input_layers']:
        input_layer[0] = old_to_new[input_layer[0]]

    for output_layer in config['output_layers']:
        output_layer[0] = old_to_new[output_layer[0]]

    config['name'] = prefix + config['name']
    new_model = tf.keras.Model().from_config(config, custom_objects)

    for layer in new_model.layers:
        layer.set_weights(model.get_layer(new_to_old[layer.name]).get_weights())

    return new_model<|MERGE_RESOLUTION|>--- conflicted
+++ resolved
@@ -308,14 +308,9 @@
         for obj in chain(
             NON_KERAS_OPTIMIZERS.values(), ACTIVATION_FUNCTIONS.values(), NORMALIZATION_CLASSES.values(),
             [
-<<<<<<< HEAD
-                VariationalDiagNormal, L2LossLayer, CosineLossLayer, ContrastiveLossLayer, PositionalEncoding, MultiHeadAttention,
-                KerasLayer,latent_layer,
-=======
                 VariationalDiagNormal, L2LossLayer, CosineLossLayer, ContrastiveLossLayer, PositionalEncoding,
                 MultiHeadAttention, RandomGauss,
-                KerasLayer,
->>>>>>> 30bb5e7c
+                KerasLayer, latent_layer,
             ],
         )
     }
