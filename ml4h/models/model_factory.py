# The Model factory connects input TensorMaps to output TensorMaps with computational graphs.

# Imports
import os
import logging
from itertools import chain
from collections import defaultdict, Counter
from typing import Dict, List, Tuple, Set, DefaultDict, Any, Union

import tensorflow as tf

import keras

from tensorflow.keras.models import Model, load_model
from tensorflow.keras.layers import Input, Layer, Lambda
from tensorflow_hub import KerasLayer

from ml4h.models.Block import Block
from ml4h.TensorMap import TensorMap
from ml4h.metrics import get_metric_dict

from ml4h.optimizers import get_optimizer

from ml4h.models.perceiver_blocks import PerceiverEncoder, PerceiverLatentLayer
from ml4h.models.layer_wrappers import ACTIVATION_FUNCTIONS, NORMALIZATION_CLASSES
from ml4h.models.pretrained_blocks import ResNetEncoder, MoviNetEncoder, BertEncoder
from ml4h.models.transformer_blocks_embedding import TransformerEncoderEmbedding,MultiHeadAttention
from ml4h.models.transformer_blocks import TransformerDecoder, TransformerEncoder, PositionalEncoding
from ml4h.models.basic_blocks import LinearDecoder, PartitionedLinearDecoder, LanguagePredictionBlock, RandomGauss, \
    IdentityEncoderBlock, IdentityDecoderBlock
from ml4h.models.basic_blocks import ModelAsBlock, LSTMEncoderBlock, LanguageDecoderBlock, DenseEncoder, DenseDecoder

from ml4h.models.merge_blocks import GlobalAveragePoolBlock, EncodeIdentityBlock, L2LossLayer, CosineLossLayer, \
    VariationalDiagNormal, KroneckerBlock, DropoutBlock

from ml4h.models.merge_blocks import FlatConcatDenseBlock, FlatConcatBlock, AverageBlock, PairLossBlock, ReduceMean, ContrastiveLossLayer
from ml4h.models.conv_blocks import ConvEncoderBlock, ConvEncoderMergeBlock, ConvDecoderBlock, ConvUnetDecoderBlock, ResidualBlock, PoolBlock, ConvUp, ConvDown


BLOCK_CLASSES = {
    'conv_encode': ConvEncoderBlock,
    'merge_conv_encode': ConvEncoderMergeBlock,
    'conv_decode': ConvDecoderBlock,
    'unet_conv_decode': ConvUnetDecoderBlock,
    'conv_up': ConvUp,
    'conv_down': ConvDown,
    'residual': ResidualBlock,
    'pool': PoolBlock,
    'concat': FlatConcatDenseBlock,
    'kronecker': KroneckerBlock,
    'dropout': DropoutBlock,
    'flat': FlatConcatBlock,
    'average': AverageBlock,
    'mean': ReduceMean,
    'pair': PairLossBlock,
    'gap': GlobalAveragePoolBlock,
    'lstm_encode': LSTMEncoderBlock,
    'language_decode': LanguageDecoderBlock,
    'language_predict': LanguagePredictionBlock,
    'dense_encode': DenseEncoder,
    'dense_decode': DenseDecoder,
    'linear_decode': LinearDecoder,
    'partitioned_linear_decode': PartitionedLinearDecoder,
    'identity': EncodeIdentityBlock,
    'transformer_encoder': TransformerEncoder,
    'perceiver_encoder': PerceiverEncoder,
    'transformer_encoder_embedding': TransformerEncoderEmbedding,
    'transformer_decoder': TransformerDecoder,
    'resnet_encoder': ResNetEncoder,
    'movinet_encoder': MoviNetEncoder,
    'bert_encoder': BertEncoder,
    'identity_decode': IdentityDecoderBlock,
    'identity_encode': IdentityEncoderBlock,
}


def compose(f, g):
    return lambda x, y: g(f(x, y), y)


def identity(x, _):
    return x


def make_multimodal_multitask_model(
        tensor_maps_in: List[TensorMap],
        tensor_maps_out: List[TensorMap],
        encoder_blocks: List[str],
        decoder_blocks: List[str],
        merge_blocks: List[str],
        learning_rate: float,
        optimizer: str,
        u_connect: DefaultDict[TensorMap, Set[TensorMap]] = None,
        training_steps: int = None,
        learning_rate_schedule: str = None,
        **kwargs,
) -> Tuple[Model, Dict[TensorMap, Model], Dict[TensorMap, Model]]:
    """Make multi-task, multi-modal feed forward neural network for all kinds of prediction

    This model factory can be used to make networks for classification, regression, and segmentation
    The tasks attempted are given by the output TensorMaps.
    The modalities and the first layers in the architecture are determined by the input TensorMaps.
    Model architectures are specified by Blocks which can encode, merge or decode TensorMaps.

    Hyperparameters are exposed to the command line and passed through to Block constructors via **kwargs.
    Model summary printed to output

    :param tensor_maps_in: List of input TensorMaps
    :param tensor_maps_out: List of output TensorMaps
    :param encoder_blocks: One or more BLOCK_CLASS keys or hd5 model files to encode applicable input TensorMaps
    :param decoder_blocks: One or more BLOCK_CLASS keys or hd5 model files to decode applicable output TensorMaps
    :param merge_blocks: Zero or more BLOCK_CLASS keys to construct multimodal latent space or apply loss functions based on internal activations, etc..
    :param learning_rate: learning rate for optimizer
    :param u_connect: dictionary of input TensorMap -> output TensorMaps to u connect to
    :param optimizer: which optimizer to use. See optimizers.py.
    :return: a compiled keras model
    :param learning_rate_schedule: learning rate schedule to train with, e.g. triangular
    :param training_steps: How many training steps to train the model. Only needed if learning_rate_schedule given
    """
    tensor_maps_out = parent_sort(tensor_maps_out)
    u_connect: DefaultDict[TensorMap, Set[TensorMap]] = u_connect or defaultdict(set)
    custom_dict = get_custom_objects(tensor_maps_out)
    opt = get_optimizer(
        optimizer, learning_rate, steps_per_epoch=training_steps, learning_rate_schedule=learning_rate_schedule,
        optimizer_kwargs=kwargs.get('optimizer_kwargs'),
    )

    if kwargs.get('model_file', False):
        return tf.keras.models.load_model(kwargs['model_file'])
    if kwargs.get('model_file', False) and kwargs.get('load_enc_dec', False):
        return _load_model_encoders_and_decoders(tensor_maps_in, tensor_maps_out, custom_dict, opt, kwargs['model_file'])


    full_model, encoders, decoders, merger = multimodal_multitask_model(
        tensor_maps_in, tensor_maps_out,
        encoder_blocks, decoder_blocks, merge_blocks,
        custom_dict, u_connect, **kwargs
    )
    losses = [tm.loss for tm in tensor_maps_out]
    if len(losses) == 0:
<<<<<<< HEAD
        logging.info(f"No losses found hopefully a contrastive loss is being used.")
=======
        logging.warning(f"No losses found, hoping there is contrastive loss merge block.")
>>>>>>> 25509297
        losses = None
    full_model.compile(
        optimizer=opt, loss=losses, metrics={tm.output_name(): tm.metrics for tm in tensor_maps_out},
    )
    full_model.summary()
    #full_model.summary(print_fn=logging.info, expand_nested=True)
    if kwargs.get('model_layers', False):
        full_model.load_weights(kwargs['model_layers'], by_name=True)
        logging.info(f"Loaded model weights from:{kwargs['model_layers']}")

    return full_model, encoders, decoders, merger


def multimodal_multitask_model(
        tensor_maps_in: List[TensorMap],
        tensor_maps_out: List[TensorMap],
        encoder_blocks: List[Union[Block, str]],
        decoder_blocks: List[Union[Block, str]],
        merge_blocks: List[Union[Block, str]],
        custom_dict: Dict[str, Any],
        u_connect: DefaultDict[TensorMap, Set[TensorMap]] = None,
        **kwargs
) -> Tuple[Model, Dict[TensorMap, Model], Dict[TensorMap, Model]]:
    """Make multi-task, multi-modal feed forward neural network for all kinds of prediction

    This model factory can be used to make networks for classification, regression, and segmentation
    The tasks attempted are given by the output TensorMaps.
    The modalities and the first layers in the architecture are determined by the input TensorMaps.
    Model architectures are specified by Blocks which can encode, merge or decode TensorMaps.

    Hyperparameters are exposed to the command line and passed through to Block constructors via **kwargs.
    Model summary printed to output

    :param tensor_maps_in: List of input TensorMaps
    :param tensor_maps_out: List of output TensorMaps
    :param encoder_blocks: One or more Blocks, BLOCK_CLASS keys or hd5 model files to encode applicable input TensorMaps
    :param decoder_blocks: One or more Blocks, BLOCK_CLASS keys or hd5 model files to decode applicable output TensorMaps
    :param merge_blocks: Zero or more Blocks, BLOCK_CLASS keys to construct multimodal latent space or apply loss functions based on internal activations, etc..
    :param custom_dict: Dictionary of custom objects needed to load a serialized model
    :param u_connect: dictionary of input TensorMap -> output TensorMaps to u connect to
    """
    encoder_block_functions = {tm: identity for tm in tensor_maps_in}  # Dict[TensorMap, Block]
    for tm in tensor_maps_in:
        logging.info(f"*** Building Encoder of Tensor Map {tm} of {len(tensor_maps_in)} input TensorMaps.")

        for encode_block in encoder_blocks:  # TODO: just check that it is a block?,
            if isinstance(encode_block, Block):
                encoder_block_functions[tm] = compose(encoder_block_functions[tm], encode_block(tensor_map=tm, **kwargs))
            elif encode_block in BLOCK_CLASSES:
                encoder_block_functions[tm] = compose(encoder_block_functions[tm], BLOCK_CLASSES[encode_block](tensor_map=tm, **kwargs))

            elif encode_block.endswith(f'encoder_{tm.name}.keras'):  # TODO: load protobuf models too
                serialized_encoder = load_model(encode_block, custom_objects=custom_dict, compile=False)
                serialized_encoder = add_prefix(serialized_encoder, f'encode_block_{tm.name}', custom_dict)
                encoder_block_functions[tm] = compose(encoder_block_functions[tm], ModelAsBlock(tensor_map=tm, model=serialized_encoder))
                break  # Don't also reconstruct from scratch if model is serialized, hd5 models must precede BLOCK_CLASS keys
            else:
                logging.warning(f'{tm.name} is ignoring encoding block {encode_block}.')
    merge = identity
    for merge_block in merge_blocks:
        if isinstance(merge_block, Block):
            merge = compose(merge, merge_block(**kwargs))
        else:
            merge = compose(merge, BLOCK_CLASSES[merge_block](**kwargs))

    decoder_block_functions = {tm: identity for tm in tensor_maps_out}
    for tm in parent_sort(tensor_maps_out):
        for decode_block in decoder_blocks:
            if isinstance(decode_block, Block):
                decoder_block_functions[tm] = compose(
                    decoder_block_functions[tm], decode_block(
                        tensor_map=tm,
                        u_connect_parents=[tm_in for tm_in in tensor_maps_in if tm in u_connect[tm_in]],
                        parents=tm.parents,
                        **kwargs,
                    ),
                )
            elif decode_block in BLOCK_CLASSES:
                decoder_block_functions[tm] = compose(
                    decoder_block_functions[tm], BLOCK_CLASSES[decode_block](
                        tensor_map=tm,
                        u_connect_parents=[tm_in for tm_in in tensor_maps_in if tm in u_connect[tm_in]],
                        parents=tm.parents,
                        **kwargs,
                    ),
                )
            elif decode_block.endswith(f'decoder_{tm.name}.keras'):
                serialized_decoder = load_model(decode_block, custom_objects=custom_dict, compile=False)
                serialized_decoder = add_prefix(serialized_decoder, f'decode_block_{tm.name}', custom_dict)
                decoder_block_functions[tm] = compose(decoder_block_functions[tm], ModelAsBlock(tensor_map=tm, model=serialized_decoder))
                break
            else:
                logging.warning(f'{tm.name} is ignoring decoding block {decode_block}.')

    return make_multimodal_multitask_model_block(encoder_block_functions, merge, decoder_block_functions, u_connect, **kwargs)


def make_multimodal_multitask_model_block(
        encoder_block_functions: Dict[TensorMap, Block],
        merge: Block,
        decoder_block_functions: Dict[TensorMap, Block],  # Assumed to be topologically sorted according to parents hierarchy
        u_connect: DefaultDict[TensorMap, Set[TensorMap]],
        **kwargs
) -> Tuple[Model, Dict[TensorMap, Model], Dict[TensorMap, Model], Model]:
    """
    Turn Blocks into Models
    Returns full model, encoders, decoders and a merge model.
    Blocks are specified by dictionaries for encodings, decodings and merging.
    This function returns Models, the full model the merge model and dictionaries mapping TensorMaps to models for each encoder and decoder.

    :param encoder_block_functions: Dictionary mapping input TensorMaps to Blocks, populate intermediate Dictionary
    :param merge: A block which may use the Dictionary of intermediates to combine or add loss to a model.
    :param decoder_block_functions: Dictionary mapping output TensorMaps to Blocks, may link with intermediates for parenting or skip connections
    :param u_connect: Dictionary with TensorMap keys and sets of all their u_connected parents as values

    :return: Full model, encoder models, decoder models and merge model
    """
    inputs: Dict[TensorMap, Input] = {}
    encoders: Dict[TensorMap, Model] = {}
    encodings: List[Layer] = []
    encodings_as_inputs: List[Input] = []
    intermediates: Dict[TensorMap, List[Layer]] = defaultdict(list)

    tensor_maps_in = list(encoder_block_functions.keys())
    for tm in tensor_maps_in:
        if tm.is_text():
            inputs[tm] = Input(shape=(), dtype=tf.string, name=tm.name)
        else:
            inputs[tm] = Input(shape=tm.shape, name=tm.input_name())
        encoding = encoder_block_functions[tm](inputs[tm], intermediates)
        encoders[tm] = Model(inputs[tm], encoding, name=f'encode_{tm.name}')
        encodings.append(encoders[tm](inputs[tm]))
    

    multimodal_activation = merge(encodings, intermediates)
    merge_model = Model(list(inputs.values()), multimodal_activation)

    if isinstance(multimodal_activation, list):
        latent_inputs = Input(shape=(multimodal_activation[0].shape[-1],), name='input_multimodal_space')
    else:
        latent_inputs = Input(shape=(multimodal_activation.shape[-1],), name='input_multimodal_space')
        logging.info(f'multimodal_activation.shapes: {multimodal_activation[0].shape}')
    logging.info(f'Graph from input TensorMaps has intermediates: {[(tm, [ti.shape for ti in t]) for tm, t in intermediates.items()]}')

    tensor_maps_out = list(decoder_block_functions.keys())
    decoders: Dict[TensorMap, Model] = {}
    decoder_outputs_dict: Dict[TensorMap, Layer] = {}

    for tm in tensor_maps_out:
        if any((tm in u_connect[tm_in]) or tm.is_language() for tm_in in tensor_maps_in):
            output = decoder_block_functions[tm](multimodal_activation, intermediates)
        else:
            output = decoder_block_functions[tm](latent_inputs, intermediates)
            decoders[tm] = Model(latent_inputs, output, name=tm.output_name())
            output = decoders[tm](multimodal_activation)
        decoder_outputs_dict[tm] = output
        
    named_outputs = kwargs.get("named_outputs", False)
    if not decoder_outputs_dict:
        final_outputs = [multimodal_activation]
    else:
        if named_outputs:
            final_outputs = {
                tm.output_name(): decoder_outputs_dict[tm]
                for tm in parent_sort(tensor_maps_out, **kwargs)
            }
        else:
            final_outputs = [decoder_outputs_dict[tm] for tm in parent_sort(tensor_maps_out, **kwargs)]
    
    model_inputs = [inputs[tm] for tm in tensor_maps_in]
    full_model = Model(inputs=model_inputs, outputs=final_outputs, name='block_model')

    model_file = kwargs.get('model_file')
    if model_file:
        for tm, encoder_model in encoders.items():
            logging.info(f"saving encoder model encoder_{tm.name}.keras")
            encoder_model.save(f"{os.path.dirname(model_file)}/encoder_{tm.name}.keras")

        for tm, decoder_model in decoders.items():
            logging.info(f"saving decoder model decoder_{tm.name}.keras")
            decoder_model.save(f"{os.path.dirname(model_file)}/decoder_{tm.name}.keras")

        merge_model.save(f"{os.path.dirname(model_file)}/merger.keras")

    return full_model, encoders, decoders, merge_model


def _load_model_encoders_and_decoders(
    tensor_maps_in: List[TensorMap], tensor_maps_out: List[TensorMap], custom_dict: Dict[str, Any],
    optimizer, model_file: str,
):
    encoders = {}
    decoders = {}
    merger = None
    try:
        for tm in tensor_maps_in:
            encoders[tm] = load_model(f"{os.path.dirname(model_file)}/encoder_{tm.name}.keras", custom_objects=custom_dict, compile=False)
        for tm in tensor_maps_out:
            decoders[tm] = load_model(f"{os.path.dirname(model_file)}/decoder_{tm.name}.keras", custom_objects=custom_dict, compile=False)
        merger = load_model(f"{os.path.dirname(model_file)}/merger.keras", custom_objects=custom_dict, compile=False)
    except OSError as e:
        logging.warning(f'Could not load some model modules, error: {e}')
    logging.info(f"Attempting to load model file from: {model_file}")
    m = load_model(model_file, custom_objects=custom_dict, compile=False)
    m.compile(
        optimizer=optimizer, loss=[tm.loss for tm in tensor_maps_out],
        metrics={tm.output_name(): tm.metrics for tm in tensor_maps_out},
    )
    m.summary()
    #m.summary(print_fn=logging.info, expand_nested=True)
    logging.info(f"Loaded {len(encoders)} encoders, {len(decoders)} decoders and model file from: {model_file}")
    return m, encoders, decoders, merger


def get_custom_objects(tensor_maps_out: List[TensorMap]) -> Dict[str, Any]:
    custom_objects = {
        obj.__name__: obj
        for obj in chain(
            ACTIVATION_FUNCTIONS.values(), NORMALIZATION_CLASSES.values(),
            [
                VariationalDiagNormal, CosineLossLayer, ContrastiveLossLayer, PositionalEncoding,
                MultiHeadAttention, RandomGauss, KerasLayer, PerceiverLatentLayer, L2LossLayer,
            ],
        )
    }
    return {**custom_objects, **get_metric_dict(tensor_maps_out)}


def parent_sort(tms: List[TensorMap], **kwargs) -> List[TensorMap]:
    """
    Parents will always appear before their children after sorting. Idempotent and slow.
    """
    to_process = sorted(tms, key=lambda x: str(x))

    if kwargs.get('parent_sort', True) == False:
        return to_process
    final: List[TensorMap] = []
    visited = Counter()
    while to_process:
        tm = to_process.pop()
        visited[tm] += 1
        if visited[tm] > len(tms):
            raise ValueError('Problem detected in parent structure. Could be cycle or missing parent.')
        if not tm.parents or set(tm.parents) <= set(final):
            final.append(tm)
        else:
            to_process.insert(0, tm)
    return final


def add_prefix(model, prefix: str, custom_objects=None):
    '''Adds a prefix to layers and model name while keeping the pre-trained weights
    Arguments:
        model: a tf.keras model
        prefix: a string that would be added to before each layer name
        custom_objects: if your model consists of custom layers you shoud add them pass them as a dictionary.
            For more information read the following:
            https://keras.io/guides/serialization_and_saving/#custom-objects
    Returns:
        new_model: a tf.keras model having same weights as the input model.
    '''

    config = model.get_config()
    old_to_new = {}
    new_to_old = {}

    for layer in config['layers']:
        new_name = prefix + layer['name']
        old_to_new[layer['name']], new_to_old[new_name] = new_name, layer['name']
        layer['name'] = new_name
        layer['config']['name'] = new_name

        if len(layer['inbound_nodes']) > 0:
            for in_node in layer['inbound_nodes'][0]:
                in_node[0] = old_to_new[in_node[0]]

    for input_layer in config['input_layers']:
        input_layer[0] = old_to_new[input_layer[0]]

    for output_layer in config['output_layers']:
        output_layer[0] = old_to_new[output_layer[0]]

    config['name'] = prefix + config['name']
    new_model = tf.keras.Model().from_config(config, custom_objects)

    for layer in new_model.layers:
        layer.set_weights(model.get_layer(new_to_old[layer.name]).get_weights())

    return new_model<|MERGE_RESOLUTION|>--- conflicted
+++ resolved
@@ -138,11 +138,7 @@
     )
     losses = [tm.loss for tm in tensor_maps_out]
     if len(losses) == 0:
-<<<<<<< HEAD
-        logging.info(f"No losses found hopefully a contrastive loss is being used.")
-=======
         logging.warning(f"No losses found, hoping there is contrastive loss merge block.")
->>>>>>> 25509297
         losses = None
     full_model.compile(
         optimizer=opt, loss=losses, metrics={tm.output_name(): tm.metrics for tm in tensor_maps_out},
