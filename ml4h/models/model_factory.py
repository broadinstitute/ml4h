--- conflicted
+++ resolved
@@ -18,16 +18,10 @@
 from ml4h.optimizers import NON_KERAS_OPTIMIZERS, get_optimizer
 from ml4h.models.layer_wrappers import ACTIVATION_FUNCTIONS, NORMALIZATION_CLASSES
 from ml4h.models.pretrained_blocks import ResNetEncoder, MoviNetEncoder, BertEncoder
-<<<<<<< HEAD
 from ml4h.models.conv_blocks import ConvEncoderBlock, ConvEncoderBottomBlock, ConvDecoderBlock, ResidualBlock, PoolBlock, ConvUp, ConvDown
-from ml4h.models.transformer_blocks import TransformerDecoder, TransformerEncoder, PositionalEncoding, MultiHeadAttention
-=======
-from ml4h.models.conv_blocks import ConvEncoderBlock, ConvDecoderBlock, ResidualBlock, PoolBlock, ConvUp, ConvDown
-from ml4h.models.transformer_blocks import TransformerDecoder, TransformerEncoder, PositionalEncoding 
+from ml4h.models.transformer_blocks import TransformerDecoder, TransformerEncoder, PositionalEncoding
 from ml4h.models.transformer_blocks_embedding import TransformerEncoderEmbedding,MultiHeadAttention
 from ml4h.models.perceiver_blocks import PerceiverEncoder,PerceiverLatentLayer
-
->>>>>>> 5baecb83
 from ml4h.models.merge_blocks import GlobalAveragePoolBlock, EncodeIdentityBlock, L2LossLayer, CosineLossLayer, VariationalDiagNormal
 from ml4h.models.merge_blocks import FlatConcatDenseBlock, FlatConcatBlock, AverageBlock, PairLossBlock, ReduceMean, ContrastiveLossLayer
 from ml4h.models.basic_blocks import ModelAsBlock, LSTMEncoderBlock, LanguageDecoderBlock, DenseEncoder, DenseDecoder
@@ -173,7 +167,7 @@
                 encoder_block_functions[tm] = compose(encoder_block_functions[tm], encode_block(tensor_map=tm, **kwargs))
             elif encode_block in BLOCK_CLASSES:
                 encoder_block_functions[tm] = compose(encoder_block_functions[tm], BLOCK_CLASSES[encode_block](tensor_map=tm, **kwargs))
-            
+
             elif encode_block.endswith(f'encoder_{tm.name}.h5'):  # TODO: load protobuf models too
                 serialized_encoder = load_model(encode_block, custom_objects=custom_dict, compile=False)
                 serialized_encoder = add_prefix(serialized_encoder, f'encode_block_{tm.name}', custom_dict)
@@ -254,7 +248,7 @@
         encoders[tm] = Model(inputs[tm], encoding, name=f'encode_{tm.name}')
         encodings.append(encoders[tm](inputs[tm]))
         encodings_as_inputs.append(Input(shape=encodings[-1].shape, name=f'encoding_{tm.name}'))
-  
+
     multimodal_activation = merge(encodings, intermediates)
     merge_model = Model(list(inputs.values()), multimodal_activation)
 
