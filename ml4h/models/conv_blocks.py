--- conflicted
+++ resolved
@@ -280,11 +280,6 @@
         conv_layer, kernels = _conv_layer_from_kind_and_dimension(self.tensor_map.axes(), conv_type, x_filters, y_filters, z_filters)
         self.conv_layers = []
         for i, (num_filters, kernel) in enumerate(zip(conv_layers, kernels)):
-<<<<<<< HEAD
-            self.conv_layers.append(conv_layer(filters=num_filters, kernel_size=kernel, strides=conv_strides, use_bias=not conv_without_bias,
-                                               kernel_initializer=conv_kernel_initializer, bias_initializer=conv_bias_initializer,
-                                               padding='same', dilation_rate=2**i if conv_dilate else 1))
-=======
             self.conv_layers.append(
                 conv_layer(
                     filters=num_filters, kernel_size=kernel, strides=conv_strides, use_bias=not conv_without_bias,
@@ -292,7 +287,6 @@
                     padding='same', dilation_rate=2**i if conv_dilate else 1,
                 ),
             )
->>>>>>> 059ce6fc
 
         self.activations = [_activation_layer(activation) for _ in range(block_size)]
         self.normalizations = [_normalization_layer(conv_normalize) for _ in range(block_size)]
@@ -355,11 +349,6 @@
         conv_layer, kernels = _conv_layer_from_kind_and_dimension(self.tensor_map.axes(), conv_type, x_filters, y_filters, z_filters)
         self.conv_layers = []
         for i, (num_filters, kernel) in enumerate(zip(conv_layers, kernels)):
-<<<<<<< HEAD
-            self.conv_layers.append(conv_layer(filters=num_filters, kernel_size=kernel, use_bias=not conv_without_bias,
-                                               kernel_initializer=conv_kernel_initializer, bias_initializer=conv_bias_initializer,
-                                               padding='same', dilation_rate=2**i if conv_dilate else 1))
-=======
             self.conv_layers.append(
                 conv_layer(
                     filters=num_filters, kernel_size=kernel, use_bias=not conv_without_bias,
@@ -367,21 +356,16 @@
                     padding='same', dilation_rate=2**i if conv_dilate else 1,
                 ),
             )
->>>>>>> 059ce6fc
 
         self.activations = [_activation_layer(activation) for _ in range(len(conv_layers))]
         self.normalizations = [_normalization_layer(conv_normalize) for _ in range(len(conv_layers))]
         self.upsamples = [_upsampler(tensor_map.axes(), pool_x, pool_y, pool_z) for _ in range(len(conv_layers))]
         self.regularizations = [_regularization_layer(self.tensor_map.axes(), conv_regularize, conv_regularize_rate) for _ in range(len(conv_layers))]
-<<<<<<< HEAD
-        self.start_shape = _start_shape_before_pooling(num_upsamples=len(conv_layers), output_shape=tensor_map.shape,
-                                                       upsample_rates=[pool_x, pool_y, pool_z], channels=conv_layers[-1])
-=======
         self.start_shape = _start_shape_before_pooling(
             num_upsamples=len(conv_layers), output_shape=tensor_map.shape,
             upsample_rates=[pool_x, pool_y, pool_z], channels=conv_layers[-1],
         )
->>>>>>> 059ce6fc
+
         self.reshape = FlatToStructure(output_shape=self.start_shape, activation=activation, normalization=conv_normalize)
         conv_layer, _ = _conv_layer_from_kind_and_dimension(tensor_map.axes(), 'conv', conv_x, conv_y, conv_z)
         self.conv_label = conv_layer(tensor_map.shape[-1], _one_by_n_kernel(tensor_map.axes()), activation=tensor_map.activation, name=tensor_map.output_name())
@@ -396,11 +380,7 @@
         if x.shape != self.start_shape:
             x = self.reshape(x)
         for convolve, activate, normalize, regularize, upsample in zip(
-<<<<<<< HEAD
                 self.conv_layers, self.activations, self.normalizations, self.regularizations, self.upsamples
-=======
-                self.conv_layers, self.activations, self.normalizations, self.regularizations, self.upsamples,
->>>>>>> 059ce6fc
         ):
             x = regularize(activate(normalize(convolve(upsample(x)))))
         return self.conv_label(x)
