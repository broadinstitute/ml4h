--- conflicted
+++ resolved
@@ -268,15 +268,10 @@
         super(ContrastiveLossLayer, self).__init__(**kwargs)
         self.weight = weight
         self.batch_size = batch_size
-<<<<<<< HEAD
-        self.temperature = self.add_weight(name='contrastive_temperature',
-                                           shape=(1,), initializer="zeros", trainable=True)
-=======
         self.temperature = self.add_weight(
             name='contrastive_temperature',
             shape=(1,), initializer="zeros", trainable=True,
         )
->>>>>>> 059ce6fc
 
     def get_config(self):
         config = super().get_config().copy()
