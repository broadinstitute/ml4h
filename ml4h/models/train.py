# Training models built by the model factory

import os
import logging
from functools import partial
from typing import List, Tuple, Iterable, Union

<<<<<<< HEAD
import tensorflow as tf
import keras

=======
import numpy as np
import matplotlib.pyplot as plt
from datetime import datetime

import tensorflow as tf
from ml4h.explorations import predictions_to_pngs
from tensorflow import keras
import tensorflow_addons as tfa
>>>>>>> 7c4d078e
from tensorflow.keras.callbacks import History
from tensorflow.keras.models import Model
from tensorflow.keras.callbacks import ModelCheckpoint, EarlyStopping, ReduceLROnPlateau, Callback

from ml4h.TensorMap import TensorMap
<<<<<<< HEAD
from ml4h.models.diffusion_blocks import DiffusionModel, DiffusionController
from ml4h.plots import plot_metric_history
from ml4h.defines import IMAGE_EXT, MODEL_EXT
from ml4h.models.inspect import plot_and_time_model
from ml4h.models.model_factory import get_custom_objects
from ml4h.tensor_generators import test_train_valid_tensor_generators
=======
from ml4h.metrics import coefficient_of_determination
from ml4h.models.diffusion_blocks import DiffusionModel, DiffusionController
from ml4h.plots import plot_metric_history, plot_roc
from ml4h.defines import IMAGE_EXT, MODEL_EXT
from ml4h.models.inspect import plot_and_time_model
from ml4h.models.model_factory import get_custom_objects, make_multimodal_multitask_model
from ml4h.tensor_generators import test_train_valid_tensor_generators, big_batch_from_minibatch_generator
>>>>>>> 7c4d078e


def train_model_from_generators(
    model: Model,
    generate_train: Iterable,
    generate_valid: Iterable,
    training_steps: int,
    validation_steps: int,
    batch_size: int,
    epochs: int,
    patience: int,
    output_folder: str,
    run_id: str,
    inspect_model: bool,
    inspect_show_labels: bool,
    output_tensor_maps: List[TensorMap] = [],
    return_history: bool = False,
    plot: bool = True,
    save_last_model: bool = False,
) -> Union[Model, Tuple[Model, History]]:
    """Train a model from tensor generators for validation and training data.

    Training data lives on disk, it will be loaded by generator functions.
    Plots the metric history after training. Creates a directory to save weights, if necessary.
    Measures runtime and plots architecture diagram if inspect_model is True.
    :param model: The model to optimize
    :param generate_train: Generator function that yields mini-batches of training data.
    :param generate_valid: Generator function that yields mini-batches of validation data.
    :param training_steps: Number of mini-batches in each so-called epoch
    :param validation_steps: Number of validation mini-batches to examine after each epoch.
    :param batch_size: Number of training examples in each mini-batch
    :param epochs: Maximum number of epochs to run regardless of Early Stopping
    :param patience: Number of epochs to wait before reducing learning rate.
    :param output_folder: Directory where output file will be stored
    :param run_id: User-chosen string identifying this run
    :param inspect_model: If True, measure training and inference runtime of the model and generate architecture plot.
    :param inspect_show_labels: If True, show labels on the architecture plot.
    :param output_tensor_maps: List of output TensorMap
    :param return_history: If true return history from training and don't plot the training history
    :param plot: If true, plots the metrics for train and validation set at the end of each epoch
    :param save_last_model: If true saves the model weights from last epoch otherwise saves model with best validation loss

    :return: The optimized model.

    """
    model_file = os.path.join(output_folder, run_id, run_id + MODEL_EXT)
    if not os.path.exists(os.path.dirname(model_file)):
        os.makedirs(os.path.dirname(model_file))

    if inspect_model:
        image_p = os.path.join(output_folder, run_id, 'architecture_graph_' + run_id + IMAGE_EXT)
        plot_and_time_model(model, generate_train, generate_valid, batch_size, training_steps, inspect_show_labels, image_p)

    history = model.fit(
        generate_train, steps_per_epoch=training_steps, epochs=epochs, verbose=1,
        validation_steps=validation_steps, validation_data=generate_valid,
        callbacks=_get_callbacks(patience, model_file, save_last_model),
    )

    logging.info('Model weights saved at: %s' % model_file)
    custom_dict = get_custom_objects(output_tensor_maps)
    model = tf.keras.models.load_model(model_file, custom_objects=custom_dict, compile=False)
    model.compile(optimizer='adam', loss='mse')
    if plot:
        plot_metric_history(history, training_steps, run_id, os.path.dirname(model_file))
    if return_history:
        return model, history
    return model


def _get_callbacks(
    patience: int, model_file: str, save_last_model: bool,
) -> List[Callback]:
    callbacks = [
        EarlyStopping(monitor='val_loss', patience=patience * 3, verbose=1),
        ReduceLROnPlateau(monitor='val_loss', factor=0.5, patience=patience, verbose=1),
        ModelCheckpoint(filepath=model_file, verbose=1, save_best_only=not save_last_model),
    ]
<<<<<<< HEAD
    
=======

>>>>>>> 7c4d078e
    return callbacks


def train_diffusion_model(args):
    generate_train, generate_valid, generate_test = test_train_valid_tensor_generators(**args.__dict__)
<<<<<<< HEAD
    model = DiffusionModel(args.tensor_maps_in[0], args.batch_size, args.dense_blocks, args.block_size, args.conv_x[0], args.dense_layers[0])

    model.compile(
        optimizer=tfa.optimizers.AdamW(
            learning_rate=args.learning_rate, weight_decay=1e-4
        ),
        loss=keras.losses.mean_absolute_error,
=======
    model = DiffusionModel(args.tensor_maps_in[0], args.batch_size, args.dense_blocks, args.block_size, args.conv_x,
                           args.diffusion_loss, args.sigmoid_beta, args.inspect_model)

    model.compile(
        optimizer=tfa.optimizers.AdamW(
            learning_rate=args.learning_rate, weight_decay=1e-4,
        ),
        loss=keras.losses.mean_absolute_error if args.diffusion_loss == 'mean_absolute_error' else keras.losses.mean_squared_error,
>>>>>>> 7c4d078e
    )
    batch = next(generate_train)
    for k in batch[0]:
        logging.info(f"input {k} {batch[0][k].shape}")
        feature_batch = batch[0][k]
    for k in batch[1]:
        logging.info(f"label {k} {batch[1][k].shape}")
    checkpoint_path = f"{args.output_folder}{args.id}/{args.id}"
<<<<<<< HEAD
=======
    if os.path.exists(checkpoint_path+'.index'):
        model.load_weights(checkpoint_path)
        logging.info(f'Loaded weights from model checkpoint at: {checkpoint_path}')
    else:
        logging.info(f'No checkpoint at: {checkpoint_path}')
>>>>>>> 7c4d078e
    checkpoint_callback = tf.keras.callbacks.ModelCheckpoint(
        filepath=checkpoint_path,
        save_weights_only=True,
        monitor="val_i_loss",
        mode="min",
        save_best_only=True,
    )

<<<<<<< HEAD
    # calculate mean and variance of training dataset for normalization
    model.normalizer.adapt(feature_batch)
    if args.inspect_model:
=======
    callbacks = [checkpoint_callback]

    # calculate mean and variance of training dataset for normalization
    model.normalizer.adapt(feature_batch)

    if args.inspect_model:
        model.network.summary(print_fn=logging.info, expand_nested=True)
>>>>>>> 7c4d078e
        tf.keras.utils.plot_model(
            model.network,
            to_file=f"{args.output_folder}/{args.id}/architecture_diffusion_unet.png",
            show_shapes=True,
            show_dtype=False,
            show_layer_names=True,
            rankdir="TB",
            expand_nested=True,
            dpi=args.dpi,
            layer_range=None,
            show_layer_activations=False,
        )
<<<<<<< HEAD
        model.network.summary(print_fn=logging.info, expand_nested=True)

    if os.path.exists(checkpoint_path+'.index'):
        model.load_weights(checkpoint_path)
        logging.info(f'Loaded weights from model checkpoint at: {checkpoint_path}')
    else:
        logging.info(f'No checkpoint at: {checkpoint_path}')
=======
        prefix_value = f'{args.output_folder}{args.id}/learning_generations/'
        if model.tensor_map.axes() == 2:
            plot_partial = partial(model.plot_ecgs, reseed=args.random_seed, prefix=prefix_value)
        else:
            plot_partial = partial(model.plot_images, reseed=args.random_seed, prefix=prefix_value)
        callbacks.append(keras.callbacks.LambdaCallback(on_epoch_end=plot_partial))
>>>>>>> 7c4d078e

    history = model.fit(
        generate_train,
        steps_per_epoch=args.training_steps,
        epochs=args.epochs,
        validation_data=generate_valid,
        validation_steps=args.validation_steps,
<<<<<<< HEAD
        callbacks=[checkpoint_callback],
    )
    model.load_weights(checkpoint_path)
    #diffusion_model.compile(optimizer='adam', loss='mse')
    plot_metric_history(history, args.training_steps, args.id, os.path.dirname(checkpoint_path))
    if args.inspect_model:
        if model.tensor_map.axes() == 2:
            model.plot_ecgs(num_rows=4, prefix=os.path.dirname(checkpoint_path))
        else:
            model.plot_images(num_rows=4, prefix=os.path.dirname(checkpoint_path))
    return model


def train_diffusion_control_model(args):
    generate_train, generate_valid, generate_test = test_train_valid_tensor_generators(**args.__dict__)

    base_model_path = f"{args.output_folder}diffusion_{args.tensor_maps_in[0].name}/diffusion_{args.tensor_maps_in[0].name}"
    model = DiffusionController(args.tensor_maps_in[0], args.tensor_maps_out, base_model_path,
                                args.batch_size, args.dense_blocks, args.block_size, args.conv_x[0], args.dense_layers[0])

    model.compile(
        optimizer=tfa.optimizers.AdamW(
            learning_rate=args.learning_rate, weight_decay=1e-4
        ),
        loss=keras.losses.mean_absolute_error,
=======
        callbacks=callbacks,
    )
    model.load_weights(checkpoint_path)
    plot_metric_history(history, args.training_steps, args.id, os.path.dirname(checkpoint_path))
    if args.inspect_model:
        metrics = model.evaluate(generate_test, batch_size=args.batch_size, steps=args.test_steps, return_dict=True)
        logging.info(f'Test metrics: {metrics}')

        steps = 1 if args.batch_size > 3 else args.test_steps
        data, labels, paths = big_batch_from_minibatch_generator(generate_test, steps)
        sides = int(np.sqrt(steps*args.batch_size))
        preds = model.plot_reconstructions((data, labels), num_rows=sides, num_cols=sides,
                                           prefix=f'{args.output_folder}/{args.id}/reconstructions/')
        image_out = {args.tensor_maps_in[0].output_name(): data[args.tensor_maps_in[0].input_name()]}
        predictions_to_pngs(preds, args.tensor_maps_in, args.tensor_maps_in, data, image_out, paths, f'{args.output_folder}/{args.id}/reconstructions/')
        if model.tensor_map.axes() == 2:
            model.plot_ecgs(num_rows=4, prefix=os.path.dirname(checkpoint_path))
        else:
            model.plot_images(num_cols=sides, num_rows=sides, prefix=os.path.dirname(checkpoint_path))
    return model


def get_eval_model(args, model_file, output_tmap):
    args.tensor_maps_out = [output_tmap]
    eval_model, _, _, _ = make_multimodal_multitask_model(**args.__dict__)
    return eval_model


def regress_on_batch(diffuser, regressor, controls, tm_out, batch_size):
    control_batch = {tm_out.output_name(): controls}

    control_embed = diffuser.control_embed_model(control_batch)
    generated_images = diffuser.generate(
        control_embed,
        num_images=batch_size,
        diffusion_steps=50,
    )
    control_predictions = regressor.predict(generated_images, verbose=0)
    return control_predictions[:, 0] if tm_out.is_continuous() else control_predictions


def regress_on_controlled_generations(diffuser, regressor, tm_out, batches, batch_size, mean, std, prefix):
    preds = []
    all_controls = []
    # controls = np.arange(-8, 8, 1)

    for i in range(batches):
        if tm_out.is_continuous():
            controls = np.random.normal(mean, std, size=batch_size)
        elif tm_out.is_categorical():
            controls = np.eye(tm_out.shape[-1])[np.random.choice(tm_out.shape[-1], batch_size)]
        preds.extend(regress_on_batch(diffuser, regressor, controls, tm_out, batch_size))
        all_controls.extend(controls)
        if i % 4 == 0:
            logging.info(f'Inferred on {i+1} synthetic diffusion batches of {batches}')

    preds = np.array(preds)
    all_controls = np.array(all_controls)
    logging.info(f'Control Predictions was {preds.shape} Control true was {all_controls.shape}')
    if tm_out.is_continuous():
        preds = preds.flatten()
        all_controls = all_controls.flatten()
        pearson = np.corrcoef(preds, all_controls)[1, 0]
        logging.info(f'Pearson correlation {pearson:0.3f} ')
        plt.scatter(preds, all_controls)
        plt.xlabel(f'Predicted {tm_out.name}')
        plt.ylabel(f'Control {tm_out.name}')
        plt.title(f'''Diffusion Phenotype: {tm_out.name} Control vs Predictions
        Pearson correlation {pearson:0.3f}, $R^2$ {coefficient_of_determination(preds, all_controls):0.3f}, N = {len(preds)}''')
        now_string = datetime.now().strftime('%Y-%m-%d_%H-%M')
        figure_path = os.path.join(prefix, f'scatter_{tm_out.name}_r_{pearson:0.3f}_{now_string}{IMAGE_EXT}')
        os.makedirs(os.path.dirname(figure_path), exist_ok=True)
        plt.savefig(figure_path)
        plt.close()
    elif tm_out.is_categorical():
        plot_roc(preds, all_controls, tm_out.channel_map,
                 f'Diffusion Phenotype: {tm_out.name} Control vs Predictions', prefix)


def interpolate_controlled_generations(diffuser, tensor_maps_out, control_tm, batch_size, prefix):
    control_batch = {}
    if control_tm.is_continuous():
        samples = np.arange(-4, 5, 1)
    elif control_tm.is_categorical():
        samples = np.arange(0, len(control_tm.channel_map), 1)
    num_rows = len(samples)
    num_cols = 4
    plt.figure(figsize=(num_cols * 2.0, num_rows * 2.0), dpi=300)
    for row, pheno_scale in enumerate(samples):
        for cm in tensor_maps_out:
            if cm == control_tm and control_tm.is_continuous():
                control_batch[cm.output_name()] = np.ones((batch_size,) + cm.shape) * pheno_scale
            elif cm == control_tm and control_tm.is_categorical():
                control_batch[cm.output_name()] = np.zeros((batch_size,) + cm.shape)
                control_batch[cm.output_name()][:, pheno_scale] = 1.0
            else:
                control_batch[cm.output_name()] = np.zeros((batch_size,) + cm.shape)

        control_embed = diffuser.control_embed_model(control_batch)
        generated_images = diffuser.generate(
            control_embed,
            num_images=batch_size,
            diffusion_steps=50,
            reseed=12345,  # hold everything constant except for control signal
        )

        for i_col, col in enumerate(range(num_cols)):
            index = row * num_cols + col
            plt.subplot(num_rows, num_cols, index + 1)
            if len(generated_images.shape) == 3:
                for lead in range(generated_images.shape[-1]):
                    plt.plot(generated_images[i_col, :, lead], label=lead)
            elif len(generated_images.shape) == 4:
                plt.imshow(generated_images[i_col], cmap='gray')
            plt.gca().set_title(f'{control_tm.name[:14]}: {pheno_scale:0.1f}')
            plt.axis("off")

    plt.tight_layout()
    now_string = datetime.now().strftime('%Y-%m-%d_%H-%M')
    figure_path = os.path.join(prefix, f'interpolate_synthetic_{control_tm.name}_{now_string}{IMAGE_EXT}')
    os.makedirs(os.path.dirname(figure_path), exist_ok=True)
    plt.savefig(figure_path)
    plt.close()


def train_diffusion_control_model(args, supervised=False):
    generate_train, generate_valid, generate_test = test_train_valid_tensor_generators(**args.__dict__)
    if supervised:
        supervised_model, _, _, _ = make_multimodal_multitask_model(**args.__dict__)
        model = DiffusionController(
            args.tensor_maps_in[0], args.tensor_maps_out, args.batch_size, args.dense_blocks, args.block_size, args.conv_x,
            args.dense_layers[0], args.attention_window, args.attention_heads, args.attention_modulo, args.diffusion_loss,
            args.sigmoid_beta, args.diffusion_condition_strategy, args.inspect_model, supervised_model, args.supervision_scalar,
        )
    else:
        model = DiffusionController(
            args.tensor_maps_in[0], args.tensor_maps_out, args.batch_size, args.dense_blocks, args.block_size, args.conv_x,
            args.dense_layers[0], args.attention_window, args.attention_heads, args.attention_modulo, args.diffusion_loss,
            args.sigmoid_beta, args.diffusion_condition_strategy, args.inspect_model,
        )

    loss = keras.losses.mean_absolute_error if args.diffusion_loss == 'mean_absolute_error' else keras.losses.mean_squared_error
    model.compile(
        optimizer=tfa.optimizers.AdamW(
            learning_rate=args.learning_rate, weight_decay=1e-4,
        ),
        loss=loss,
>>>>>>> 7c4d078e
    )
    batch = next(generate_train)
    for k in batch[0]:
        logging.info(f"input {k} {batch[0][k].shape}")
        feature_batch = batch[0][k]
    for k in batch[1]:
        logging.info(f"label {k} {batch[1][k].shape}")
    checkpoint_path = f"{args.output_folder}{args.id}/{args.id}"
    checkpoint_callback = tf.keras.callbacks.ModelCheckpoint(
        filepath=checkpoint_path,
        save_weights_only=True,
        monitor="val_i_loss",
        mode="min",
        save_best_only=True,
    )
<<<<<<< HEAD
=======
    callbacks = [checkpoint_callback]
>>>>>>> 7c4d078e

    # calculate mean and variance of training dataset for normalization
    model.normalizer.adapt(feature_batch)
    if args.inspect_model:
<<<<<<< HEAD
        tf.keras.utils.plot_model(
            model.network,
            to_file=f"{args.output_folder}/{args.id}/architecture_diffusion_unet.png",
=======
        model.network.summary(print_fn=logging.info, expand_nested=True)
        tf.keras.utils.plot_model(
            model.network,
            to_file=f"{args.output_folder}/{args.id}/architecture_{args.id}_unet.png",
>>>>>>> 7c4d078e
            show_shapes=True,
            show_dtype=False,
            show_layer_names=True,
            rankdir="TB",
            expand_nested=True,
            dpi=args.dpi,
            layer_range=None,
            show_layer_activations=False,
        )
<<<<<<< HEAD
        model.network.summary(print_fn=logging.info, expand_nested=True)
=======
        tf.keras.utils.plot_model(
            model.control_embed_model,
            to_file=f"{args.output_folder}/{args.id}/architecture_{args.id}_control_embed.png",
            show_shapes=True,
            show_dtype=False,
            show_layer_names=True,
            rankdir="TB",
            expand_nested=True,
            dpi=args.dpi,
            layer_range=None,
            show_layer_activations=True,
        )
        prefix_value = f'{args.output_folder}{args.id}/learning_generations/'
        # Create a partial function with reseed and prefix pre-filled
        if model.input_map.axes() == 2:
            plot_partial = partial(model.plot_ecgs, reseed=args.random_seed, prefix=prefix_value)
        else:
            plot_partial = partial(model.plot_images, reseed=args.random_seed, prefix=prefix_value)
        callbacks.append(keras.callbacks.LambdaCallback(on_epoch_end=plot_partial))
>>>>>>> 7c4d078e

    if os.path.exists(checkpoint_path+'.index'):
        model.load_weights(checkpoint_path)
        logging.info(f'Loaded weights from model checkpoint at: {checkpoint_path}')
    else:
        logging.info(f'No checkpoint at: {checkpoint_path}')

    history = model.fit(
        generate_train,
        steps_per_epoch=args.training_steps,
        epochs=args.epochs,
        validation_data=generate_valid,
        validation_steps=args.validation_steps,
<<<<<<< HEAD
        callbacks=[checkpoint_callback],
    )
    model.load_weights(checkpoint_path)
    #diffusion_model.compile(optimizer='adam', loss='mse')
    plot_metric_history(history, args.training_steps, args.id, os.path.dirname(checkpoint_path))
    if args.inspect_model:
        if model.input_map.axes() == 2:
            model.plot_ecgs(num_rows=4, prefix=os.path.dirname(checkpoint_path))
        else:
            model.plot_images(num_rows=4, prefix=os.path.dirname(checkpoint_path))
=======
        callbacks=callbacks,
    )
    plot_metric_history(history, args.training_steps, args.id, os.path.dirname(checkpoint_path))
    model.load_weights(checkpoint_path)

    if args.inspect_model:
        metrics = model.evaluate(generate_test, batch_size=args.batch_size, steps=args.test_steps, return_dict=True)
        logging.info(f'Test metrics: {metrics}')

        steps = 1 if args.batch_size > 3 else args.test_steps
        data, labels, paths = big_batch_from_minibatch_generator(generate_test, steps)
        sides = int(np.sqrt(steps*args.batch_size))
        preds = model.plot_reconstructions((data, labels), num_rows=sides, num_cols=sides,
                                           prefix=f'{args.output_folder}/{args.id}/reconstructions/')

        image_out = {args.tensor_maps_in[0].output_name(): data[args.tensor_maps_in[0].input_name()]}
        predictions_to_pngs(preds, args.tensor_maps_in, args.tensor_maps_in, data, image_out, paths, f'{args.output_folder}/{args.id}/reconstructions/')
        interpolate_controlled_generations(model, args.tensor_maps_out, args.tensor_maps_out[0], args.batch_size,
                                           f'{args.output_folder}/{args.id}/')
        if model.input_map.axes() == 2:
            model.plot_ecgs(num_rows=2, prefix=os.path.dirname(checkpoint_path))
        else:
            model.plot_images(num_cols=sides, num_rows=sides, prefix=os.path.dirname(checkpoint_path))

        for tm_out, model_file in zip(args.tensor_maps_out, args.model_files):
            args.tensor_maps_out = [tm_out]
            args.model_file = model_file
            eval_model, _, _, _ = make_multimodal_multitask_model(**args.__dict__)
            regress_on_controlled_generations(model, eval_model, tm_out, args.test_steps, args.batch_size,
                                              0.0,2.0,f'{args.output_folder}/{args.id}/')


>>>>>>> 7c4d078e
    return model<|MERGE_RESOLUTION|>--- conflicted
+++ resolved
@@ -5,41 +5,29 @@
 from functools import partial
 from typing import List, Tuple, Iterable, Union
 
-<<<<<<< HEAD
 import tensorflow as tf
 import keras
 
-=======
+
 import numpy as np
 import matplotlib.pyplot as plt
 from datetime import datetime
 
 import tensorflow as tf
 from ml4h.explorations import predictions_to_pngs
-from tensorflow import keras
-import tensorflow_addons as tfa
->>>>>>> 7c4d078e
+
 from tensorflow.keras.callbacks import History
 from tensorflow.keras.models import Model
 from tensorflow.keras.callbacks import ModelCheckpoint, EarlyStopping, ReduceLROnPlateau, Callback
 
 from ml4h.TensorMap import TensorMap
-<<<<<<< HEAD
-from ml4h.models.diffusion_blocks import DiffusionModel, DiffusionController
-from ml4h.plots import plot_metric_history
-from ml4h.defines import IMAGE_EXT, MODEL_EXT
-from ml4h.models.inspect import plot_and_time_model
-from ml4h.models.model_factory import get_custom_objects
-from ml4h.tensor_generators import test_train_valid_tensor_generators
-=======
-from ml4h.metrics import coefficient_of_determination
+
 from ml4h.models.diffusion_blocks import DiffusionModel, DiffusionController
 from ml4h.plots import plot_metric_history, plot_roc
 from ml4h.defines import IMAGE_EXT, MODEL_EXT
 from ml4h.models.inspect import plot_and_time_model
 from ml4h.models.model_factory import get_custom_objects, make_multimodal_multitask_model
 from ml4h.tensor_generators import test_train_valid_tensor_generators, big_batch_from_minibatch_generator
->>>>>>> 7c4d078e
 
 
 def train_model_from_generators(
@@ -118,34 +106,21 @@
         ReduceLROnPlateau(monitor='val_loss', factor=0.5, patience=patience, verbose=1),
         ModelCheckpoint(filepath=model_file, verbose=1, save_best_only=not save_last_model),
     ]
-<<<<<<< HEAD
-    
-=======
-
->>>>>>> 7c4d078e
+
     return callbacks
 
 
 def train_diffusion_model(args):
     generate_train, generate_valid, generate_test = test_train_valid_tensor_generators(**args.__dict__)
-<<<<<<< HEAD
-    model = DiffusionModel(args.tensor_maps_in[0], args.batch_size, args.dense_blocks, args.block_size, args.conv_x[0], args.dense_layers[0])
-
-    model.compile(
-        optimizer=tfa.optimizers.AdamW(
-            learning_rate=args.learning_rate, weight_decay=1e-4
-        ),
-        loss=keras.losses.mean_absolute_error,
-=======
     model = DiffusionModel(args.tensor_maps_in[0], args.batch_size, args.dense_blocks, args.block_size, args.conv_x,
                            args.diffusion_loss, args.sigmoid_beta, args.inspect_model)
 
     model.compile(
-        optimizer=tfa.optimizers.AdamW(
+        optimizer=tf.optimizers.AdamW(
             learning_rate=args.learning_rate, weight_decay=1e-4,
         ),
         loss=keras.losses.mean_absolute_error if args.diffusion_loss == 'mean_absolute_error' else keras.losses.mean_squared_error,
->>>>>>> 7c4d078e
+
     )
     batch = next(generate_train)
     for k in batch[0]:
@@ -154,14 +129,13 @@
     for k in batch[1]:
         logging.info(f"label {k} {batch[1][k].shape}")
     checkpoint_path = f"{args.output_folder}{args.id}/{args.id}"
-<<<<<<< HEAD
-=======
+
     if os.path.exists(checkpoint_path+'.index'):
         model.load_weights(checkpoint_path)
         logging.info(f'Loaded weights from model checkpoint at: {checkpoint_path}')
     else:
         logging.info(f'No checkpoint at: {checkpoint_path}')
->>>>>>> 7c4d078e
+
     checkpoint_callback = tf.keras.callbacks.ModelCheckpoint(
         filepath=checkpoint_path,
         save_weights_only=True,
@@ -170,19 +144,13 @@
         save_best_only=True,
     )
 
-<<<<<<< HEAD
+    callbacks = [checkpoint_callback]
+
     # calculate mean and variance of training dataset for normalization
     model.normalizer.adapt(feature_batch)
-    if args.inspect_model:
-=======
-    callbacks = [checkpoint_callback]
-
-    # calculate mean and variance of training dataset for normalization
-    model.normalizer.adapt(feature_batch)
 
     if args.inspect_model:
         model.network.summary(print_fn=logging.info, expand_nested=True)
->>>>>>> 7c4d078e
         tf.keras.utils.plot_model(
             model.network,
             to_file=f"{args.output_folder}/{args.id}/architecture_diffusion_unet.png",
@@ -195,22 +163,13 @@
             layer_range=None,
             show_layer_activations=False,
         )
-<<<<<<< HEAD
-        model.network.summary(print_fn=logging.info, expand_nested=True)
-
-    if os.path.exists(checkpoint_path+'.index'):
-        model.load_weights(checkpoint_path)
-        logging.info(f'Loaded weights from model checkpoint at: {checkpoint_path}')
-    else:
-        logging.info(f'No checkpoint at: {checkpoint_path}')
-=======
+
         prefix_value = f'{args.output_folder}{args.id}/learning_generations/'
         if model.tensor_map.axes() == 2:
             plot_partial = partial(model.plot_ecgs, reseed=args.random_seed, prefix=prefix_value)
         else:
             plot_partial = partial(model.plot_images, reseed=args.random_seed, prefix=prefix_value)
         callbacks.append(keras.callbacks.LambdaCallback(on_epoch_end=plot_partial))
->>>>>>> 7c4d078e
 
     history = model.fit(
         generate_train,
@@ -218,33 +177,6 @@
         epochs=args.epochs,
         validation_data=generate_valid,
         validation_steps=args.validation_steps,
-<<<<<<< HEAD
-        callbacks=[checkpoint_callback],
-    )
-    model.load_weights(checkpoint_path)
-    #diffusion_model.compile(optimizer='adam', loss='mse')
-    plot_metric_history(history, args.training_steps, args.id, os.path.dirname(checkpoint_path))
-    if args.inspect_model:
-        if model.tensor_map.axes() == 2:
-            model.plot_ecgs(num_rows=4, prefix=os.path.dirname(checkpoint_path))
-        else:
-            model.plot_images(num_rows=4, prefix=os.path.dirname(checkpoint_path))
-    return model
-
-
-def train_diffusion_control_model(args):
-    generate_train, generate_valid, generate_test = test_train_valid_tensor_generators(**args.__dict__)
-
-    base_model_path = f"{args.output_folder}diffusion_{args.tensor_maps_in[0].name}/diffusion_{args.tensor_maps_in[0].name}"
-    model = DiffusionController(args.tensor_maps_in[0], args.tensor_maps_out, base_model_path,
-                                args.batch_size, args.dense_blocks, args.block_size, args.conv_x[0], args.dense_layers[0])
-
-    model.compile(
-        optimizer=tfa.optimizers.AdamW(
-            learning_rate=args.learning_rate, weight_decay=1e-4
-        ),
-        loss=keras.losses.mean_absolute_error,
-=======
         callbacks=callbacks,
     )
     model.load_weights(checkpoint_path)
@@ -388,11 +320,10 @@
 
     loss = keras.losses.mean_absolute_error if args.diffusion_loss == 'mean_absolute_error' else keras.losses.mean_squared_error
     model.compile(
-        optimizer=tfa.optimizers.AdamW(
+        optimizer=tf.optimizers.AdamW(
             learning_rate=args.learning_rate, weight_decay=1e-4,
         ),
         loss=loss,
->>>>>>> 7c4d078e
     )
     batch = next(generate_train)
     for k in batch[0]:
@@ -408,24 +339,17 @@
         mode="min",
         save_best_only=True,
     )
-<<<<<<< HEAD
-=======
+
     callbacks = [checkpoint_callback]
->>>>>>> 7c4d078e
+
 
     # calculate mean and variance of training dataset for normalization
     model.normalizer.adapt(feature_batch)
     if args.inspect_model:
-<<<<<<< HEAD
-        tf.keras.utils.plot_model(
-            model.network,
-            to_file=f"{args.output_folder}/{args.id}/architecture_diffusion_unet.png",
-=======
         model.network.summary(print_fn=logging.info, expand_nested=True)
         tf.keras.utils.plot_model(
             model.network,
             to_file=f"{args.output_folder}/{args.id}/architecture_{args.id}_unet.png",
->>>>>>> 7c4d078e
             show_shapes=True,
             show_dtype=False,
             show_layer_names=True,
@@ -435,9 +359,6 @@
             layer_range=None,
             show_layer_activations=False,
         )
-<<<<<<< HEAD
-        model.network.summary(print_fn=logging.info, expand_nested=True)
-=======
         tf.keras.utils.plot_model(
             model.control_embed_model,
             to_file=f"{args.output_folder}/{args.id}/architecture_{args.id}_control_embed.png",
@@ -457,7 +378,6 @@
         else:
             plot_partial = partial(model.plot_images, reseed=args.random_seed, prefix=prefix_value)
         callbacks.append(keras.callbacks.LambdaCallback(on_epoch_end=plot_partial))
->>>>>>> 7c4d078e
 
     if os.path.exists(checkpoint_path+'.index'):
         model.load_weights(checkpoint_path)
@@ -471,18 +391,6 @@
         epochs=args.epochs,
         validation_data=generate_valid,
         validation_steps=args.validation_steps,
-<<<<<<< HEAD
-        callbacks=[checkpoint_callback],
-    )
-    model.load_weights(checkpoint_path)
-    #diffusion_model.compile(optimizer='adam', loss='mse')
-    plot_metric_history(history, args.training_steps, args.id, os.path.dirname(checkpoint_path))
-    if args.inspect_model:
-        if model.input_map.axes() == 2:
-            model.plot_ecgs(num_rows=4, prefix=os.path.dirname(checkpoint_path))
-        else:
-            model.plot_images(num_rows=4, prefix=os.path.dirname(checkpoint_path))
-=======
         callbacks=callbacks,
     )
     plot_metric_history(history, args.training_steps, args.id, os.path.dirname(checkpoint_path))
@@ -514,6 +422,4 @@
             regress_on_controlled_generations(model, eval_model, tm_out, args.test_steps, args.batch_size,
                                               0.0,2.0,f'{args.output_folder}/{args.id}/')
 
-
->>>>>>> 7c4d078e
     return model