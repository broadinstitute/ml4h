# legacy_models.py
# This file defines model factories.
# Model factories connect input TensorMaps to output TensorMaps with computational graphs.

# Imports
import os
import time
import logging
import numpy as np
from enum import Enum, auto
from itertools import chain
from abc import ABC, abstractmethod
from collections import defaultdict, Counter
from typing import Dict, List, Tuple, Iterable, Union, Optional, Set, Sequence, Callable, DefaultDict, Any

# Keras imports
import tensorflow as tf
import tensorflow_addons as tfa
import tensorflow.keras.backend as K
from tensorflow.keras.callbacks import History
from tensorflow.keras.optimizers import Adam
from tensorflow.keras.models import Model, load_model
from tensorflow.keras.utils import model_to_dot
from tensorflow.keras.layers import LeakyReLU, PReLU, ELU, ThresholdedReLU, Lambda, Reshape, LayerNormalization
from tensorflow.keras.callbacks import ModelCheckpoint, EarlyStopping, ReduceLROnPlateau, Callback
from tensorflow.keras.layers import SpatialDropout1D, SpatialDropout2D, SpatialDropout3D, add, concatenate
from tensorflow.keras.layers import Input, Dense, Dropout, BatchNormalization, Activation, Flatten, LSTM, RepeatVector
from tensorflow.keras.layers import Conv1D, Conv2D, Conv3D, UpSampling1D, UpSampling2D, UpSampling3D, MaxPooling1D
from tensorflow.keras.layers import MaxPooling2D, MaxPooling3D, Average, AveragePooling1D, AveragePooling2D, AveragePooling3D, Layer
from tensorflow.keras.layers import SeparableConv1D, SeparableConv2D, DepthwiseConv2D, Concatenate, Add
from tensorflow.keras.layers import GlobalAveragePooling1D, GlobalAveragePooling2D, GlobalAveragePooling3D
from tensorflow.keras.layers.experimental.preprocessing import RandomRotation, RandomZoom, RandomContrast
import tensorflow_probability as tfp

from ml4h.metrics import get_metric_dict
from ml4h.models.model_factory import _get_custom_objects
from ml4h.plots import plot_metric_history
from ml4h.TensorMap import TensorMap, Interpretation
from ml4h.optimizers import get_optimizer, NON_KERAS_OPTIMIZERS
from ml4h.defines import JOIN_CHAR, IMAGE_EXT, MODEL_EXT, ECG_CHAR_2_IDX, PARTNERS_CHAR_2_IDX, PARTNERS_READ_TEXT

CHANNEL_AXIS = -1  # Set to 1 for Theano backend
LANGUAGE_MODEL_SUFFIX = '_next_character'
tfd = tfp.distributions


class BottleneckType(Enum):
    FlattenRestructure = auto()  # All decoder outputs are flattened to put into embedding
    GlobalAveragePoolStructured = auto()  # Structured (not flat) decoder outputs are global average pooled
    Variational = auto()  # All decoder outputs are flattened then variationally sampled to put into embedding
    NoBottleNeck = auto()  # only works when everything is u_connected
    PairLoss = auto()  # Distance between paired modalities is added to the loss


ACTIVATION_CLASSES = {
    'leaky': LeakyReLU(),
    'prelu': PReLU(),
    'elu': ELU(),
    'thresh_relu': ThresholdedReLU,
}
ACTIVATION_FUNCTIONS = {
    'swish': tf.nn.swish,
    'gelu': tfa.activations.gelu,
    'lisht': tfa.activations.lisht,
    'mish': tfa.activations.mish,
}
NORMALIZATION_CLASSES = {
    'batch_norm': BatchNormalization,
    'layer_norm': LayerNormalization,
    'instance_norm': tfa.layers.InstanceNormalization,
    'poincare_norm': tfa.layers.PoincareNormalize,
}
# PREPROCESS_CLASSES = {
#     'zoom': RandomZoom,
#     'rotate': RandomRotation,
#     'contrast': RandomContrast,
# }
CONV_REGULARIZATION_CLASSES = {
    # class name -> (dimension -> class)
    'spatial_dropout': {2: SpatialDropout1D, 3: SpatialDropout2D, 4: SpatialDropout3D},
    'dropout': defaultdict(lambda _: Dropout),
}
DENSE_REGULARIZATION_CLASSES = {
    'dropout': Dropout,  # TODO: add l1, l2
}


def make_shallow_model(
    tensor_maps_in: List[TensorMap], tensor_maps_out: List[TensorMap],
    learning_rate: float, model_file: str = None, model_layers: str = None,
) -> Model:
    """Make a shallow model (e.g. linear or logistic regression)

    Input and output tensor maps are set from the command line.
    Model summary printed to output

    :param tensor_maps_in: List of input TensorMaps, only 1 input TensorMap is currently supported,
                            otherwise there are layer name collisions.
    :param tensor_maps_out: List of output TensorMaps
    :param learning_rate: Size of learning steps in SGD optimization
    :param model_file: Optional HD5 model file to load and return.
    :param model_layers: Optional HD5 model file whose weights will be loaded into this model when layer names match.
    :return: a compiled keras model
    """
    if model_file is not None:
        m = load_model(model_file, custom_objects=get_metric_dict(tensor_maps_out))
        m.summary()
        logging.info("Loaded model file from: {}".format(model_file))
        return m

    losses = []
    outputs = []
    my_metrics = {}
    loss_weights = []
    input_tensors = [Input(shape=tm.shape, name=tm.input_name()) for tm in tensor_maps_in]
    it = concatenate(input_tensors) if len(input_tensors) > 1 else input_tensors[0]

    for ot in tensor_maps_out:
        losses.append(ot.loss)
        loss_weights.append(ot.loss_weight)
        my_metrics[ot.output_name()] = ot.metrics
        outputs.append(Dense(units=len(ot.channel_map), activation=ot.activation, name=ot.output_name())(it))

    opt = Adam(lr=learning_rate, beta_1=0.9, beta_2=0.999, epsilon=1e-08)
    m = Model(inputs=input_tensors, outputs=outputs)
    m.compile(optimizer=opt, loss=losses, loss_weights=loss_weights, metrics=my_metrics)
    m.summary()

    if model_layers is not None:
        m.load_weights(model_layers, by_name=True)
        logging.info('Loaded model weights from:{}'.format(model_layers))

    return m


def make_waveform_model_unet(
    tensor_maps_in: List[TensorMap], tensor_maps_out: List[TensorMap], learning_rate: float,
    model_file: str = None, model_layers: str = None,
) -> Model:
    """Make a waveform predicting model

    Input and output tensor maps are set from the command line.
    Model summary printed to output

    :param tensor_maps_in: List of input TensorMaps, only 1 input TensorMap is currently supported,
                            otherwise there are layer name collisions.
    :param tensor_maps_out: List of output TensorMaps
    :param learning_rate: Size of learning steps in SGD optimization
    :param model_file: Optional HD5 model file to load and return.
    :param model_layers: Optional HD5 model file whose weights will be loaded into this model when layer names match.
    :return: a compiled keras model
    """
    if model_file is not None:
        m = load_model(model_file, custom_objects=get_metric_dict(tensor_maps_out))
        m.summary()
        logging.info("Loaded model file from: {}".format(model_file))
        return m

    neurons = 24
    input_tensor = residual = Input(shape=tensor_maps_in[0].shape, name=tensor_maps_in[0].input_name())
    x = c600 = Conv1D(filters=neurons, kernel_size=11, activation='relu', padding='same')(input_tensor)
    x = Conv1D(filters=neurons, kernel_size=51, activation='relu', padding='same')(x)
    x = MaxPooling1D(2)(x)
    x = c300 = Conv1D(filters=neurons, kernel_size=111, activation='relu', padding='same')(x)
    x = Conv1D(filters=neurons, kernel_size=201, activation='relu', padding='same')(x)
    x = MaxPooling1D(2)(x)
    x = Conv1D(filters=neurons, kernel_size=301, activation='relu', padding='same')(x)
    x = Conv1D(filters=neurons, kernel_size=301, activation='relu', padding='same')(x)
    x = UpSampling1D(2)(x)
    x = concatenate([x, c300])
    x = Conv1D(filters=neurons, kernel_size=201, activation='relu', padding='same')(x)
    x = UpSampling1D(2)(x)
    x = Conv1D(filters=neurons, kernel_size=111, activation='relu', padding='same')(x)
    x = concatenate([x, c600])
    x = Conv1D(filters=neurons, kernel_size=51, activation='relu', padding='same')(x)
    x = concatenate([x, residual])
    conv_label = Conv1D(filters=tensor_maps_out[0].shape[CHANNEL_AXIS], kernel_size=1, activation="linear")(x)
    output_y = Activation(tensor_maps_out[0].activation, name=tensor_maps_out[0].output_name())(conv_label)
    m = Model(inputs=[input_tensor], outputs=[output_y])
    m.summary()
    opt = Adam(lr=learning_rate, beta_1=0.9, beta_2=0.999, epsilon=1e-08, clipnorm=1.0)
    m.compile(optimizer=opt, loss=tensor_maps_out[0].loss, metrics=tensor_maps_out[0].metrics)

    if model_layers is not None:
        m.load_weights(model_layers, by_name=True)
        logging.info('Loaded model weights from:{}'.format(model_layers))

    return m


def make_character_model_plus(
    tensor_maps_in: List[TensorMap], tensor_maps_out: List[TensorMap], learning_rate: float, base_model: Model, language_layer: str,
    language_prefix: str, model_layers: str = None,
) -> Tuple[Model, Model]:
    """Make a ECG captioning model from an ECG embedding model

    The base_model must have an embedding layer, but besides that can have any number of other predicition TensorMaps.
    Input and output tensor maps are set from the command line.
    Model summary printed to output

    :param tensor_maps_in: List of input TensorMaps, only 1 input TensorMap is currently supported,
                            otherwise there are layer name collisions.
    :param tensor_maps_out: List of output TensorMaps
    :param learning_rate: Size of learning steps in SGD optimization
    :param base_model: The model the computes the ECG embedding
    :param language_layer: The name of TensorMap for the language string to learn
    :param language_prefix: The path prefix of the TensorMap of the language to learn
    :param model_layers: Optional HD5 model file whose weights will be loaded into this model when layer names match.
    :return: a tuple of the compiled keras model and the character emitting sub-model
    """
    char_maps_in, char_maps_out = _get_tensor_maps_for_characters(tensor_maps_in, base_model, language_layer, language_prefix)
    tensor_maps_in.extend(char_maps_in)
    tensor_maps_out.extend(char_maps_out)
    char_model = make_character_model(tensor_maps_in, tensor_maps_out, learning_rate, language_layer, model_layers=model_layers)
    losses = []
    my_metrics = {}
    loss_weights = []
    output_layers = []
    for tm in tensor_maps_out:
        losses.append(tm.loss)
        loss_weights.append(tm.loss_weight)
        my_metrics[tm.output_name()] = tm.metrics
        if tm.name == f'{language_layer}{LANGUAGE_MODEL_SUFFIX}':
            output_layers.append(char_model.get_layer(tm.output_name()))
        else:
            output_layers.append(base_model.get_layer(tm.output_name()))

    m = Model(inputs=base_model.inputs + char_model.inputs, outputs=base_model.outputs + char_model.outputs)
    m.summary()
    opt = Adam(lr=learning_rate, beta_1=0.9, beta_2=0.999, epsilon=1e-08, clipnorm=1.0)
    m.compile(optimizer=opt, loss=losses, loss_weights=loss_weights, metrics=my_metrics)

    if model_layers is not None:
        m.load_weights(model_layers, by_name=True)
        _plot_dot_model_in_color(model_to_dot(m, show_shapes=True, expand_nested=True), model_layers.replace(MODEL_EXT, IMAGE_EXT), True)
        logging.info(f'Loaded and plotted model weights from:{model_layers}')

    return m, char_model


def make_character_model(
    tensor_maps_in: List[TensorMap], tensor_maps_out: List[TensorMap], learning_rate: float,
    language_layer: str, model_file: str = None, model_layers: str = None,
) -> Model:
    """Make a ECG captioning model

    Input and output tensor maps are set from the command line. Model summary is logged

    :param tensor_maps_in: List of input TensorMaps, only 1 input TensorMap is currently supported, otherwise there are layer name collisions.
    :param tensor_maps_out: List of output TensorMaps
    :param learning_rate: Size of learning steps in SGD optimization
    :param language_layer: The name of TensorMap for the language string to learn
    :param model_file: Optional HD5 model file to load and return.
    :param model_layers: Optional HD5 model file whose weights will be loaded into this model when layer names match.
    :return: a compiled keras model
    """
    if model_file is not None:
        m = load_model(model_file, custom_objects=get_metric_dict(tensor_maps_out))
        m.summary()
        logging.info(f'Loaded model file from: {model_file}')
        return m

    input_layers = []
    for it in tensor_maps_in:
        if it.is_embedding():
            embed_in = Input(shape=it.shape, name=it.input_name())
            input_layers.append(embed_in)
        elif it.is_language():
            burn_in = Input(shape=it.shape, name=it.input_name())
            input_layers.append(burn_in)
            repeater = RepeatVector(it.shape[0])
        else:
            logging.warning(f"character model can not handle input TensorMap:{it.name} with interpretation:{it.interpretation}")

    logging.info(f"inputs: {[il.name for il in input_layers]}")
    wave_embeds = repeater(embed_in)
    lstm_in = concatenate([burn_in, wave_embeds], name='concat_embed_and_text')
    lstm_out = LSTM(128)(lstm_in)  # TODO this should be argument

    output_layers = []
    for ot in tensor_maps_out:
        if ot.name == f'{language_layer}{LANGUAGE_MODEL_SUFFIX}':
            output_layers.append(Dense(ot.shape[-1], activation=ot.activation, name=ot.output_name())(lstm_out))

    m = Model(inputs=input_layers, outputs=output_layers)
    m.summary()
    opt = Adam(lr=learning_rate, beta_1=0.9, beta_2=0.999, epsilon=1e-08, clipnorm=1.0)
    m.compile(optimizer=opt, loss='categorical_crossentropy')

    if model_layers is not None:
        m.load_weights(model_layers, by_name=True)
        logging.info(f'Loaded model weights from:{model_layers}')

    return m


def make_siamese_model(
    base_model: Model,
    tensor_maps_in: List[TensorMap],
    hidden_layer: str,
    learning_rate: float = None,
    optimizer: str = 'adam',
    **kwargs
) -> Model:
    in_left = [Input(shape=tm.shape, name=tm.input_name() + '_left') for tm in tensor_maps_in]
    in_right = [Input(shape=tm.shape, name=tm.input_name() + '_right') for tm in tensor_maps_in]
    encode_model = make_hidden_layer_model(base_model, tensor_maps_in, hidden_layer)
    h_left = encode_model(in_left)
    h_right = encode_model(in_right)

    # Compute the L1 distance
    l1_layer = Lambda(lambda tensors: K.abs(tensors[0] - tensors[1]))
    l1_distance = l1_layer([h_left, h_right])

    # Add a dense layer with a sigmoid unit to generate the similarity score
    prediction = Dense(1, activation='sigmoid', name='output_siamese')(l1_distance)

    m = Model(inputs=in_left + in_right, outputs=prediction)
    opt = get_optimizer(optimizer, learning_rate, kwargs.get('optimizer_kwargs'))
    m.compile(optimizer=opt, loss='binary_crossentropy')

    if kwargs['model_layers'] is not None:
        m.load_weights(kwargs['model_layers'], by_name=True)
        logging.info(f"Loaded model weights from:{kwargs['model_layers']}")

    return m


def make_hidden_layer_model_from_file(parent_file: str, tensor_maps_in: List[TensorMap], output_layer_name: str, tensor_maps_out: List[TensorMap]) -> Model:
    parent_model = load_model(parent_file, custom_objects=get_metric_dict(tensor_maps_out))
    return make_hidden_layer_model(parent_model, tensor_maps_in, output_layer_name)


def make_hidden_layer_model(parent_model: Model, tensor_maps_in: List[TensorMap], output_layer_name: str) -> Model:
    target_layer = None
    # TODO: handle more nested models?
    for layer in parent_model.layers:
        if isinstance(layer, Model):
            try:
                target_layer = layer.get_layer(output_layer_name)
                parent_inputs = [layer.get_layer(tm.input_name()).input for tm in tensor_maps_in]
                logging.info(f'Found {output_layer_name} nested in layer model: {layer.name}')
                break
            except ValueError:
                logging.debug(f'Value error searching for layer: {output_layer_name} at layer: {layer.name}')
                continue
    if not target_layer:
        target_layer = parent_model.get_layer(output_layer_name)
        parent_inputs = [parent_model.get_layer(tm.input_name()).input for tm in tensor_maps_in]
    dummy_input = {tm.input_name(): np.zeros((1,) + parent_model.get_layer(tm.input_name()).input_shape[0][1:]) for tm in tensor_maps_in}
    intermediate_layer_model = Model(inputs=parent_inputs, outputs=target_layer.output)
    # If we do not predict here then the graph is disconnected, I do not know why?!
    intermediate_layer_model.predict(dummy_input)
    return intermediate_layer_model


Tensor = tf.Tensor
Encoder = Callable[[Tensor], Tuple[Tensor, List[Tensor]]]
Decoder = Callable[[Tensor, Dict[TensorMap, List[Tensor]], Dict[TensorMap, Tensor]], Tensor]
BottleNeck = Callable[[Dict[TensorMap, Tensor]], Dict[TensorMap, Tensor]]


class Preprocess:
    def __init__(
            self,
            *,
            augmentations: List[str],
            factors: List[float],
    ):
        self.preprocess = [PREPROCESS_CLASSES[augmenter](factor) for augmenter, factor in zip(augmentations, factors)]

    def __call__(self, x: Tensor) -> Tensor:
        for augmentation in self.preprocess:
            x = augmentation(x)
        return x


class Residual:
    def __init__(
            self,
            *,
            dimension: int,
            filters_per_conv: List[int],
            conv_layer_type: str,
            conv_x: List[int],
            conv_y: List[int],
            conv_z: List[int],
            activation: str,
            normalization: str,
            regularization: str,
            regularization_rate: float,
            dilate: bool,
    ):
        block_size = len(filters_per_conv)
        assert len(conv_x) == len(conv_y) == len(conv_z) == block_size
        conv_layer, kernels = _conv_layer_from_kind_and_dimension(dimension, conv_layer_type, conv_x, conv_y, conv_z)
        self.conv_layers = []
        for i, (num_filters, kernel) in enumerate(zip(filters_per_conv, kernels)):
            if isinstance(conv_layer, DepthwiseConv2D):
                self.conv_layers.append(conv_layer(kernel_size=kernel, padding='same', dilation_rate=2 ** i if dilate else 1))
            else:
                self.conv_layers.append(conv_layer(filters=num_filters, kernel_size=kernel, padding='same', dilation_rate=2**i if dilate else 1))

        self.activations = [_activation_layer(activation) for _ in range(block_size)]
        self.normalizations = [_normalization_layer(normalization) for _ in range(block_size)]
        self.regularizations = [_regularization_layer(dimension, regularization, regularization_rate) for _ in range(block_size)]
        residual_conv_layer, _ = _conv_layer_from_kind_and_dimension(dimension, 'conv', conv_x, conv_y, conv_z)
        self.residual_convs = [residual_conv_layer(filters=filters_per_conv[0], kernel_size=_one_by_n_kernel(dimension)) for _ in range(block_size - 1)]
        logging.info(f'Residual Block Convolutional Layers (num_filters, kernel_size): {list(zip(filters_per_conv, kernels))}')

    def __call__(self, x: Tensor) -> Tensor:
        previous = x
        for convolve, activate, normalize, regularize, one_by_n_convolve in zip(
                self.conv_layers, self.activations, self.normalizations, self.regularizations, [None] + self.residual_convs,
        ):
            x = regularize(normalize(activate(convolve(x))))
            if one_by_n_convolve is not None:  # Do not residual add the input
                x = Add()([one_by_n_convolve(x), previous])
            previous = x
        return x


class DenseConvolutional:
    def __init__(
            self,
            *,
            dimension: int,
            block_size: int,
            conv_layer_type: str,
            filters: int,
            conv_x: List[int],
            conv_y: List[int],
            conv_z: List[int],
            activation: str,
            normalization: str,
            regularization: str,
            regularization_rate: float,
    ):
        conv_layer, kernels = _conv_layer_from_kind_and_dimension(dimension, conv_layer_type, conv_x, conv_y, conv_z)
        if isinstance(conv_layer, DepthwiseConv2D):
            self.conv_layers = [conv_layer(kernel_size=kernel, padding='same') for kernel in kernels]
        else:
            self.conv_layers = [conv_layer(filters=filters, kernel_size=kernel, padding='same') for kernel in kernels]
        self.activations = [_activation_layer(activation) for _ in range(block_size)]
        self.normalizations = [_normalization_layer(normalization) for _ in range(block_size)]
        self.regularizations = [_regularization_layer(dimension, regularization, regularization_rate) for _ in range(block_size)]
        logging.info(f'Dense Block Convolutional Layers (num_filters, kernel_size): {list(zip([filters]*len(kernels), kernels))}')

    def __call__(self, x: Tensor) -> Tensor:
        dense_connections = [x]
        for i, (convolve, activate, normalize, regularize) in enumerate(
            zip(
                    self.conv_layers, self.activations, self.normalizations, self.regularizations,
            ),
        ):
            x = normalize(regularize(activate(convolve(x))))
            if i < len(self.conv_layers) - 1:  # output of block does not get concatenated to
                dense_connections.append(x)
                x = Concatenate()(dense_connections[:])  # [:] is necessary because of tf weirdness
        return x


class FullyConnected:
    def __init__(
            self,
            *,
            widths: List[int],
            activation: str,
            normalization: str,
            regularization: str,
            regularization_rate: float,
            is_encoder: bool = False,
            name: str = None,
            parents: List[TensorMap] = None,
    ):
        final_dense = Dense(units=widths[-1], name=name) if name else Dense(units=widths[-1])
        self.denses = [Dense(units=width) for width in widths[:-1]] + [final_dense]
        self.activations = [_activation_layer(activation) for _ in widths]
        self.regularizations = [_regularization_layer(1, regularization, regularization_rate) for _ in widths]
        self.norms = [_normalization_layer(normalization) for _ in widths]
        self.is_encoder = is_encoder
        self.parents = parents or []

    def __call__(self, x: Tensor) -> Union[Tensor, Tuple[Tensor, List[Tensor]]]:
        for dense, normalize, activate, regularize in zip(self.denses, self.norms, self.activations, self.regularizations):
            x = normalize(regularize(activate(dense(x))))
        if self.is_encoder:
            return x, []
        return x


class LSTMEncoder:
    def __init__(
            self,
            tensor_map_in,
    ):
        self.lstm = LSTM(tensor_map_in.annotation_units)

    def __call__(self, x: Tensor) -> Union[Tensor, Tuple[Tensor, List[Tensor]]]:
        return self.lstm(x), []


def adaptive_normalize_from_tensor(tensor: Tensor, target: Tensor) -> Tensor:
    """Uses Dense layers to convert `tensor` to a mean and standard deviation to normalize `target`"""
    return adaptive_normalization(mu=Dense(target.shape[-1])(tensor), sigma=Dense(target.shape[-1])(tensor), target=target)


def adaptive_normalization(mu: Tensor, sigma: Tensor, target: Tensor) -> Tensor:
    target = tfa.layers.InstanceNormalization()(target)
    normalizer_shape = (1,) * (len(target.shape) - 2) + (target.shape[-1],)
    mu = Reshape(normalizer_shape)(mu)
    sigma = Reshape(normalizer_shape)(sigma)
    target *= sigma
    target += mu
    return target


def global_average_pool(x: Tensor) -> Tensor:
    if len(x.shape) == 3:
        return GlobalAveragePooling1D()(x)
    elif len(x.shape) == 4:
        return GlobalAveragePooling2D()(x)
    elif len(x.shape) == 5:
        return GlobalAveragePooling3D()(x)


def check_no_bottleneck(u_connect: DefaultDict[TensorMap, Set[TensorMap]], tensor_maps_out: List[TensorMap]) -> bool:
    """Checks if every output tensor is u-connected to"""
    return all(any(tm in ucon_out for ucon_out in u_connect.values()) for tm in tensor_maps_out)


class UConnectBottleNeck:

    def __init__(
            self,
            u_connect: DefaultDict[TensorMap, Set[TensorMap]],
    ):
        self.u_connect = u_connect

    def __call__(self, encoder_outputs: Dict[TensorMap, Tensor]) -> Dict[TensorMap, Tensor]:
        out = {}
        for tmap_in, tensor in encoder_outputs.items():
            out = {
                **out,
                **{tmap_out: tensor for tmap_out in self.u_connect[tmap_in]},
            }
        return out


def l2_norm(x, axis=None):
    """
    takes an input tensor and returns the l2 norm along specified axis
    """

    square_sum = K.sum(K.square(x), axis=axis, keepdims=True)
    norm = K.sqrt(K.maximum(square_sum, K.epsilon()))

    return norm


def pairwise_cosine_difference(t1, t2):
    t1_norm = t1 / l2_norm(t1, axis=-1)
    t2_norm = t2 / l2_norm(t2, axis=-1)
    dot = K.clip(K.batch_dot(t1_norm, t2_norm), -1, 1)
    return K.mean(tf.acos(dot))


class CosineLossLayer(Layer):
    """Layer that creates an Cosine loss."""

    def __init__(self, weight, **kwargs):
        super(CosineLossLayer, self).__init__(**kwargs)
        self.weight = weight

    def get_config(self):
        config = super().get_config().copy()
        config.update({'weight': self.weight})
        return config

    def call(self, inputs):
        # We use `add_loss` to create a regularization loss
        # that depends on the inputs.
        self.add_loss(self.weight * pairwise_cosine_difference(inputs[0], inputs[1]))
        return inputs


class L2LossLayer(Layer):
    """Layer that creates an L2 loss."""

    def __init__(self, weight, **kwargs):
        super(L2LossLayer, self).__init__(**kwargs)
        self.weight = weight

    def get_config(self):
        config = super().get_config().copy()
        config.update({'weight': self.weight})
        return config

    def call(self, inputs):
        self.add_loss(self.weight * tf.reduce_sum(tf.square(inputs[0] - inputs[1])))
        return inputs


class VariationalDiagNormal(Layer):
    def __init__(
            self,
            latent_size: int,
            kl_divergence_weight: float = 1.,
            **kwargs
    ):
        self.latent_size = latent_size
        self.kl_divergence_weight = kl_divergence_weight
        super(VariationalDiagNormal, self).__init__(**kwargs)
        self.prior = tfd.MultivariateNormalDiag(loc=tf.zeros([latent_size]), scale_identity_multiplier=1.0)

    def call(self, mu: Tensor, log_sigma: Tensor, **kwargs):
        """mu and sigma must be shape (None, latent_size)"""
        approx_posterior = tfd.MultivariateNormalDiag(loc=mu, scale_diag=tf.math.exp(log_sigma))
        kl = tf.reduce_mean(tfd.kl_divergence(approx_posterior, self.prior))
        self.add_loss(kl * self.kl_divergence_weight)
        self.add_metric(kl, name='KL_divergence')
        return approx_posterior.sample()

    def get_config(self):
        return {'latent_size': self.latent_size, 'kl_divergence_weight': self.kl_divergence_weight}


class VariationalBottleNeck:
    def __init__(
            self,
            activation: str,
            normalization: str,
            fully_connected_widths: List[int],
            latent_size: int,
            regularization: str,
            regularization_rate: float,
            pre_decoder_shapes: Dict[TensorMap, Optional[Tuple[int, ...]]],
    ):
        self.fully_connected = FullyConnected(
            widths=fully_connected_widths,
            activation=activation,
            normalization=normalization,
            regularization=regularization,
            regularization_rate=regularization_rate,
        ) if fully_connected_widths else None
        self.restructures = {
            tm: FlatToStructure(output_shape=shape, activation=activation, normalization=normalization)
            for tm, shape in pre_decoder_shapes.items() if shape is not None
        }
        self.latent_size = latent_size
        self.sampler: Layer = VariationalDiagNormal(latent_size, regularization_rate)
        self.no_restructures = [tm for tm, shape in pre_decoder_shapes.items() if shape is None]

    def __call__(self, encoder_outputs: Dict[TensorMap, Tensor]) -> Dict[TensorMap, Tensor]:
        y = [Flatten()(x) for x in encoder_outputs.values()]
        if len(y) > 1:
            y = concatenate(y)
        else:
            y = y[0]
        y = self.fully_connected(y) if self.fully_connected else y
        mu = Dense(self.latent_size, name='embed')(y)
        log_sigma = Dense(self.latent_size, name='log_sigma')(y)
        y = self.sampler(mu, log_sigma)
        return {
            **{tm: restructure(y) for tm, restructure in self.restructures.items()},
            **{tm: y for tm in self.no_restructures},
        }


class ConcatenateRestructure:
    """
    Flattens or GAPs then concatenates all inputs, applies a dense layer, then restructures to provided shapes
    """
    def __init__(
            self,
            pre_decoder_shapes: Dict[TensorMap, Optional[Tuple[int, ...]]],
            activation: str,
            normalization: str,
            widths: List[int],
            regularization: str,
            regularization_rate: float,
            u_connect: DefaultDict[TensorMap, Set[TensorMap]],
            bottleneck_type: BottleneckType,
    ):
        self.fully_connected = FullyConnected(
            widths=widths,
            activation=activation,
            normalization=normalization,
            regularization=regularization,
            regularization_rate=regularization_rate,
            name='embed',
        ) if widths else None
        self.restructures = {
            tm: FlatToStructure(output_shape=shape, activation=activation, normalization=normalization)
            for tm, shape in pre_decoder_shapes.items() if shape is not None
        }
        self.no_restructures = [tm for tm, shape in pre_decoder_shapes.items() if shape is None]
        self.u_connect = u_connect
        self.bottleneck_type = bottleneck_type

    def __call__(self, encoder_outputs: Dict[TensorMap, Tensor]) -> Dict[TensorMap, Tensor]:
        if self.bottleneck_type == BottleneckType.FlattenRestructure:
            y = [Flatten()(x) for x in encoder_outputs.values()]
        elif self.bottleneck_type == BottleneckType.GlobalAveragePoolStructured:
            y = [Flatten()(x) for tm, x in encoder_outputs.items() if len(x.shape) == 2]  # Flat tensors
            y += [global_average_pool(x) for tm, x in encoder_outputs.items() if len(x.shape) > 2]  # Structured tensors
        else:
            raise NotImplementedError(f'bottleneck_type {self.bottleneck_type} does not exist.')
        if len(y) > 1:
            y = concatenate(y)
        else:
            y = y[0]
        y = self.fully_connected(y) if self.fully_connected else y
        outputs: Dict[TensorMap, Tensor] = {}
        for input_tm, output_tms in self.u_connect.items():
            for output_tm in output_tms:
                outputs[output_tm] = adaptive_normalize_from_tensor(y, encoder_outputs[input_tm])
        return {
            **{tm: restructure(y) for tm, restructure in self.restructures.items()},
            **{tm: y for tm in self.no_restructures if tm not in outputs},
            **outputs,
        }


class FlatToStructure:
    """Takes a flat input, applies a dense layer, then restructures to output_shape"""
    def __init__(
            self,
            output_shape: Tuple[int, ...],
            activation: str,
            normalization: str,
    ):
        self.input_shapes = output_shape
        self.dense = Dense(units=int(np.prod(output_shape)))
        self.activation = _activation_layer(activation)
        self.reshape = Reshape(output_shape)
        self.norm = _normalization_layer(normalization)

    def __call__(self, x: Tensor) -> Tensor:
        return self.reshape(self.norm(self.activation(self.dense(x))))


class ConvEncoder:

    def __init__(
            self,
            *,
            filters_per_dense_block: List[int],
            dimension: int,
            res_filters: List[int],
            conv_layer_type: str,
            conv_x: List[int],
            conv_y: List[int],
            conv_z: List[int],
            block_size: int,
            activation: str,
            normalization: str,
            regularization: str,
            regularization_rate: float,
            dilate: bool,
            pool_type: str,
            pool_x: int,
            pool_y: int,
            pool_z: int,
    ):
        num_res = len(res_filters)
        res_x, res_y, res_z = conv_x[:num_res], conv_y[:num_res], conv_z[:num_res]
        #self.preprocess_block = PreprocessBlock(['rotate'], [0.3])
        self.res_block = Residual(
            dimension=dimension, filters_per_conv=res_filters, conv_layer_type=conv_layer_type, conv_x=res_x,
            conv_y=res_y, conv_z=res_z, activation=activation, normalization=normalization,
            regularization=regularization, regularization_rate=regularization_rate, dilate=dilate,
        )

        dense_x, dense_y, dense_z = conv_x[num_res:], conv_y[num_res:], conv_z[num_res:]
        self.dense_blocks = [
            DenseConvolutional(
                dimension=dimension, conv_layer_type=conv_layer_type, filters=filters, conv_x=[x]*block_size, conv_y=[y]*block_size,
                conv_z=[z]*block_size, block_size=block_size, activation=activation, normalization=normalization,
                regularization=regularization, regularization_rate=regularization_rate,
            ) for filters, x, y, z in zip(filters_per_dense_block, dense_x, dense_y, dense_z)
        ]
        self.pools = _pool_layers_from_kind_and_dimension(dimension, pool_type, len(filters_per_dense_block) + 1, pool_x, pool_y, pool_z)

    def __call__(self, x: Tensor) -> Tuple[Tensor, List[Tensor]]:
        intermediates = []
        #x = self.preprocess_block(x)
        x = self.res_block(x)
        intermediates.append(x)
        x = self.pools[0](x)
        for i, (dense_block, pool) in enumerate(zip(self.dense_blocks, self.pools[1:])):
            x = dense_block(x)
            intermediates.append(x)
            x = pool(x) if i < len(self.dense_blocks) - 1 else x  # don't pool after final dense block
        return x, intermediates


def _calc_start_shape(
        num_upsamples: int, output_shape: Tuple[int, ...], upsample_rates: Sequence[int], channels: int,
) -> Tuple[int, ...]:
    """
    Given the number of blocks in the decoder and the upsample rates, return required input shape to get to output shape
    """
    upsample_rates = list(upsample_rates) + [1] * len(output_shape)
    return tuple((shape // rate**num_upsamples for shape, rate in zip(output_shape[:-1], upsample_rates))) + (channels,)


class DenseDecoder:
    def __init__(
            self,
            tensor_map_out: TensorMap,
            activation: str,
            parents: List[TensorMap] = None,
    ):
        self.parents = parents
        self.activation = _activation_layer(activation)
        self.dense = Dense(units=tensor_map_out.shape[0], name=tensor_map_out.output_name(), activation=tensor_map_out.activation)
        self.units = tensor_map_out.annotation_units

    def __call__(self, x: Tensor, _, decoder_outputs: Dict[TensorMap, Tensor]) -> Tensor:
        if self.parents:
            x = Concatenate()([x] + [decoder_outputs[parent] for parent in self.parents])
            x = Dense(units=self.units)(x)
            x = self.activation(x)
        return self.dense(x)


class LanguageDecoder:
    def __init__(
            self,
            tensor_map_out: TensorMap,
    ):
        self.dense = Dense(tensor_map_out.shape[-1], activation=tensor_map_out.activation, name=tensor_map_out.output_name())

    def __call__(self, x: Tensor, _, decoder_outputs: Dict[TensorMap, Tensor]) -> Tensor:
        return self.dense(x)


class ConvDecoder:
    def __init__(
            self,
            *,
            tensor_map_out: TensorMap,
            filters_per_dense_block: List[int],
            conv_layer_type: str,
            conv_x: List[int],
            conv_y: List[int],
            conv_z: List[int],
            block_size: int,
            activation: str,
            normalization: str,
            regularization: str,
            regularization_rate: float,
            upsample_x: int,
            upsample_y: int,
            upsample_z: int,
            u_connect_parents: List[TensorMap] = None,
    ):
        dimension = tensor_map_out.axes()
        self.dense_blocks = [
            DenseConvolutional(
                dimension=tensor_map_out.axes(), conv_layer_type=conv_layer_type, filters=filters, conv_x=[x]*block_size,
                conv_y=[y]*block_size, conv_z=[z]*block_size, block_size=block_size, activation=activation, normalization=normalization,
                regularization=regularization, regularization_rate=regularization_rate,
            )
            for filters, x, y, z in zip(filters_per_dense_block, conv_x, conv_y, conv_z)
        ]
        conv_layer, _ = _conv_layer_from_kind_and_dimension(dimension, 'conv', conv_x, conv_y, conv_z)
        self.conv_label = conv_layer(tensor_map_out.shape[-1], _one_by_n_kernel(dimension), activation=tensor_map_out.activation, name=tensor_map_out.output_name())
        self.upsamples = [_upsampler(dimension, upsample_x, upsample_y, upsample_z) for _ in range(len(filters_per_dense_block) + 1)]
        self.u_connect_parents = u_connect_parents or []

    def __call__(self, x: Tensor, intermediates: Dict[TensorMap, List[Tensor]], _) -> Tensor:
        for i, (dense_block, upsample) in enumerate(zip(self.dense_blocks, self.upsamples)):
            intermediate = [intermediates[tm][-(i + 1)] for tm in self.u_connect_parents]
            x = concatenate(intermediate + [x]) if intermediate else x
            x = upsample(x)
            x = dense_block(x)
        intermediate = [intermediates[tm][0] for tm in self.u_connect_parents]
        x = concatenate(intermediate + [x]) if intermediate else x
        return self.conv_label(x)


def parent_sort(tms: List[TensorMap]) -> List[TensorMap]:
    """
    Parents will always appear before their children after sorting. Idempotent and slow.
    """
    to_process = sorted(tms, key=lambda x: str(x))
    final: List[TensorMap] = []
    visited = Counter()
    while to_process:
        tm = to_process.pop()
        visited[tm] += 1
        if visited[tm] > len(tms):
            raise ValueError('Problem detected in parent structure. Could be cycle or missing parent.')
        if not tm.parents or set(tm.parents) <= set(final):
            final.append(tm)
        else:
            to_process.insert(0, tm)
    return final


def _repeat_dimension(filters: List[int], num_filters_needed: int) -> List[int]:
    if len(filters) < num_filters_needed:
        repeat = num_filters_needed // len(filters) + 1
        filters = (filters * repeat)[:num_filters_needed]
    return filters


def make_multimodal_multitask_model(
        tensor_maps_in: List[TensorMap],
        tensor_maps_out: List[TensorMap],
        activation: str = 'relu',
        learning_rate: float = 1e-3,
        bottleneck_type: BottleneckType = BottleneckType.FlattenRestructure,
        optimizer: str = 'adam',
        dense_layers: List[int] = None,
        dense_normalize: str = None,
        dense_regularize: str = None,
        dense_regularize_rate: float = None,
        conv_layers: List[int] = None,
        dense_blocks: List[int] = None,
        block_size: int = 3,
        conv_type: str = 'conv',
        conv_normalize: str = None,
        conv_regularize: str = None,
        conv_regularize_rate: float = None,
        conv_x: List[int] = None,
        conv_y: List[int] = None,
        conv_z: List[int] = None,
        conv_width: List[int] = None,
        conv_dilate: bool = None,
        u_connect: DefaultDict[TensorMap, Set[TensorMap]] = None,
        pool_x: int = None,
        pool_y: int = None,
        pool_z: int = None,
        pool_type: str = 'max',
        training_steps: int = None,
        learning_rate_schedule: str = None,
        **kwargs,
) -> Model:
    """Make multi-task, multi-modal feed forward neural network for all kinds of prediction

    This model factory can be used to make networks for classification, regression, and segmentation
    The tasks attempted are given by the output TensorMaps.
    The modalities and the first layers in the architecture are determined by the input TensorMaps.

    Hyperparameters are exposed to the command line.
    Model summary printed to output

    :param tensor_maps_in: List of input TensorMaps
    :param tensor_maps_out: List of output TensorMaps
    :param activation: Activation function as a string (e.g. 'relu', 'linear, or 'softmax)
    :param learning_rate: learning rate for optimizer
    :param bottleneck_type: How to merge the representations coming from the different input modalities
    :param dense_layers: List of number of filters in each dense layer.
    :param dense_normalize: How to normalize dense layers (e.g. batchnorm)
    :param dense_regularize: How to regularize dense leayers (e.g. dropout)
    :param dense_regularize_rate: Rate of dense_regularize
    :param conv_layers: List of number of filters in each convolutional layer
    :param dense_blocks: List of number of filters in densenet modules for densenet convolutional models
    :param block_size: Number of layers within each Densenet module for densenet convolutional models
    :param conv_type: Type of convolution to use, e.g. separable
    :param conv_normalize: Type of normalization layer for convolutions, e.g. batch norm
    :param conv_regularize: Type of regularization for convolutions (e.g. dropout)
    :param conv_regularize_rate: Rate of conv_regularize
    :param conv_width: Size of X dimension for 1D convolutional kernels
    :param conv_x: Size of X dimension for 2D and 3D convolutional kernels
    :param conv_y: Size of Y dimension for 2D and 3D convolutional kernels
    :param conv_z: Size of Z dimension for 3D convolutional kernels
    :param conv_dilate: whether to use dilation in conv layers
    :param u_connect: dictionary of input TensorMap -> output TensorMaps to u connect to
    :param pool_x: Pooling in the X dimension for Convolutional models.
    :param pool_y: Pooling in the Y dimension for Convolutional models.
    :param pool_z: Pooling in the Z dimension for 3D Convolutional models.
    :param pool_type: max or average pooling following convolutional blocks
    :param optimizer: which optimizer to use. See optimizers.py.
    :return: a compiled keras model
    :param learning_rate_schedule: learning rate schedule to train with, e.g. triangular
    :param training_steps: How many training steps to train the model. Only needed if learning_rate_schedule given
    :param model_file: HD5 model file to load and return.
    :param model_layers: HD5 model file whose weights will be loaded into this model when layer names match.
    :param freeze_model_layers: Whether to freeze layers from loaded from model_layers
    """
    tensor_maps_out = parent_sort(tensor_maps_out)
    u_connect: DefaultDict[TensorMap, Set[TensorMap]] = u_connect or defaultdict(set)
    custom_dict = _get_custom_objects(tensor_maps_out)
    opt = get_optimizer(
        optimizer, learning_rate, steps_per_epoch=training_steps, learning_rate_schedule=learning_rate_schedule,
        optimizer_kwargs=kwargs.get('optimizer_kwargs'),
    )
    if 'model_file' in kwargs and kwargs['model_file'] is not None:
        logging.info("Attempting to load model file from: {}".format(kwargs['model_file']))
        m = load_model(kwargs['model_file'], custom_objects=custom_dict, compile=False)
<<<<<<< HEAD
        m.compile(optimizer=opt, loss='mse', #[tm.loss for tm in tensor_maps_out],
                  metrics={tm.output_name(): tm.metrics for tm in tensor_maps_out})
=======
        m.compile(
            optimizer=opt, loss='mse', #[tm.loss for tm in tensor_maps_out],
            metrics={tm.output_name(): tm.metrics for tm in tensor_maps_out},
        )
>>>>>>> 059ce6fc
        m.summary()
        logging.info("Loaded model file from: {}".format(kwargs['model_file']))
        return m

    # set up defaults
    dense_blocks = dense_blocks or [32, 24, 16]
    conv_x = conv_x or [3]
    conv_y = conv_y or [3]
    conv_z = conv_y or [1]
    conv_width = conv_width or [3]

    # list of filter dimensions should match the number of convolutional layers = len(dense_blocks) + [ + len(conv_layers) if convolving input tensors]
    num_dense = len(dense_blocks)
    num_res = len(conv_layers) if any(tm.axes() > 1 for tm in tensor_maps_in) else 0
    num_filters_needed = num_res + num_dense
    conv_x = _repeat_dimension(conv_x, num_filters_needed)
    conv_y = _repeat_dimension(conv_y, num_filters_needed)
    conv_z = _repeat_dimension(conv_z, num_filters_needed)

    encoders: Dict[TensorMap: Layer] = {}
    for tm in tensor_maps_in:
        if tm.is_language():
            encoders[tm] = LSTMEncoder(tm)
        elif tm.axes() > 1:
            encoders[tm] = ConvEncoder(
                filters_per_dense_block=dense_blocks,
                dimension=tm.axes(),
                res_filters=conv_layers,
                conv_layer_type=conv_type,
                conv_x=conv_x if tm.axes() > 2 else conv_width,
                conv_y=conv_y,
                conv_z=conv_z,
                block_size=block_size,
                activation=activation,
                normalization=conv_normalize,
                regularization=conv_regularize,
                regularization_rate=conv_regularize_rate,
                dilate=conv_dilate,
                pool_type=pool_type,
                pool_x=pool_x,
                pool_y=pool_y,
                pool_z=pool_z,
            )
        else:
            encoders[tm] = FullyConnected(
                widths=[tm.annotation_units],
                activation=activation,
                normalization=dense_normalize,
                regularization=dense_regularize,
                regularization_rate=dense_regularize_rate,
                is_encoder=True,
            )

    pre_decoder_shapes: Dict[TensorMap, Optional[Tuple[int, ...]]] = {}
    for tm in tensor_maps_out:
        if any([tm in out for out in u_connect.values()]) or tm.axes() == 1 or tm.is_language():
            pre_decoder_shapes[tm] = None
        else:
            pre_decoder_shapes[tm] = _calc_start_shape(
                num_upsamples=len(dense_blocks), output_shape=tm.shape, upsample_rates=[pool_x, pool_y, pool_z],
                channels=dense_blocks[-1],
            )

    if bottleneck_type in {BottleneckType.FlattenRestructure, BottleneckType.GlobalAveragePoolStructured}:
        bottleneck = ConcatenateRestructure(
            widths=dense_layers,
            activation=activation,
            regularization=dense_regularize,
            regularization_rate=dense_regularize_rate,
            normalization=dense_normalize,
            pre_decoder_shapes=pre_decoder_shapes,
            u_connect=u_connect,
            bottleneck_type=bottleneck_type,
        )
    elif bottleneck_type == BottleneckType.Variational:
        bottleneck = VariationalBottleNeck(
            fully_connected_widths=dense_layers[:-1],
            latent_size=dense_layers[-1],
            activation=activation,
            regularization=dense_regularize,
            regularization_rate=dense_regularize_rate,
            normalization=dense_normalize,
            pre_decoder_shapes=pre_decoder_shapes,
        )
    elif bottleneck_type == BottleneckType.NoBottleNeck:
        if not check_no_bottleneck(u_connect, tensor_maps_out):
            bottleneck = None
        else:
            bottleneck = UConnectBottleNeck(u_connect)
    else:
        raise NotImplementedError(f'Unknown BottleneckType {bottleneck_type}.')

    conv_x, conv_y, conv_z = conv_x[num_res:], conv_y[num_res:], conv_z[num_res:]
    decoders: Dict[TensorMap, Layer] = {}
    for tm in tensor_maps_out:
        if tm.is_language():
            decoders[tm] = LanguageDecoder(tensor_map_out=tm)
        elif tm.axes() > 1:
            decoders[tm] = ConvDecoder(
                tensor_map_out=tm,
                filters_per_dense_block=dense_blocks[::-1],
                conv_layer_type=conv_type,
                conv_x=conv_x if tm.axes() > 2 else conv_width,
                conv_y=conv_y,
                conv_z=conv_z,
                block_size=block_size,
                activation=activation,
                normalization=conv_normalize,
                regularization=conv_regularize,
                regularization_rate=conv_regularize_rate,
                upsample_x=pool_x,
                upsample_y=pool_y,
                upsample_z=pool_z,
                u_connect_parents=[tm_in for tm_in in tensor_maps_in if tm in u_connect[tm_in]],
            )
        else:
            decoders[tm] = DenseDecoder(
                tensor_map_out=tm,
                parents=tm.parents,
                activation=activation,
            )

    m = _make_multimodal_multitask_model(encoders, bottleneck, decoders)

    # load layers for transfer learning
    model_layers = kwargs.get('model_layers', False)
    if model_layers:
        loaded = 0
        freeze = kwargs.get('freeze_model_layers', False)
        m.load_weights(model_layers, by_name=True)
        try:
            m_other = load_model(model_layers, custom_objects=custom_dict, compile=False)
            for other_layer in m_other.layers:
                try:
                    target_layer = m.get_layer(other_layer.name)
                    target_layer.set_weights(other_layer.get_weights())
                    loaded += 1
                    if freeze:
                        target_layer.trainable = False
                except (ValueError, KeyError):
                    logging.warning(f'Error loading layer {other_layer.name} from model: {model_layers}. Will still try to load other layers.')
        except ValueError as e:
            logging.info(f'Loaded model weights, but got ValueError in model loading: {str(e)}')
        logging.info(f'Loaded {"and froze " if freeze else ""}{loaded} layers from {model_layers}.')
    m.compile(
        optimizer=opt, loss=[tm.loss for tm in tensor_maps_out],
        metrics={tm.output_name(): tm.metrics for tm in tensor_maps_out},
    )
    m.summary()
    return m


def _make_multimodal_multitask_model(
        encoders: Dict[TensorMap, Encoder],
        bottle_neck: BottleNeck,
        decoders: Dict[TensorMap, Decoder],  # Assumed to be topologically sorted according to parents hierarchy
) -> Model:
    inputs: Dict[TensorMap, Input] = {}
    encoder_outputs: Dict[TensorMap, Tuple[Tensor, List[Tensor]]] = {}  # TensorMap -> embed, encoder_intermediates
    encoder_intermediates = {}
    for tm, encoder in encoders.items():
        x = Input(shape=tm.shape, name=tm.input_name())
        inputs[tm] = x
        y, intermediates = encoder(x)
        encoder_outputs[tm] = y
        encoder_intermediates[tm] = intermediates

    bottle_neck_outputs = bottle_neck(encoder_outputs)

    decoder_outputs = {}
    for tm, decoder in decoders.items():
        decoder_outputs[tm] = decoder(bottle_neck_outputs[tm], encoder_intermediates, decoder_outputs)

    return Model(inputs=list(inputs.values()), outputs=list(decoder_outputs.values()))


def _transfer_layers_by_name(model_layers: str, freeze_model_layers: str, custom_dict: Dict[str, Any], m: Model):
    # load layers for transfer learning
    loaded = 0
    m.load_weights(model_layers, by_name=True)
    try:
        m_other = load_model(model_layers, custom_objects=custom_dict, compile=False)
        for other_layer in m_other.layers:
            try:
                target_layer = m.get_layer(other_layer.name)
                target_layer.set_weights(other_layer.get_weights())
                loaded += 1
                if freeze_model_layers:
                    target_layer.trainable = False
            except (ValueError, KeyError):
                logging.warning(f'Error loading layer {other_layer.name} from model: {model_layers}. Will still try to load other layers.')
    except ValueError as e:
        logging.info(f'Loaded model weights, but got ValueError in model loading: {str(e)}')
    logging.info(f'Loaded {"and froze " if freeze_model_layers else ""}{loaded} layers from {model_layers}.')


def _load_model_encoders_and_decoders(
    tensor_maps_in: List[TensorMap], tensor_maps_out: List[TensorMap], custom_dict: Dict[str, Any],
    optimizer, model_file: str,
):
    encoders = {}
    decoders = {}
    merger = None
    try:
        for tm in tensor_maps_in:
            encoders[tm] = load_model(f"{os.path.dirname(model_file)}/encoder_{tm.name}.h5", custom_objects=custom_dict, compile=False)
        for tm in tensor_maps_out:
            decoders[tm] = load_model(f"{os.path.dirname(model_file)}/decoder_{tm.name}.h5", custom_objects=custom_dict, compile=False)
        merger = load_model(f"{os.path.dirname(model_file)}/merger.h5", custom_objects=custom_dict, compile=False)
    except OSError as e:
        logging.warning(f'Could not load some model modules, error: {e}')
    logging.info(f"Attempting to load model file from: {model_file}")
    m = load_model(model_file, custom_objects=custom_dict, compile=False)
    m.compile(
        optimizer=optimizer, loss=[tm.loss for tm in tensor_maps_out],
        metrics={tm.output_name(): tm.metrics for tm in tensor_maps_out},
    )
    m.summary()
    logging.info(f"Loaded encoders, decoders and model file from: {model_file}")
    return m, encoders, decoders, merger


def make_paired_autoencoder_model(
        pairs: List[Tuple[TensorMap, TensorMap]],
        pair_loss: str = 'cosine',
        pair_loss_weight: float = 1.0,
        multimodal_merge: str = 'average',
        **kwargs
) -> Model:
    custom_dict = _get_custom_objects(kwargs['tensor_maps_out'])
    opt = get_optimizer(
        kwargs['optimizer'], kwargs['learning_rate'], steps_per_epoch=kwargs['training_steps'],
        learning_rate_schedule=kwargs['learning_rate_schedule'], optimizer_kwargs=kwargs.get('optimizer_kwargs'),
    )
    if 'model_file' in kwargs and kwargs['model_file'] is not None:
        return _load_model_encoders_and_decoders(kwargs['tensor_maps_in'], kwargs['tensor_maps_out'], custom_dict, opt, kwargs['model_file'])

    inputs = {tm: Input(shape=tm.shape, name=tm.input_name()) for tm in kwargs['tensor_maps_in']}
    real_serial_layers = kwargs['model_layers']
    kwargs['model_layers'] = None
    multimodal_activations = []
    encoders = {}
    decoders = {}
    outputs = {}
    losses = []
    for left, right in pairs:
        if left in encoders:
            encode_left = encoders[left]
        else:
            kwargs['tensor_maps_in'] = [left]
            left_model = make_multimodal_multitask_model(**kwargs)
            encode_left = make_hidden_layer_model(left_model, [left], kwargs['hidden_layer'])
        h_left = encode_left(inputs[left])

        if right in encoders:
            encode_right = encoders[right]
        else:
            kwargs['tensor_maps_in'] = [right]
            right_model = make_multimodal_multitask_model(**kwargs)
            encode_right = make_hidden_layer_model(right_model, [right], kwargs['hidden_layer'])
        h_right = encode_right(inputs[right])

        if pair_loss == 'cosine':
            loss_layer = CosineLossLayer(pair_loss_weight)
        elif pair_loss == 'euclid':
            loss_layer = L2LossLayer(pair_loss_weight)

        multimodal_activations.extend(loss_layer([h_left, h_right]))
        encoders[left] = encode_left
        encoders[right] = encode_right

    kwargs['tensor_maps_in'] = list(inputs.keys())
    if multimodal_merge == 'average':
        multimodal_activation = Average()(multimodal_activations)
    elif multimodal_merge == 'concatenate':
        multimodal_activation = Concatenate()(multimodal_activations)
        multimodal_activation = Dense(units=kwargs['dense_layers'][0], use_bias=False)(multimodal_activation)
        multimodal_activation = _activation_layer(kwargs['activation'])(multimodal_activation)
    else:
        raise NotImplementedError(f'No merge architecture for method: {multimodal_merge}')
    latent_inputs = Input(shape=(kwargs['dense_layers'][-1]), name='input_concept_space')

    # build decoder models
    for tm in kwargs['tensor_maps_out']:
        if tm.axes() > 1:
            shape = _calc_start_shape(
                num_upsamples=len(kwargs['dense_blocks']), output_shape=tm.shape,
                upsample_rates=[kwargs['pool_x'], kwargs['pool_y'], kwargs['pool_z']],
                channels=kwargs['dense_blocks'][-1],
            )

            restructure = FlatToStructure(
                output_shape=shape, activation=kwargs['activation'],
                normalization=kwargs['dense_normalize'],
            )

            decode = ConvDecoder(
                tensor_map_out=tm,
                filters_per_dense_block=kwargs['dense_blocks'][::-1],
                conv_layer_type=kwargs['conv_type'],
                conv_x=kwargs['conv_x'] if tm.axes() > 2 else kwargs['conv_width'],
                conv_y=kwargs['conv_y'],
                conv_z=kwargs['conv_z'],
                block_size=kwargs['block_size'],
                activation=kwargs['activation'],
                normalization=kwargs['conv_normalize'],
                regularization=kwargs['conv_regularize'],
                regularization_rate=kwargs['conv_regularize_rate'],
                upsample_x=kwargs['pool_x'],
                upsample_y=kwargs['pool_y'],
                upsample_z=kwargs['pool_z'],
                u_connect_parents=[tm_in for tm_in in kwargs['tensor_maps_in'] if tm in kwargs['u_connect'][tm_in]],
            )
            reconstruction = decode(restructure(latent_inputs), {}, {})
        else:
            dense_block = FullyConnected(
                widths=kwargs['dense_layers'],
                activation=kwargs['activation'],
                normalization=kwargs['dense_normalize'],
                regularization=kwargs['dense_regularize'],
                regularization_rate=kwargs['dense_regularize_rate'],
                is_encoder=False,
            )
            decode = DenseDecoder(tensor_map_out=tm, parents=tm.parents, activation=kwargs['activation'])
            reconstruction = decode(dense_block(latent_inputs), {}, {})

        decoder = Model(latent_inputs, reconstruction, name=tm.output_name())
        decoders[tm] = decoder
        outputs[tm.output_name()] = decoder(multimodal_activation)
        losses.append(tm.loss)

    m = Model(inputs=list(inputs.values()), outputs=list(outputs.values()))
    my_metrics = {tm.output_name(): tm.metrics for tm in kwargs['tensor_maps_out']}
    m.compile(optimizer=opt, loss=losses, metrics=my_metrics)
    m.summary()

    if real_serial_layers is not None:
        m.load_weights(real_serial_layers, by_name=True)
        logging.info(f"Loaded model weights from:{real_serial_layers}")

    return m, encoders, decoders


# ~~~~~~~~~~~~~~~~~~~~~~~~~~~~~~~~~
# ~~~~~~~ Predicting ~~~~~~~~~~~~~~
# ~~~~~~~~~~~~~~~~~~~~~~~~~~~~~~~~~
def embed_model_predict(model, tensor_maps_in, embed_layer, test_data, batch_size):
    embed_model = make_hidden_layer_model(model, tensor_maps_in, embed_layer)
    return embed_model.predict(test_data, batch_size=batch_size)


# ~~~~~~~~~~~~~~~~~~~~~~~~~~~~~~~~~
# ~~~~~~~ Model Builders ~~~~~~~~~~
# ~~~~~~~~~~~~~~~~~~~~~~~~~~~~~~~~~
def _one_by_n_kernel(dimension):
    return tuple([1] * (dimension - 1))


def _conv_layer_from_kind_and_dimension(
        dimension: int, conv_layer_type: str, conv_x: List[int], conv_y: List[int], conv_z: List[int],
) -> Tuple[Layer, List[Tuple[int, ...]]]:
    if dimension == 4 and conv_layer_type == 'conv':
        conv_layer = Conv3D
        kernel = zip(conv_x, conv_y, conv_z)
    elif dimension == 3 and conv_layer_type == 'conv':
        conv_layer = Conv2D
        kernel = zip(conv_x, conv_y)
    elif dimension == 2 and conv_layer_type == 'conv':
        conv_layer = Conv1D
        kernel = zip(conv_x)
    elif dimension == 3 and conv_layer_type == 'separable':
        conv_layer = SeparableConv2D
        kernel = zip(conv_x, conv_y)
    elif dimension == 2 and conv_layer_type == 'separable':
        conv_layer = SeparableConv1D
        kernel = zip(conv_x)
    elif dimension == 3 and conv_layer_type == 'depth':
        conv_layer = DepthwiseConv2D
        kernel = zip(conv_x, conv_y)
    else:
        raise ValueError(f'Unknown convolution type: {conv_layer_type} for dimension: {dimension}')
    return conv_layer, list(kernel)


def _pool_layers_from_kind_and_dimension(dimension, pool_type, pool_number, pool_x, pool_y, pool_z):
    if dimension == 4 and pool_type == 'max':
        return [MaxPooling3D(pool_size=(pool_x, pool_y, pool_z)) for _ in range(pool_number)]
    elif dimension == 3 and pool_type == 'max':
        return [MaxPooling2D(pool_size=(pool_x, pool_y)) for _ in range(pool_number)]
    elif dimension == 2 and pool_type == 'max':
        return [MaxPooling1D(pool_size=pool_x) for _ in range(pool_number)]
    elif dimension == 4 and pool_type == 'average':
        return [AveragePooling3D(pool_size=(pool_x, pool_y, pool_z)) for _ in range(pool_number)]
    elif dimension == 3 and pool_type == 'average':
        return [AveragePooling2D(pool_size=(pool_x, pool_y)) for _ in range(pool_number)]
    elif dimension == 2 and pool_type == 'average':
        return [AveragePooling1D(pool_size=pool_x) for _ in range(pool_number)]
    else:
        raise ValueError(f'Unknown pooling type: {pool_type} for dimension: {dimension}')


def _upsampler(dimension, pool_x, pool_y, pool_z):
    if dimension == 4:
        return UpSampling3D(size=(pool_x, pool_y, pool_z))
    elif dimension == 3:
        return UpSampling2D(size=(pool_x, pool_y))
    elif dimension == 2:
        return UpSampling1D(size=pool_x)


def _activation_layer(activation: str) -> Activation:
    return (
        ACTIVATION_CLASSES.get(activation, None)
        or Activation(ACTIVATION_FUNCTIONS.get(activation, None) or activation)
    )


def _normalization_layer(norm: str) -> Layer:
    if not norm:
        return lambda x: x
    return NORMALIZATION_CLASSES[norm]()


def _regularization_layer(dimension: int, regularization_type: str, rate: float):
    if not regularization_type:
        return lambda x: x
    if regularization_type in DENSE_REGULARIZATION_CLASSES:
        return DENSE_REGULARIZATION_CLASSES[regularization_type](rate)
    return CONV_REGULARIZATION_CLASSES[regularization_type][dimension](rate)


def _get_tensor_maps_for_characters(
    tensor_maps_in: List[TensorMap], base_model: Model, language_layer: str, language_prefix: str, embed_name='embed',
    embed_size=64, burn_in=100,
):
    embed_model = make_hidden_layer_model(base_model, tensor_maps_in, embed_name)
    tm_embed = TensorMap(embed_name, shape=(embed_size,), interpretation=Interpretation.EMBEDDING, parents=tensor_maps_in.copy(), model=embed_model)

    if PARTNERS_READ_TEXT in language_layer:
        tm_char = TensorMap(
            f'{language_layer}{LANGUAGE_MODEL_SUFFIX}', Interpretation.LANGUAGE, shape=(len(PARTNERS_CHAR_2_IDX),),
            channel_map=PARTNERS_CHAR_2_IDX, cacheable=False,
        )
        tm_burn_in = TensorMap(
            language_layer, Interpretation.LANGUAGE, shape=(burn_in, len(PARTNERS_CHAR_2_IDX)), path_prefix=language_prefix,
            dependent_map=tm_char, cacheable=False,
        )
        logging.info(f'From language layer: {language_layer} created tensor maps for Partners language data.')
    else:
        tm_char = TensorMap(
            f'{language_layer}{LANGUAGE_MODEL_SUFFIX}', Interpretation.LANGUAGE, shape=(len(ECG_CHAR_2_IDX),), channel_map=ECG_CHAR_2_IDX,
            cacheable=False,
        )
        tm_burn_in = TensorMap(
            language_layer, Interpretation.LANGUAGE, shape=(burn_in, len(ECG_CHAR_2_IDX)), path_prefix=language_prefix,
            dependent_map=tm_char, cacheable=False,
        )
        logging.info(f'From language layer: {language_layer} created tensor maps for UKB ECG language data.')

    return [tm_embed, tm_burn_in], [tm_char]


def get_model_inputs_outputs(
    model_files: List[str],
    tensor_maps_in: List[TensorMap],
    tensor_maps_out: List[TensorMap],
) -> Dict[str, Dict[str, TensorMap]]:
    """Organizes given input and output tensors as nested dictionary.

    Returns:
        dict: The nested dictionary of tensors.
            The inner dictionary is keyed by tensor type ('input' or 'output').
            The outer dictionary is keyed by 'model_file'.

            {
                'model_file_1':
                    {
                        'input': [tensor1, tensor2],
                        'output': [tensor3, tensor4]
                    },
                'model_file_2':
                    {
                        'input': [tensor2, tensor5],
                        'output': [tensor4, tensor6]
                    }
            }

    """

    input_prefix = "input"
    output_prefix = "output"
    got_tensor_maps_for_characters = False
    models_inputs_outputs = dict()

    for model_file in model_files:
        custom = _get_custom_objects(tensor_maps_out)
        logging.info(f'custom keys: {list(custom.keys())}')
        m = load_model(model_file, custom_objects=custom, compile=False)
        model_inputs_outputs = defaultdict(list)
        for input_tensor_map in tensor_maps_in:
            try:
                m.get_layer(input_tensor_map.input_name())
                model_inputs_outputs[input_prefix].append(input_tensor_map)
            except ValueError:
                logging.debug(f'Could not find {input_tensor_map.input_name()} in {model_file}')
        for output_tensor_map in tensor_maps_out:
            try:
                m.get_layer(output_tensor_map.output_name())
                model_inputs_outputs[output_prefix].append(output_tensor_map)
            except ValueError:
                logging.debug(f'Could not find {output_tensor_map.output_name()} in {model_file}. Outputs: {[l for l in m.layers if "output" in l.name]}')
        if not got_tensor_maps_for_characters:
            try:
                m.get_layer('input_ecg_rest_text_ecg_text')
                # TODO: Is this broken?
                char_maps_in, char_maps_out = _get_tensor_maps_for_characters(tensor_maps_in, m)
                model_inputs_outputs[input_prefix].extend(char_maps_in)
                tensor_maps_in.extend(char_maps_in)
                model_inputs_outputs[output_prefix].extend(char_maps_out)
                tensor_maps_out.extend(char_maps_out)
                got_tensor_maps_for_characters = True
                logging.info(f"Doing char model dance:{[tm.input_name() for tm in tensor_maps_in]}")
                logging.info(f"Doing char model dance out:{[tm.output_name() for tm in tensor_maps_out]}")
            except ValueError:
                pass
        models_inputs_outputs[model_file] = model_inputs_outputs

    return models_inputs_outputs<|MERGE_RESOLUTION|>--- conflicted
+++ resolved
@@ -992,15 +992,10 @@
     if 'model_file' in kwargs and kwargs['model_file'] is not None:
         logging.info("Attempting to load model file from: {}".format(kwargs['model_file']))
         m = load_model(kwargs['model_file'], custom_objects=custom_dict, compile=False)
-<<<<<<< HEAD
-        m.compile(optimizer=opt, loss='mse', #[tm.loss for tm in tensor_maps_out],
-                  metrics={tm.output_name(): tm.metrics for tm in tensor_maps_out})
-=======
         m.compile(
             optimizer=opt, loss='mse', #[tm.loss for tm in tensor_maps_out],
             metrics={tm.output_name(): tm.metrics for tm in tensor_maps_out},
         )
->>>>>>> 059ce6fc
         m.summary()
         logging.info("Loaded model file from: {}".format(kwargs['model_file']))
         return m
