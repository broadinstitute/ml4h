--- conflicted
+++ resolved
@@ -35,14 +35,10 @@
 from ml4h.tensor_generators import TensorGenerator, test_train_valid_tensor_generators, big_batch_from_minibatch_generator
 from ml4h.data_descriptions import dataframe_data_description_from_tensor_map, ECGDataDescription, DataFrameDataDescription
 from ml4h.metrics import get_roc_aucs, get_precision_recall_aucs, get_pearson_coefficients, log_aucs, log_pearson_coefficients, concordance_index_censored
-<<<<<<< HEAD
-from ml4h.plots import plot_reconstruction, plot_saliency_maps, plot_partners_ecgs, plot_ecg_rest_mp
-=======
 
 from ml4h.plots import plot_reconstruction, plot_saliency_maps, plot_partners_ecgs, plot_ecg_rest_mp
 from ml4h.plots import plot_dice, plot_reconstruction, plot_hit_to_miss_transforms, plot_saliency_maps, plot_partners_ecgs, plot_ecg_rest_mp
 
->>>>>>> 7c4d078e
 from ml4h.plots import subplot_rocs, subplot_comparison_rocs, subplot_scatters, subplot_comparison_scatters, plot_prediction_calibrations
 from ml4h.models.legacy_models import embed_model_predict, make_siamese_model, legacy_multimodal_multitask_model
 from ml4h.plots import plot_dice, subplot_roc_per_class, plot_tsne, plot_survival
@@ -122,11 +118,8 @@
             train_diffusion_model(args)
         elif 'train_diffusion_control' == args.mode:
             train_diffusion_control_model(args)
-<<<<<<< HEAD
-=======
         elif 'train_diffusion_supervise' == args.mode:
             train_diffusion_control_model(args, supervised=True)
->>>>>>> 7c4d078e
         elif 'train_siamese' == args.mode:
             train_siamese_model(args)
         elif 'write_tensor_maps' == args.mode:
