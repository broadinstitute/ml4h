--- conflicted
+++ resolved
@@ -27,10 +27,6 @@
 from ml4h.ml4ht_integration.tensor_generator import TensorMapDataLoader2
 from ml4h.explorations import test_labels_to_label_map, infer_with_pixels
 from ml4h.tensor_generators import BATCH_INPUT_INDEX, BATCH_OUTPUT_INDEX, BATCH_PATHS_INDEX
-<<<<<<< HEAD
-=======
-
->>>>>>> 982b56be
 from ml4h.explorations import test_labels_to_label_map, infer_with_pixels, latent_space_dataframe, infer_stats_from_segmented_regions
 from ml4h.explorations import mri_dates, ecg_dates, predictions_to_pngs, sample_from_language_model
 from ml4h.plots import plot_reconstruction, plot_saliency_maps, plot_partners_ecgs, plot_ecg_rest_mp
@@ -39,10 +35,6 @@
 from ml4h.tensor_generators import TensorGenerator, test_train_valid_tensor_generators, big_batch_from_minibatch_generator
 from ml4h.data_descriptions import dataframe_data_description_from_tensor_map, ECGDataDescription, DataFrameDataDescription
 from ml4h.metrics import get_roc_aucs, get_precision_recall_aucs, get_pearson_coefficients, log_aucs, log_pearson_coefficients
-<<<<<<< HEAD
-=======
-
->>>>>>> 982b56be
 from ml4h.plots import evaluate_predictions, plot_scatters, plot_rocs, plot_precision_recalls, subplot_roc_per_class, plot_tsne, plot_survival, plot_dice
 from ml4h.plots import plot_reconstruction, plot_hit_to_miss_transforms, plot_saliency_maps, plot_partners_ecgs, plot_ecg_rest_mp
 
@@ -147,15 +139,10 @@
 
     except Exception as e:
         logging.exception(e)
-
-<<<<<<< HEAD
-
-=======
->>>>>>> 982b56be
+        
     if args.gcs_cloud_bucket is not None:
          save_to_google_cloud(args)
-
-
+    
     end_time = timer()
     elapsed_time = end_time - start_time
     logging.info("Executed the '{}' operation in {:.2f} seconds".format(args.mode, elapsed_time))
