# recipes.py

# Imports
import os
import csv
import copy
import h5py
import glob
import logging
import numpy as np
from functools import reduce
from timeit import default_timer as timer
from collections import Counter, defaultdict

from ml4h.arguments import parse_args
from ml4h.models.inspect import saliency_map
from ml4h.optimizers import find_learning_rate
from ml4h.defines import TENSOR_EXT, MODEL_EXT
from ml4h.models.train import train_model_from_generators
from ml4h.tensormap.tensor_map_maker import write_tensor_maps
from ml4h.tensorize.tensor_writer_mgb import write_tensors_mgb
from ml4h.models.model_factory import block_make_multimodal_multitask_model
from ml4h.tensor_generators import BATCH_INPUT_INDEX, BATCH_OUTPUT_INDEX, BATCH_PATHS_INDEX
from ml4h.explorations import mri_dates, ecg_dates, predictions_to_pngs, sample_from_language_model, pca_on_tsv
from ml4h.explorations import plot_while_learning, plot_histograms_of_tensors_in_pdf, cross_reference
from ml4h.explorations import test_labels_to_label_map, infer_with_pixels, explore, latent_space_dataframe
from ml4h.tensor_generators import TensorGenerator, test_train_valid_tensor_generators, big_batch_from_minibatch_generator
from ml4h.metrics import get_roc_aucs, get_precision_recall_aucs, get_pearson_coefficients, log_aucs, log_pearson_coefficients
from ml4h.plots import evaluate_predictions, plot_scatters, plot_rocs, plot_precision_recalls, subplot_roc_per_class, plot_tsne, plot_survival
from ml4h.plots import plot_reconstruction, plot_hit_to_miss_transforms, plot_saliency_maps, plot_partners_ecgs, plot_ecg_rest_mp
from ml4h.plots import subplot_rocs, subplot_comparison_rocs, subplot_scatters, subplot_comparison_scatters, plot_prediction_calibrations
from ml4h.models.legacy_models import make_character_model_plus, embed_model_predict, make_siamese_model, make_multimodal_multitask_model
from ml4h.models.legacy_models import get_model_inputs_outputs, make_shallow_model, make_hidden_layer_model, make_paired_autoencoder_model
from ml4h.tensorize.tensor_writer_ukbb import write_tensors, append_fields_from_csv, append_gene_csv, write_tensors_from_dicom_pngs, write_tensors_from_ecg_pngs


def run(args):
    start_time = timer()  # Keep track of elapsed execution time
    try:
        if 'tensorize' == args.mode:
            write_tensors(
                args.id, args.xml_folder, args.zip_folder, args.output_folder, args.tensors, args.dicoms, args.mri_field_ids, args.xml_field_ids,
                args.write_pngs, args.min_sample_id, args.max_sample_id, args.min_values,
            )
        elif 'tensorize_pngs' == args.mode:
            write_tensors_from_dicom_pngs(args.tensors, args.dicoms, args.app_csv, args.dicom_series, args.min_sample_id, args.max_sample_id, args.x, args.y)
        elif 'tensorize_ecg_pngs' == args.mode:
            write_tensors_from_ecg_pngs(args.tensors, args.xml_folder, args.min_sample_id, args.max_sample_id)
        elif 'tensorize_partners' == args.mode:
            write_tensors_mgb(args.xml_folder, args.tensors, args.num_workers)
        elif 'explore' == args.mode:
            explore(args)
        elif 'cross_reference' == args.mode:
            cross_reference(args)
        elif 'train' == args.mode:
            train_multimodal_multitask(args)
        elif 'train_legacy' == args.mode:
            train_legacy(args)
        elif 'test' == args.mode:
            test_multimodal_multitask(args)
        elif 'compare' == args.mode:
            compare_multimodal_multitask_models(args)
        elif 'infer' == args.mode:
            infer_multimodal_multitask(args)
        elif 'infer_hidden' == args.mode:
            infer_hidden_layer_multimodal_multitask(args)
        elif 'infer_pixels' == args.mode:
            infer_with_pixels(args)
        elif 'infer_encoders' == args.mode:
            infer_encoders_block_multimodal_multitask(args)
        elif 'test_scalar' == args.mode:
            test_multimodal_scalar_tasks(args)
        elif 'compare_scalar' == args.mode:
            compare_multimodal_scalar_task_models(args)
        elif 'plot_predictions' == args.mode:
            plot_predictions(args)
        elif 'plot_while_training' == args.mode:
            plot_while_training(args)
        elif 'plot_saliency' == args.mode:
            saliency_maps(args)
        elif 'plot_mri_dates' == args.mode:
            mri_dates(args.tensors, args.output_folder, args.id)
        elif 'plot_ecg_dates' == args.mode:
            ecg_dates(args.tensors, args.output_folder, args.id)
        elif 'plot_histograms' == args.mode:
            plot_histograms_of_tensors_in_pdf(args.id, args.tensors, args.output_folder, args.max_samples)
        elif 'plot_resting_ecgs' == args.mode:
            plot_ecg_rest_mp(args.tensors, args.min_sample_id, args.max_sample_id, args.output_folder, args.num_workers)
        elif 'plot_partners_ecgs' == args.mode:
            plot_partners_ecgs(args)
        elif 'train_shallow' == args.mode:
            train_shallow_model(args)
        elif 'train_char' == args.mode:
            train_char_model(args)
        elif 'train_siamese' == args.mode:
            train_siamese_model(args)
        elif 'write_tensor_maps' == args.mode:
            write_tensor_maps(args)
        elif 'append_continuous_csv' == args.mode:
            append_fields_from_csv(args.tensors, args.app_csv, 'continuous', ',')
        elif 'append_categorical_csv' == args.mode:
            append_fields_from_csv(args.tensors, args.app_csv, 'categorical', ',')
        elif 'append_continuous_tsv' == args.mode:
            append_fields_from_csv(args.tensors, args.app_csv, 'continuous', '\t')
        elif 'append_categorical_tsv' == args.mode:
            append_fields_from_csv(args.tensors, args.app_csv, 'categorical', '\t')
        elif 'append_gene_csv' == args.mode:
            append_gene_csv(args.tensors, args.app_csv, ',')
        elif 'pca_on_hidden_inference' == args.mode:
            pca_on_hidden_inference(args)
        elif 'find_learning_rate' == args.mode:
            _find_learning_rate(args)
        elif 'find_learning_rate_and_train' == args.mode:
            args.learning_rate = _find_learning_rate(args)
            if not args.learning_rate:
                raise ValueError('Could not find learning rate.')
            train_legacy(args)
        else:
            raise ValueError('Unknown mode:', args.mode)

    except Exception as e:
        logging.exception(e)

    end_time = timer()
    elapsed_time = end_time - start_time
    logging.info("Executed the '{}' operation in {:.2f} seconds".format(args.mode, elapsed_time))


def _find_learning_rate(args) -> float:
    schedule = args.learning_rate_schedule
    args.learning_rate_schedule = None  # learning rate schedule interferes with setting lr done by find_learning_rate
    generate_train, _, _ = test_train_valid_tensor_generators(**args.__dict__)
    model = make_multimodal_multitask_model(**args.__dict__)
    lr = find_learning_rate(model, generate_train, args.training_steps, os.path.join(args.output_folder, args.id))
    args.learning_rate_schedule = schedule
    return lr


def train_legacy(args):
    generate_train, generate_valid, generate_test = test_train_valid_tensor_generators(**args.__dict__)
    model = make_multimodal_multitask_model(**args.__dict__)
    model = train_model_from_generators(
        model, generate_train, generate_valid, args.training_steps, args.validation_steps, args.batch_size, args.epochs,
        args.patience, args.output_folder, args.id, args.inspect_model, args.inspect_show_labels, args.tensor_maps_out,
        save_last_model=args.save_last_model,
    )

    out_path = os.path.join(args.output_folder, args.id + '/')
    test_data, test_labels, test_paths = big_batch_from_minibatch_generator(generate_test, args.test_steps)
    return _predict_and_evaluate(
        model, test_data, test_labels, args.tensor_maps_in, args.tensor_maps_out, args.tensor_maps_protected,
        args.batch_size, args.hidden_layer, out_path, test_paths, args.embed_visualization, args.alpha,
    )


def train_multimodal_multitask(args):
    generate_train, generate_valid, generate_test = test_train_valid_tensor_generators(**args.__dict__)
    model, encoders, decoders, merger = block_make_multimodal_multitask_model(**args.__dict__)
    model = train_model_from_generators(
        model, generate_train, generate_valid, args.training_steps, args.validation_steps, args.batch_size, args.epochs,
        args.patience, args.output_folder, args.id, args.inspect_model, args.inspect_show_labels, args.tensor_maps_out,
        save_last_model=args.save_last_model,
    )
    for tm in encoders:
        encoders[tm].save(f'{args.output_folder}{args.id}/encoder_{tm.name}.h5')
    for tm in decoders:
        decoders[tm].save(f'{args.output_folder}{args.id}/decoder_{tm.name}.h5')
    if merger:
        merger.save(f'{args.output_folder}{args.id}/merger.h5')

    test_data, test_labels, test_paths = big_batch_from_minibatch_generator(generate_test, args.test_steps)
    performance_metrics = _predict_and_evaluate(
        model, test_data, test_labels, args.tensor_maps_in, args.tensor_maps_out, args.tensor_maps_protected,
        args.batch_size, args.hidden_layer, os.path.join(args.output_folder, args.id + '/'), test_paths, args.embed_visualization, args.alpha,
    )

    predictions_list = model.predict(test_data)
    samples = min(args.test_steps * args.batch_size, 12)
    out_path = os.path.join(args.output_folder, args.id, 'reconstructions/')
    if len(args.tensor_maps_out) == 1:
        predictions_list = [predictions_list]
    predictions_dict = {name: pred for name, pred in zip(model.output_names, predictions_list)}
    logging.info(f'Predictions from dict, shapes are: {[(p, predictions_dict[p].shape) for p in predictions_dict]}')

    for i, etm in enumerate(encoders):
        embed = encoders[etm].predict(test_data[etm.input_name()])
        if etm.output_name() in predictions_dict:
            plot_reconstruction(etm, test_data[etm.input_name()], predictions_dict[etm.output_name()], out_path, test_paths, samples)
        for dtm in decoders:
            reconstruction = decoders[dtm].predict(embed)
            logging.info(f'{dtm.name} has prediction shape: {reconstruction.shape} from embed shape: {embed.shape}')
            my_out_path = os.path.join(out_path, f'decoding_{dtm.name}_from_{etm.name}/')
            os.makedirs(os.path.dirname(my_out_path), exist_ok=True)
            if dtm.axes() > 1:
                plot_reconstruction(dtm, test_labels[dtm.output_name()], reconstruction, my_out_path, test_paths, samples)
            else:
                evaluate_predictions(dtm, reconstruction, test_labels[dtm.output_name()], {}, dtm.name, my_out_path, test_paths)
    return performance_metrics




def test_multimodal_multitask(args):
    _, _, generate_test = test_train_valid_tensor_generators(**args.__dict__)
    model = make_multimodal_multitask_model(**args.__dict__)
    out_path = os.path.join(args.output_folder, args.id + '/')
    data, labels, paths = big_batch_from_minibatch_generator(generate_test, args.test_steps)
    return _predict_and_evaluate(
        model, data, labels, args.tensor_maps_in, args.tensor_maps_out, args.tensor_maps_protected,
        args.batch_size, args.hidden_layer, out_path, paths, args.embed_visualization, args.alpha,
    )


def test_multimodal_scalar_tasks(args):
    _, _, generate_test = test_train_valid_tensor_generators(**args.__dict__)
    model = make_multimodal_multitask_model(**args.__dict__)
    p = os.path.join(args.output_folder, args.id + '/')
    return _predict_scalars_and_evaluate_from_generator(
        model, generate_test, args.tensor_maps_in, args.tensor_maps_out,
        args.tensor_maps_protected, args.test_steps, args.hidden_layer, p, args.alpha,
    )


def compare_multimodal_multitask_models(args):
    _, _, generate_test = test_train_valid_tensor_generators(**args.__dict__)
    models_inputs_outputs = get_model_inputs_outputs(args.model_files, args.tensor_maps_in, args.tensor_maps_out)
    input_data, output_data, paths = big_batch_from_minibatch_generator(generate_test, args.test_steps)
    common_outputs = _get_common_outputs(models_inputs_outputs, 'output')
    predictions = _get_predictions(args, models_inputs_outputs, input_data, common_outputs, 'input', 'output')
    _calculate_and_plot_prediction_stats(args, predictions, output_data, paths)


def compare_multimodal_scalar_task_models(args):
    _, _, generate_test = test_train_valid_tensor_generators(**args.__dict__)
    models_io = get_model_inputs_outputs(args.model_files, args.tensor_maps_in, args.tensor_maps_out)
    outs = _get_common_outputs(models_io, "output")
    predictions, labels, paths = _scalar_predictions_from_generator(args, models_io, generate_test, args.test_steps, outs, "input", "output")
    _calculate_and_plot_prediction_stats(args, predictions, labels, paths)


def _make_tmap_nan_on_fail(tmap):
    """
    Builds a copy TensorMap with a tensor_from_file that returns nans on errors instead of raising an error
    """
    new_tmap = copy.deepcopy(tmap)
    new_tmap.validator = lambda _, x, hd5: x  # prevent failure caused by validator

    def _tff(tm, hd5, dependents=None):
        try:
            return tmap.tensor_from_file(tm, hd5, dependents)
        except (IndexError, KeyError, ValueError, OSError, RuntimeError):
            return np.full(shape=tm.shape, fill_value=np.nan)

    new_tmap.tensor_from_file = _tff
    return new_tmap


def inference_file_name(output_folder: str, id_: str) -> str:
    return os.path.join(output_folder, id_, 'inference_' + id_ + '.tsv')


def infer_multimodal_multitask(args):
    stats = Counter()
    tensor_paths_inferred = set()
    inference_tsv = inference_file_name(args.output_folder, args.id)
    tsv_style_is_genetics = 'genetics' in args.tsv_style

    model = make_multimodal_multitask_model(**args.__dict__)
    no_fail_tmaps_out = [_make_tmap_nan_on_fail(tmap) for tmap in args.tensor_maps_out]
    tensor_paths = _tensor_paths_from_sample_csv(args.tensors, args.sample_csv)
    # hard code batch size to 1 so we can iterate over file names and generated tensors together in the tensor_paths for loop
    generate_test = TensorGenerator(
        1, args.tensor_maps_in, no_fail_tmaps_out, tensor_paths, num_workers=0,
        cache_size=0, keep_paths=True, mixup_alpha=args.mixup_alpha,
    )

    logging.info(f"Found {len(tensor_paths)} tensor paths.")
    generate_test.set_worker_paths(tensor_paths)
    output_maps = {tm.output_name(): tm for tm in no_fail_tmaps_out}
    with open(inference_tsv, mode='w') as inference_file:
        # TODO: csv.DictWriter is much nicer for this
        inference_writer = csv.writer(inference_file, delimiter='\t', quotechar='"', quoting=csv.QUOTE_MINIMAL)
        header = ['sample_id']
        if tsv_style_is_genetics:
            header = ['FID', 'IID']
        for ot in model.output_names:
            otm = output_maps[ot]
            logging.info(f"Got ot  {ot} and otm {otm}  ot and otm {otm.name} ot  and otm {otm.channel_map} channel_map and otm {otm.interpretation}.")
            if (len(otm.shape) == 1 and otm.is_continuous()):
                header.extend([otm.name + '_prediction', otm.name + '_actual'])
            elif len(otm.shape) == 1 and otm.is_categorical():
                channel_columns = []
                for k in otm.channel_map:
                    channel_columns.append(otm.name + '_' + k + '_prediction')
                    channel_columns.append(otm.name + '_' + k + '_actual')
                header.extend(channel_columns)
            elif otm.is_survival_curve():
                header.extend([otm.name + '_prediction', otm.name + '_actual', otm.name + '_follow_up'])
        inference_writer.writerow(header)

        while True:
            batch = next(generate_test)
            input_data, output_data, tensor_paths = batch[BATCH_INPUT_INDEX], batch[BATCH_OUTPUT_INDEX], batch[BATCH_PATHS_INDEX]
            if tensor_paths[0] in tensor_paths_inferred:
                next(generate_test)  # this prints end of epoch info
                logging.info(f"Inference on {stats['count']} tensors finished. Inference TSV file at: {inference_tsv}")
                break
            prediction = model.predict(input_data)
            if len(no_fail_tmaps_out) == 1:
                prediction = [prediction]
            predictions_dict = {name: pred for name, pred in zip(model.output_names, prediction)}
            sample_id = os.path.basename(tensor_paths[0]).replace(TENSOR_EXT, '')
            csv_row = [sample_id]
            if tsv_style_is_genetics:
                csv_row *= 2
            for ot in model.output_names:
                y = predictions_dict[ot]
                otm = output_maps[ot]
                if len(otm.shape) == 1 and otm.is_continuous():
                    csv_row.append(str(otm.rescale(y)[0][0]))  # first index into batch then index into the 1x1 structure
                    if ((otm.sentinel is not None and otm.sentinel == output_data[otm.output_name()][0][0])
                            or np.isnan(output_data[otm.output_name()][0][0])):
                        csv_row.append("NA")
                    else:
                        csv_row.append(str(otm.rescale(output_data[otm.output_name()])[0][0]))
                elif len(otm.shape) == 1 and otm.is_categorical():
                    for k, i in otm.channel_map.items():
                        try:
                            csv_row.append(str(y[0][otm.channel_map[k]]))
                            actual = output_data[otm.output_name()][0][i]
                            csv_row.append("NA" if np.isnan(actual) else str(actual))
                        except IndexError:
                            logging.debug(f'index error at {otm.name} item {i} key {k} with cm: {otm.channel_map} y is {y.shape} y is {y}')
                elif otm.is_survival_curve():
                    intervals = otm.shape[-1] // 2
                    days_per_bin = 1 + otm.days_window // intervals
                    predicted_survivals = np.cumprod(y[:, :intervals], axis=1)
                    #predicted_survivals = np.cumprod(y[:, :10], axis=1) 2 year probability
                    csv_row.append(str(1 - predicted_survivals[0, -1]))
                    sick = np.sum(output_data[otm.output_name()][:, intervals:], axis=-1)
                    follow_up = np.cumsum(output_data[otm.output_name()][:, :intervals], axis=-1)[:, -1] * days_per_bin
                    csv_row.extend([str(sick[0]), str(follow_up[0])])
                elif otm.axes() > 1:
                    hd5_path = os.path.join(args.output_folder, args.id, 'inferred_hd5s', f'{sample_id}{TENSOR_EXT}')
                    os.makedirs(os.path.dirname(hd5_path), exist_ok=True)
                    with h5py.File(hd5_path, 'a') as hd5:
                        hd5.create_dataset(f'{otm.name}_truth', data=otm.rescale(output_data[otm.output_name()][0]), compression='gzip')
                        hd5.create_dataset(f'{otm.name}_prediction', data=otm.rescale(y[0]), compression='gzip')
            inference_writer.writerow(csv_row)
            tensor_paths_inferred.add(tensor_paths[0])
            stats['count'] += 1
            if stats['count'] % 250 == 0:
                logging.info(f"Wrote:{stats['count']} rows of inference.  Last tensor:{tensor_paths[0]}")


def _tensor_paths_from_sample_csv(tensors, sample_csv):
    sample_set = None
    if sample_csv is not None:
        with open(sample_csv, 'r') as csv_file:
            sample_ids = [row[0] for row in csv.reader(csv_file)]
            sample_set = set(sample_ids[1:])
    tensor_paths = [
        file for file in glob.glob(os.path.join(tensors, f"*{TENSOR_EXT}"))
        if sample_set is None or os.path.splitext(os.path.basename(file))[0] in sample_set
    ]
    return tensor_paths


def _hidden_file_name(output_folder: str, prefix_: str, id_: str, extension_: str) -> str:
    return os.path.join(output_folder, id_, f'hidden_{prefix_}_{id_}{extension_}')


def infer_hidden_layer_multimodal_multitask(args):
    stats = Counter()
    args.num_workers = 0
    inference_tsv = _hidden_file_name(args.output_folder, 'hidden_inference_', args.id, '.tsv')
    tsv_style_is_genetics = 'genetics' in args.tsv_style
    tensor_paths = _tensor_paths_from_sample_csv(args.tensors, args.sample_csv)
    # hard code batch size to 1 so we can iterate over file names and generated tensors together in the tensor_paths for loop
    generate_test = TensorGenerator(
        1, args.tensor_maps_in, args.tensor_maps_out, tensor_paths, num_workers=0,
        cache_size=args.cache_size, keep_paths=True, mixup_alpha=args.mixup_alpha,
    )
    generate_test.set_worker_paths(tensor_paths)
    full_model = make_multimodal_multitask_model(**args.__dict__)
    embed_model = make_hidden_layer_model(full_model, args.tensor_maps_in, args.hidden_layer)
    embed_model.save(_hidden_file_name(args.output_folder, f'{args.hidden_layer}_encoder_', args.id, '.h5'))
    dummy_input = {tm.input_name(): np.zeros((1,) + full_model.get_layer(tm.input_name()).input_shape[0][1:]) for tm in args.tensor_maps_in}
    dummy_out = embed_model.predict(dummy_input)
    latent_dimensions = int(np.prod(dummy_out.shape[1:]))
    logging.info(f'Dummy output shape is: {dummy_out.shape} latent dimensions: {latent_dimensions} Will write inferences to: {inference_tsv}')
    with open(inference_tsv, mode='w') as inference_file:
        inference_writer = csv.writer(inference_file, delimiter='\t', quotechar='"', quoting=csv.QUOTE_MINIMAL)
        header = ['FID', 'IID'] if tsv_style_is_genetics else ['sample_id']
        header += [f'latent_{i}' for i in range(latent_dimensions)]
        inference_writer.writerow(header)

        while True:
            batch = next(generate_test)
            input_data, tensor_paths = batch[BATCH_INPUT_INDEX], batch[BATCH_PATHS_INDEX]
            if tensor_paths[0] in stats:
                next(generate_test)  # this prints end of epoch info
                logging.info(f"Latent space inference on {stats['count']} tensors finished. Inference TSV file at: {inference_tsv}")
                break

            sample_id = os.path.basename(tensor_paths[0]).replace(TENSOR_EXT, '')
            prediction = embed_model.predict(input_data)
            prediction = np.reshape(prediction, (latent_dimensions,))
            csv_row = [sample_id, sample_id] if tsv_style_is_genetics else [sample_id]
            csv_row += [f'{prediction[i]}' for i in range(latent_dimensions)]
            inference_writer.writerow(csv_row)
            stats[tensor_paths[0]] += 1
            stats['count'] += 1
            if stats['count'] % 500 == 0:
                logging.info(f"Wrote:{stats['count']} rows of latent space inference.  Last tensor:{tensor_paths[0]}")


def train_shallow_model(args):
    generate_train, generate_valid, generate_test = test_train_valid_tensor_generators(**args.__dict__)
    model = make_shallow_model(args.tensor_maps_in, args.tensor_maps_out, args.learning_rate, args.model_file, args.model_layers)
    model = train_model_from_generators(
        model, generate_train, generate_valid, args.training_steps, args.validation_steps, args.batch_size,
        args.epochs, args.patience, args.output_folder, args.id, args.inspect_model, args.inspect_show_labels,
    )

    p = os.path.join(args.output_folder, args.id + '/')
    test_data, test_labels, test_paths = big_batch_from_minibatch_generator(generate_test, args.test_steps)
    return _predict_and_evaluate(
        model, test_data, test_labels, args.tensor_maps_in, args.tensor_maps_out, args.tensor_maps_protected,
        args.batch_size, args.hidden_layer, p, test_paths, args.embed_visualization, args.alpha,
    )


def train_char_model(args):
    args.num_workers = 0
    logging.info(f'Number of workers forced to 0 for character emitting LSTM model.')
    base_model = make_multimodal_multitask_model(**args.__dict__)
    model, char_model = make_character_model_plus(
        args.tensor_maps_in, args.tensor_maps_out, args.learning_rate, base_model, args.language_layer,
        args.language_prefix, args.model_layers,
    )
    generate_train, generate_valid, generate_test = test_train_valid_tensor_generators(**args.__dict__)

    model = train_model_from_generators(
        model, generate_train, generate_valid, args.training_steps, args.validation_steps, args.batch_size,
        args.epochs, args.patience, args.output_folder, args.id, args.inspect_model, args.inspect_show_labels,
    )
    batch = next(generate_test)
    input_data, tensor_paths = batch[BATCH_INPUT_INDEX], batch[BATCH_PATHS_INDEX]
    sample_from_char_embed_model(args.tensor_maps_in, char_model, input_data, tensor_paths)

    out_path = os.path.join(args.output_folder, args.id + '/')
    data, labels, paths = big_batch_from_minibatch_generator(generate_test, args.test_steps)
    return _predict_and_evaluate(
        model, data, labels, args.tensor_maps_in, args.tensor_maps_out, args.tensor_maps_protected,
        args.batch_size, args.hidden_layer, out_path, paths, args.embed_visualization, args.alpha,
    )


def train_siamese_model(args):
    base_model = make_multimodal_multitask_model(**args.__dict__)
    siamese_model = make_siamese_model(base_model, **args.__dict__)
    generate_train, generate_valid, generate_test = test_train_valid_tensor_generators(**args.__dict__, siamese=True)
    siamese_model = train_model_from_generators(
        siamese_model, generate_train, generate_valid, args.training_steps, args.validation_steps, args.batch_size,
        args.epochs, args.patience, args.output_folder, args.id, args.inspect_model, args.inspect_show_labels,
    )

    data, labels, paths = big_batch_from_minibatch_generator(generate_test, args.test_steps)
    prediction = siamese_model.predict(data)
    return subplot_roc_per_class(
        prediction, labels['output_siamese'], {'random_siamese_verification_task': 0},
        args.protected_maps, args.id, os.path.join(args.output_folder, args.id + '/'),
    )


def infer_encoders_block_multimodal_multitask(args):
    args.num_workers = 0
    tsv_style_is_genetics = 'genetics' in args.tsv_style
    sample_set = None
    if args.sample_csv is not None:
        with open(args.sample_csv, 'r') as csv_file:
            sample_ids = [row[0] for row in csv.reader(csv_file)]
            sample_set = set(sample_ids[1:])
    _, encoders, _, _ = block_make_multimodal_multitask_model(**args.__dict__)
    latent_dimensions = args.dense_layers[-1]
    for e in encoders:
        stats = Counter()
        inference_tsv = _hidden_file_name(args.output_folder, e.name, args.id, '.tsv')
        logging.info(f'Will write encodings from {e.name} to: {inference_tsv}')
        # hard code batch size to 1 so we can iterate over file names and generated tensors together in the tensor_paths for loop
        tensor_paths = [
            os.path.join(args.tensors, tp) for tp in sorted(os.listdir(args.tensors))
            if os.path.splitext(tp)[-1].lower() == TENSOR_EXT and (sample_set is None or os.path.splitext(tp)[0] in sample_set)
        ]
        generate_test = TensorGenerator(
            1, [e], [], tensor_paths, num_workers=0,
            cache_size=args.cache_size, keep_paths=True, mixup_alpha=args.mixup_alpha,
        )
        generate_test.set_worker_paths(tensor_paths)
        with open(inference_tsv, mode='w') as inference_file:
            inference_writer = csv.writer(inference_file, delimiter='\t', quotechar='"', quoting=csv.QUOTE_MINIMAL)
            header = ['FID', 'IID'] if tsv_style_is_genetics else ['sample_id']
            header += [f'latent_{i}' for i in range(latent_dimensions)]
            inference_writer.writerow(header)

            while True:
                batch = next(generate_test)
                input_data, tensor_paths = batch[BATCH_INPUT_INDEX], batch[BATCH_PATHS_INDEX]
                if tensor_paths[0] in stats:
                    next(generate_test)  # this prints end of epoch info
                    logging.info(f"Latent space inference on {stats['count']} tensors finished. Inference TSV file at: {inference_tsv}")
                    del stats
                    break

                sample_id = os.path.basename(tensor_paths[0]).replace(TENSOR_EXT, '')
                prediction = encoders[e].predict(input_data)
                prediction = np.reshape(prediction, (latent_dimensions,))
                csv_row = [sample_id, sample_id] if tsv_style_is_genetics else [sample_id]
                csv_row += [f'{prediction[i]}' for i in range(latent_dimensions)]
                inference_writer.writerow(csv_row)
                stats[tensor_paths[0]] += 1
                stats['count'] += 1
                if stats['count'] % 500 == 0:
                    logging.info(f"Wrote:{stats['count']} rows of latent space inference.  Last tensor:{tensor_paths[0]}")


def pca_on_hidden_inference(args):
    latent_cols = [f'latent_{i}' for i in range(args.dense_layers[0])]
    pca_on_tsv(args.app_csv, latent_cols, 'sample_id', args.dense_layers[1])


def plot_predictions(args):
    _, _, generate_test = test_train_valid_tensor_generators(**args.__dict__)
    model = make_multimodal_multitask_model(**args.__dict__)
    data, labels, paths = big_batch_from_minibatch_generator(generate_test, args.test_steps)
    predictions = model.predict(data, batch_size=args.batch_size)
    if len(args.tensor_maps_out) == 1:
        predictions = [predictions]
    folder = os.path.join(args.output_folder, args.id, 'prediction_pngs/')
    predictions_to_pngs(predictions, args.tensor_maps_in, args.tensor_maps_out, data, labels, paths, folder)


def plot_while_training(args):
    generate_train, _, generate_test = test_train_valid_tensor_generators(**args.__dict__)
    test_data, test_labels, test_paths = big_batch_from_minibatch_generator(generate_test, args.test_steps)
    model = make_multimodal_multitask_model(**args.__dict__)

    plot_folder = os.path.join(args.output_folder, args.id, 'training_frames/')
    plot_while_learning(
        model, args.tensor_maps_in, args.tensor_maps_out, generate_train, test_data, test_labels, test_paths, args.epochs,
        args.batch_size, args.training_steps, plot_folder, args.write_pngs,
    )


def saliency_maps(args):
    import tensorflow as tf
    tf.compat.v1.disable_eager_execution()
    _, _, generate_test = test_train_valid_tensor_generators(**args.__dict__)
    model = make_multimodal_multitask_model(**args.__dict__)
    data, labels, paths = big_batch_from_minibatch_generator(generate_test, args.test_steps)
    in_tensor = data[args.tensor_maps_in[0].input_name()]
    for tm in args.tensor_maps_out:
        if len(tm.shape) > 1:
            continue
        for channel in tm.channel_map:
            gradients = saliency_map(in_tensor, model, tm.output_name(), tm.channel_map[channel])
            plot_saliency_maps(in_tensor, gradients, paths, os.path.join(args.output_folder, f'{args.id}/saliency_maps/{tm.name}_{channel}'))


def _predict_and_evaluate(
    model, test_data, test_labels, tensor_maps_in, tensor_maps_out, tensor_maps_protected,
    batch_size, hidden_layer, plot_path, test_paths, embed_visualization, alpha,
):
    layer_names = [layer.name for layer in model.layers]
    performance_metrics = {}
    scatters = []
    rocs = []

    y_predictions = model.predict(test_data, batch_size=batch_size)
    protected_data = {tm: test_labels[tm.output_name()] for tm in tensor_maps_protected}
    for y, tm in zip(y_predictions, tensor_maps_out):
        if tm.output_name() not in layer_names:
            continue
        if not isinstance(y_predictions, list):  # When models have a single output model.predict returns a ndarray otherwise it returns a list
            y = y_predictions
        y_truth = np.array(test_labels[tm.output_name()])
        performance_metrics.update(evaluate_predictions(tm, y, y_truth, protected_data, tm.name, plot_path, test_paths, rocs=rocs, scatters=scatters))
        if tm.is_language():
            sample_from_language_model(tensor_maps_in[0], tm, model, test_data, max_samples=16)

    if len(rocs) > 1:
        subplot_rocs(rocs, plot_path)
    if len(scatters) > 1:
        subplot_scatters(scatters, plot_path)

    test_labels_1d = {tm: np.array(test_labels[tm.output_name()]) for tm in tensor_maps_out if tm.output_name() in test_labels}
    test_labels_1d.update(protected_data)
    if embed_visualization == "tsne":
        _tsne_wrapper(model, hidden_layer, alpha, plot_path, test_paths, test_labels_1d, test_data=test_data, tensor_maps_in=tensor_maps_in, batch_size=batch_size)

    return performance_metrics


def _predict_scalars_and_evaluate_from_generator(
    model, generate_test, tensor_maps_in, tensor_maps_out, tensor_maps_protected,
    steps, hidden_layer, plot_path, alpha,
):
    layer_names = [layer.name for layer in model.layers]
    model_predictions = [tm.output_name() for tm in tensor_maps_out if tm.output_name() in layer_names]
    scalar_predictions = {tm.output_name(): [] for tm in tensor_maps_out if len(tm.shape) == 1 and tm.output_name() in layer_names}
    test_labels = {tm.output_name(): [] for tm in tensor_maps_out if len(tm.shape) == 1}
    protected_data = {tm: [] for tm in tensor_maps_protected}

    logging.info(f"Scalar predictions {model_predictions} names: {scalar_predictions.keys()} test labels: {test_labels.keys()}")
    embeddings = []
    test_paths = []
    for i in range(steps):
        batch = next(generate_test)
        input_data, output_data, tensor_paths = batch[BATCH_INPUT_INDEX], batch[BATCH_OUTPUT_INDEX], batch[BATCH_PATHS_INDEX]
        y_predictions = model.predict(input_data)
        test_paths.extend(tensor_paths)
        if hidden_layer in layer_names:
            x_embed = embed_model_predict(model, tensor_maps_in, hidden_layer, input_data, 2)
            embeddings.extend(np.copy(np.reshape(x_embed, (x_embed.shape[0], np.prod(x_embed.shape[1:])))))

        for tm_output_name in test_labels:
            test_labels[tm_output_name].extend(np.copy(output_data[tm_output_name]))
        for tm in tensor_maps_protected:
            protected_data[tm].extend(np.copy(output_data[tm.output_name()]))

        for y, tm_output_name in zip(y_predictions, model_predictions):
            if not isinstance(y_predictions, list):  # When models have a single output model.predict returns a ndarray otherwise it returns a list
                y = y_predictions
            if tm_output_name in scalar_predictions:
                scalar_predictions[tm_output_name].extend(np.copy(y))

    performance_metrics = {}
    scatters = []
    rocs = []
    for tm in tensor_maps_protected:
        protected_data[tm] = np.array(protected_data[tm])

    for tm in tensor_maps_out:
        if tm.output_name() in scalar_predictions:
            y_predict = np.array(scalar_predictions[tm.output_name()])
            y_truth = np.array(test_labels[tm.output_name()])
            metrics = evaluate_predictions(tm, y_predict, y_truth, protected_data, tm.name, plot_path, test_paths, rocs=rocs, scatters=scatters)
            performance_metrics.update(metrics)

    if len(rocs) > 1:
        subplot_rocs(rocs, plot_path)
    if len(scatters) > 1:
        subplot_scatters(scatters, plot_path)
    if len(embeddings) > 0:
        test_labels_1d = {tm: np.array(test_labels[tm.output_name()]) for tm in tensor_maps_out if tm.output_name() in test_labels}
        _tsne_wrapper(model, hidden_layer, alpha, plot_path, test_paths, test_labels_1d, embeddings=embeddings)

    return performance_metrics


def _get_common_outputs(models_inputs_outputs, output_prefix):
    """Returns a set of outputs common to all the models so we can compare the models according to those outputs only"""
    all_outputs = []
    for (_, ios) in models_inputs_outputs.items():
        outputs = {k: v for (k, v) in ios.items() if k == output_prefix}
        for (_, output) in outputs.items():
            all_outputs.append(set(output))
    logging.info(f'Finding model output intersection of {all_outputs}')
    return reduce(set.intersection, all_outputs)


def _get_predictions(args, models_inputs_outputs, input_data, outputs, input_prefix, output_prefix):
    """Makes multi-modal predictions for a given number of models.

    Returns:
        dict: The nested dictionary of predicted values.

            {
                'tensor_map_1':
                    {
                        'model_1': [[value1, value2], [...]],
                        'model_2': [[value3, value4], [...]]
                    },
                'tensor_map_2':
                    {
                        'model_2': [[value5, value6], [...]],
                        'model_3': [[value7, value8], [...]]
                    }
            }
    """
    predictions = defaultdict(dict)
    for model_file in models_inputs_outputs.keys():
        args.tensor_maps_out = models_inputs_outputs[model_file][output_prefix]
        args.tensor_maps_in = models_inputs_outputs[model_file][input_prefix]
        args.model_file = model_file
        model = make_multimodal_multitask_model(**args.__dict__)
        model_name = os.path.basename(model_file).replace(MODEL_EXT, '_')

        # We can feed 'model.predict()' the entire input data because it knows what subset to use
        y_pred = model.predict(input_data, batch_size=args.batch_size)

        for i, tm in enumerate(args.tensor_maps_out):
            if tm in outputs:
                if len(args.tensor_maps_out) == 1:
                    predictions[tm][model_name] = y_pred
                else:
                    predictions[tm][model_name] = y_pred[i]

    return predictions


def _scalar_predictions_from_generator(args, models_inputs_outputs, generator, steps, outputs, input_prefix, output_prefix):
    """Makes multi-modal scalar predictions for a given number of models.

    Returns:
        dict: The nested dictionary of predicted values.

            {
                'tensor_map_1':
                    {
                        'model_1': [[value1, value2], [...]],
                        'model_2': [[value3, value4], [...]]
                    },
                'tensor_map_2':
                    {
                        'model_2': [[value5, value6], [...]],
                        'model_3': [[value7, value8], [...]]
                    }
            }
    """
    models = {}
    test_paths = []
    scalar_predictions = {}
    test_labels = {tm.output_name(): [] for tm in args.tensor_maps_out if len(tm.shape) == 1}

    for model_file in models_inputs_outputs:
        args.model_file = model_file
        args.tensor_maps_in = models_inputs_outputs[model_file][input_prefix]
        args.tensor_maps_out = models_inputs_outputs[model_file][output_prefix]
        model = make_multimodal_multitask_model(**args.__dict__)
        model_name = os.path.basename(model_file).replace(MODEL_EXT, '')
        models[model_name] = model
        scalar_predictions[model_name] = [tm for tm in models_inputs_outputs[model_file][output_prefix] if len(tm.shape) == 1]

    predictions = defaultdict(dict)
    for j in range(steps):
        batch = next(generator)
        input_data, output_data, tensor_paths = batch[BATCH_INPUT_INDEX], batch[BATCH_OUTPUT_INDEX], batch[BATCH_PATHS_INDEX]
        test_paths.extend(tensor_paths)
        for tl in test_labels:
            test_labels[tl].extend(np.copy(output_data[tl]))

        for model_name, model_file in zip(models, models_inputs_outputs):
            # We can feed 'model.predict()' the entire input data because it knows what subset to use
            y_predictions = models[model_name].predict(input_data)

            for y, tm in zip(y_predictions, models_inputs_outputs[model_file][output_prefix]):
                if not isinstance(y_predictions, list):  # When models have a single output model.predict returns a ndarray otherwise it returns a list
                    y = y_predictions
                if j == 0 and tm in scalar_predictions[model_name]:
                    predictions[tm][model_name] = []
                if tm in scalar_predictions[model_name]:
                    predictions[tm][model_name].extend(np.copy(y))

    for tm in predictions:
        logging.info(f"{tm.output_name()} labels: {len(test_labels[tm.output_name()])}")
        test_labels[tm.output_name()] = np.array(test_labels[tm.output_name()])
        for m in predictions[tm]:
            logging.info(f"{tm.output_name()} model: {m} prediction length:{len(predictions[tm][m])}")
            predictions[tm][m] = np.array(predictions[tm][m])

    return predictions, test_labels, test_paths


def _calculate_and_plot_prediction_stats(args, predictions, outputs, paths):
    rocs = []
    scatters = []
    for tm in args.tensor_maps_out:
        if tm not in predictions:
            continue
        plot_title = tm.name+'_'+args.id
        plot_folder = os.path.join(args.output_folder, args.id)
        if tm.is_categorical() and tm.axes() == 1:
            for m in predictions[tm]:
                logging.info(f"{tm.name} channel map {tm.channel_map}\nsum truth = {np.sum(outputs[tm.output_name()], axis=0)}\nsum preds = {np.sum(predictions[tm][m], axis=0)}")
            plot_rocs(predictions[tm], outputs[tm.output_name()], tm.channel_map, plot_title, plot_folder)
            rocs.append((predictions[tm], outputs[tm.output_name()], tm.channel_map))
        elif tm.is_categorical() and tm.axes() == 4:
            for p in predictions[tm]:
                y = predictions[tm][p]
                melt_shape = (y.shape[0]*y.shape[1]*y.shape[2]*y.shape[3], y.shape[4])
                predictions[tm][p] = y.reshape(melt_shape)

            y_truth = outputs[tm.output_name()].reshape(melt_shape)
            plot_rocs(predictions[tm], y_truth, tm.channel_map, plot_title, plot_folder)
            plot_precision_recalls(predictions[tm], y_truth, tm.channel_map, plot_title, plot_folder)
            roc_aucs = get_roc_aucs(predictions[tm], y_truth, tm.channel_map)
            precision_recall_aucs = get_precision_recall_aucs(predictions[tm], y_truth, tm.channel_map)
            aucs = {"ROC": roc_aucs, "Precision-Recall": precision_recall_aucs}
            log_aucs(**aucs)
        elif tm.is_categorical() and tm.axes() == 3:
            for p in predictions[tm]:
                y = predictions[tm][p]
                melt_shape = (y.shape[0]*y.shape[1]*y.shape[2], y.shape[3])
                predictions[tm][p] = y.reshape(melt_shape)

            y_truth = outputs[tm.output_name()].reshape(melt_shape)
            plot_rocs(predictions[tm], y_truth, tm.channel_map, plot_title, plot_folder)
            plot_precision_recalls(predictions[tm], y_truth, tm.channel_map, plot_title, plot_folder)
            roc_aucs = get_roc_aucs(predictions[tm], y_truth, tm.channel_map)
            precision_recall_aucs = get_precision_recall_aucs(predictions[tm], y_truth, tm.channel_map)
            aucs = {"ROC": roc_aucs, "Precision-Recall": precision_recall_aucs}
            log_aucs(**aucs)
        elif tm.is_continuous() and tm.axes() == 1:
            scaled_predictions = {k: tm.rescale(predictions[tm][k]) for k in predictions[tm]}
            plot_scatters(scaled_predictions, tm.rescale(outputs[tm.output_name()]), plot_title, plot_folder) #, paths)
            scatters.append((scaled_predictions, tm.rescale(outputs[tm.output_name()]), plot_title, None))
            coefs = get_pearson_coefficients(scaled_predictions, tm.rescale(outputs[tm.output_name()]))
            log_pearson_coefficients(coefs, tm.name)
        elif tm.is_time_to_event():
            new_predictions = {}
            for m in predictions[tm]:
                c_index = concordance_index_censored(outputs[tm.output_name()][:, 0] == 1.0, outputs[tm.output_name()][:, 1], predictions[tm][m][:, 0])
                concordance_return_values = ['C-Index', 'Concordant Pairs', 'Discordant Pairs', 'Tied Predicted Risk', 'Tied Event Time']
                logging.info(f"Model: {m} {[f'{label}: {value}' for label, value in zip(concordance_return_values, c_index)]}")
                new_predictions[f'{m}_C_Index_{c_index[0]:0.3f}'] = predictions[tm][m]
            plot_rocs(new_predictions, outputs[tm.output_name()][:, 0, np.newaxis], {f'_vs_ROC': 0}, plot_title, plot_folder)
            rocs.append((new_predictions, outputs[tm.output_name()][:, 0, np.newaxis], {f'_vs_ROC': 0}))
            plot_prediction_calibrations(new_predictions, outputs[tm.output_name()][:, 0, np.newaxis], {f'_vs_ROC': 0}, plot_title, plot_folder)
        elif tm.is_survival_curve():
            for m in predictions[tm]:
<<<<<<< HEAD
                plot_survival(predictions[tm][m], outputs[tm.output_name()], f'{m}_{plot_title}',
                              tm.days_window, prefix=plot_folder)
=======
                plot_survival(
                    predictions[tm][m], outputs[tm.output_name()], f'{m}_{plot_title}',
                    tm.days_window, prefix=plot_folder,
                )
>>>>>>> 059ce6fc
        else:
            scaled_predictions = {k: tm.rescale(predictions[tm][k]) for k in predictions[tm]}
            plot_scatters(scaled_predictions, tm.rescale(outputs[tm.output_name()]), plot_title, plot_folder)
            coefs = get_pearson_coefficients(scaled_predictions, tm.rescale(outputs[tm.output_name()]))
            log_pearson_coefficients(coefs, tm.name)

    if len(rocs) > 1:
        subplot_comparison_rocs(rocs, plot_folder)
    if len(scatters) > 1:
        subplot_comparison_scatters(scatters, plot_folder)


def _tsne_wrapper(model, hidden_layer_name, alpha, plot_path, test_paths, test_labels, test_data=None, tensor_maps_in=None, batch_size=16, embeddings=None):
    """Plot 2D t-SNE of a model's hidden layer colored by many different co-variates.

    Callers must provide either model's embeddings or test_data on which embeddings will be inferred

    :param model: Keras model
    :param hidden_layer_name: String name of the hidden layer whose embeddings will be visualized
    :param alpha: Transparency of each data point
    :param plot_path: Image file name and path for the t_SNE plot
    :param test_paths: Paths for hd5 file containing each sample
    :param test_labels: Dictionary mapping TensorMaps to numpy arrays of labels (co-variates) to color code the t-SNE plots with
    :param test_data: Input data for the model necessary if embeddings is None
    :param tensor_maps_in: Input TensorMaps of the model necessary if embeddings is None
    :param batch_size: Batch size necessary if embeddings is None
    :param embeddings: (optional) Model's embeddings
    :return: None
    """
    if hidden_layer_name not in [layer.name for layer in model.layers]:
        logging.warning(f"Can't compute t-SNE, layer:{hidden_layer_name} not in provided model.")
        return

    if embeddings is None:
        embeddings = embed_model_predict(model, tensor_maps_in, hidden_layer_name, test_data, batch_size)

    gene_labels = []
    label_dict, categorical_labels, continuous_labels = test_labels_to_label_map(test_labels, len(test_paths))
    if len(categorical_labels) > 0 or len(continuous_labels) > 0 or len(gene_labels) > 0:
        plot_tsne(embeddings, categorical_labels, continuous_labels, gene_labels, label_dict, plot_path, alpha)


if __name__ == '__main__':
    arguments = parse_args()
    run(arguments)  # back to the top<|MERGE_RESOLUTION|>--- conflicted
+++ resolved
@@ -830,15 +830,10 @@
             plot_prediction_calibrations(new_predictions, outputs[tm.output_name()][:, 0, np.newaxis], {f'_vs_ROC': 0}, plot_title, plot_folder)
         elif tm.is_survival_curve():
             for m in predictions[tm]:
-<<<<<<< HEAD
-                plot_survival(predictions[tm][m], outputs[tm.output_name()], f'{m}_{plot_title}',
-                              tm.days_window, prefix=plot_folder)
-=======
                 plot_survival(
                     predictions[tm][m], outputs[tm.output_name()], f'{m}_{plot_title}',
                     tm.days_window, prefix=plot_folder,
                 )
->>>>>>> 059ce6fc
         else:
             scaled_predictions = {k: tm.rescale(predictions[tm][k]) for k in predictions[tm]}
             plot_scatters(scaled_predictions, tm.rescale(outputs[tm.output_name()]), plot_title, plot_folder)
