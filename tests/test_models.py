import os
import pytest
import numpy as np
import tensorflow as tf
from itertools import cycle
from collections import defaultdict
from typing import List, Optional, Dict, Tuple, Iterator

from ml4h.TensorMap import TensorMap
from ml4h.models.model_factory import make_multimodal_multitask_model
from ml4h.models.train import train_model_from_generators
from ml4h.models.legacy_models import legacy_multimodal_multitask_model, parent_sort
from ml4h.models.legacy_models import ACTIVATION_FUNCTIONS, MODEL_EXT, check_no_bottleneck
from ml4h.test_utils import TMAPS_UP_TO_4D, MULTIMODAL_UP_TO_4D, CATEGORICAL_TMAPS, CONTINUOUS_TMAPS, SEGMENT_IN, SEGMENT_OUT, PARENT_TMAPS, CYCLE_PARENTS
from ml4h.test_utils import LANGUAGE_TMAP_1HOT_WINDOW, LANGUAGE_TMAP_1HOT_SOFTMAX


MEAN_PRECISION_EPS = .02  # how much mean precision degradation is acceptable
DEFAULT_PARAMS = {
    'activation': 'relu',
    'dense_layers': [4, 2],
    'dense_blocks': [5, 3],
    'block_size': 3,
    'encoder_blocks': ['conv_encode', 'dense_encode'],
    'merge_blocks': ['concat'],
    'decoder_blocks': ['conv_decode', 'dense_decode'],
    'learning_rate': 1e-3,
    'optimizer': 'adam',
    'conv_type': 'conv',
    'conv_layers': [6, 5, 3],
    'conv_width': [71]*5,
    'conv_dilate': False,
    'conv_x': [3]*5,
    'conv_y': [3]*5,
    'conv_z': [2]*5,
    'padding': 'same',
    'max_pools': [],
    'pool_type': 'max',
    'pool_x': 1,
    'pool_y': 1,
    'pool_z': 1,
    'conv_regularize': 'spatial_dropout',
    'conv_regularize_rate': .1,
    'conv_normalize': 'batch_norm',
    'dense_regularize': 'dropout',
    'dense_regularize_rate': .1,
    'dense_normalize': 'batch_norm',
    'pair_loss': 'cosine',
    'pair_loss_weight': 0.1,
    'pair_merge': 'dropout',
    'training_steps': 12,
    'learning_rate': 0.00001,
    'epochs': 6,
    'optimizer': 'adam',
    'learning_rate_schedule': None,
    'model_layers': None,
    'model_file': None,
    'hidden_layer': 'embed',
    'u_connect': defaultdict(dict),

}


TrainType = Dict[str, np.ndarray]  # TODO: better name


def make_training_data(input_tmaps: List[TensorMap], output_tmaps: List[TensorMap]) -> Iterator[Tuple[TrainType, TrainType, List[None]]]:
    batch_size = 2
    input_tensors = [
        tf.random.normal((batch_size,) + tm.shape) for tm in input_tmaps
    ]
    output_tensors = [
        tf.random.normal((batch_size,) + tm.shape) for tm in output_tmaps
    ]

    # Create 1-element dataset with full batch as tuple
    inputs_tuple = tuple(input_tensors)
    outputs_tuple = tuple(output_tensors)

    # Create dataset with one batch repeated for steps_per_epoch
    dataset = tf.data.Dataset.from_tensors((inputs_tuple, outputs_tuple)).repeat()

    return dataset

def assert_model_trains(
    input_tmaps: List[TensorMap], output_tmaps: List[TensorMap],
    m: Optional[tf.keras.Model] = None, skip_shape_check: bool = False,
    use_legacy_model: bool = False,
):
    if m is None and use_legacy_model:
        m = legacy_multimodal_multitask_model(
            input_tmaps,
            output_tmaps,
            **DEFAULT_PARAMS,
        )
    elif m is None:
        m, _, _, _ = make_multimodal_multitask_model(
            input_tmaps,
            output_tmaps,
            **DEFAULT_PARAMS,
        )
    if not skip_shape_check:
        for tmap, tensor in zip(input_tmaps, m.inputs):
            assert tensor.shape[1:] == tmap.shape
            assert tensor.shape[1:] == tmap.shape
        for tmap, tensor in zip(parent_sort(output_tmaps), m.outputs):
            assert tensor.shape[1:] == tmap.shape
            assert tensor.shape[1:] == tmap.shape
    data = make_training_data(input_tmaps, parent_sort(output_tmaps))
    history = m.fit(data, steps_per_epoch=2, epochs=2, validation_data=data, validation_steps=2)
    for tmap in output_tmaps:
        for metric in tmap.metrics:
            metric_name = metric if type(metric) == str else metric.__name__
            name = f'{tmap.output_name()}_{metric_name}' if len(output_tmaps) > 1 else metric_name
            assert name in history.history


def _rotate(a: List, n: int):
    return a[-n:] + a[:-n]


class TestMakeMultimodalMultitaskModel:
    @pytest.mark.parametrize(
        'input_output_tmaps',
        [
            (CONTINUOUS_TMAPS[:1], CONTINUOUS_TMAPS[1:2]), (CONTINUOUS_TMAPS[1:2], CONTINUOUS_TMAPS[:1]),
            (CONTINUOUS_TMAPS[:2], CONTINUOUS_TMAPS[:2]),
        ],
    )
    def test_multimodal_multitask_quickly(self, input_output_tmaps):
        """
        Tests 1d->2d, 2d->1d, (1d,2d)->(1d,2d)
        """
        assert_model_trains(input_output_tmaps[0], input_output_tmaps[1])

    @pytest.mark.slow
    @pytest.mark.parametrize(
        'input_tmaps',
        MULTIMODAL_UP_TO_4D,
    )
    @pytest.mark.parametrize(
        'output_tmaps',
        MULTIMODAL_UP_TO_4D,
    )
    def test_multimodal(self, input_tmaps: List[TensorMap], output_tmaps: List[TensorMap]):
        assert_model_trains(input_tmaps, output_tmaps)

    @pytest.mark.slow
    @pytest.mark.parametrize(
        'input_tmap',
        CONTINUOUS_TMAPS[:-1],
    )
    @pytest.mark.parametrize(
        'output_tmap',
        TMAPS_UP_TO_4D,
    )
    def test_unimodal_md_to_nd(self, input_tmap: TensorMap, output_tmap: TensorMap):
        assert_model_trains([input_tmap], [output_tmap])

    @pytest.mark.slow
    @pytest.mark.parametrize(
        'input_tmap',
        TMAPS_UP_TO_4D,
    )
    @pytest.mark.parametrize(
        'output_tmap',
        TMAPS_UP_TO_4D,
    )
    def test_load_unimodal(self, tmpdir, input_tmap, output_tmap):
        params = DEFAULT_PARAMS.copy()
        m, _, _, _ = make_multimodal_multitask_model(
            [input_tmap],
            [output_tmap],
            **params,
        )
        path = os.path.join(tmpdir, f'm{MODEL_EXT}')
        m.save(path)
        params['model_file'] = path
        make_multimodal_multitask_model(
            [input_tmap],
            [output_tmap],
            **DEFAULT_PARAMS,
        )

    @pytest.mark.slow
    @pytest.mark.parametrize(
        'activation',
        ACTIVATION_FUNCTIONS.keys(),
    )
    def test_load_custom_activations(self, tmpdir, activation):
        inp, out = CONTINUOUS_TMAPS[:2], CATEGORICAL_TMAPS[:2]
        params = DEFAULT_PARAMS.copy()
        params['activation'] = activation
        m, _, _, _ = make_multimodal_multitask_model(
            inp,
            out,
            **params,
        )
        path = os.path.join(tmpdir, f'm{MODEL_EXT}')
        m.save(path)
        params['model_file'] = path
        make_multimodal_multitask_model(
            inp,
            out,
            **params,
        )

    @pytest.mark.slow
    @pytest.mark.parametrize(
        'input_tmaps',
        MULTIMODAL_UP_TO_4D,
    )
    @pytest.mark.parametrize(
        'output_tmaps',
        MULTIMODAL_UP_TO_4D,
    )
    def test_load_multimodal(self, tmpdir, input_tmaps: List[TensorMap], output_tmaps: List[TensorMap]):
        m, _, _, _ = make_multimodal_multitask_model(
            input_tmaps,
            output_tmaps,
            **DEFAULT_PARAMS,
        )
        path = os.path.join(tmpdir, f'm{MODEL_EXT}')
        m.save(path)
        params = DEFAULT_PARAMS.copy()
        params['model_file'] = path
        make_multimodal_multitask_model(
            input_tmaps,
            output_tmaps,
            **params,
        )

    @pytest.mark.slow
    @pytest.mark.parametrize(
        'input_tmaps',
        MULTIMODAL_UP_TO_4D,
    )
    @pytest.mark.parametrize(
        'output_tmaps',
        MULTIMODAL_UP_TO_4D,
    )
    def test_load_multimodal_encoder_decoder(self, tmpdir, input_tmaps: List[TensorMap], output_tmaps: List[TensorMap]):
        m, _, _, _ = make_multimodal_multitask_model(
            input_tmaps,
            output_tmaps,
            **DEFAULT_PARAMS,
        )
        path = os.path.join(tmpdir, f'm{MODEL_EXT}')
        m.save(path)
        params = DEFAULT_PARAMS.copy()
        params['model_file'] = path
        print(params['model_file'])
        params['load_enc_dec'] = True
        make_multimodal_multitask_model(
            input_tmaps,
            output_tmaps,
            **params,
        )
    def test_u_connect_auto_encode(self):
        params = DEFAULT_PARAMS.copy()
        params['pool_x'] = params['pool_y'] = 2
        params['conv_layers'] = [8, 8]
        params['dense_blocks'] = [4, 4, 2]
        params['u_connect'] = defaultdict(set, {SEGMENT_IN: {SEGMENT_IN}})
        m, _, _, _ = make_multimodal_multitask_model(
            [SEGMENT_IN],
            [SEGMENT_IN],
            **params,
        )
        assert_model_trains([SEGMENT_IN], [SEGMENT_IN], m)

    def test_u_connect_segment(self):
        params = DEFAULT_PARAMS.copy()
        params['pool_x'] = params['pool_y'] = 2
        params['u_connect'] = defaultdict(set, {SEGMENT_IN: {SEGMENT_OUT}})
        m, _, _, _ = make_multimodal_multitask_model(
            [SEGMENT_IN],
            [SEGMENT_OUT],
            **params,
        )
        assert_model_trains([SEGMENT_IN], [SEGMENT_OUT], m)

<<<<<<< HEAD
    @pytest.mark.parametrize(
        'input_output_tmaps',
        [
            (CONTINUOUS_TMAPS[:1], [SEGMENT_IN]), ([SEGMENT_IN], CONTINUOUS_TMAPS[:1]),
            ([SEGMENT_IN], [SEGMENT_IN]),
        ],
    )
    def test_multimodal_multitask_variational(self, input_output_tmaps, tmpdir):
        """
        Tests 1d->2d, 2d->1d, (1d,2d)->(1d,2d)
        """
        params = DEFAULT_PARAMS.copy()
        #params['bottleneck_type'] = BottleneckType.Variational (This is not implemented yet)
        params['pool_x'] = params['pool_y'] = 2
        m, _, _, _ = make_multimodal_multitask_model(
            input_output_tmaps[0],
            input_output_tmaps[1],
            **params
        )
        assert_model_trains(input_output_tmaps[0], input_output_tmaps[1], m)
        m.save(os.path.join(tmpdir, 'vae.h5'))
        path = os.path.join(tmpdir, f'm{MODEL_EXT}')
        m.save(path)
        params['model_file'] = path
        make_multimodal_multitask_model(
            input_output_tmaps[0],
            input_output_tmaps[1],
            **params,
        )
=======
>>>>>>> 7c4d078e

    def test_u_connect_adaptive_normalization(self):
        params = DEFAULT_PARAMS.copy()
        params['pool_x'] = params['pool_y'] = 2
        params['u_connect'] = defaultdict(set, {SEGMENT_IN: {SEGMENT_OUT}})
        m, _, _, _ = make_multimodal_multitask_model(
            [SEGMENT_IN, TMAPS_UP_TO_4D[0]],
            [SEGMENT_OUT],
            **params,
        )
        assert_model_trains([SEGMENT_IN, TMAPS_UP_TO_4D[0]], [SEGMENT_OUT], m)

    def test_u_connect_no_bottleneck(self):
        params = DEFAULT_PARAMS.copy()
        params['pool_x'] = params['pool_y'] = 2
        params['u_connect'] = defaultdict(set, {SEGMENT_IN: {SEGMENT_OUT}})
        m, _, _, _ = make_multimodal_multitask_model(
            [SEGMENT_IN, TMAPS_UP_TO_4D[0]],
            [SEGMENT_OUT],
            **params,
        )
        assert_model_trains([SEGMENT_IN, TMAPS_UP_TO_4D[0]], [SEGMENT_OUT], m)

    def test_no_dense_layers(self):
        params = DEFAULT_PARAMS.copy()
        params['dense_layers'] = []
        inp, out = CONTINUOUS_TMAPS[:2], CATEGORICAL_TMAPS[:2]
        m, _, _, _ = make_multimodal_multitask_model(
            inp,
            out,
            **DEFAULT_PARAMS,
        )
        assert_model_trains(inp, out, m)

    @pytest.mark.parametrize(
        'output_tmaps',
        [_rotate(PARENT_TMAPS, i) for i in range(len(PARENT_TMAPS))],
    )
    def test_parents(self, output_tmaps):
        assert_model_trains([TMAPS_UP_TO_4D[-1]], output_tmaps, use_legacy_model=True)

    @pytest.mark.parametrize(
        'input_output_tmaps',
        [
            (LANGUAGE_TMAP_1HOT_WINDOW, LANGUAGE_TMAP_1HOT_SOFTMAX),
        ],
    )
    def test_language_models(self, input_output_tmaps, tmpdir):
        params = DEFAULT_PARAMS.copy()
        m, _, _, _ = make_multimodal_multitask_model(
            tensor_maps_in=input_output_tmaps[0],
            tensor_maps_out=input_output_tmaps[1],
            **params
        )
        assert_model_trains(input_output_tmaps[0], input_output_tmaps[1], m)
        path = os.path.join(tmpdir, f'lstm{MODEL_EXT}')
        m.save(path)
        params['model_file'] = path
        make_multimodal_multitask_model(
            input_output_tmaps[0],
            input_output_tmaps[1],
            **params,
        )

    @pytest.mark.parametrize(
        'pairs',
        [
            [(CONTINUOUS_TMAPS[2], CONTINUOUS_TMAPS[1])],
            [(CATEGORICAL_TMAPS[2], CATEGORICAL_TMAPS[1])],
            [(CONTINUOUS_TMAPS[2], CONTINUOUS_TMAPS[1]), (CONTINUOUS_TMAPS[2], CATEGORICAL_TMAPS[3])],
        ],
    )
    def test_paired_models(self, pairs, tmpdir):
        params = DEFAULT_PARAMS.copy()
        pair_list = list(set([p[0] for p in pairs] + [p[1] for p in pairs]))
        params['u_connect'] = {tm: [] for tm in pair_list}
        params['merge_blocks'] = ['pair']
        m, encoders, decoders, merger = make_multimodal_multitask_model(
            pairs=pairs,
            tensor_maps_in=pair_list,
            tensor_maps_out=pair_list,
            **params
        )
        assert_model_trains(pair_list, pair_list, m, skip_shape_check=True)
        m.save(os.path.join(tmpdir, 'paired_ae1.h5'))
        path = os.path.join(tmpdir, f'm{MODEL_EXT}')
        m.save(path)
        make_multimodal_multitask_model(
            pairs=pairs,
            tensor_maps_in=pair_list,
            tensor_maps_out=pair_list,
            **params
        )

    @pytest.mark.parametrize(
        'pairs',
        [
            [(CONTINUOUS_TMAPS[2], CONTINUOUS_TMAPS[1])],
            [(CATEGORICAL_TMAPS[2], CATEGORICAL_TMAPS[1])],
            [(CONTINUOUS_TMAPS[2], CONTINUOUS_TMAPS[1]), (CONTINUOUS_TMAPS[2], CATEGORICAL_TMAPS[3])],
        ],
    )
    @pytest.mark.parametrize(
        'output_tmaps',
        [
            [CONTINUOUS_TMAPS[0]],
            [CATEGORICAL_TMAPS[0]],
            [CONTINUOUS_TMAPS[0], CATEGORICAL_TMAPS[0]],
        ],
    )
    def test_semi_supervised_paired_models(self, pairs, output_tmaps, tmpdir):
        params = DEFAULT_PARAMS.copy()
        pair_list = list(set([p[0] for p in pairs] + [p[1] for p in pairs]))
        params['u_connect'] = {tm: [] for tm in pair_list}
        params['merge_blocks'] = ['pair']
        m, encoders, decoders, merger = make_multimodal_multitask_model(
            pairs=pairs,
            tensor_maps_in=pair_list,
            tensor_maps_out=pair_list+output_tmaps,
            **params
        )
        assert_model_trains(pair_list, pair_list+output_tmaps, m, skip_shape_check=True)
        m.save(os.path.join(tmpdir, 'paired_ae2.h5'))
        path = os.path.join(tmpdir, f'm{MODEL_EXT}')
        m.save(path)
        make_multimodal_multitask_model(
            pairs=pairs,
            tensor_maps_in=pair_list,
            tensor_maps_out=pair_list+output_tmaps,
            **params
        )


@pytest.mark.parametrize(
    'tmaps',
    [_rotate(PARENT_TMAPS, i) for i in range(len(PARENT_TMAPS))],
)
def test_parent_sort(tmaps):
    assert parent_sort(tmaps) == PARENT_TMAPS


@pytest.mark.parametrize(
    'tmaps',
    [_rotate(CYCLE_PARENTS, i) for i in range(len(CYCLE_PARENTS))],
)
def test_parent_sort_cycle(tmaps):
    with pytest.raises(ValueError):
        parent_sort(tmaps)


@pytest.mark.parametrize(
    'tmaps',
    [_rotate(PARENT_TMAPS + TMAPS_UP_TO_4D, i) for i in range(len(PARENT_TMAPS))],
)
def test_parent_sort_idempotent(tmaps):
    assert parent_sort(tmaps) == parent_sort(parent_sort(tmaps)) == parent_sort(parent_sort(parent_sort(tmaps)))


@pytest.mark.parametrize(
    'tmap_out',
    TMAPS_UP_TO_4D,
)
@pytest.mark.parametrize(
    'u_connect_out',
    TMAPS_UP_TO_4D,
)
def test_check_no_bottleneck(tmap_out, u_connect_out):
    u_connect = defaultdict(set, {tmap_out: {u_connect_out}})
    assert check_no_bottleneck(u_connect, [tmap_out]) == (u_connect_out == tmap_out)


class TestModelPerformance:
    @pytest.mark.slow
    def test_brain_seg(self, tmpdir):
        tensor_path = '/mnt/disks/brains-all-together/2020-02-11/'
        if not os.path.exists(tensor_path):
            pytest.skip('To test brain segmentation performance, attach disk brains-all-together')

        from ml4h.tensor_from_file import TMAPS
        from ml4h.tensor_generators import test_train_valid_tensor_generators, big_batch_from_minibatch_generator
        from multiprocessing import cpu_count
        from sklearn.metrics import average_precision_score

        tmaps_in = [TMAPS['t1_30_slices_4d']]
        tmaps_out = [TMAPS['t1_seg_30_slices']]
        m, _, _, _ = make_multimodal_multitask_model(
            tensor_maps_in=tmaps_in, tensor_maps_out=tmaps_out,
            activation='relu',
            learning_rate=1e-3,
<<<<<<< HEAD
            bottleneck_type=BottleneckType.GlobalAveragePoolStructured,
            optimizer='adam',
=======
            optimizer='radam',
>>>>>>> 7c4d078e
            dense_layers=[16, 64],
            conv_layers=[32],
            dense_blocks=[32, 24, 16],
            block_size=3,
            conv_type='conv',
            conv_x=[3], conv_y=[3], conv_z=[2],
            pool_x=2, pool_y=2, pool_z=1,
            pool_type='max',
            u_connect=defaultdict(set, {tmaps_in[0]: {tmaps_out[0]}}),
        )
        batch_size = 2
        generate_train, generate_valid, generate_test = test_train_valid_tensor_generators(
            tmaps_in, tmaps_out,
            tensors=tensor_path,
            batch_size=batch_size,
            valid_ratio=.2,
            test_ratio=.2,
            num_workers=cpu_count(),
            cache_size=1e9 / cpu_count(),
            balance_csvs=[],
            training_steps=64,
            validation_steps=18,
            test_modulo=0,
        )

        m = train_model_from_generators(
            model=m,
            generate_train=generate_train, generate_valid=generate_valid,
            training_steps=64, validation_steps=18, epochs=24, patience=22, batch_size=batch_size,
            output_folder=str(tmpdir), run_id='brain_seg_test',
            inspect_model=True, inspect_show_labels=True,
        )
        test_data, test_labels, test_paths = big_batch_from_minibatch_generator(
            generate_test, 12,
        )


        y_prediction = m.predict(test_data, batch_size=batch_size)
        y_truth = np.array(test_labels[tmaps_out[0].output_name()])
        expected_precisions = {
            'not_brain_tissue': 1.,
            'csf': .921,
            'grey': .963,
            'white': .989,
        }
        actual_precisions = {}
        for name, idx in tmaps_out[0].channel_map.items():
            average_precision = average_precision_score(
                y_truth[..., idx].flatten(), y_prediction[..., idx].flatten(),
            )
            actual_precisions[name] = average_precision
        for name in expected_precisions:
            assert actual_precisions[name] >= expected_precisions[name] - MEAN_PRECISION_EPS<|MERGE_RESOLUTION|>--- conflicted
+++ resolved
@@ -280,7 +280,6 @@
         )
         assert_model_trains([SEGMENT_IN], [SEGMENT_OUT], m)
 
-<<<<<<< HEAD
     @pytest.mark.parametrize(
         'input_output_tmaps',
         [
@@ -310,8 +309,6 @@
             input_output_tmaps[1],
             **params,
         )
-=======
->>>>>>> 7c4d078e
 
     def test_u_connect_adaptive_normalization(self):
         params = DEFAULT_PARAMS.copy()
@@ -501,12 +498,7 @@
             tensor_maps_in=tmaps_in, tensor_maps_out=tmaps_out,
             activation='relu',
             learning_rate=1e-3,
-<<<<<<< HEAD
-            bottleneck_type=BottleneckType.GlobalAveragePoolStructured,
-            optimizer='adam',
-=======
             optimizer='radam',
->>>>>>> 7c4d078e
             dense_layers=[16, 64],
             conv_layers=[32],
             dense_blocks=[32, 24, 16],
