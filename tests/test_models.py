import os
import pytest
import numpy as np
import tensorflow as tf
from itertools import cycle
from collections import defaultdict
from typing import List, Optional, Dict, Tuple, Iterator

from ml4h.TensorMap import TensorMap
from ml4h.models.model_factory import make_multimodal_multitask_model
from ml4h.models.train import train_model_from_generators
from ml4h.models.legacy_models import legacy_multimodal_multitask_model, parent_sort, BottleneckType
from ml4h.models.legacy_models import ACTIVATION_FUNCTIONS, MODEL_EXT, check_no_bottleneck, make_paired_autoencoder_model
from ml4h.test_utils import TMAPS_UP_TO_4D, MULTIMODAL_UP_TO_4D, CATEGORICAL_TMAPS, CONTINUOUS_TMAPS, SEGMENT_IN, SEGMENT_OUT, PARENT_TMAPS, CYCLE_PARENTS
from ml4h.test_utils import LANGUAGE_TMAP_1HOT_WINDOW, LANGUAGE_TMAP_1HOT_SOFTMAX


MEAN_PRECISION_EPS = .02  # how much mean precision degradation is acceptable
DEFAULT_PARAMS = {
    'activation': 'relu',
    'dense_layers': [4, 2],
    'dense_blocks': [5, 3],
    'block_size': 3,
    'encoder_blocks': ['conv_encode', 'dense_encode'],
    'merge_blocks': ['concat'],
    'decoder_blocks': ['conv_decode', 'dense_decode'],
    'learning_rate': 1e-3,
    'optimizer': 'adam',
    'conv_type': 'conv',
    'conv_layers': [6, 5, 3],
    'conv_width': [71]*5,
    'conv_dilate': False,
    'conv_x': [3]*5,
    'conv_y': [3]*5,
    'conv_z': [2]*5,
    'padding': 'same',
    'max_pools': [],
    'pool_type': 'max',
    'pool_x': 1,
    'pool_y': 1,
    'pool_z': 1,
    'conv_regularize': 'spatial_dropout',
    'conv_regularize_rate': .1,
    'conv_normalize': 'batch_norm',
    'dense_regularize': 'dropout',
    'dense_regularize_rate': .1,
    'dense_normalize': 'batch_norm',
    'bottleneck_type': BottleneckType.FlattenRestructure,
    'pair_loss': 'euclid',
    'pair_loss_weight': 0.1,
    'pair_merge': 'dropout',
    'training_steps': 12,
    'learning_rate': 0.00001,
    'epochs': 6,
    'optimizer': 'adam',
    'learning_rate_schedule': None,
    'model_layers': None,
    'model_file': None,
    'hidden_layer': 'embed',
    'u_connect': defaultdict(dict),

}


TrainType = Dict[str, np.ndarray]  # TODO: better name


def make_training_data(input_tmaps: List[TensorMap], output_tmaps: List[TensorMap]) -> Iterator[Tuple[TrainType, TrainType, List[None]]]:
<<<<<<< HEAD
    batch_size = 2
    input_tensors = [
        tf.random.normal((batch_size,) + tm.shape) for tm in input_tmaps
    ]
    output_tensors = [
        tf.random.normal((batch_size,) + tm.shape) for tm in output_tmaps
    ]

    # Create 1-element dataset with full batch as tuple
    inputs_tuple = tuple(input_tensors)
    outputs_tuple = tuple(output_tensors)

    # Create dataset with one batch repeated for steps_per_epoch
    dataset = tf.data.Dataset.from_tensors((inputs_tuple, outputs_tuple)).repeat()

    return dataset
=======
    def generator():
        yield (
            {tm.input_name(): tf.random.normal((2,) + tm.shape) for tm in input_tmaps},
            {tm.output_name(): tf.zeros((2,) + tm.shape) for tm in output_tmaps},
        )
    return tf.data.Dataset.from_generator(generator, 
                                          output_signature=(
                                              {tm.input_name(): tf.TensorSpec(shape=(2,) + tm.shape, dtype=tf.float32) for tm in input_tmaps},
                                              {tm.output_name(): tf.TensorSpec(shape=(2,) + tm.shape, dtype=tf.float32) for tm in output_tmaps}
                                          ))
>>>>>>> b48d4adc

def assert_model_trains(
    input_tmaps: List[TensorMap], output_tmaps: List[TensorMap],
    m: Optional[tf.keras.Model] = None, skip_shape_check: bool = False,
    use_legacy_model: bool = False,
):
    if m is None and use_legacy_model:
        m = legacy_multimodal_multitask_model(
            input_tmaps,
            output_tmaps,
            **DEFAULT_PARAMS,
        )
    elif m is None:
        m, _, _, _ = make_multimodal_multitask_model(
            input_tmaps,
            output_tmaps,
            **DEFAULT_PARAMS,
        )
    if not skip_shape_check:
        for tmap, tensor in zip(input_tmaps, m.inputs):
            assert tensor.shape[1:] == tmap.shape
            assert tensor.shape[1:] == tmap.shape
        for tmap, tensor in zip(output_tmaps, m.outputs):
            assert tensor.shape[1:] == tmap.shape
            assert tensor.shape[1:] == tmap.shape
    data = make_training_data(input_tmaps, parent_sort(output_tmaps))
    history = m.fit(data, steps_per_epoch=2, epochs=2, validation_data=data, validation_steps=2)
    for tmap in output_tmaps:
        for metric in tmap.metrics:
            metric_name = metric if type(metric) == str else metric.__name__
            name = f'{tmap.output_name()}_{metric_name}' if len(output_tmaps) > 1 else metric_name
            assert name in history.history


def _rotate(a: List, n: int):
    return a[-n:] + a[:-n]


class TestMakeMultimodalMultitaskModel:
    @pytest.mark.parametrize(
        'input_output_tmaps',
        [
            (CONTINUOUS_TMAPS[:1], CONTINUOUS_TMAPS[1:2]), (CONTINUOUS_TMAPS[1:2], CONTINUOUS_TMAPS[:1]),
            (CONTINUOUS_TMAPS[:2], CONTINUOUS_TMAPS[:2]),
        ],
    )
    def test_multimodal_multitask_quickly(self, input_output_tmaps):
        """
        Tests 1d->2d, 2d->1d, (1d,2d)->(1d,2d)
        """
        assert_model_trains(input_output_tmaps[0], input_output_tmaps[1])

    @pytest.mark.slow
    @pytest.mark.parametrize(
        'input_tmaps',
        MULTIMODAL_UP_TO_4D,
    )
    @pytest.mark.parametrize(
        'output_tmaps',
        MULTIMODAL_UP_TO_4D,
    )
    def test_multimodal(self, input_tmaps: List[TensorMap], output_tmaps: List[TensorMap]):
        assert_model_trains(input_tmaps, output_tmaps)

    @pytest.mark.slow
    @pytest.mark.parametrize(
        'input_tmap',
        CONTINUOUS_TMAPS[:-1],
    )
    @pytest.mark.parametrize(
        'output_tmap',
        TMAPS_UP_TO_4D,
    )
    def test_unimodal_md_to_nd(self, input_tmap: TensorMap, output_tmap: TensorMap):
        assert_model_trains([input_tmap], [output_tmap])

    @pytest.mark.slow
    @pytest.mark.parametrize(
        'input_tmap',
        TMAPS_UP_TO_4D,
    )
    @pytest.mark.parametrize(
        'output_tmap',
        TMAPS_UP_TO_4D,
    )
    def test_load_unimodal(self, tmpdir, input_tmap, output_tmap):
        params = DEFAULT_PARAMS.copy()
        m, _, _, _ = make_multimodal_multitask_model(
            [input_tmap],
            [output_tmap],
            **params,
        )
        path = os.path.join(tmpdir, f'm{MODEL_EXT}')
        m.save(path)
        params['model_file'] = path
        make_multimodal_multitask_model(
            [input_tmap],
            [output_tmap],
            **DEFAULT_PARAMS,
        )

    @pytest.mark.slow
    @pytest.mark.parametrize(
        'activation',
        ACTIVATION_FUNCTIONS.keys(),
    )
    def test_load_custom_activations(self, tmpdir, activation):
        inp, out = CONTINUOUS_TMAPS[:2], CATEGORICAL_TMAPS[:2]
        params = DEFAULT_PARAMS.copy()
        params['activation'] = activation
        m, _, _, _ = make_multimodal_multitask_model(
            inp,
            out,
            **params,
        )
        path = os.path.join(tmpdir, f'm{MODEL_EXT}')
        m.save(path)
        params['model_file'] = path
        make_multimodal_multitask_model(
            inp,
            out,
            **params,
        )

    @pytest.mark.slow
    @pytest.mark.parametrize(
        'input_tmaps',
        MULTIMODAL_UP_TO_4D,
    )
    @pytest.mark.parametrize(
        'output_tmaps',
        MULTIMODAL_UP_TO_4D,
    )
    def test_load_multimodal(self, tmpdir, input_tmaps: List[TensorMap], output_tmaps: List[TensorMap]):
        m, _, _, _ = make_multimodal_multitask_model(
            input_tmaps,
            output_tmaps,
            **DEFAULT_PARAMS,
        )
        path = os.path.join(tmpdir, f'm{MODEL_EXT}')
        m.save(path)
        params = DEFAULT_PARAMS.copy()
        params['model_file'] = path
        make_multimodal_multitask_model(
            input_tmaps,
            output_tmaps,
            **params,
        )

    def test_u_connect_auto_encode(self):
        params = DEFAULT_PARAMS.copy()
        params['pool_x'] = params['pool_y'] = 2
        params['conv_layers'] = [8, 8]
        params['dense_blocks'] = [4, 4, 2]
        params['u_connect'] = defaultdict(set, {SEGMENT_IN: {SEGMENT_IN}})
        m, _, _, _ = make_multimodal_multitask_model(
            [SEGMENT_IN],
            [SEGMENT_IN],
            **params,
        )
        assert_model_trains([SEGMENT_IN], [SEGMENT_IN], m)

    def test_u_connect_segment(self):
        params = DEFAULT_PARAMS.copy()
        params['pool_x'] = params['pool_y'] = 2
        params['u_connect'] = defaultdict(set, {SEGMENT_IN: {SEGMENT_OUT}})
        m, _, _, _ = make_multimodal_multitask_model(
            [SEGMENT_IN],
            [SEGMENT_OUT],
            **params,
        )
        assert_model_trains([SEGMENT_IN], [SEGMENT_OUT], m)

    @pytest.mark.parametrize(
        'input_output_tmaps',
        [
            (CONTINUOUS_TMAPS[:1], [SEGMENT_IN]), ([SEGMENT_IN], CONTINUOUS_TMAPS[:1]),
            ([SEGMENT_IN], [SEGMENT_IN]),
        ],
    )
    def test_multimodal_multitask_variational(self, input_output_tmaps, tmpdir):
        """
        Tests 1d->2d, 2d->1d, (1d,2d)->(1d,2d)
        """
        params = DEFAULT_PARAMS.copy()
        params['bottleneck_type'] = BottleneckType.Variational
        params['pool_x'] = params['pool_y'] = 2
        m, _, _, _ = make_multimodal_multitask_model(
            input_output_tmaps[0],
            input_output_tmaps[1],
            **params
        )
        assert_model_trains(input_output_tmaps[0], input_output_tmaps[1], m)
        m.save(os.path.join(tmpdir, 'vae.h5'))
        path = os.path.join(tmpdir, f'm{MODEL_EXT}')
        m.save(path)
        params['model_file'] = path
        make_multimodal_multitask_model(
            input_output_tmaps[0],
            input_output_tmaps[1],
            **params,
        )

    def test_u_connect_adaptive_normalization(self):
        params = DEFAULT_PARAMS.copy()
        params['pool_x'] = params['pool_y'] = 2
        params['bottleneck_type'] = BottleneckType.GlobalAveragePoolStructured
        params['u_connect'] = defaultdict(set, {SEGMENT_IN: {SEGMENT_OUT}})
        m, _, _, _ = make_multimodal_multitask_model(
            [SEGMENT_IN, TMAPS_UP_TO_4D[0]],
            [SEGMENT_OUT],
            **params,
        )
        assert_model_trains([SEGMENT_IN, TMAPS_UP_TO_4D[0]], [SEGMENT_OUT], m)

    def test_u_connect_no_bottleneck(self):
        params = DEFAULT_PARAMS.copy()
        params['pool_x'] = params['pool_y'] = 2
        params['bottleneck_type'] = BottleneckType.NoBottleNeck
        params['u_connect'] = defaultdict(set, {SEGMENT_IN: {SEGMENT_OUT}})
        m, _, _, _ = make_multimodal_multitask_model(
            [SEGMENT_IN, TMAPS_UP_TO_4D[0]],
            [SEGMENT_OUT],
            **params,
        )
        assert_model_trains([SEGMENT_IN, TMAPS_UP_TO_4D[0]], [SEGMENT_OUT], m)

    def test_no_dense_layers(self):
        params = DEFAULT_PARAMS.copy()
        params['dense_layers'] = []
        inp, out = CONTINUOUS_TMAPS[:2], CATEGORICAL_TMAPS[:2]
        m, _, _, _ = make_multimodal_multitask_model(
            inp,
            out,
            **DEFAULT_PARAMS,
        )
        assert_model_trains(inp, out, m)

    @pytest.mark.parametrize(
        'output_tmaps',
        [_rotate(PARENT_TMAPS, i) for i in range(len(PARENT_TMAPS))],
    )
    def test_parents(self, output_tmaps):
        assert_model_trains([TMAPS_UP_TO_4D[-1]], output_tmaps, use_legacy_model=True)

    @pytest.mark.parametrize(
        'input_output_tmaps',
        [
            (LANGUAGE_TMAP_1HOT_WINDOW, LANGUAGE_TMAP_1HOT_SOFTMAX),
        ],
    )
    def test_language_models(self, input_output_tmaps, tmpdir):
        params = DEFAULT_PARAMS.copy()
        m, _, _, _ = make_multimodal_multitask_model(
            tensor_maps_in=input_output_tmaps[0],
            tensor_maps_out=input_output_tmaps[1],
            **params
        )
        assert_model_trains(input_output_tmaps[0], input_output_tmaps[1], m)
        path = os.path.join(tmpdir, f'lstm{MODEL_EXT}')
        m.save(path)
        params['model_file'] = path
        make_multimodal_multitask_model(
            input_output_tmaps[0],
            input_output_tmaps[1],
            **params,
        )

    @pytest.mark.parametrize(
        'pairs',
        [
            [(CONTINUOUS_TMAPS[2], CONTINUOUS_TMAPS[1])],
            [(CATEGORICAL_TMAPS[2], CATEGORICAL_TMAPS[1])],
            [(CONTINUOUS_TMAPS[2], CONTINUOUS_TMAPS[1]), (CONTINUOUS_TMAPS[2], CATEGORICAL_TMAPS[3])],
        ],
    )
    def test_paired_models(self, pairs, tmpdir):
        params = DEFAULT_PARAMS.copy()
        pair_list = list(set([p[0] for p in pairs] + [p[1] for p in pairs]))
        params['u_connect'] = {tm: [] for tm in pair_list}
        params['merge_blocks'] = ['pair']
        m, encoders, decoders, merger = make_multimodal_multitask_model(
            pairs=pairs,
            tensor_maps_in=pair_list,
            tensor_maps_out=pair_list,
            **params
        )
        assert_model_trains(pair_list, pair_list, m, skip_shape_check=True)
        m.save(os.path.join(tmpdir, 'paired_ae1.h5'))
        path = os.path.join(tmpdir, f'm{MODEL_EXT}')
        m.save(path)
        make_paired_autoencoder_model(
            pairs=pairs,
            tensor_maps_in=pair_list,
            tensor_maps_out=pair_list,
            **params
        )

    @pytest.mark.parametrize(
        'pairs',
        [
            [(CONTINUOUS_TMAPS[2], CONTINUOUS_TMAPS[1])],
            [(CATEGORICAL_TMAPS[2], CATEGORICAL_TMAPS[1])],
            [(CONTINUOUS_TMAPS[2], CONTINUOUS_TMAPS[1]), (CONTINUOUS_TMAPS[2], CATEGORICAL_TMAPS[3])],
        ],
    )
    @pytest.mark.parametrize(
        'output_tmaps',
        [
            [CONTINUOUS_TMAPS[0]],
            [CATEGORICAL_TMAPS[0]],
            [CONTINUOUS_TMAPS[0], CATEGORICAL_TMAPS[0]],
        ],
    )
    def test_semi_supervised_paired_models(self, pairs, output_tmaps, tmpdir):
        params = DEFAULT_PARAMS.copy()
        pair_list = list(set([p[0] for p in pairs] + [p[1] for p in pairs]))
        params['u_connect'] = {tm: [] for tm in pair_list}
        params['merge_blocks'] = ['pair']
        m, encoders, decoders, merger = make_multimodal_multitask_model(
            pairs=pairs,
            tensor_maps_in=pair_list,
            tensor_maps_out=pair_list+output_tmaps,
            **params
        )
        assert_model_trains(pair_list, pair_list+output_tmaps, m, skip_shape_check=True)
        m.save(os.path.join(tmpdir, 'paired_ae2.h5'))
        path = os.path.join(tmpdir, f'm{MODEL_EXT}')
        m.save(path)
        make_paired_autoencoder_model(
            pairs=pairs,
            tensor_maps_in=pair_list,
            tensor_maps_out=pair_list+output_tmaps,
            **params
        )


@pytest.mark.parametrize(
    'tmaps',
    [_rotate(PARENT_TMAPS, i) for i in range(len(PARENT_TMAPS))],
)
def test_parent_sort(tmaps):
    assert parent_sort(tmaps) == PARENT_TMAPS


@pytest.mark.parametrize(
    'tmaps',
    [_rotate(CYCLE_PARENTS, i) for i in range(len(CYCLE_PARENTS))],
)
def test_parent_sort_cycle(tmaps):
    with pytest.raises(ValueError):
        parent_sort(tmaps)


@pytest.mark.parametrize(
    'tmaps',
    [_rotate(PARENT_TMAPS + TMAPS_UP_TO_4D, i) for i in range(len(PARENT_TMAPS))],
)
def test_parent_sort_idempotent(tmaps):
    assert parent_sort(tmaps) == parent_sort(parent_sort(tmaps)) == parent_sort(parent_sort(parent_sort(tmaps)))


@pytest.mark.parametrize(
    'tmap_out',
    TMAPS_UP_TO_4D,
)
@pytest.mark.parametrize(
    'u_connect_out',
    TMAPS_UP_TO_4D,
)
def test_check_no_bottleneck(tmap_out, u_connect_out):
    u_connect = defaultdict(set, {tmap_out: {u_connect_out}})
    assert check_no_bottleneck(u_connect, [tmap_out]) == (u_connect_out == tmap_out)


class TestModelPerformance:
    @pytest.mark.slow
    def test_brain_seg(self, tmpdir):
        tensor_path = '/mnt/disks/brains-all-together/2020-02-11/'
        if not os.path.exists(tensor_path):
            pytest.skip('To test brain segmentation performance, attach disk brains-all-together')

        from ml4h.tensor_from_file import TMAPS
        from ml4h.tensor_generators import test_train_valid_tensor_generators, big_batch_from_minibatch_generator
        from multiprocessing import cpu_count
        from sklearn.metrics import average_precision_score

        tmaps_in = [TMAPS['t1_30_slices_4d']]
        tmaps_out = [TMAPS['t1_seg_30_slices']]
        m, _, _, _ = make_multimodal_multitask_model(
            tensor_maps_in=tmaps_in, tensor_maps_out=tmaps_out,
            activation='relu',
            learning_rate=1e-3,
            bottleneck_type=BottleneckType.GlobalAveragePoolStructured,
            optimizer='adam',
            dense_layers=[16, 64],
            conv_layers=[32],
            dense_blocks=[32, 24, 16],
            block_size=3,
            conv_type='conv',
            conv_x=[3], conv_y=[3], conv_z=[2],
            pool_x=2, pool_y=2, pool_z=1,
            pool_type='max',
            u_connect=defaultdict(set, {tmaps_in[0]: {tmaps_out[0]}}),
        )
        batch_size = 2
        generate_train, generate_valid, generate_test = test_train_valid_tensor_generators(
            tmaps_in, tmaps_out,
            tensors=tensor_path,
            batch_size=batch_size,
            valid_ratio=.2,
            test_ratio=.2,
            num_workers=cpu_count(),
            cache_size=1e9 / cpu_count(),
            balance_csvs=[],
            training_steps=64,
            validation_steps=18,
            test_modulo=0,
        )

        m = train_model_from_generators(
            model=m,
            generate_train=generate_train, generate_valid=generate_valid,
            training_steps=64, validation_steps=18, epochs=24, patience=22, batch_size=batch_size,
            output_folder=str(tmpdir), run_id='brain_seg_test',
            inspect_model=True, inspect_show_labels=True,
        )
        test_data, test_labels, test_paths = big_batch_from_minibatch_generator(
            generate_test, 12,
        )


        y_prediction = m.predict(test_data, batch_size=batch_size)
        y_truth = np.array(test_labels[tmaps_out[0].output_name()])
        expected_precisions = {
            'not_brain_tissue': 1.,
            'csf': .921,
            'grey': .963,
            'white': .989,
        }
        actual_precisions = {}
        for name, idx in tmaps_out[0].channel_map.items():
            average_precision = average_precision_score(
                y_truth[..., idx].flatten(), y_prediction[..., idx].flatten(),
            )
            actual_precisions[name] = average_precision
        for name in expected_precisions:
            assert actual_precisions[name] >= expected_precisions[name] - MEAN_PRECISION_EPS<|MERGE_RESOLUTION|>--- conflicted
+++ resolved
@@ -66,7 +66,6 @@
 
 
 def make_training_data(input_tmaps: List[TensorMap], output_tmaps: List[TensorMap]) -> Iterator[Tuple[TrainType, TrainType, List[None]]]:
-<<<<<<< HEAD
     batch_size = 2
     input_tensors = [
         tf.random.normal((batch_size,) + tm.shape) for tm in input_tmaps
@@ -83,18 +82,7 @@
     dataset = tf.data.Dataset.from_tensors((inputs_tuple, outputs_tuple)).repeat()
 
     return dataset
-=======
-    def generator():
-        yield (
-            {tm.input_name(): tf.random.normal((2,) + tm.shape) for tm in input_tmaps},
-            {tm.output_name(): tf.zeros((2,) + tm.shape) for tm in output_tmaps},
-        )
-    return tf.data.Dataset.from_generator(generator, 
-                                          output_signature=(
-                                              {tm.input_name(): tf.TensorSpec(shape=(2,) + tm.shape, dtype=tf.float32) for tm in input_tmaps},
-                                              {tm.output_name(): tf.TensorSpec(shape=(2,) + tm.shape, dtype=tf.float32) for tm in output_tmaps}
-                                          ))
->>>>>>> b48d4adc
+
 
 def assert_model_trains(
     input_tmaps: List[TensorMap], output_tmaps: List[TensorMap],
