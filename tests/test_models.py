import os
import pytest
import numpy as np
import tensorflow as tf
from typing import List, Optional, Dict, Tuple, Generator

from ml4cvd.models import make_multimodal_multitask_model, parent_sort
from ml4cvd.TensorMap import TensorMap
from ml4cvd.test_utils import TMAPS_UP_TO_4D, MULTIMODAL_UP_TO_4D, CONTINUOUS_TMAPS, SEGMENT_IN, SEGMENT_OUT, PARENT_TMAPS, CYCLE_PARENTS


DEFAULT_PARAMS = {  # TODO: should this come from the default arg parse?
    'activation': 'relu',
    'dense_layers': [4, 2],
    'dense_blocks': [5, 3],
    'block_size': 3,
    'conv_width': 3,
    'learning_rate': 1e-3,
    'optimizer': 'adam',
    'conv_type': 'conv',
    'conv_layers': [4],
    'conv_x': 3,
    'conv_y': 3,
    'conv_z': 2,
    'padding': 'same',
    'max_pools': [],
    'pool_type': 'max',
    'pool_x': 1,
    'pool_y': 1,
    'pool_z': 1,
    'dropout': 0,
}


TrainType = Dict[str, np.ndarray]  # TODO: better name


def make_training_data(input_tmaps: List[TensorMap], output_tmaps: List[TensorMap], n: int = 5) -> Generator[Tuple[TrainType, TrainType], None, None]:
    return (({tm.input_name(): tf.random.normal((2,) + tm.shape) for tm in input_tmaps},
            {tm.output_name(): tf.zeros((2,) + tm.shape) for tm in output_tmaps},) for _ in range(n))


def assert_shapes_correct(input_tmaps: List[TensorMap], output_tmaps: List[TensorMap], m: Optional[tf.keras.Model] = None):
    if m is None:
        m = make_multimodal_multitask_model(
            input_tmaps,
            output_tmaps,
            **DEFAULT_PARAMS,
        )
    for tmap, tensor in zip(input_tmaps, m.inputs):
        assert tensor.shape[1:] == tmap.shape
        assert tensor.shape[1:] == tmap.shape
    for tmap, tensor in zip(output_tmaps, m.outputs):
        assert tensor.shape[1:] == tmap.shape
        assert tensor.shape[1:] == tmap.shape
    data = make_training_data(input_tmaps, output_tmaps)
    m.fit(data, steps_per_epoch=1, epochs=2)


def _rotate(a: List, n: int):
    return a[-n:] + a[:-n]


class TestMakeMultimodalMultitaskModel:
    @pytest.mark.parametrize(
        'input_tmaps',
        MULTIMODAL_UP_TO_4D,
    )
    @pytest.mark.parametrize(
        'output_tmaps',
        MULTIMODAL_UP_TO_4D,
    )
    def test_multimodal(self, input_tmaps: List[TensorMap], output_tmaps: List[TensorMap]):
        assert_shapes_correct(input_tmaps, output_tmaps)

    @pytest.mark.parametrize(
        'input_tmap',
        CONTINUOUS_TMAPS[:-1],
        )
    @pytest.mark.parametrize(
        'output_tmap',
        TMAPS_UP_TO_4D,
        )
    def test_unimodal_md_to_nd(self, input_tmap: TensorMap, output_tmap: TensorMap):
        assert_shapes_correct([input_tmap], [output_tmap])

    @pytest.mark.parametrize(
        'input_tmap',
        TMAPS_UP_TO_4D,
    )
    @pytest.mark.parametrize(
        'output_tmap',
        TMAPS_UP_TO_4D,
    )
    def test_load_unimodal(self, tmpdir, input_tmap, output_tmap):
        m = make_multimodal_multitask_model(
            [input_tmap],
            [output_tmap],
            **DEFAULT_PARAMS,
        )
        path = os.path.join(tmpdir, 'm')
        m.save(path)
        make_multimodal_multitask_model(
            [input_tmap],
            [output_tmap],
            model_file=path,
            **DEFAULT_PARAMS,
        )

    @pytest.mark.parametrize(
        'input_tmaps',
        MULTIMODAL_UP_TO_4D,
    )
    @pytest.mark.parametrize(
        'output_tmaps',
        MULTIMODAL_UP_TO_4D,
    )
<<<<<<< HEAD
    def test_load_multimodal(self, tmpdir, input_tmaps: List[TensorMap], output_tmaps: List[TensorMap]):
        m = make_multimodal_multitask_model(
            input_tmaps,
            output_tmaps,
            **DEFAULT_PARAMS,
        )
        path = os.path.join(tmpdir, 'm')
        m.save(path)
        make_multimodal_multitask_model(
            input_tmaps,
            output_tmaps,
            model_file=path,
            **DEFAULT_PARAMS,
        )

    def test_u_connect_auto_encode(self):
        tmap = SEGMENT_IN
        params = DEFAULT_PARAMS.copy()
        params['pool_x'] = params['pool_y'] = 2
        params['conv_layers'] = [8, 8]
        params['dense_blocks'] = [4, 4, 2]
        m = make_multimodal_multitask_model(
            [tmap],
            [tmap],
            u_connect={tmap: {tmap, }},
            **params,
        )
        assert_shapes_correct([tmap], [tmap], m)

    def test_u_connect_segment(self):
        params = DEFAULT_PARAMS.copy()
        params['pool_x'] = params['pool_y'] = 2
        m = make_multimodal_multitask_model(
            [SEGMENT_IN],
            [SEGMENT_OUT],
            u_connect={SEGMENT_IN: {SEGMENT_OUT, }},
            **params,
        )
        assert_shapes_correct([SEGMENT_IN], [SEGMENT_OUT], m)

    @pytest.mark.parametrize(
        'output_tmaps',
        [_rotate(PARENT_TMAPS, i) for i in range(len(PARENT_TMAPS))],
    )
    def test_parents(self, output_tmaps):
        assert_shapes_correct([TMAPS_UP_TO_4D[-1]], output_tmaps)


@pytest.mark.parametrize(
    'tmaps',
    [_rotate(PARENT_TMAPS, i) for i in range(len(PARENT_TMAPS))],
)
def test_parent_sort(tmaps):
    assert parent_sort(tmaps) == PARENT_TMAPS


@pytest.mark.parametrize(
    'tmaps',
    [_rotate(CYCLE_PARENTS, i) for i in range(len(CYCLE_PARENTS))],
)
def test_parent_sort_cycle(tmaps):
    with pytest.raises(ValueError):
        parent_sort(tmaps)
=======
    def test_1d_to_nd(self, input_tmap, output_tmap):
        """
        This is a test we would like to pass, but fails now.
        Shows we can't go from 1d to >1d.
        """
        with pytest.raises(AttributeError):
            make_multimodal_multitask_model(
                [input_tmap],
                [output_tmap],
                **DEFAULT_PARAMS,
            )
>>>>>>> fe972ec5
<|MERGE_RESOLUTION|>--- conflicted
+++ resolved
@@ -50,7 +50,7 @@
     for tmap, tensor in zip(input_tmaps, m.inputs):
         assert tensor.shape[1:] == tmap.shape
         assert tensor.shape[1:] == tmap.shape
-    for tmap, tensor in zip(output_tmaps, m.outputs):
+    for tmap, tensor in zip(parent_sort(output_tmaps), m.outputs):
         assert tensor.shape[1:] == tmap.shape
         assert tensor.shape[1:] == tmap.shape
     data = make_training_data(input_tmaps, output_tmaps)
@@ -115,7 +115,6 @@
         'output_tmaps',
         MULTIMODAL_UP_TO_4D,
     )
-<<<<<<< HEAD
     def test_load_multimodal(self, tmpdir, input_tmaps: List[TensorMap], output_tmaps: List[TensorMap]):
         m = make_multimodal_multitask_model(
             input_tmaps,
@@ -178,17 +177,4 @@
 )
 def test_parent_sort_cycle(tmaps):
     with pytest.raises(ValueError):
-        parent_sort(tmaps)
-=======
-    def test_1d_to_nd(self, input_tmap, output_tmap):
-        """
-        This is a test we would like to pass, but fails now.
-        Shows we can't go from 1d to >1d.
-        """
-        with pytest.raises(AttributeError):
-            make_multimodal_multitask_model(
-                [input_tmap],
-                [output_tmap],
-                **DEFAULT_PARAMS,
-            )
->>>>>>> fe972ec5
+        parent_sort(tmaps)