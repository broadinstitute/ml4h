--- conflicted
+++ resolved
@@ -59,19 +59,11 @@
             for tmap in TMAPS_UP_TO_4D:
                 np.testing.assert_allclose(
                     in_batch[tmap.input_name()],
-<<<<<<< HEAD
-                    expected_data[path, tmap.name]
-                )
-                np.testing.assert_allclose(
-                    out_batch[tmap.output_name()],
-                    expected_data[path, tmap.name]
-=======
                     expected_data[path, tmap.name],
                 )
                 np.testing.assert_allclose(
                     out_batch[tmap.output_name()],
                     expected_data[path, tmap.name],
->>>>>>> 059ce6fc
                 )
 
     def test_train_model(self, expected_data, model):
